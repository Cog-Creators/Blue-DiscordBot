<<<<<<< HEAD
=======
# -*- coding: utf-8 -*-
>>>>>>> 097e7e56
# Standard Library
import asyncio

from unittest.mock import patch

# Red Dependencies
import pytest


# region Register Tests
@pytest.mark.asyncio
async def test_config_register_global(config):
    config.register_global(enabled=False)
    assert config.defaults["GLOBAL"]["enabled"] is False
    assert await config.enabled() is False


def test_config_register_global_badvalues(config):
    with pytest.raises(RuntimeError):
        config.register_global(**{"invalid var name": True})


@pytest.mark.asyncio
async def test_config_register_guild(config, empty_guild):
    config.register_guild(enabled=False, some_list=[], some_dict={})
    assert config.defaults[config.GUILD]["enabled"] is False
    assert config.defaults[config.GUILD]["some_list"] == []
    assert config.defaults[config.GUILD]["some_dict"] == {}

    assert await config.guild(empty_guild).enabled() is False
    assert await config.guild(empty_guild).some_list() == []
    assert await config.guild(empty_guild).some_dict() == {}


@pytest.mark.asyncio
async def test_config_register_channel(config, empty_channel):
    config.register_channel(enabled=False)
    assert config.defaults[config.CHANNEL]["enabled"] is False
    assert await config.channel(empty_channel).enabled() is False


@pytest.mark.asyncio
async def test_config_register_role(config, empty_role):
    config.register_role(enabled=False)
    assert config.defaults[config.ROLE]["enabled"] is False
    assert await config.role(empty_role).enabled() is False


@pytest.mark.asyncio
async def test_config_register_member(config, empty_member):
    config.register_member(some_number=-1)
    assert config.defaults[config.MEMBER]["some_number"] == -1
    assert await config.member(empty_member).some_number() == -1


@pytest.mark.asyncio
async def test_config_register_user(config, empty_user):
    config.register_user(some_value=None)
    assert config.defaults[config.USER]["some_value"] is None
    assert await config.user(empty_user).some_value() is None


@pytest.mark.asyncio
async def test_config_force_register_global(config_fr):
    with pytest.raises(AttributeError):
        await config_fr.enabled()

    config_fr.register_global(enabled=True)
    assert await config_fr.enabled() is True


# endregion


# Test nested registration
@pytest.mark.asyncio
async def test_nested_registration(config):
    config.register_global(foo__bar__baz=False)
    assert await config.foo.bar.baz() is False


@pytest.mark.asyncio
async def test_nested_registration_asdict(config):
    defaults = {"bar": {"baz": False}}
    config.register_global(foo=defaults)

    assert await config.foo.bar.baz() is False


@pytest.mark.asyncio
async def test_nested_registration_and_changing(config):
    defaults = {"bar": {"baz": False}}
    config.register_global(foo=defaults)

    assert await config.foo.bar.baz() is False

    with pytest.raises(ValueError):
        await config.foo.set(True)


@pytest.mark.asyncio
async def test_doubleset_default(config):
    config.register_global(foo=True)
    config.register_global(foo=False)

    assert await config.foo() is False


@pytest.mark.asyncio
async def test_nested_registration_multidict(config):
    defaults = {"foo": {"bar": {"baz": True}}, "blah": True}
    config.register_global(**defaults)

    assert await config.foo.bar.baz() is True
    assert await config.blah() is True


def test_nested_group_value_badreg(config):
    config.register_global(foo=True)
    with pytest.raises(KeyError):
        config.register_global(foo__bar=False)


@pytest.mark.asyncio
async def test_nested_toplevel_reg(config):
    defaults = {"bar": True, "baz": False}
    config.register_global(foo=defaults)

    assert await config.foo.bar() is True
    assert await config.foo.baz() is False


@pytest.mark.asyncio
async def test_nested_overlapping(config):
    config.register_global(foo__bar=True)
    config.register_global(foo__baz=False)

    assert await config.foo.bar() is True
    assert await config.foo.baz() is False


@pytest.mark.asyncio
async def test_nesting_nofr(config):
    config.register_global(foo={})
    assert await config.foo.bar() is None
    assert await config.foo() == {}


# region Default Value Overrides
@pytest.mark.asyncio
async def test_global_default_override(config):
    assert await config.enabled(True) is True


@pytest.mark.asyncio
async def test_global_default_nofr(config):
    assert await config.nofr() is None
    assert await config.nofr(True) is True


@pytest.mark.asyncio
async def test_guild_default_override(config, empty_guild):
    assert await config.guild(empty_guild).enabled(True) is True


@pytest.mark.asyncio
async def test_channel_default_override(config, empty_channel):
    assert await config.channel(empty_channel).enabled(True) is True


@pytest.mark.asyncio
async def test_role_default_override(config, empty_role):
    assert await config.role(empty_role).enabled(True) is True


@pytest.mark.asyncio
async def test_member_default_override(config, empty_member):
    assert await config.member(empty_member).enabled(True) is True


@pytest.mark.asyncio
async def test_user_default_override(config, empty_user):
    assert await config.user(empty_user).some_value(True) is True


# endregion


# region Setting Values
@pytest.mark.asyncio
async def test_set_global(config):
    await config.enabled.set(True)
    assert await config.enabled() is True


@pytest.mark.asyncio
async def test_set_guild(config, empty_guild):
    await config.guild(empty_guild).enabled.set(True)
    assert await config.guild(empty_guild).enabled() is True

    curr_list = await config.guild(empty_guild).some_list([1, 2, 3])
    assert curr_list == [1, 2, 3]
    curr_list.append(4)

    await config.guild(empty_guild).some_list.set(curr_list)
    assert await config.guild(empty_guild).some_list() == curr_list


@pytest.mark.asyncio
async def test_set_channel(config, empty_channel):
    await config.channel(empty_channel).enabled.set(True)
    assert await config.channel(empty_channel).enabled() is True


@pytest.mark.asyncio
async def test_set_channel_no_register(config, empty_channel):
    await config.channel(empty_channel).no_register.set(True)
    assert await config.channel(empty_channel).no_register() is True


# endregion


# Dynamic attribute testing
@pytest.mark.asyncio
async def test_set_dynamic_attr(config):
    await config.set_raw("foobar", value=True)

    assert await config.foobar() is True


@pytest.mark.asyncio
async def test_clear_dynamic_attr(config):
    await config.foo.set(True)
    await config.clear_raw("foo")

    with pytest.raises(KeyError):
        await config.get_raw("foo")


@pytest.mark.asyncio
async def test_get_dynamic_attr(config):
    assert await config.get_raw("foobaz", default=True) is True


# Member Group testing
@pytest.mark.asyncio
async def test_membergroup_allguilds(config, empty_member):
    await config.member(empty_member).foo.set(False)

    all_servers = await config.all_members()
    assert empty_member.guild.id in all_servers


@pytest.mark.asyncio
async def test_membergroup_allmembers(config, empty_member):
    await config.member(empty_member).foo.set(False)

    all_members = await config.all_members(empty_member.guild)
    assert empty_member.id in all_members


# Clearing testing
@pytest.mark.asyncio
async def test_global_clear(config):
    config.register_global(foo=True, bar=False)

    await config.foo.set(False)
    await config.bar.set(True)

    assert await config.foo() is False
    assert await config.bar() is True

    await config.clear()

    assert await config.foo() is True
    assert await config.bar() is False


@pytest.mark.asyncio
async def test_member_clear(config, member_factory):
    config.register_member(foo=True)

    m1 = member_factory.get()
    await config.member(m1).foo.set(False)
    assert await config.member(m1).foo() is False

    m2 = member_factory.get()
    await config.member(m2).foo.set(False)
    assert await config.member(m2).foo() is False

    assert m1.guild.id != m2.guild.id

    await config.member(m1).clear()
    assert await config.member(m1).foo() is True
    assert await config.member(m2).foo() is False


@pytest.mark.asyncio
async def test_member_clear_all(config, member_factory):
    server_ids = []
    for _loop_counter in range(5):
        member = member_factory.get()
        await config.member(member).foo.set(True)
        server_ids.append(member.guild.id)

    member = member_factory.get()
    assert len(await config.all_members()) == len(server_ids)

    await config.clear_all_members()

    assert len(await config.all_members()) == 0


@pytest.mark.asyncio
async def test_clear_all(config):
    await config.foo.set(True)
    assert await config.foo() is True

    await config.clear_all()
    with pytest.raises(KeyError):
        await config.get_raw("foo")


@pytest.mark.asyncio
async def test_clear_value(config):
    await config.foo.set(True)
    await config.foo.clear()

    with pytest.raises(KeyError):
        await config.get_raw("foo")


# Get All testing
@pytest.mark.asyncio
async def test_user_get_all_from_kind(config, user_factory):
    config.register_user(foo=False, bar=True)
    for _loop_counter in range(5):
        user = user_factory.get()
        await config.user(user).foo.set(True)

    all_data = await config.all_users()

    assert len(all_data) == 5

    for _loop_counter, v in all_data.items():
        assert v["foo"] is True
        assert v["bar"] is True


@pytest.mark.asyncio
async def test_user_getalldata(config, user_factory):
    user = user_factory.get()
    config.register_user(foo=True, bar=False)
    await config.user(user).foo.set(False)

    all_data = await config.user(user).all()

    assert "foo" in all_data
    assert "bar" in all_data

    assert config.user(user).defaults["foo"] is True


@pytest.mark.asyncio
async def test_value_ctxmgr(config):
    config.register_global(foo_list=[])

    async with config.foo_list() as foo_list:
        foo_list.append("foo")

    foo_list = await config.foo_list()

    assert "foo" in foo_list


@pytest.mark.asyncio
async def test_value_ctxmgr_saves(config):
    config.register_global(bar_list=[])

    try:
        async with config.bar_list() as bar_list:
            bar_list.append("bar")
            raise RuntimeError()
    except RuntimeError:
        pass

    bar_list = await config.bar_list()

    assert "bar" in bar_list


@pytest.mark.asyncio
async def test_value_ctxmgr_immutable(config):
    config.register_global(foo=True)

    with pytest.raises(TypeError):
        async with config.foo() as foo:
            foo = False

    foo = await config.foo()
    assert foo is True


@pytest.mark.asyncio
async def test_ctxmgr_no_shared_default(config, member_factory):
    config.register_member(foo=[])
    m1 = member_factory.get()
    m2 = member_factory.get()

    async with config.member(m1).foo() as foo:
        foo.append(1)

    assert 1 not in await config.member(m2).foo()


@pytest.mark.asyncio
async def test_ctxmgr_no_unnecessary_write(config):
    config.register_global(foo=[])
    foo_value_obj = config.foo
    with patch.object(foo_value_obj, "set") as set_method:
        async with foo_value_obj() as foo:
            pass
        set_method.assert_not_called()


@pytest.mark.asyncio
async def test_get_then_mutate(config):
    """Tests that mutating an object after getting it as a value doesn't mutate the data store."""
    config.register_global(list1=[])
    await config.list1.set([])
    list1 = await config.list1()
    list1.append("foo")
    list1 = await config.list1()
    assert "foo" not in list1


@pytest.mark.asyncio
async def test_set_then_mutate(config):
    """Tests that mutating an object after setting it as a value doesn't mutate the data store."""
    config.register_global(list1=[])
    list1 = []
    await config.list1.set(list1)
    list1.append("foo")
    list1 = await config.list1()
    assert "foo" not in list1


@pytest.mark.asyncio
async def test_call_group_fills_defaults(config):
    config.register_global(subgroup={"foo": True})
    subgroup = await config.subgroup()
    assert "foo" in subgroup


@pytest.mark.asyncio
async def test_group_call_ctxmgr_writes(config):
    config.register_global(subgroup={"foo": True})
    async with config.subgroup() as subgroup:
        subgroup["bar"] = False

    subgroup = await config.subgroup()
    assert subgroup == {"foo": True, "bar": False}


@pytest.mark.asyncio
async def test_all_works_as_ctxmgr(config):
    config.register_global(subgroup={"foo": True})
    async with config.subgroup.all() as subgroup:
        subgroup["bar"] = False

    subgroup = await config.subgroup()
    assert subgroup == {"foo": True, "bar": False}


@pytest.mark.asyncio
async def test_get_raw_mixes_defaults(config):
    config.register_global(subgroup={"foo": True})
    await config.subgroup.set_raw("bar", value=False)

    subgroup = await config.get_raw("subgroup")
    assert subgroup == {"foo": True, "bar": False}


@pytest.mark.asyncio
async def test_cast_str_raw(config):
    await config.set_raw(123, 456, value=True)
    assert await config.get_raw(123, 456) is True
    assert await config.get_raw("123", "456") is True
    await config.clear_raw("123", 456)


@pytest.mark.asyncio
async def test_cast_str_nested(config):
    config.register_global(foo={})
    await config.foo.set({123: True, 456: {789: False}})
    assert await config.foo() == {"123": True, "456": {"789": False}}


def test_config_custom_noinit(config):
    with pytest.raises(ValueError):
        config.custom("TEST", 1, 2, 3)


def test_config_custom_init(config):
    config.init_custom("TEST", 3)
    config.custom("TEST", 1, 2, 3)


def test_config_custom_doubleinit(config):
    config.init_custom("TEST", 3)
    with pytest.raises(ValueError):
        config.init_custom("TEST", 2)


@pytest.mark.asyncio
async def test_config_locks_cache(config, empty_guild):
    lock1 = config.foo.get_lock()
    assert lock1 is config.foo.get_lock()
    lock2 = config.guild(empty_guild).foo.get_lock()
    assert lock2 is config.guild(empty_guild).foo.get_lock()
    assert lock1 is not lock2


@pytest.mark.asyncio
async def test_config_value_atomicity(config):
    config.register_global(foo=[])
    tasks = []
    for _loop_counter in range(15):

        async def func():
            async with config.foo.get_lock():
                foo = await config.foo()
                foo.append(0)
                await asyncio.sleep(0.1)
                await config.foo.set(foo)

        tasks.append(func())

    await asyncio.wait(tasks, return_when=asyncio.ALL_COMPLETED)

    assert len(await config.foo()) == 15


@pytest.mark.asyncio
async def test_config_ctxmgr_atomicity(config):
    config.register_global(foo=[])
    tasks = []
    for _loop_counter in range(15):

        async def func():
            async with config.foo() as foo:
                foo.append(0)
                await asyncio.sleep(0.1)

        tasks.append(func())

    await asyncio.wait(tasks, return_when=asyncio.ALL_COMPLETED)

    assert len(await config.foo()) == 15<|MERGE_RESOLUTION|>--- conflicted
+++ resolved
@@ -1,7 +1,4 @@
-<<<<<<< HEAD
-=======
 # -*- coding: utf-8 -*-
->>>>>>> 097e7e56
 # Standard Library
 import asyncio
 
@@ -303,7 +300,7 @@
 @pytest.mark.asyncio
 async def test_member_clear_all(config, member_factory):
     server_ids = []
-    for _loop_counter in range(5):
+    for _ in range(5):
         member = member_factory.get()
         await config.member(member).foo.set(True)
         server_ids.append(member.guild.id)
@@ -339,7 +336,7 @@
 @pytest.mark.asyncio
 async def test_user_get_all_from_kind(config, user_factory):
     config.register_user(foo=False, bar=True)
-    for _loop_counter in range(5):
+    for _ in range(5):
         user = user_factory.get()
         await config.user(user).foo.set(True)
 
@@ -347,7 +344,7 @@
 
     assert len(all_data) == 5
 
-    for _loop_counter, v in all_data.items():
+    for _, v in all_data.items():
         assert v["foo"] is True
         assert v["bar"] is True
 
@@ -530,7 +527,7 @@
 async def test_config_value_atomicity(config):
     config.register_global(foo=[])
     tasks = []
-    for _loop_counter in range(15):
+    for _ in range(15):
 
         async def func():
             async with config.foo.get_lock():
@@ -550,7 +547,7 @@
 async def test_config_ctxmgr_atomicity(config):
     config.register_global(foo=[])
     tasks = []
-    for _loop_counter in range(15):
+    for _ in range(15):
 
         async def func():
             async with config.foo() as foo:
