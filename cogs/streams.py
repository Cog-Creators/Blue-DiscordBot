--- conflicted
+++ resolved
@@ -597,11 +597,7 @@
                             if channel is None:
                                 continue
                             mention = self.settings.get(channel.server.id, {}).get("MENTION", "")
-<<<<<<< HEAD
                             can_speak = channel.permissions_for(channel.server.me).send_message
-=======
-                            can_speak = channel.permissions_for(channel.server.me).send_messages
->>>>>>> 40b4173c
                             message = mention + " {} is live!".format(stream["NAME"])
                             if channel and can_speak:
                                 m = await self.bot.send_message(channel, message, embed=embed)
