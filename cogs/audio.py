--- conflicted
+++ resolved
@@ -12,11 +12,6 @@
 import copy
 import asyncio
 import math
-<<<<<<< HEAD
-import time
-import inspect
-=======
->>>>>>> 328d2f24
 
 __author__ = "tekulvw"
 __version__ = "0.0.1"
@@ -73,17 +68,6 @@
 class VoiceNotConnected(NotConnected):
     pass
 
-<<<<<<< HEAD
-class UnauthorizedConnect(Exception):
-    pass
-
-class UnauthorizedSpeak(Exception):
-    pass
-
-class UnauthorizedSave(Exception):
-    pass
-=======
->>>>>>> 328d2f24
 
 class ConnectTimeout(NotConnected):
     pass
@@ -127,22 +111,12 @@
 
 class Playlist:
     def __init__(self, server=None, sid=None, name=None, author=None, url=None,
-<<<<<<< HEAD
-                 playlist=None, path=None, main_class=None, **kwargs):
-=======
                  playlist=None, **kwargs):
->>>>>>> 328d2f24
         self.server = server
         self._sid = sid
         self.name = name
         self.author = author
         self.url = url
-<<<<<<< HEAD
-        self.main_class = main_class # reference to Audio
-        self.path = path
-
-=======
->>>>>>> 328d2f24
         if url is None and "link" in kwargs:
             self.url = kwargs.get('link')
         self.playlist = playlist
@@ -158,21 +132,6 @@
                "link": self.url}
         return ret
 
-<<<<<<< HEAD
-    def append_song(self, author, url):
-        if author.id != self.author:
-            raise UnauthorizedSave
-        elif not self.main_class._valid_playable_url(url):
-            raise InvalidURL
-        else:
-            self.playlist.append(url)
-            self.save()
-
-    def save(self):
-        fileIO(self.path, "save", self.to_json())
-
-=======
->>>>>>> 328d2f24
     @property
     def sid(self):
         if self._sid:
@@ -208,11 +167,6 @@
 
     def download(self):
         if self.max_duration and self.song.duration > self.max_duration:
-<<<<<<< HEAD
-            log.debug("not downloading {} because of duration".format(
-                self.song.id))
-=======
->>>>>>> 328d2f24
             return
 
         if not os.path.isfile('data/audio/cache' + self.song.id):
@@ -226,19 +180,10 @@
             video = self._yt.extract_info(self.url, download=False,
                                           process=False)
         else:
-<<<<<<< HEAD
-            self.url = self.url[9:]
-            yt_id = self._yt.extract_info(self.url,
-                download=False)["entries"][0]["id"] # Should handle errors here.
-            self.url = "https://youtube.com/watch?v={}".format(yt_id)
-            video = self._yt.extract_info(self.url, download=False,
-                                          process=False)
-=======
             video = self._yt.extract_info(self.url, download=False,
                                           process=False)
             self.url = "https://youtube.com/watch?v={}".format(
                 video["entries"][0]["id"])
->>>>>>> 328d2f24
 
         self.song = Song(**video)
 
@@ -256,14 +201,11 @@
         self.cache_path = "data/audio/cache"
         self.local_playlist_path = "data/audio/localtracks"
 
-<<<<<<< HEAD
-=======
     def __del__(self):
         for vc in self.bot.voice_clients:
             self._stop_and_disconnect(vc.server)
             log.debug("disconnecting on sid {}".format(vc.server.id))
 
->>>>>>> 328d2f24
     def _add_to_queue(self, server, url):
         if server.id not in self.queue:
             self._setup_queue(server)
@@ -274,14 +216,6 @@
             self._setup_queue(server)
         self.queue[server.id]["TEMP_QUEUE"].append(url)
 
-<<<<<<< HEAD
-    def _addleft_to_queue(self, server, url):
-        if server.id not in self.queue:
-            self._setup_queue()
-        self.queue[server.id]["QUEUE"].appendleft(url)
-
-=======
->>>>>>> 328d2f24
     def _cache_desired_files(self):
         filelist = []
         for server in self.downloaders:
@@ -369,11 +303,6 @@
             log.debug("killed old player")
         except AttributeError:
             pass
-<<<<<<< HEAD
-        except ProcessLookupError:
-            pass
-=======
->>>>>>> 328d2f24
 
         log.debug("making player on sid {}".format(server.id))
 
@@ -398,21 +327,13 @@
 
     # TODO: _disable_controls()
 
-<<<<<<< HEAD
-    async def _disconnect_voice_client(self, server):
-=======
     def _disconnect_voice_client(self, server):
->>>>>>> 328d2f24
         if not self.voice_connected(server):
             return
 
         voice_client = self.voice_client(server)
 
-<<<<<<< HEAD
-        await voice_client.disconnect()
-=======
         self.bot.loop.create_task(voice_client.disconnect())
->>>>>>> 328d2f24
 
     async def _download_next(self, server, curr_dl, next_dl):
         """Checks to see if we need to download the next, and does.
@@ -439,21 +360,12 @@
     def _dump_cache(self, ignore_desired=False):
         reqd = self._cache_required_files()
         log.debug("required cache files:\n\t{}".format(reqd))
-<<<<<<< HEAD
 
         opt = self._cache_desired_files()
         log.debug("desired cache files:\n\t{}".format(opt))
 
         prev_size = self._cache_size()
 
-=======
-
-        opt = self._cache_desired_files()
-        log.debug("desired cache files:\n\t{}".format(opt))
-
-        prev_size = self._cache_size()
-
->>>>>>> 328d2f24
         for file in os.listdir(self.cache_path):
             if file not in reqd:
                 if ignore_desired or file not in opt:
@@ -468,7 +380,6 @@
 
         post_size = self._cache_size()
         dumped = prev_size - post_size
-<<<<<<< HEAD
 
         if not ignore_desired and self._cache_too_large():
             log.debug("must dump desired files")
@@ -479,12 +390,6 @@
         return dumped
 
     # TODO: _enable_controls()
-
-    def _get_queue_nowplaying(self, server):
-        if server.id not in self.queue:
-            return None
-
-        return self.queue[server.id]["NOW_PLAYING"]
 
     async def _guarantee_downloaded(self, server, url):
         max_length = self.settings["MAX_LENGTH"]
@@ -529,12 +434,6 @@
             log.debug("cache hit on song id {}".format(song.id))
 
         return song
-
-    def _is_queue_playlist(self, server):
-        if server.id not in self.queue:
-            return False
-
-        return self.queue[server.id]["PLAYLIST"]
 
     async def _join_voice_channel(self, channel):
         server = channel.server
@@ -551,8 +450,6 @@
             self.voice_client(server).audio_player.process.kill()
         except AttributeError:
             pass
-        except ProcessLookupError:
-            pass
 
     def _list_local_playlists(self):
         ret = []
@@ -562,120 +459,6 @@
         log.debug("local playlists:\n\t{}".format(ret))
         return ret
 
-    def _list_playlists(self, server):
-        try:
-            server = server.id
-        except:
-            pass
-        path = "data/audio/playlists"
-        old_playlists = [f[:-4] for f in os.listdir(path)
-                         if f.endswith(".txt")]
-        path = os.path.join(path, server)
-        if os.path.exists(path):
-            new_playlists = [f[:-4] for f in os.listdir(path)
-                             if f.endswith(".txt")]
-        else:
-            new_playlists = []
-        return list(set(old_playlists + new_playlists))
-
-    def _load_playlist(self, server, name, local=True):
-        try:
-            server = server.id
-        except:
-            pass
-
-        f = "data/audio/playlists"
-        if local:
-            f = os.path.join(f, server, name + ".txt")
-        else:
-            f = os.path.join(f, name + ".txt")
-        kwargs = fileIO(f, 'load')
-
-        kwargs['path'] = f
-        kwargs['main_class'] = self
-        kwargs['name'] = name
-        kwargs['sid'] = server
-
-=======
-
-        if not ignore_desired and self._cache_too_large():
-            log.debug("must dump desired files")
-            return dumped + self._dump_cache(ignore_desired=True)
-
-        log.debug("dumped {} MB of audio files".format(dumped))
-
-        return dumped
-
-    # TODO: _enable_controls()
-
-    async def _guarantee_downloaded(self, server, url):
-        max_length = self.settings["MAX_LENGTH"]
-        if server.id not in self.downloaders:  # We don't have a downloader
-            log.debug("sid {} not in downloaders, making one".format(
-                server.id))
-            self.downloaders[server.id] = Downloader(url, max_length)
-
-        if self.downloaders[server.id].url != url:  # Our downloader is old
-            # I'm praying to Jeezus that we don't accidentally lose a running
-            #   Downloader
-            log.debug("sid {} in downloaders but wrong url".format(server.id))
-            self.downloaders[server.id] = Downloader(url, max_length)
-
-        try:
-            # We're assuming we have the right thing in our downloader object
-            self.downloaders[server.id].start()
-            log.debug("starting our downloader for sid {}".format(server.id))
-        except RuntimeError:
-            # Queue manager already started it for us, isn't that nice?
-            pass
-
-        while self.downloaders[server.id].is_alive():  # Getting info w/o DL
-            await asyncio.sleep(0.5)
-
-        song = self.downloaders[server.id].song
-        log.debug("sid {} wants to play songid {}".format(server.id, song.id))
-
-        # Now we check to see if we have a cache hit
-        cache_location = os.path.join(self.cache_path, song.id)
-        if not os.path.exists(cache_location):
-            log.debug("cache miss on song id {}".format(song.id))
-            self.downloaders[server.id] = Downloader(url, max_length,
-                                                     download=True)
-            self.downloaders[server.id].start()
-
-            while self.downloaders[server.id].is_alive():
-                await asyncio.sleep(0.5)
-
-            song = self.downloaders[server.id].song
-        else:
-            log.debug("cache hit on song id {}".format(song.id))
-
-        return song
-
-    async def _join_voice_channel(self, channel):
-        server = channel.server
-        if server.id in self.queue:
-            self.queue[server.id]["VOICE_CHANNEL_ID"] = channel.id
-        try:
-            await self.bot.join_voice_channel(channel)
-        except asyncio.futures.TimeoutError as e:
-            log.exception(e)
-            raise ConnectTimeout("We timed out connecting to a voice channel")
-
-    def _kill_player(self, server):
-        try:
-            self.voice_client(server).audio_player.process.kill()
-        except AttributeError:
-            pass
-
-    def _list_local_playlists(self):
-        ret = []
-        for thing in os.listdir(self.local_playlist_path):
-            if os.path.isdir(os.path.join(self.local_playlist_path, thing)):
-                ret.append(thing)
-        log.debug("local playlists:\n\t{}".format(ret))
-        return ret
-
     def _load_playlist(self, server, name):
         try:
             server = server.id
@@ -689,7 +472,6 @@
         kwargs['name'] = name
         kwargs['sid'] = server
 
->>>>>>> 328d2f24
         return Playlist(**kwargs)
 
     def _local_playlist_songlist(self, name):
@@ -756,22 +538,12 @@
             await asyncio.sleep(0.5)
 
         for entry in d.song.entries:
-<<<<<<< HEAD
-            if entry["url"][4] != "s":
-                song_url = "https{}".format(entry["url"][4:])
-=======
             if entry.url[4] != "s":
                 song_url = "https{}".format(entry.url[4:])
->>>>>>> 328d2f24
                 playlist.append(song_url)
             else:
                 playlist.append(entry.url)
 
-<<<<<<< HEAD
-        return playlist
-
-=======
->>>>>>> 328d2f24
     async def _parse_yt_playlist(self, url):
         d = Downloader(url)
         d.start()
@@ -804,11 +576,7 @@
         assert type(server) is discord.Server
         log.debug('starting to play on "{}"'.format(server.name))
 
-<<<<<<< HEAD
-        if self._valid_playable_url(url) or "[SEARCH:]" in url:
-=======
         if self._valid_playable_url(url):
->>>>>>> 328d2f24
             song = await self._guarantee_downloaded(server, url)
             local = False
         else:  # Assume local
@@ -835,18 +603,7 @@
             songlist = playlist
             name = True
 
-<<<<<<< HEAD
-        log.debug("setting up playlist {} on sid {}".format(name, server.id))
-
-        self._stop_player(server)
-        self._stop_downloader(server)
         self._clear_queue(server)
-
-        log.debug("finished resetting state on sid {}".format(server.id))
-
-=======
-        self._clear_queue(server)
->>>>>>> 328d2f24
         self._setup_queue(server)
         self._set_queue_playlist(server, name)
         self._set_queue_repeat(server, True)
@@ -876,20 +633,6 @@
         return count
 
     def _playlist_exists(self, server, name):
-<<<<<<< HEAD
-        return self._playlist_exists_local(server, name) or \
-            self._playlist_exists_global(name)
-
-    def _playlist_exists_global(self, name):
-        f = "data/audio/playlists"
-        f = os.path.join(f, name + ".txt")
-        log.debug('checking for {}'.format(f))
-
-        return fileIO(f, 'check')
-
-    def _playlist_exists_local(self, server, name):
-=======
->>>>>>> 328d2f24
         try:
             server = server.id
         except AttributeError:
@@ -949,15 +692,6 @@
 
         self.queue[server.id]["VOICE_CHANNEL_ID"] = channel
 
-<<<<<<< HEAD
-    def _set_queue_nowplaying(self, server, song):
-        if server.id not in self.queue:
-            return
-
-        self.queue[server.id]["NOW_PLAYING"] = song
-
-=======
->>>>>>> 328d2f24
     def _set_queue_playlist(self, server, name=True):
         if server.id not in self.queue:
             self._setup_queue(server)
@@ -976,22 +710,11 @@
                                  "QUEUE": deque(), "TEMP_QUEUE": deque(),
                                  "NOW_PLAYING": None}
 
-<<<<<<< HEAD
-    def _stop(self, server):
-        self._clear_queue(server)
-        self._stop_player(server)
-        self._stop_downloader(server)
-
-    async def _stop_and_disconnect(self, server):
-        self._stop(server)
-        await self._disconnect_voice_client(server)
-=======
     def _stop_and_disconnect(self, server):
         self._clear_queue(server)
         self._stop_downloader(server)
         self._stop_player(server)
         self._disconnect_voice_client(server)
->>>>>>> 328d2f24
 
     def _stop_downloader(self, server):
         if server.id not in self.downloaders:
@@ -1142,23 +865,6 @@
         await self.bot.say("Cache is currently at {:.3f} MB.".format(
             self._cache_size()))
 
-<<<<<<< HEAD
-    @commands.group(pass_context=True, hidden=True, no_pm=True)
-    @checks.is_owner()
-    async def disconnect(self, ctx):
-        """Disconnects from voice channel in current server."""
-        if ctx.invoked_subcommand is None:
-            server = ctx.message.server
-            await self._stop_and_disconnect(server)
-
-    @disconnect.command(name="all", hidden=True, no_pm=True)
-    async def disconnect_all(self):
-        """Disconnects from all voice channels."""
-        while len(list(self.bot.voice_clients)) != 0:
-            vc = list(self.bot.voice_clients)[0]
-            await self._stop_and_disconnect(vc.server)
-        await self.bot.say("done.")
-
     @commands.command(hidden=True, pass_context=True, no_pm=True)
     @checks.is_owner()
     async def joinvoice(self, ctx):
@@ -1168,415 +874,13 @@
         voice_channel = author.voice_channel
 
         if voice_channel is not None:
-            self._stop(server)
-
-=======
-    @commands.command(hidden=True, pass_context=True, no_pm=True)
-    @checks.is_owner()
-    async def joinvoice(self, ctx):
-        """Joins your voice channel"""
-        author = ctx.message.author
-        server = ctx.message.server
-        voice_channel = author.voice_channel
-
-        if voice_channel is not None:
             self._stop_and_disconnect(server)
 
->>>>>>> 328d2f24
         await self._join_voice_channel(voice_channel)
 
     @commands.command(pass_context=True, no_pm=True)
     async def local(self, ctx, name):
         """Plays a local playlist"""
-        server = ctx.message.server
-        author = ctx.message.author
-        voice_channel = author.voice_channel
-<<<<<<< HEAD
-
-        # Checking already connected, will join if not
-
-        if not self.voice_connected(server):
-            try:
-                can_connect = self.has_connect_perm(author, server)
-            except AuthorNotConnected:
-                await self.bot.say("You must join a voice channel before I can"
-                                   " play anything.")
-                return
-            except UnauthorizedConnect:
-                await self.bot.say("I don't have permissions to join your"
-                                   " voice channel.")
-                return
-            except UnauthorizedSpeak:
-                await self.bot.say("I don't have permissions to speak in your"
-                                   " voice channel.")
-                return
-            else:
-                await self._join_voice_channel(voice_channel)
-        else:  # We are connected but not to the right channel
-            if self.voice_client(server).channel != voice_channel:
-                pass  # TODO: Perms
-
-        # Checking if playing in current server
-
-        if self.is_playing(server):
-            await self.bot.say("I'm already playing a song on this server!")
-            return  # TODO: Possibly execute queue?
-
-        # If not playing, spawn a downloader if it doesn't exist and begin
-        #   downloading the next song
-
-        if self.currently_downloading(server):
-            await self.bot.say("I'm already downloading a file!")
-            return
-
-        lists = self._list_local_playlists()
-
-        if not any(map(lambda l: os.path.split(l)[1] == name, lists)):
-            await self.bot.say("Local playlist not found.")
-            return
-
-        self._play_local_playlist(server, name)
-
-    @commands.command(pass_context=True, no_pm=True)
-    async def pause(self, ctx):
-        """Pauses the current song, `!resume` to continue."""
-        server = ctx.message.server
-        if not self.voice_connected(server):
-            await self.bot.say("Not voice connected in this server.")
-            return
-
-        # We are connected somewhere
-        voice_client = self.voice_client(server)
-
-        if not hasattr(voice_client, 'audio_player'):
-            await self.bot.say("Nothing playing, nothing to pause.")
-        elif voice_client.audio_player.is_playing():
-            voice_client.audio_player.pause()
-            await self.bot.say("Paused.")
-        else:
-            await self.bot.say("Nothing playing, nothing to pause.")
-
-    @commands.command(pass_context=True, no_pm=True)
-    async def play(self, ctx, *, url_or_search_terms):
-        """Plays a link / searches and play"""
-        url = url_or_search_terms
-        server = ctx.message.server
-        author = ctx.message.author
-        voice_channel = author.voice_channel
-
-        # Checking if playing in current server
-
-        if self.is_playing(server):
-            await ctx.invoke(self._queue, url=url)
-            return  # Default to queue
-
-        # Checking already connected, will join if not
-
-        caller = inspect.currentframe().f_back.f_code.co_name
-
-=======
-
-        # Checking already connected, will join if not
-
->>>>>>> 328d2f24
-        if not self.voice_connected(server):
-            try:
-                can_connect = self.has_connect_perm(author, server)
-            except AuthorNotConnected:
-                await self.bot.say("You must join a voice channel before I can"
-                                   " play anything.")
-                return
-<<<<<<< HEAD
-            except UnauthorizedConnect:
-                await self.bot.say("I don't have permissions to join your"
-                                   " voice channel.")
-                return
-            except UnauthorizedSpeak:
-                await self.bot.say("I don't have permissions to speak in your"
-                                   " voice channel.")
-                return
-=======
-            if not can_connect:
-                await self.bot.say("I don't have permissions to join your"
-                                   " voice channel.")
->>>>>>> 328d2f24
-            else:
-                await self._join_voice_channel(voice_channel)
-        else:  # We are connected but not to the right channel
-            if self.voice_client(server).channel != voice_channel:
-<<<<<<< HEAD
-                await self._stop_and_disconnect(server)
-                await self._join_voice_channel(voice_channel)
-
-        # If not playing, spawn a downloader if it doesn't exist and begin
-        #   downloading the next song
-
-        if self.currently_downloading(server):
-            await self.bot.say("I'm already downloading a file!")
-            return
-
-        if "." in url:
-            if not self._valid_playable_url(url):
-                await self.bot.say("That's not a valid URL.")
-                return
-        else:
-            url = "[SEARCH:]" + url
-
-        self._stop_player(server)
-        self._clear_queue(server)
-        self._add_to_queue(server, url)
-
-    @commands.command(pass_context=True, no_pm=True)
-    async def prev(self, ctx):
-        """Goes back to the last song."""
-        # Current song is in NOW_PLAYING
-        server = ctx.message.server
-
-        if self.is_playing(server):
-            curr_url = self._get_queue_nowplaying(server).webpage_url
-            last_url = None
-            if self._is_queue_playlist(server):
-                # need to reorder queue
-                try:
-                    last_url = self.queue[server.id]["QUEUE"].pop()
-                except IndexError:
-                    pass
-
-            log.debug("prev on sid {}, curr_url {}".format(server.id,
-                                                           curr_url))
-
-            self._addleft_to_queue(server, curr_url)
-            if last_url:
-                self._addleft_to_queue(server, last_url)
-            self._set_queue_nowplaying(server, None)
-
-            self.voice_client(server).audio_player.stop()
-
-            await self.bot.say("Going back 1 song.")
-        else:
-            await self.bot.say("Not playing anything on this server.")
-
-    @commands.group(pass_context=True, no_pm=True)
-    async def playlist(self, ctx):
-        """Playlist management/control."""
-        if ctx.invoked_subcommand is None:
-            await send_cmd_help(ctx)
-
-    @playlist.command(pass_context=True, no_pm=True, name="add")
-    async def playlist_add(self, ctx, name, url):
-        """Add a YouTube or Soundcloud playlist."""
-        server = ctx.message.server
-        author = ctx.message.author
-        if not self._valid_playlist_name(name) or len(name) > 25:
-            await self.bot.say("That playlist name is invalid. It must only"
-                               " contain alpha-numeric characters or _.")
-            return
-
-        if self._valid_playable_url(url):
-            try:
-                await self.bot.say("Enumerating song list... This could take"
-                                   " a few moments.")
-                songlist = await self._parse_playlist(url)
-            except InvalidPlaylist:
-                await self.bot.say("That playlist URL is invalid.")
-                return
-
-            playlist = self._make_playlist(author, url, songlist)
-            # Returns a Playlist object
-
-            playlist.name = name
-            playlist.server = server
-
-            self._save_playlist(server, name, playlist)
-            await self.bot.say("Playlist '{}' saved. Tracks: {}".format(name, 
-                len(songlist)))
-        else:
-            await self.bot.say("That URL is not a valid Soundcloud or YouTube"
-                               " playlist link. If you think this is in error"
-                               " please let us know and we'll get it"
-                               " fixed ASAP.")
-
-    @playlist.command(pass_context=True, no_pm=True, name="append")
-    async def playlist_append(self, ctx, name, url):
-        """Appends to a playlist."""
-        author = ctx.message.author
-        server = ctx.message.server
-        if name not in self._list_playlists(server):
-            await self.bot.say("There is no playlist with that name.")
-            return
-        playlist = self._load_playlist(server, name,
-                                local=self._playlist_exists_local(
-                                    server, name))
-        try:
-            playlist.append_song(author, url)
-        except UnauthorizedSave:
-            await self.bot.say("You're not the author of that playlist.")
-        except InvalidURL:
-            await self.bot.say("Invalid link.")
-        else:
-            await self.bot.say("Done.")
-
-    @playlist.command(pass_context=True, no_pm=True, name="extend")
-    async def playlist_extend(self, ctx, playlist_url_or_name):
-        """Extends a playlist with a playlist link"""
-        # Need better wording ^
-        await self.bot.say("Not implemented yet.")
-
-
-    @playlist.command(pass_context=True, no_pm=True, name="list")
-    async def playlist_list(self, ctx):
-        """Lists all available playlists"""
-        files = self._list_playlists(ctx.message.server)
-        if files:
-            msg = "```xl\n"
-            for f in files:
-                msg += "{}, ".format(f)
-            msg = msg.strip(", ")
-            msg += "```"
-            await self.bot.say("Available playlists:\n{}".format(msg))
-        else:
-            await self.bot.says("There are no playlists.")
-
-    @playlist.command(pass_context=True, no_pm=True, name="queue")
-    async def playlist_queue(self, ctx, url):
-        """Adds a song to the playlist loop.
-
-        Does NOT write to disk."""
-        server = ctx.message.server
-        if not self.voice_connected(server):
-            await self.bot.say("Not voice connected in this server.")
-            return
-
-        # We are connected somewhere
-        if server.id not in self.queue:
-            log.debug("Something went wrong, we're connected but have no"
-                      " queue entry.")
-            raise VoiceNotConnected("Something went wrong, we have no internal"
-                                    " queue to modify. This should never"
-                                    " happen.")
-
-        # We have a queue to modify
-        self._add_to_queue(server, url)
-
-        await self.bot.say("Queued.")
-
-    @playlist.command(pass_context=True, no_pm=True, name="remove")
-    async def playlist_remove(self, ctx, name):
-        """Deletes a saved playlist."""
-        server = ctx.message.server
-
-        if self._playlist_exists(server, name):
-            self._delete_playlist(server, name)
-            await self.bot.say("Playlist deleted.")
-        else:
-            await self.bot.say("Playlist not found.")
-
-    @playlist.command(pass_context=True, no_pm=True, name="start")
-    async def playlist_start(self, ctx, name):
-        """Plays a playlist."""
-        server = ctx.message.server
-        author = ctx.message.author
-        voice_channel = ctx.message.author.voice_channel
-
-        caller = inspect.currentframe().f_back.f_code.co_name
-
-        if voice_channel is None:
-            await self.bot.say("You must be in a voice channel to start a"
-                               " playlist.")
-            return
-
-        if self._playlist_exists(server, name):
-            if not self.voice_connected(server):
-                try:
-                    can_connect = self.has_connect_perm(author, server)
-                except AuthorNotConnected:
-                    await self.bot.say("You must join a voice channel before I can"
-                                       " play anything.")
-                    return
-                except UnauthorizedConnect:
-                    await self.bot.say("I don't have permissions to join your"
-                                       " voice channel.")
-                    return
-                except UnauthorizedSpeak:
-                    await self.bot.say("I don't have permissions to speak in your"
-                                       " voice channel.")
-                    return
-                else:
-                    await self._join_voice_channel(voice_channel)
-            self._clear_queue(server)
-            playlist = self._load_playlist(server, name,
-                                           local=self._playlist_exists_local(
-                                               server, name))
-            if caller == "playlist_start_mix":
-                shuffle(playlist.playlist)
-
-            self._play_playlist(server, playlist)
-            await self.bot.say("Playlist queued.")
-        else:
-            await self.bot.say("That playlist does not exist.")
-
-    @playlist.command(pass_context=True, no_pm=True, name="mix")
-    async def playlist_start_mix(self, ctx, name):
-        """Plays and mixes a playlist."""
-        await self.playlist_start.callback(self, ctx, name)
-
-    @commands.command(pass_context=True, no_pm=True, name="queue")
-    async def _queue(self, ctx, *, url):
-        """Queues a song to play next. Extended functionality in `!help`
-
-        If you use `queue` when one song is playing, your new song will get
-            added to the song loop (if running). If you use `queue` when a
-            playlist is running, it will temporarily be played next and will
-            NOT stay in the playlist loop."""
-        server = ctx.message.server
-        if not self.voice_connected(server):
-            await ctx.invoke(self.play, url_or_search_terms=url)
-=======
-                pass  # TODO: Perms
-
-        # Checking if playing in current server
-
-        if self.is_playing(server):
-            await self.bot.say("I'm already playing a song on this server!")
-            return  # TODO: Possibly execute queue?
-
-        # If not playing, spawn a downloader if it doesn't exist and begin
-        #   downloading the next song
-
-        if self.currently_downloading(server):
-            await self.bot.say("I'm already downloading a file!")
-            return
-
-        lists = self._list_local_playlists()
-
-        if not any(map(lambda l: os.path.split(l)[1] == name, lists)):
-            await self.bot.say("Local playlist not found.")
-            return
-
-        self._play_local_playlist(server, name)
-
-    @commands.command(pass_context=True, no_pm=True)
-    async def pause(self, ctx):
-        """Pauses the current song, `!resume` to continue."""
-        server = ctx.message.server
-        if not self.voice_connected(server):
-            await self.bot.say("Not voice connected in this server.")
-            return
-
-        # We are connected somewhere
-        voice_client = self.voice_client(server)
-
-        if not hasattr(voice_client, 'audio_player'):
-            await self.bot.say("Nothing playing, nothing to pause.")
-        elif voice_client.audio_player.is_playing():
-            voice_client.audio_player.pause()
-            await self.bot.say("Paused.")
-        else:
-            await self.bot.say("Nothing playing, nothing to pause.")
-
-    @commands.command(pass_context=True, no_pm=True)
-    async def play(self, ctx, url):
-        """Plays a song"""
         server = ctx.message.server
         author = ctx.message.author
         voice_channel = author.voice_channel
@@ -1612,6 +916,71 @@
             await self.bot.say("I'm already downloading a file!")
             return
 
+        lists = self._list_local_playlists()
+
+        if not any(map(lambda l: os.path.split(l)[1] == name, lists)):
+            await self.bot.say("Local playlist not found.")
+            return
+
+        self._play_local_playlist(server, name)
+
+    @commands.command(pass_context=True, no_pm=True)
+    async def pause(self, ctx):
+        """Pauses the current song, `!resume` to continue."""
+        server = ctx.message.server
+        if not self.voice_connected(server):
+            await self.bot.say("Not voice connected in this server.")
+            return
+
+        # We are connected somewhere
+        voice_client = self.voice_client(server)
+
+        if not hasattr(voice_client, 'audio_player'):
+            await self.bot.say("Nothing playing, nothing to pause.")
+        elif voice_client.audio_player.is_playing():
+            voice_client.audio_player.pause()
+            await self.bot.say("Paused.")
+        else:
+            await self.bot.say("Nothing playing, nothing to pause.")
+
+    @commands.command(pass_context=True, no_pm=True)
+    async def play(self, ctx, url):
+        """Plays a song"""
+        server = ctx.message.server
+        author = ctx.message.author
+        voice_channel = author.voice_channel
+
+        # Checking already connected, will join if not
+
+        if not self.voice_connected(server):
+            try:
+                can_connect = self.has_connect_perm(author, server)
+            except AuthorNotConnected:
+                await self.bot.say("You must join a voice channel before I can"
+                                   " play anything.")
+                return
+            if not can_connect:
+                await self.bot.say("I don't have permissions to join your"
+                                   " voice channel.")
+            else:
+                await self._join_voice_channel(voice_channel)
+        else:  # We are connected but not to the right channel
+            if self.voice_client(server).channel != voice_channel:
+                pass  # TODO: Perms
+
+        # Checking if playing in current server
+
+        if self.is_playing(server):
+            await self.bot.say("I'm already playing a song on this server!")
+            return  # TODO: Possibly execute queue?
+
+        # If not playing, spawn a downloader if it doesn't exist and begin
+        #   downloading the next song
+
+        if self.currently_downloading(server):
+            await self.bot.say("I'm already downloading a file!")
+            return
+
         if not self._valid_playable_url(url):
             await self.bot.say("That's not a valid URL.")
             return
@@ -1686,7 +1055,6 @@
         server = ctx.message.server
         if not self.voice_connected(server):
             await self.bot.say("Not voice connected in this server.")
->>>>>>> 328d2f24
             return
 
         # We are connected somewhere
@@ -1697,15 +1065,6 @@
                                     " queue to modify. This should never"
                                     " happen.")
 
-<<<<<<< HEAD
-        if "." in url:
-            if not self._valid_playable_url(url):
-                await self.bot.say("That's not a valid URL.")
-                return
-        else:
-            url = "[SEARCH:]" + url
-
-=======
         # We have a queue to modify
         self._add_to_queue(server, url)
 
@@ -1790,7 +1149,6 @@
             await self.bot.say("Invalid URL.")
             return
 
->>>>>>> 328d2f24
         # We have a queue to modify
         if self.queue[server.id]["PLAYLIST"]:
             log.debug("queueing to the temp_queue for sid {}".format(
@@ -1816,7 +1174,6 @@
                 await self.bot.say("Do `!repeat toggle` to change this.")
             else:
                 await self.bot.say("Play something to see this setting.")
-<<<<<<< HEAD
 
     @repeat.command(pass_context=True, no_pm=True, name="toggle")
     async def repeat_toggle(self, ctx):
@@ -1827,18 +1184,6 @@
                                " Try playing something first.")
             return
 
-=======
-
-    @repeat.command(pass_context=True, no_pm=True, name="toggle")
-    async def repeat_toggle(self, ctx):
-        """Flips repeat setting."""
-        server = ctx.message.server
-        if not self.is_playing(server):
-            await self.bot.say("I don't have a repeat setting to flip."
-                               " Try playing something first.")
-            return
-
->>>>>>> 328d2f24
         self._set_queue_repeat(server, not self.queue[server.id]["REPEAT"])
         repeat = self.queue[server.id]["REPEAT"]
         if repeat:
@@ -1891,17 +1236,6 @@
             await self.bot.say("Can't skip if I'm not playing.")
 
     @commands.command(pass_context=True, no_pm=True)
-<<<<<<< HEAD
-    async def sing(self, ctx):
-        """Makes Red sing one of her songs"""
-        ids = ("zGTkAVsrfg8", "cGMWL8cOeAU", "vFrjMq4aL-g", "WROI5WYBU_A",
-               "41tIUr_ex3g", "f9O2Rjn1azc")
-        url = "https://www.youtube.com/watch?v={}".format(choice(ids))
-        await ctx.invoke(self.play, url_or_search_terms=url)
-
-    @commands.command(pass_context=True, no_pm=True)
-=======
->>>>>>> 328d2f24
     async def song(self, ctx):
         """Info about the current song."""
         server = ctx.message.server
@@ -1923,14 +1257,8 @@
         # TODO: All those fun checks for permissions
         server = ctx.message.server
 
-<<<<<<< HEAD
-        self._stop(server)
-
-    @commands.command(name="yt", pass_context=True, no_pm=True)
-    async def yt_search(self, ctx, *, search_terms: str):
-        """Searches and plays a video from YouTube"""
-        await self.bot.say("Searching...")
-        await ctx.invoke(self.play, url_or_search_terms=search_terms)
+        self._stop_and_disconnect(server)
+        self._remove_queue(server)
 
     def is_playing(self, server):
         if not self.voice_connected(server):
@@ -1952,77 +1280,11 @@
                 self._dump_cache()
             await asyncio.sleep(5)  # No need to run this every half second
 
-    async def cache_scheduler(self):
-        await asyncio.sleep(30)  # Extra careful
-
-        self.bot.loop.create_task(self.cache_manager())
-
     def currently_downloading(self, server):
         if server.id in self.downloaders:
             if self.downloaders[server.id].is_alive():
                 return True
         return False
-
-    async def disconnect_timer(self):
-        stop_times = {}
-        while self == self.bot.get_cog('Audio'):
-            for vc in self.bot.voice_clients:
-                server = vc.server
-                if not hasattr(vc, 'audio_player') and \
-                        (server not in stop_times or
-                         stop_times[server] is None):
-                    log.debug("putting sid {} in stop loop, no player".format(
-                        server.id))
-                    stop_times[server] = int(time.time())
-
-                if hasattr(vc, 'audio_player'):
-                    if vc.audio_player.is_done() and \
-                            (server not in stop_times or
-                             stop_times[server] is None):
-                        log.debug("putting sid {} in stop loop".format(
-                            server.id))
-                        stop_times[server] = int(time.time())
-                    elif vc.audio_player.is_playing():
-                        stop_times[server] = None
-
-            for server in stop_times:
-                if stop_times[server] and \
-                        int(time.time()) - stop_times[server] > 300:
-                    # 5 min not playing to d/c
-                    log.debug("dcing from sid {} after 300s".format(server.id))
-                    await self._disconnect_voice_client(server)
-                    stop_times[server] = None
-            await asyncio.sleep(5)
-=======
-        self._stop_and_disconnect(server)
-        self._remove_queue(server)
-
-    def is_playing(self, server):
-        if not self.voice_connected(server):
-            return False
-        if self.voice_client(server) is None:
-            return False
-        if not hasattr(self.voice_client(server), 'audio_player'):
-            return False
-        if self.voice_client(server).audio_player.is_done():
-            return False
-        return True
-
-    async def cache_manager(self):
-        while self == self.bot.get_cog("Audio"):
-            if self._cache_too_large():
-                # Our cache is too big, dumping
-                log.debug("cache too large ({} > {}), dumping".format(
-                    self._cache_size(), self._cache_max()))
-                self._dump_cache()
-            await asyncio.sleep(5)  # No need to run this every half second
-
-    def currently_downloading(self, server):
-        if server.id in self.downloaders:
-            if self.downloaders[server.id].is_alive():
-                return True
-        return False
->>>>>>> 328d2f24
 
     def get_server_settings(self, server):
         try:
@@ -2040,13 +1302,8 @@
                 ret[setting] = self.settings[setting]
                 if setting.lower() == "volume" and ret[setting] <= 1:
                     ret[setting] *= 100
-<<<<<<< HEAD
-        # ^This will make it so that only users with an outdated config will
-        # have their volume set * 100. In theory.
-=======
         #^This will make it so that only users with an outdated config will
         #have their volume set * 100. In theory.
->>>>>>> 328d2f24
         self.save_settings()
 
         return ret
@@ -2055,15 +1312,7 @@
         channel = author.voice_channel
         if channel is None:
             raise AuthorNotConnected
-<<<<<<< HEAD
-        elif channel.permissions_for(server.me).connect is False:
-            raise UnauthorizedConnect
-        elif channel.permissions_for(server.me).speak is False:
-            raise UnauthorizedSpeak
-        else:
-=======
         if channel.permissions_for(server.me):
->>>>>>> 328d2f24
             return True
         return False
 
@@ -2077,10 +1326,6 @@
         temp_queue = self.queue[server.id]["TEMP_QUEUE"]
         queue = self.queue[server.id]["QUEUE"]
         repeat = self.queue[server.id]["REPEAT"]
-<<<<<<< HEAD
-        last_song = self.queue[server.id]["NOW_PLAYING"]
-=======
->>>>>>> 328d2f24
 
         assert temp_queue is self.queue[server.id]["TEMP_QUEUE"]
         assert queue is self.queue[server.id]["QUEUE"]
@@ -2098,15 +1343,9 @@
                 url = queue.popleft()
                 log.debug("calling _play on the normal queue")
                 song = await self._play(sid, url)
-<<<<<<< HEAD
-                if repeat and last_song:
-                    # TODO: stick NOW_PLAYING.url back into queue AFTER ending
-                    queue.append(last_song.webpage_url)
-=======
                 if repeat:
                     # TODO: stick NOW_PLAYING.url back into queue AFTER ending
                     queue.append(url)
->>>>>>> 328d2f24
             else:
                 song = None
             self.queue[server.id]["NOW_PLAYING"] = song
@@ -2145,19 +1384,6 @@
                 await asyncio.sleep(0.5)
             await asyncio.sleep(1)
 
-<<<<<<< HEAD
-    async def reload_monitor(self):
-        while self == self.bot.get_cog('Audio'):
-            await asyncio.sleep(0.5)
-
-        for vc in self.bot.voice_clients:
-            try:
-                vc.audio_player.stop()
-            except:
-                pass
-
-=======
->>>>>>> 328d2f24
     def save_settings(self):
         fileIO('data/audio/settings.json', 'save', self.settings)
 
@@ -2176,11 +1402,6 @@
 
     async def voice_state_update(self, before, after):
         # Member objects
-<<<<<<< HEAD
-        if after is None:
-            return
-=======
->>>>>>> 328d2f24
         server = after.server
         if server.id not in self.queue:
             return
@@ -2250,23 +1471,8 @@
             "You need to install ffmpeg and opus. See \"https://github.com/"
             "Twentysix26/Red-DiscordBot/wiki/Requirements\"")
         return
-<<<<<<< HEAD
-    try:
-        bot.voice_clients
-    except AttributeError:
-        raise RuntimeError(
-            "Your discord.py is outdated. Update to the newest one with\npip3 "
-            "install --upgrade git+https://github.com/Rapptz/discord.py@async")
-=======
->>>>>>> 328d2f24
     n = Audio(bot)  # Praise 26
     bot.add_cog(n)
     bot.add_listener(n.voice_state_update, 'on_voice_state_update')
     bot.loop.create_task(n.queue_scheduler())
-<<<<<<< HEAD
-    bot.loop.create_task(n.disconnect_timer())
-    bot.loop.create_task(n.reload_monitor())
-    bot.loop.create_task(n.cache_scheduler())
-=======
-    bot.loop.create_task(n.cache_manager())
->>>>>>> 328d2f24
+    bot.loop.create_task(n.cache_manager())