import discord
from discord.ext import commands
import threading
import os
from random import shuffle, choice
from cogs.utils.dataIO import dataIO
from cogs.utils import checks
from cogs.utils.chat_formatting import pagify, escape
from urllib.parse import urlparse
from __main__ import send_cmd_help, settings
from json import JSONDecodeError
import re
import logging
import collections
import copy
import asyncio
import math
import time
import inspect
import subprocess
<<<<<<< HEAD
import urllib.parse
=======
from enum import Enum
>>>>>>> 78173bd6

__author__ = "tekulvw"
__version__ = "0.1.1"

log = logging.getLogger("red.audio")

try:
    import youtube_dl
except:
    youtube_dl = None

try:
    if not discord.opus.is_loaded():
        discord.opus.load_opus('libopus-0.dll')
except OSError:  # Incorrect bitness
    opus = False
except:  # Missing opus
    opus = None
else:
    opus = True

youtube_dl_options = {
    'source_address': '0.0.0.0',
    'format': 'bestaudio/best',
    'extractaudio': True,
    'audioformat': "mp3",
    'nocheckcertificate': True,
    'ignoreerrors': False,
    'quiet': True,
    'no_warnings': True,
    'outtmpl': "data/audio/cache/%(id)s",
    'default_search': 'auto',
    'encoding': 'utf-8'
}


class MaximumLength(Exception):
    def __init__(self, m):
        self.message = m

    def __str__(self):
        return self.message
    

class YouTubeDlError(Exception):
    def __init__(self, m):
        self.message = m

    def __str__(self):
        return self.message
    

class NotConnected(Exception):
    pass


class AuthorNotConnected(NotConnected):
    pass


class VoiceNotConnected(NotConnected):
    pass


class UnauthorizedConnect(Exception):
    pass


class UnauthorizedSpeak(Exception):
    pass


class ChannelUserLimit(Exception):
    pass


class UnauthorizedSave(Exception):
    pass


class ConnectTimeout(NotConnected):
    pass


class InvalidURL(Exception):
    pass


class InvalidSong(InvalidURL):
    pass


class InvalidPlaylist(InvalidSong):
    pass

class deque(collections.deque):
    def __init__(self, *args, **kwargs):
        super().__init__(*args, **kwargs)

    def peek(self):
        ret = self.pop()
        self.append(ret)
        return copy.deepcopy(ret)

    def peekleft(self):
        ret = self.popleft()
        self.appendleft(ret)
        return copy.deepcopy(ret)

class QueueKey(Enum):
	REPEAT = 1
	PLAYLIST = 2
	VOICE_CHANNEL_ID = 3
	QUEUE = 4
	TEMP_QUEUE = 5
	NOW_PLAYING = 6
	NOW_PLAYING_CHANNEL = 7

class Song:
    def __init__(self, **kwargs):
        self.__dict__ = kwargs
        self.title = kwargs.pop('title', None)
        self.id = kwargs.pop('id', None)
        self.url = kwargs.pop('url', None)
        self.webpage_url = kwargs.pop('webpage_url', "")
        self.duration = kwargs.pop('duration', 60)
        self.start_time = kwargs.pop('start_time', None)
        self.end_time = kwargs.pop('end_time', None)

class QueuedSong:
    def __init__(self, url, channel):
        self.url = url
        self.channel = channel

class Playlist:
    def __init__(self, server=None, sid=None, name=None, author=None, url=None,
                 playlist=None, path=None, main_class=None, **kwargs):
        # when is this used? idk
        # what is server when it's global? None? idk
        self.server = server
        self._sid = sid
        self.name = name
        # this is an id......
        self.author = author
        self.url = url
        self.main_class = main_class  # reference to Audio
        self.path = path

        if url is None and "link" in kwargs:
            self.url = kwargs.get('link')
        self.playlist = playlist

    @property
    def filename(self):
        f = "data/audio/playlists"
        f = os.path.join(f, self.sid, self.name + ".txt")
        return f

    def to_json(self):
        ret = {"author": self.author, "playlist": self.playlist,
               "link": self.url}
        return ret

    def is_author(self, user):
        """checks if the user is the author of this playlist
        Returns True/False"""
        return user.id == self.author

    def can_edit(self, user):
        """right now checks if user is mod or higher including server owner
        global playlists are uneditable atm

        dev notes:
        should probably be defined elsewhere later or be dynamic"""

        # I don't know how global playlists are handled.
        # Not sure if the framework is there for them to be editable.
        # Don't know how they are handled by Playlist
        # Don't know how they are handled by Audio
        # so let's make sure it's not global at all.
        if self.main_class._playlist_exists_global(self.name):
            return False

        admin_role = settings.get_server_admin(self.server)
        mod_role = settings.get_server_mod(self.server)

        is_playlist_author = self.is_author(user)
        is_bot_owner = user.id == settings.owner
        is_server_owner = self.server.owner.id == self.author
        is_admin = discord.utils.get(user.roles, name=admin_role) is not None
        is_mod = discord.utils.get(user.roles, name=mod_role) is not None

        return any((is_playlist_author,
                    is_bot_owner,
                    is_server_owner,
                    is_admin,
                    is_mod))

    # def __del__() ?

    def append_song(self, author, url):
        if not self.can_edit(author):
            raise UnauthorizedSave
        elif not self.main_class._valid_playable_url(url):
            raise InvalidURL
        else:
            self.playlist.append(url)
            self.save()

    def save(self):
        dataIO.save_json(self.path, self.to_json())

    @property
    def sid(self):
        if self._sid:
            return self._sid
        elif self.server:
            return self.server.id
        else:
            return None


class Downloader(threading.Thread):
    def __init__(self, url, max_duration=None, download=False,
                 cache_path="data/audio/cache", *args, **kwargs):
        super().__init__(*args, **kwargs)
        self.url = url
        self.max_duration = max_duration
        self.done = threading.Event()
        self.song = None
        self._download = download
        self.hit_max_length = threading.Event()
        self._yt = None
        self.error = None

    def run(self):
        try:
            self.get_info()
            if self._download:
                self.download()
        except youtube_dl.utils.DownloadError as e:
            self.error = str(e)
        except MaximumLength:
            self.hit_max_length.set()
        except OSError as e:
            log.warning("An operating system error occurred while downloading URL '{}':\n'{}'".format(self.url, str(e)))
        self.done.set()

    def download(self):
        self.duration_check()

        if not os.path.isfile('data/audio/cache' + self.song.id):
            video = self._yt.extract_info(self.url)
            self.song = Song(**video)

    def duration_check(self):
        log.debug("duration {} for songid {}".format(self.song.duration,
                                                     self.song.id))
        if self.max_duration and self.song.duration > self.max_duration:
            log.debug("songid {} too long".format(self.song.id))
            raise MaximumLength("songid {} has duration {} > {}".format(
                self.song.id, self.song.duration, self.max_duration))

    def get_info(self):
        if self._yt is None:
            self._yt = youtube_dl.YoutubeDL(youtube_dl_options)
        if "[SEARCH:]" not in self.url:
            video = self._yt.extract_info(self.url, download=False,
                                          process=False)
        else:
            self.url = self.url[9:]
            yt_id = self._yt.extract_info(
                self.url, download=False)["entries"][0]["id"]
            # Should handle errors here ^
            self.url = "https://youtube.com/watch?v={}".format(yt_id)
            video = self._yt.extract_info(self.url, download=False,
                                          process=False)

        if(video is not None):
            self.song = Song(**video)


class Audio:
    """Music Streaming."""

    def __init__(self, bot, player):
        self.bot = bot
        self.queue = {}  # add deque's, repeat
        self.downloaders = {}  # sid: object
        self.settings = dataIO.load_json("data/audio/settings.json")
        self.server_specific_setting_keys = ["VOLUME", "VOTE_ENABLED",
                                             "VOTE_THRESHOLD", "NOPPL_DISCONNECT"]
        self.cache_path = "data/audio/cache"
        self.local_playlist_path = "data/audio/localtracks"
        self._old_game = False

        self.skip_votes = {}

        self.connect_timers = {}

        if player == "ffmpeg":
            self.settings["AVCONV"] = False
        elif player == "avconv":
            self.settings["AVCONV"] = True
        self.save_settings()

    async def _add_song_status(self, song):
        if self._old_game is False:
            self._old_game = list(self.bot.servers)[0].me.game
        status = list(self.bot.servers)[0].me.status
        game = discord.Game(name=song.title)
        await self.bot.change_presence(status=status, game=game)
        log.debug('Bot status changed to song title: ' + song.title)

    def _add_to_queue(self, server, url, channel):
        if server.id not in self.queue:
            self._setup_queue(server)
        queued_song = QueuedSong(url, channel)
        self.queue[server.id][QueueKey.QUEUE].append(queued_song)

    def _add_to_temp_queue(self, server, url, channel):
        if server.id not in self.queue:
            self._setup_queue(server)
        queued_song = QueuedSong(url, channel)
        self.queue[server.id][QueueKey.TEMP_QUEUE].append(queued_song)

    def _addleft_to_queue(self, server, url, channel):
        if server.id not in self.queue:
            self._setup_queue()
        queued_song = QueuedSong(url, channel)
        self.queue[server.id][QueueKey.QUEUE].appendleft(queued_song)

    def _cache_desired_files(self):
        filelist = []
        for server in self.downloaders:
            song = self.downloaders[server].song
            try:
                filelist.append(song.id)
            except AttributeError:
                pass
        shuffle(filelist)
        return filelist

    def _cache_max(self):
        setting_max = self.settings["MAX_CACHE"]
        return max([setting_max, self._cache_min()])  # enforcing hard limit

    def _cache_min(self):
        x = self._server_count()
        return max([60, 48 * math.log(x) * x**0.3])  # log is not log10

    def _cache_required_files(self):
        queue = copy.deepcopy(self.queue)
        filelist = []
        for server in queue:
            now_playing = queue[server].get(QueueKey.NOW_PLAYING)
            try:
                filelist.append(now_playing.id)
            except AttributeError:
                pass
        return filelist

    def _cache_size(self):
        songs = os.listdir(self.cache_path)
        size = sum(map(lambda s: os.path.getsize(
            os.path.join(self.cache_path, s)) / 10**6, songs))
        return size

    def _cache_too_large(self):
        if self._cache_size() > self._cache_max():
            return True
        return False

    def _clear_queue(self, server):
        if server.id not in self.queue:
            return
        self.queue[server.id][QueueKey.QUEUE] = deque()
        self.queue[server.id][QueueKey.TEMP_QUEUE] = deque()

    async def _create_ffmpeg_player(self, server, filename, local=False, start_time=None, end_time=None):
        """This function will guarantee we have a valid voice client,
            even if one doesn't exist previously."""
        voice_channel_id = self.queue[server.id][QueueKey.VOICE_CHANNEL_ID]
        voice_client = self.voice_client(server)

        if voice_client is None:
            log.debug("not connected when we should be in sid {}".format(
                server.id))
            to_connect = self.bot.get_channel(voice_channel_id)
            if to_connect is None:
                raise VoiceNotConnected("Okay somehow we're not connected and"
                                        " we have no valid channel to"
                                        " reconnect to. In other words...LOL"
                                        " REKT.")
            log.debug("valid reconnect channel for sid"
                      " {}, reconnecting...".format(server.id))
            await self._join_voice_channel(to_connect)  # SHIT
        elif voice_client.channel.id != voice_channel_id:
            # This was decided at 3:45 EST in #advanced-testing by 26
            self.queue[server.id][QueueKey.VOICE_CHANNEL_ID] = voice_client.channel.id
            log.debug("reconnect chan id for sid {} is wrong, fixing".format(
                server.id))

        # Okay if we reach here we definitively have a working voice_client

        if local:
            song_filename = os.path.join(self.local_playlist_path, filename)
        else:
            song_filename = os.path.join(self.cache_path, filename)

        use_avconv = self.settings["AVCONV"]
        options = '-b:a 64k -bufsize 64k'
        before_options = ''

        if start_time:
            before_options += '-ss {}'.format(start_time)
        if end_time:
            options += ' -to {} -copyts'.format(end_time)

        try:
            voice_client.audio_player.process.kill()
            log.debug("killed old player")
        except AttributeError:
            pass
        except ProcessLookupError:
            pass

        log.debug("making player on sid {}".format(server.id))

        voice_client.audio_player = voice_client.create_ffmpeg_player(
            song_filename, use_avconv=use_avconv, options=options, before_options=before_options)

        # Set initial volume
        vol = self.get_server_settings(server)['VOLUME'] / 100
        voice_client.audio_player.volume = vol

        return voice_client  # Just for ease of use, it's modified in-place

    # TODO: _current_playlist

    # TODO: _current_song

    def _delete_playlist(self, server, name):
        if not name.endswith('.txt'):
            name = name + ".txt"
        try:
            os.remove(os.path.join('data/audio/playlists', server.id, name))
        except OSError:
            pass
        except WindowsError:
            pass

    # TODO: _disable_controls()

    async def _disconnect_voice_client(self, server):
        if not self.voice_connected(server):
            return

        voice_client = self.voice_client(server)

        await voice_client.disconnect()

    async def _download_all(self, queued_song_list, channel):
        """
        Doesn't actually download, just get's info for uses like queue_list
        """
        downloaders = []
        for queued_song in queued_song_list:
            d = Downloader(queued_song.url)
            d.start()
            downloaders.append(d)

        while any([d.is_alive() for d in downloaders]):
            await asyncio.sleep(0.1)
            
        songs = [d.song for d in downloaders if d.song is not None and d.error is None]
           
        invalid_downloads = [d for d in downloaders if d.error is not None]
        invalid_number = len(invalid_downloads)
        if(invalid_number > 0):
            await self.bot.send_message(channel, "The queue contains {} item(s)"
                                            " that can not be played.".format(invalid_number))

        return songs

    async def _download_next(self, server, curr_dl, next_dl):
        """Checks to see if we need to download the next, and does.

        Both curr_dl and next_dl should already be started."""
        if curr_dl.song is None:
            # Only happens when the downloader thread hasn't initialized fully
            #   There's no reason to wait if we can't compare
            return

        max_length = self.settings["MAX_LENGTH"]

        while next_dl.is_alive():
            await asyncio.sleep(0.5)
            
        error = next_dl.error
        if(error is not None):
            raise YouTubeDlError(error)

        if curr_dl.song.id != next_dl.song.id:
            log.debug("downloader ID's mismatch on sid {}".format(server.id) +
                      " gonna start dl-ing the next thing on the queue"
                      " id {}".format(next_dl.song.id))
            try:
                next_dl.duration_check()
            except MaximumLength:
                return
            self.downloaders[server.id] = Downloader(next_dl.url, max_length,
                                                     download=True)
            self.downloaders[server.id].start()

    def _dump_cache(self, ignore_desired=False):
        reqd = self._cache_required_files()
        log.debug("required cache files:\n\t{}".format(reqd))

        opt = self._cache_desired_files()
        log.debug("desired cache files:\n\t{}".format(opt))

        prev_size = self._cache_size()

        for file in os.listdir(self.cache_path):
            if file not in reqd:
                if ignore_desired or file not in opt:
                    try:
                        os.remove(os.path.join(self.cache_path, file))
                    except OSError:
                        # A directory got in the cache?
                        pass
                    except WindowsError:
                        # Removing a file in use, reqd failed
                        pass

        post_size = self._cache_size()
        dumped = prev_size - post_size

        if not ignore_desired and self._cache_too_large():
            log.debug("must dump desired files")
            return dumped + self._dump_cache(ignore_desired=True)

        log.debug("dumped {} MB of audio files".format(dumped))

        return dumped

    # TODO: _enable_controls()

    # returns list of active voice channels
    # assuming list does not change during the execution of this function
    # if that happens, blame asyncio.
    def _get_active_voice_clients(self):
        avcs = []
        for vc in self.bot.voice_clients:
            if hasattr(vc, 'audio_player') and not vc.audio_player.is_done():
                avcs.append(vc)
        return avcs

    def _get_queue(self, server, limit):
        if server.id not in self.queue:
            return []

        ret = []
        for i in range(limit):
            try:
                ret.append(self.queue[server.id][QueueKey.QUEUE][i])
            except IndexError:
                pass

        return ret

    def _get_queue_nowplaying(self, server):
        if server.id not in self.queue:
            return None

        return self.queue[server.id][QueueKey.NOW_PLAYING]
		
    def _get_queue_nowplaying_channel(self, server):
        if server.id not in self.queue:
            return None

        return self.queue[server.id][QueueKey.NOW_PLAYING_CHANNEL]

    def _get_queue_playlist(self, server):
        if server.id not in self.queue:
            return None

        return self.queue[server.id][QueueKey.PLAYLIST]

    def _get_queue_repeat(self, server):
        if server.id not in self.queue:
            return None

        return self.queue[server.id][QueueKey.REPEAT]

    def _get_queue_tempqueue(self, server, limit):
        if server.id not in self.queue:
            return []

        ret = []
        for i in range(limit):
            try:
                ret.append(self.queue[server.id][QueueKey.TEMP_QUEUE][i])
            except IndexError:
                pass
        return ret

    async def _guarantee_downloaded(self, server, url):
        max_length = self.settings["MAX_LENGTH"]
        if server.id not in self.downloaders:  # We don't have a downloader
            log.debug("sid {} not in downloaders, making one".format(
                server.id))
            self.downloaders[server.id] = Downloader(url, max_length)

        if self.downloaders[server.id].url != url:  # Our downloader is old
            # I'm praying to Jeezus that we don't accidentally lose a running
            #   Downloader
            log.debug("sid {} in downloaders but wrong url".format(server.id))
            self.downloaders[server.id] = Downloader(url, max_length)

        try:
            # We're assuming we have the right thing in our downloader object
            self.downloaders[server.id].start()
            log.debug("starting our downloader for sid {}".format(server.id))
        except RuntimeError:
            # Queue manager already started it for us, isn't that nice?
            pass

        # Getting info w/o download
        self.downloaders[server.id].done.wait()
        
        # Youtube-DL threw an exception.
        error = self.downloaders[server.id].error
        if(error is not None):
            raise YouTubeDlError(error)

        # This will throw a maxlength exception if required
        self.downloaders[server.id].duration_check()
        song = self.downloaders[server.id].song

        log.debug("sid {} wants to play songid {}".format(server.id, song.id))

        # Now we check to see if we have a cache hit
        cache_location = os.path.join(self.cache_path, song.id)
        if not os.path.exists(cache_location):
            log.debug("cache miss on song id {}".format(song.id))
            self.downloaders[server.id] = Downloader(url, max_length,
                                                     download=True)
            self.downloaders[server.id].start()

            while self.downloaders[server.id].is_alive():
                await asyncio.sleep(0.5)

            song = self.downloaders[server.id].song
        else:
            log.debug("cache hit on song id {}".format(song.id))

        return song

    def _is_queue_playlist(self, server):
        if server.id not in self.queue:
            return False

        return self.queue[server.id][QueueKey.PLAYLIST]

    async def _join_voice_channel(self, channel):
        server = channel.server
        connect_time = self.connect_timers.get(server.id, 0)
        if time.time() < connect_time:
            diff = int(connect_time - time.time())
            raise ConnectTimeout("You are on connect cooldown for another {}"
                                 " seconds.".format(diff))
        if server.id in self.queue:
            self.queue[server.id][QueueKey.VOICE_CHANNEL_ID] = channel.id
        try:
            await asyncio.wait_for(self.bot.join_voice_channel(channel),
                                   timeout=5, loop=self.bot.loop)
        except asyncio.futures.TimeoutError as e:
            log.exception(e)
            self.connect_timers[server.id] = time.time() + 300
            raise ConnectTimeout("We timed out connecting to a voice channel,"
                                 " please try again in 10 minutes.")

    def _list_local_playlists(self):
        ret = []
        for thing in os.listdir(self.local_playlist_path):
            if os.path.isdir(os.path.join(self.local_playlist_path, thing)):
                ret.append(thing)
        log.debug("local playlists:\n\t{}".format(ret))
        return ret

    def _list_playlists(self, server):
        try:
            server = server.id
        except:
            pass
        path = "data/audio/playlists"
        old_playlists = [f[:-4] for f in os.listdir(path)
                         if f.endswith(".txt")]
        path = os.path.join(path, server)
        if os.path.exists(path):
            new_playlists = [f[:-4] for f in os.listdir(path)
                             if f.endswith(".txt")]
        else:
            new_playlists = []
        return list(set(old_playlists + new_playlists))

    def _load_playlist(self, server, name, local=True):
        try:
            server = server.id
        except:
            pass

        f = "data/audio/playlists"
        if local:
            f = os.path.join(f, server, name + ".txt")
        else:
            f = os.path.join(f, name + ".txt")
        kwargs = dataIO.load_json(f)

        kwargs['path'] = f
        kwargs['main_class'] = self
        kwargs['name'] = name
        kwargs['sid'] = server
        kwargs['server'] = self.bot.get_server(server)

        return Playlist(**kwargs)

    def _local_playlist_songlist(self, name):
        dirpath = os.path.join(self.local_playlist_path, name)
        return sorted(os.listdir(dirpath))

    def _make_local_song(self, filename):
        # filename should be playlist_folder/file_name
        folder, song = os.path.split(filename)
        return Song(name=song, id=filename, title=song, url=filename,
                    webpage_url=filename)

    def _make_playlist(self, author, url, songlist):
        try:
            author = author.id
        except:
            pass

        return Playlist(author=author, url=url, playlist=songlist)

    def _match_sc_playlist(self, url):
        return self._match_sc_url(url)

    def _match_yt_playlist(self, url):
        if not self._match_yt_url(url):
            return False
        yt_playlist = re.compile(
            r'^(https?\:\/\/)?(www\.)?(youtube\.com|youtu\.?be)'
            r'((\/playlist\?)|\/watch\?).*(list=)(.*)(&|$)')
        # Group 6 should be the list ID
        if yt_playlist.match(url):
            return True
        return False

    def _match_sc_url(self, url):
        sc_url = re.compile(
            r'^(https?\:\/\/)?(www\.)?(soundcloud\.com\/)')
        if sc_url.match(url):
            return True
        return False

    def _match_yt_url(self, url):
        yt_link = re.compile(
            r'^(https?\:\/\/)?(www\.|m\.)?(youtube\.com|youtu\.?be)\/.+$')
        if yt_link.match(url):
            return True
        return False

    def _match_any_url(self, url):
        url = urlparse(url)
        if url.scheme and url.netloc and url.path:
            return True
        return False

    # TODO: _next_songs_in_queue

    async def _parse_playlist(self, url):
        if self._match_sc_playlist(url):
            return await self._parse_sc_playlist(url)
        elif self._match_yt_playlist(url):
            return await self._parse_yt_playlist(url)
        raise InvalidPlaylist("The given URL is neither a Soundcloud or"
                              " YouTube playlist.")

    async def _parse_sc_playlist(self, url):
        playlist = []
        d = Downloader(url)
        d.start()

        while d.is_alive():
            await asyncio.sleep(0.5)

        error = d.error
        if(error is not None):
            raise YouTubeDlError(error)

        for entry in d.song.entries:
            if entry["url"][4] != "s":
                song_url = "https{}".format(entry["url"][4:])
                playlist.append(song_url)
            else:
                playlist.append(entry.url)

        return playlist

    async def _parse_yt_playlist(self, url):
        d = Downloader(url)
        d.start()
        playlist = []

        while d.is_alive():
            await asyncio.sleep(0.5)

        error = d.error
        if(error is not None):
            raise YouTubeDlError(error)

        for entry in d.song.entries:
            try:
                song_url = "https://www.youtube.com/watch?v={}".format(
                    entry['id'])
                playlist.append(song_url)
            except AttributeError:
                pass
            except TypeError:
                pass

        log.debug("song list:\n\t{}".format(playlist))

        return playlist

    async def _play(self, sid, url, channel):
        """Returns the song object of what's playing"""
        if type(sid) is not discord.Server:
            server = self.bot.get_server(sid)
        else:
            server = sid

        assert type(server) is discord.Server
        log.debug('starting to play on "{}"'.format(server.name))

        if self._valid_playable_url(url) or "[SEARCH:]" in url:
            clean_url = self._clean_url(url)
            try:
                song = await self._guarantee_downloaded(server, url)
            except YouTubeDlError as e:
                message = ("I'm unable to play '{}' because of an error:\n"
                          "'{}'".format(clean_url, str(e)))
                message = escape(message, mass_mentions=True)
                await self.bot.send_message(channel, message)
                return
            except MaximumLength:
                message = ("I'm unable to play '{}' because it exceeds the "
                          "maximum audio length.".format(clean_url))
                message = escape(message, mass_mentions=True)
                await self.bot.send_message(channel, message)
                return
            local = False
        else:  # Assume local
            try:
                song = self._make_local_song(url)
                local = True
            except FileNotFoundError:
                raise

        voice_client = await self._create_ffmpeg_player(server, song.id,
                                                        local=local,
                                                        start_time=song.start_time,
                                                        end_time=song.end_time)
        # That ^ creates the audio_player property

        voice_client.audio_player.start()
        log.debug("starting player on sid {}".format(server.id))

        return song

    def _play_playlist(self, server, playlist, channel):
        try:
            songlist = playlist.playlist
            name = playlist.name
        except AttributeError:
            songlist = playlist
            name = True
            
        songlist = self._songlist_change_url_to_queued_song(songlist, channel)

        log.debug("setting up playlist {} on sid {}".format(name, server.id))

        self._stop_player(server)
        self._stop_downloader(server)
        self._clear_queue(server)

        log.debug("finished resetting state on sid {}".format(server.id))

        self._setup_queue(server)
        self._set_queue_playlist(server, name)
        self._set_queue_repeat(server, True)
        self._set_queue(server, songlist)

    def _play_local_playlist(self, server, name, channel):
        songlist = self._local_playlist_songlist(name)

        ret = []
        for song in songlist:
            ret.append(os.path.join(name, song))

        ret_playlist = Playlist(server=server, name=name, playlist=ret)
        self._play_playlist(server, ret_playlist, channel)
        
    def _songlist_change_url_to_queued_song(self, songlist, channel):
        queued_songlist = []
        for song in songlist:
            queued_song = QueuedSong(song, channel)
            queued_songlist.append(queued_song)
            
        return queued_songlist

    def _player_count(self):
        count = 0
        queue = copy.deepcopy(self.queue)
        for sid in queue:
            server = self.bot.get_server(sid)
            try:
                vc = self.voice_client(server)
                if vc.audio_player.is_playing():
                    count += 1
            except:
                pass
        return count

    def _playlist_exists(self, server, name):
        return self._playlist_exists_local(server, name) or \
            self._playlist_exists_global(name)

    def _playlist_exists_global(self, name):
        f = "data/audio/playlists"
        f = os.path.join(f, name + ".txt")
        log.debug('checking for {}'.format(f))

        return dataIO.is_valid_json(f)

    def _playlist_exists_local(self, server, name):
        try:
            server = server.id
        except AttributeError:
            pass

        f = "data/audio/playlists"
        f = os.path.join(f, server, name + ".txt")
        log.debug('checking for {}'.format(f))

        return dataIO.is_valid_json(f)

    def _remove_queue(self, server):
        if server.id in self.queue:
            del self.queue[server.id]

    async def _remove_song_status(self):
        if self._old_game is not False:
            status = list(self.bot.servers)[0].me.status
            await self.bot.change_presence(game=self._old_game,
                                           status=status)
            log.debug('Bot status returned to ' + str(self._old_game))
            self._old_game = False

    def _save_playlist(self, server, name, playlist):
        sid = server.id
        try:
            f = playlist.filename
            playlist = playlist.to_json()
            log.debug("got playlist object")
        except AttributeError:
            f = os.path.join("data/audio/playlists", sid, name + ".txt")

        head, _ = os.path.split(f)
        if not os.path.exists(head):
            os.makedirs(head)

        log.debug("saving playlist '{}' to {}:\n\t{}".format(name, f,
                                                             playlist))
        dataIO.save_json(f, playlist)

    def _shuffle_queue(self, server):
        shuffle(self.queue[server.id][QueueKey.QUEUE])

    def _shuffle_temp_queue(self, server):
        shuffle(self.queue[server.id][QueueKey.TEMP_QUEUE])

    def _server_count(self):
        return max([1, len(self.bot.servers)])

    def _set_queue(self, server, songlist):
        if server.id in self.queue:
            self._clear_queue(server)
        else:
            self._setup_queue(server)
        self.queue[server.id][QueueKey.QUEUE].extend(songlist)

    def _set_queue_channel(self, server, channel):
        if server.id not in self.queue:
            return

        try:
            channel = channel.id
        except AttributeError:
            pass

        self.queue[server.id][QueueKey.VOICE_CHANNEL_ID] = channel

    def _set_queue_nowplaying(self, server, song, channel):
        if server.id not in self.queue:
            return

        self.queue[server.id][QueueKey.NOW_PLAYING] = song
        self.queue[server.id][QueueKey.NOW_PLAYING_CHANNEL] = channel

    def _set_queue_playlist(self, server, name=True):
        if server.id not in self.queue:
            self._setup_queue(server)

        self.queue[server.id][QueueKey.PLAYLIST] = name

    def _set_queue_repeat(self, server, value):
        if server.id not in self.queue:
            self._setup_queue(server)

        self.queue[server.id][QueueKey.REPEAT] = value

    def _setup_queue(self, server):
        self.queue[server.id] = {QueueKey.REPEAT: False, QueueKey.PLAYLIST: False,
                                 QueueKey.VOICE_CHANNEL_ID: None,
                                 QueueKey.QUEUE: deque(), QueueKey.TEMP_QUEUE: deque(),
                                 QueueKey.NOW_PLAYING: None, QueueKey.NOW_PLAYING_CHANNEL: None}

    def _stop(self, server):
        self._setup_queue(server)
        self._stop_player(server)
        self._stop_downloader(server)
        self.bot.loop.create_task(self._update_bot_status())

    async def _stop_and_disconnect(self, server):
        self._stop(server)
        await self._disconnect_voice_client(server)

    def _stop_downloader(self, server):
        if server.id not in self.downloaders:
            return

        del self.downloaders[server.id]

    def _stop_player(self, server):
        if not self.voice_connected(server):
            return

        voice_client = self.voice_client(server)

        if hasattr(voice_client, 'audio_player'):
            voice_client.audio_player.stop()

    # no return. they can check themselves.
    async def _update_bot_status(self):
        if self.settings["TITLE_STATUS"]:
            song = None
            try:
                active_servers = self._get_active_voice_clients()
            except:
                log.debug("Voice client changed while trying to update bot's"
                          " song status")
                return
            if len(active_servers) == 1:
                server = active_servers[0].server
                song = self._get_queue_nowplaying(server)
            if song:
                await self._add_song_status(song)
            else:
                await self._remove_song_status()

    def _valid_playlist_name(self, name):
        for char in name:
            if char.isdigit() or char.isalpha() or char == "_":
                pass
            else:
                return False
        return True

    def _valid_playable_url(self, url):
        yt = self._match_yt_url(url)
        sc = self._match_sc_url(url)
        if yt or sc:  # TODO: Add sc check
            return True
        return False
    
    def _clean_url(self, url):
        if(self._valid_playable_url(url)):
            return "<{}>".format(url)
        
        return url.replace("[SEARCH:]", "")

    @commands.group(pass_context=True)
    async def audioset(self, ctx):
        """Audio settings."""
        if ctx.invoked_subcommand is None:
            await send_cmd_help(ctx)
            return

    @audioset.command(name="cachemax")
    @checks.is_owner()
    async def audioset_cachemax(self, size: int):
        """Set the max cache size in MB"""
        if size < self._cache_min():
            await self.bot.say("Sorry, but because of the number of servers"
                               " that your bot is in I cannot safely allow"
                               " you to have less than {} MB of cache.".format(
                                   self._cache_min()))
            return

        self.settings["MAX_CACHE"] = size
        await self.bot.say("Max cache size set to {} MB.".format(size))
        self.save_settings()

    @audioset.command(name="emptydisconnect", pass_context=True)
    @checks.mod_or_permissions(manage_messages=True)
    async def audioset_emptydisconnect(self, ctx):
        """Toggles auto disconnection when everyone leaves the channel"""
        server = ctx.message.server
        settings = self.get_server_settings(server.id)
        noppl_disconnect = settings.get("NOPPL_DISCONNECT", True)
        self.set_server_setting(server, "NOPPL_DISCONNECT",
                                not noppl_disconnect)
        if not noppl_disconnect:
            await self.bot.say("If there is no one left in the voice channel"
                               " the bot will automatically disconnect after"
                               " five minutes.")
        else:
            await self.bot.say("The bot will no longer auto disconnect"
                               " if the voice channel is empty.")
        self.save_settings()

    @audioset.command(name="maxlength")
    @checks.is_owner()
    async def audioset_maxlength(self, length: int):
        """Maximum track length (seconds) for requested links"""
        if length <= 0:
            await self.bot.say("Wow, a non-positive length value...aren't"
                               " you smart.")
            return
        self.settings["MAX_LENGTH"] = length
        await self.bot.say("Maximum length is now {} seconds.".format(length))
        self.save_settings()

    @audioset.command(name="player")
    @checks.is_owner()
    async def audioset_player(self):
        """Toggles between Ffmpeg and Avconv"""
        self.settings["AVCONV"] = not self.settings["AVCONV"]
        if self.settings["AVCONV"]:
            await self.bot.say("Player toggled. You're now using avconv.")
        else:
            await self.bot.say("Player toggled. You're now using ffmpeg.")
        self.save_settings()

    @audioset.command(name="status")
    @checks.is_owner()  # cause effect is cross-server
    async def audioset_status(self):
        """Enables/disables songs' titles as status"""
        self.settings["TITLE_STATUS"] = not self.settings["TITLE_STATUS"]
        if self.settings["TITLE_STATUS"]:
            await self.bot.say("If only one server is playing music, songs'"
                               " titles will now show up as status")
            # not updating on disable if we say disable
            #   means don't mess with it.
            await self._update_bot_status()
        else:
            await self.bot.say("Songs' titles will no longer show up as"
                               " status")
        self.save_settings()

    @audioset.command(pass_context=True, name="volume", no_pm=True)
    @checks.mod_or_permissions(manage_messages=True)
    async def audioset_volume(self, ctx, percent: int=None):
        """Sets the volume (0 - 100)
        Note: volume may be set up to 200 but you may experience clipping."""
        server = ctx.message.server
        if percent is None:
            vol = self.get_server_settings(server)['VOLUME']
            msg = "Volume is currently set to %d%%" % vol
        elif percent >= 0 and percent <= 200:
            self.set_server_setting(server, "VOLUME", percent)
            msg = "Volume is now set to %d." % percent
            if percent > 100:
                msg += ("\nWarning: volume levels above 100 may result in"
                        " clipping")

            # Set volume of playing audio
            vc = self.voice_client(server)
            if vc:
                vc.audio_player.volume = percent / 100

            self.save_settings()
        else:
            msg = "Volume must be between 0 and 100."
        await self.bot.say(msg)

    @audioset.command(pass_context=True, name="vote", no_pm=True)
    @checks.mod_or_permissions(manage_messages=True)
    async def audioset_vote(self, ctx, percent: int):
        """Percentage needed for the masses to skip songs. 0 to disable."""
        server = ctx.message.server

        if percent < 0:
            await self.bot.say("Can't be less than zero.")
            return
        elif percent > 100:
            percent = 100

        if percent == 0:
            enabled = False
            await self.bot.say("Voting disabled. All users can stop or skip.")
        else:
            enabled = True
            await self.bot.say("Vote percentage set to {}%".format(percent))

        self.set_server_setting(server, "VOTE_THRESHOLD", percent)
        self.set_server_setting(server, "VOTE_ENABLED", enabled)
        self.save_settings()

    @commands.group(pass_context=True)
    async def audiostat(self, ctx):
        """General stats on audio stuff."""
        if ctx.invoked_subcommand is None:
            await send_cmd_help(ctx)
            return

    @audiostat.command(name="servers")
    async def audiostat_servers(self):
        """Number of servers currently playing."""

        count = self._player_count()

        await self.bot.say("Currently playing music in {} servers.".format(
            count))

    @commands.group(pass_context=True)
    async def cache(self, ctx):
        """Cache management tools."""
        if ctx.invoked_subcommand is None:
            await send_cmd_help(ctx)
            return

    @cache.command(name="dump")
    @checks.is_owner()
    async def cache_dump(self):
        """Dumps the cache."""
        dumped = self._dump_cache()
        await self.bot.say("Dumped {:.3f} MB of audio files.".format(dumped))

    @cache.command(name='stats')
    async def cache_stats(self):
        """Reports info about the cache.
            - Current size of the cache.
            - Maximum cache size. User setting or minimum, whichever is higher.
            - Minimum cache size. Automatically determined by number of servers Red is running on.
        """
        await self.bot.say("Cache stats:\n"
                           "Current size: {:.2f} MB\n"
                           "Maximum: {:.1f} MB\n"
                           "Minimum: {:.1f} MB".format(self._cache_size(),
                                                       self._cache_max(),
                                                       self._cache_min()))

    @commands.group(pass_context=True, hidden=True, no_pm=True)
    @checks.is_owner()
    async def disconnect(self, ctx):
        """Disconnects from voice channel in current server."""
        if ctx.invoked_subcommand is None:
            server = ctx.message.server
            await self._stop_and_disconnect(server)

    @disconnect.command(name="all", hidden=True, no_pm=True)
    async def disconnect_all(self):
        """Disconnects from all voice channels."""
        while len(list(self.bot.voice_clients)) != 0:
            vc = list(self.bot.voice_clients)[0]
            await self._stop_and_disconnect(vc.server)
        await self.bot.say("done.")

    @commands.command(hidden=True, pass_context=True, no_pm=True)
    @checks.is_owner()
    async def joinvoice(self, ctx):
        """Joins your voice channel"""
        author = ctx.message.author
        server = ctx.message.server
        voice_channel = author.voice_channel

        if voice_channel is not None:
            self._stop(server)

        await self._join_voice_channel(voice_channel)

    @commands.group(pass_context=True, no_pm=True)
    async def local(self, ctx):
        """Local playlists commands"""
        if ctx.invoked_subcommand is None:
            await send_cmd_help(ctx)

    @local.command(name="start", pass_context=True, no_pm=True)
    async def play_local(self, ctx, *, name):
        """Plays a local playlist"""
        server = ctx.message.server
        author = ctx.message.author
        voice_channel = author.voice_channel
        channel = ctx.message.channel

        # Checking already connected, will join if not

        if not self.voice_connected(server):
            try:
                self.has_connect_perm(author, server)
            except AuthorNotConnected:
                await self.bot.say("You must join a voice channel before I can"
                                   " play anything.")
                return
            except UnauthorizedConnect:
                await self.bot.say("I don't have permissions to join your"
                                   " voice channel.")
                return
            except UnauthorizedSpeak:
                await self.bot.say("I don't have permissions to speak in your"
                                   " voice channel.")
                return
            except ChannelUserLimit:
                await self.bot.say("Your voice channel is full.")
                return
            else:
                await self._join_voice_channel(voice_channel)
        else:  # We are connected but not to the right channel
            if self.voice_client(server).channel != voice_channel:
                pass  # TODO: Perms

        # Checking if playing in current server

        if self.is_playing(server):
            await self.bot.say("I'm already playing a song on this server!")
            return  # TODO: Possibly execute queue?

        # If not playing, spawn a downloader if it doesn't exist and begin
        #   downloading the next song

        if self.currently_downloading(server):
            await self.bot.say("I'm already downloading a file!")
            return

        lists = self._list_local_playlists()

        if not any(map(lambda l: os.path.split(l)[1] == name, lists)):
            await self.bot.say("Local playlist not found.")
            return

        self._play_local_playlist(server, name, channel)

    @local.command(name="list", no_pm=True)
    async def list_local(self):
        """Lists local playlists"""
        playlists = ", ".join(self._list_local_playlists())
        if playlists:
            playlists = "Available local playlists:\n\n" + playlists
            for page in pagify(playlists, delims=[" "]):
                await self.bot.say(page)
        else:
            await self.bot.say("There are no playlists.")

    @commands.command(pass_context=True, no_pm=True)
    async def pause(self, ctx):
        """Pauses the current song, `[p]resume` to continue."""
        server = ctx.message.server
        if not self.voice_connected(server):
            await self.bot.say("Not voice connected in this server.")
            return

        # We are connected somewhere
        voice_client = self.voice_client(server)

        if not hasattr(voice_client, 'audio_player'):
            await self.bot.say("Nothing playing, nothing to pause.")
        elif voice_client.audio_player.is_playing():
            voice_client.audio_player.pause()
            await self.bot.say("Paused.")
        else:
            await self.bot.say("Nothing playing, nothing to pause.")

    @commands.command(pass_context=True, no_pm=True)
    async def play(self, ctx, *, url_or_search_terms):
        """Plays a link / searches and play"""
        url = url_or_search_terms
        server = ctx.message.server
        author = ctx.message.author
        voice_channel = author.voice_channel
        channel = ctx.message.channel

        # Checking if playing in current server

        if self.is_playing(server):
            await ctx.invoke(self._queue, url=url)
            return  # Default to queue

        # Checking already connected, will join if not

        try:
            self.has_connect_perm(author, server)
        except AuthorNotConnected:
            await self.bot.say("You must join a voice channel before I can"
                               " play anything.")
            return
        except UnauthorizedConnect:
            await self.bot.say("I don't have permissions to join your"
                               " voice channel.")
            return
        except UnauthorizedSpeak:
            await self.bot.say("I don't have permissions to speak in your"
                               " voice channel.")
            return
        except ChannelUserLimit:
            await self.bot.say("Your voice channel is full.")
            return

        if not self.voice_connected(server):
            await self._join_voice_channel(voice_channel)
        else:  # We are connected but not to the right channel
            if self.voice_client(server).channel != voice_channel:
                await self._stop_and_disconnect(server)
                await self._join_voice_channel(voice_channel)

        # If not playing, spawn a downloader if it doesn't exist and begin
        #   downloading the next song

        if self.currently_downloading(server):
            await self.bot.say("I'm already downloading a file!")
            return

        url = url.strip("<>")

        if self._match_any_url(url):
            if not self._valid_playable_url(url):
                await self.bot.say("That's not a valid URL.")
                return
        else:
            url = url.replace("/", "&#47")
            url = "[SEARCH:]" + url

        if "[SEARCH:]" not in url and "youtube" in url:
            parsed_url = urllib.parse.urlparse(url)
            query = urllib.parse.parse_qs(parsed_url.query)
            query.pop("list", None)
            parsed_url = parsed_url._replace(query=urllib.parse.urlencode(query, True))
            url = urllib.parse.urlunparse(parsed_url)

        self._stop_player(server)
        self._clear_queue(server)
        self._add_to_queue(server, url, channel)

    @commands.command(pass_context=True, no_pm=True)
    async def prev(self, ctx):
        """Goes back to the last song."""
        # Current song is in NOW_PLAYING
        server = ctx.message.server
        channel = ctx.message.channel

        if self.is_playing(server):
            curr_url = self._get_queue_nowplaying(server).webpage_url
            last_url = None
            if self._is_queue_playlist(server):
                # need to reorder queue
                try:
                    last_url = self.queue[server.id][QueueKey.QUEUE].pop()
                except IndexError:
                    pass

            log.debug("prev on sid {}, curr_url {}".format(server.id,
                                                           curr_url))

            self._addleft_to_queue(server, curr_url, channel)
            if last_url:
                self._addleft_to_queue(server, last_url, channel)
            self._set_queue_nowplaying(server, None, None)

            self.voice_client(server).audio_player.stop()

            await self.bot.say("Going back 1 song.")
        else:
            await self.bot.say("Not playing anything on this server.")

    @commands.group(pass_context=True, no_pm=True)
    async def playlist(self, ctx):
        """Playlist management/control."""
        if ctx.invoked_subcommand is None:
            await send_cmd_help(ctx)

    @playlist.command(pass_context=True, no_pm=True, name="create")
    async def playlist_create(self, ctx, name):
        """Creates an empty playlist"""
        server = ctx.message.server
        author = ctx.message.author
        if not self._valid_playlist_name(name) or len(name) > 25:
            await self.bot.say("That playlist name is invalid. It must only"
                               " contain alpha-numeric characters or _.")
            return

        # Returns a Playlist object
        url = None
        songlist = []
        playlist = self._make_playlist(author, url, songlist)

        playlist.name = name
        playlist.server = server

        self._save_playlist(server, name, playlist)
        await self.bot.say("Empty playlist '{}' saved.".format(name))

    @playlist.command(pass_context=True, no_pm=True, name="add")
    async def playlist_add(self, ctx, name, url):
        """Add a YouTube or Soundcloud playlist."""
        server = ctx.message.server
        author = ctx.message.author
        if not self._valid_playlist_name(name) or len(name) > 25:
            await self.bot.say("That playlist name is invalid. It must only"
                               " contain alpha-numeric characters or _.")
            return

        if self._valid_playable_url(url):
            try:
                await self.bot.say("Enumerating song list... This could take"
                                   " a few moments.")
                songlist = await self._parse_playlist(url)
            except InvalidPlaylist:
                await self.bot.say("That playlist URL is invalid.")
                return
            except YouTubeDlError as e:
                await self.bot.say("An error occurred while enumerating the playlist:\n"
                                   "'{}'".format(str(e)))
                return
				
            playlist = self._make_playlist(author, url, songlist)
            # Returns a Playlist object

            playlist.name = name
            playlist.server = server

            self._save_playlist(server, name, playlist)
            await self.bot.say("Playlist '{}' saved. Tracks: {}".format(
                name, len(songlist)))
        else:
            await self.bot.say("That URL is not a valid Soundcloud or YouTube"
                               " playlist link. If you think this is in error"
                               " please let us know and we'll get it"
                               " fixed ASAP.")

    @playlist.command(pass_context=True, no_pm=True, name="append")
    async def playlist_append(self, ctx, name, url):
        """Appends to a playlist."""
        author = ctx.message.author
        server = ctx.message.server
        if name not in self._list_playlists(server):
            await self.bot.say("There is no playlist with that name.")
            return
        playlist = self._load_playlist(
            server, name, local=self._playlist_exists_local(server, name))
        try:
            playlist.append_song(author, url)
        except UnauthorizedSave:
            await self.bot.say("You're not the author of that playlist.")
        except InvalidURL:
            await self.bot.say("Invalid link.")
        else:
            await self.bot.say("Done.")

    @playlist.command(pass_context=True, no_pm=True, name="extend")
    async def playlist_extend(self, ctx, playlist_url_or_name):
        """Extends a playlist with a playlist link"""
        # Need better wording ^
        await self.bot.say("Not implemented yet.")

    @playlist.command(pass_context=True, no_pm=True, name="list")
    async def playlist_list(self, ctx):
        """Lists all available playlists"""
        server = ctx.message.server
        playlists = ", ".join(self._list_playlists(server))
        if playlists:
            playlists = "Available playlists:\n\n" + playlists
            for page in pagify(playlists, delims=[" "]):
                await self.bot.say(page)
        else:
            await self.bot.say("There are no playlists.")

    @playlist.command(pass_context=True, no_pm=True, name="queue")
    async def playlist_queue(self, ctx, url):
        """Adds a song to the playlist loop.

        Does NOT write to disk."""
        server = ctx.message.server
        channel = ctx.message.channel
        if not self.voice_connected(server):
            await self.bot.say("Not voice connected in this server.")
            return

        # We are connected somewhere
        if server.id not in self.queue:
            log.debug("Something went wrong, we're connected but have no"
                      " queue entry.")
            raise VoiceNotConnected("Something went wrong, we have no internal"
                                    " queue to modify. This should never"
                                    " happen.")

        # We have a queue to modify
        self._add_to_queue(server, url, channel)

        await self.bot.say("Queued.")

    @playlist.command(pass_context=True, no_pm=True, name="remove")
    async def playlist_remove(self, ctx, name):
        """Deletes a saved playlist."""
        author = ctx.message.author
        server = ctx.message.server

        if not self._valid_playlist_name(name):
            await self.bot.say("The playlist's name contains invalid "
                               "characters.")
            return

        if not self._playlist_exists(server, name):
            await self.bot.say("Playlist not found.")
            return

        playlist = self._load_playlist(
            server, name, local=self._playlist_exists_local(server, name))

        if not playlist.can_edit(author):
            await self.bot.say("You do not have permissions to delete that playlist.")
            return

        self._delete_playlist(server, name)
        await self.bot.say("Playlist deleted.")

    @playlist.command(pass_context=True, no_pm=True, name="start")
    async def playlist_start(self, ctx, name):
        """Plays a playlist."""
        server = ctx.message.server
        author = ctx.message.author
        voice_channel = ctx.message.author.voice_channel
        channel = ctx.message.channel

        caller = inspect.currentframe().f_back.f_code.co_name

        if voice_channel is None:
            await self.bot.say("You must be in a voice channel to start a"
                               " playlist.")
            return

        if self._playlist_exists(server, name):
            if not self.voice_connected(server):
                try:
                    self.has_connect_perm(author, server)
                except AuthorNotConnected:
                    await self.bot.say("You must join a voice channel before"
                                       " I can play anything.")
                    return
                except UnauthorizedConnect:
                    await self.bot.say("I don't have permissions to join your"
                                       " voice channel.")
                    return
                except UnauthorizedSpeak:
                    await self.bot.say("I don't have permissions to speak in"
                                       " your voice channel.")
                    return
                except ChannelUserLimit:
                    await self.bot.say("Your voice channel is full.")
                    return
                else:
                    await self._join_voice_channel(voice_channel)
            self._clear_queue(server)
            playlist = self._load_playlist(server, name,
                                           local=self._playlist_exists_local(
                                               server, name))
            if caller == "playlist_start_mix":
                shuffle(playlist.playlist)

            self._play_playlist(server, playlist, channel)
            await self.bot.say("Playlist queued.")
        else:
            await self.bot.say("That playlist does not exist.")

    @playlist.command(pass_context=True, no_pm=True, name="mix")
    async def playlist_start_mix(self, ctx, name):
        """Plays and mixes a playlist."""
        await self.playlist_start.callback(self, ctx, name)

    @commands.command(pass_context=True, no_pm=True, name="queue")
    async def _queue(self, ctx, *, url=None):
        """Queues a song to play next. Extended functionality in `[p]help`

        If you use `queue` when one song is playing, your new song will get
            added to the song loop (if running). If you use `queue` when a
            playlist is running, it will temporarily be played next and will
            NOT stay in the playlist loop."""
        if url is None:
            return await self._queue_list(ctx)
        server = ctx.message.server
        channel = ctx.message.channel
        if not self.voice_connected(server):
            await ctx.invoke(self.play, url_or_search_terms=url)
            return

        # We are connected somewhere
        if server.id not in self.queue:
            log.debug("Something went wrong, we're connected but have no"
                      " queue entry.")
            raise VoiceNotConnected("Something went wrong, we have no internal"
                                    " queue to modify. This should never"
                                    " happen.")

        url = url.strip("<>")

        if self._match_any_url(url):
            if not self._valid_playable_url(url):
                await self.bot.say("That's not a valid URL.")
                return
        else:
            url = "[SEARCH:]" + url

        if "[SEARCH:]" not in url and "youtube" in url:
            parsed_url = urllib.parse.urlparse(url)
            query = urllib.parse.parse_qs(parsed_url.query)
            query.pop("list", None)
            parsed_url = parsed_url._replace(query=urllib.parse.urlencode(query, True))
            url = urllib.parse.urlunparse(parsed_url)

        # We have a queue to modify
        if self.queue[server.id][QueueKey.PLAYLIST]:
            log.debug("queueing to the temp_queue for sid {}".format(
                server.id))
            self._add_to_temp_queue(server, url, channel)
        else:
            log.debug("queueing to the actual queue for sid {}".format(
                server.id))
            self._add_to_queue(server, url, channel)
        await self.bot.say("Queued.")

    async def _queue_list(self, ctx):
        """Not a command, use `queue` with no args to call this."""
        server = ctx.message.server
        channel = ctx.message.channel
        if server.id not in self.queue:
            await self.bot.say("Nothing playing on this server!")
            return
        elif len(self.queue[server.id][QueueKey.QUEUE]) == 0:
            await self.bot.say("Nothing queued on this server.")
            return

        msg = ""

        now_playing = self._get_queue_nowplaying(server)

        if now_playing is not None:
            msg += "\n***Now playing:***\n{}\n".format(now_playing.title)

        queued_song_list = self._get_queue(server, 5)
        tempqueued_song_list = self._get_queue_tempqueue(server, 5)

        await self.bot.say("Gathering information...")

        queue_song_list = await self._download_all(queued_song_list, channel)
        tempqueue_song_list = await self._download_all(tempqueued_song_list, channel)

        song_info = []
        for num, song in enumerate(tempqueue_song_list, 1):
            try:
                song_info.append("{}. {.title}".format(num, song))
            except AttributeError:
                song_info.append("{}. {.webpage_url}".format(num, song))

        for num, song in enumerate(queue_song_list, len(song_info) + 1):
            if num > 5:
                break
            try:
                song_info.append("{}. {.title}".format(num, song))
            except AttributeError:
                song_info.append("{}. {.webpage_url}".format(num, song))
        msg += "\n***Next up:***\n" + "\n".join(song_info)

        await self.bot.say(msg)

    @commands.group(pass_context=True, no_pm=True)
    async def repeat(self, ctx):
        """Toggles REPEAT"""
        server = ctx.message.server
        if ctx.invoked_subcommand is None:
            if self.is_playing(server):
                if self.queue[server.id][QueueKey.REPEAT]:
                    msg = "The queue is currently looping."
                else:
                    msg = "The queue is currently not looping."
                await self.bot.say(msg)
                await self.bot.say(
                    "Do `{}repeat toggle` to change this.".format(ctx.prefix))
            else:
                await self.bot.say("Play something to see this setting.")

    @repeat.command(pass_context=True, no_pm=True, name="toggle")
    async def repeat_toggle(self, ctx):
        """Flips repeat setting."""
        server = ctx.message.server
        if not self.is_playing(server):
            await self.bot.say("I don't have a repeat setting to flip."
                               " Try playing something first.")
            return

        self._set_queue_repeat(server, not self.queue[server.id][QueueKey.REPEAT])
        repeat = self.queue[server.id][QueueKey.REPEAT]
        if repeat:
            await self.bot.say("Repeat toggled on.")
        else:
            await self.bot.say("Repeat toggled off.")

    @commands.command(pass_context=True, no_pm=True)
    async def resume(self, ctx):
        """Resumes a paused song or playlist"""
        server = ctx.message.server
        if not self.voice_connected(server):
            await self.bot.say("Not voice connected in this server.")
            return

        # We are connected somewhere
        voice_client = self.voice_client(server)

        if not hasattr(voice_client, 'audio_player'):
            await self.bot.say("Nothing paused, nothing to resume.")
        elif not voice_client.audio_player.is_done() and \
                not voice_client.audio_player.is_playing():
            voice_client.audio_player.resume()
            await self.bot.say("Resuming.")
        else:
            await self.bot.say("Nothing paused, nothing to resume.")

    @commands.command(pass_context=True, no_pm=True, name="shuffle")
    async def _shuffle(self, ctx):
        """Shuffles the current queue"""
        server = ctx.message.server
        if server.id not in self.queue:
            await self.bot.say("I have nothing in queue to shuffle.")
            return

        self._shuffle_queue(server)
        self._shuffle_temp_queue(server)

        await self.bot.say("Queues shuffled.")

    @commands.command(pass_context=True, aliases=["next"], no_pm=True)
    async def skip(self, ctx):
        """Skips a song, using the set threshold if the requester isn't
        a mod or admin. Mods, admins and bot owner are not counted in
        the vote threshold."""
        msg = ctx.message
        server = ctx.message.server
        if self.is_playing(server):
            vchan = server.me.voice_channel
            vc = self.voice_client(server)
            if msg.author.voice_channel == vchan:
                if self.can_instaskip(msg.author):
                    vc.audio_player.stop()
                    if self._get_queue_repeat(server) is False:
                        self._set_queue_nowplaying(server, None, None)
                    await self.bot.say("Skipping...")
                else:
                    if msg.author.id in self.skip_votes[server.id]:
                        self.skip_votes[server.id].remove(msg.author.id)
                        reply = "I removed your vote to skip."
                    else:
                        self.skip_votes[server.id].append(msg.author.id)
                        reply = "you voted to skip."

                    num_votes = len(self.skip_votes[server.id])
                    # Exclude bots and non-plebs
                    num_members = sum(not (m.bot or self.can_instaskip(m))
                                      for m in vchan.voice_members)
                    vote = int(100 * num_votes / num_members)
                    thresh = self.get_server_settings(server)["VOTE_THRESHOLD"]

                    if vote >= thresh:
                        vc.audio_player.stop()
                        if self._get_queue_repeat(server) is False:
                            self._set_queue_nowplaying(server, None, None)
                        self.skip_votes[server.id] = []
                        await self.bot.say("Vote threshold met. Skipping...")
                        return
                    else:
                        reply += " Votes: %d/%d" % (num_votes, num_members)
                        reply += " (%d%% out of %d%% needed)" % (vote, thresh)
                    await self.bot.reply(reply)
            else:
                await self.bot.say("You need to be in the voice channel to skip the music.")
        else:
            await self.bot.say("Can't skip if I'm not playing.")

    def can_instaskip(self, member):
        server = member.server

        if not self.get_server_settings(server)["VOTE_ENABLED"]:
            return True

        admin_role = settings.get_server_admin(server)
        mod_role = settings.get_server_mod(server)

        is_owner = member.id == settings.owner
        is_server_owner = member == server.owner
        is_admin = discord.utils.get(member.roles, name=admin_role) is not None
        is_mod = discord.utils.get(member.roles, name=mod_role) is not None

        nonbots = sum(not m.bot for m in member.voice_channel.voice_members)
        alone = nonbots <= 1

        return is_owner or is_server_owner or is_admin or is_mod or alone

    @commands.command(pass_context=True, no_pm=True)
    async def sing(self, ctx):
        """Makes Red sing one of her songs"""
        ids = ("zGTkAVsrfg8", "cGMWL8cOeAU", "vFrjMq4aL-g", "WROI5WYBU_A",
               "41tIUr_ex3g", "f9O2Rjn1azc")
        url = "https://www.youtube.com/watch?v={}".format(choice(ids))
        await ctx.invoke(self.play, url_or_search_terms=url)

    @commands.command(pass_context=True, no_pm=True)
    async def song(self, ctx):
        """Info about the current song."""
        server = ctx.message.server
        if not self.is_playing(server):
            await self.bot.say("I'm not playing on this server.")
            return

        song = self._get_queue_nowplaying(server)
        if song:
            if not hasattr(song, 'creator'):
                song.creator = None
            if not hasattr(song, 'view_count'):
                song.view_count = None
            if not hasattr(song, 'uploader'):
                song.uploader = None
            if hasattr(song, 'duration'):
                m, s = divmod(song.duration, 60)
                h, m = divmod(m, 60)
                if h:
                    dur = "{0}:{1:0>2}:{2:0>2}".format(h, m, s)
                else:
                    dur = "{0}:{1:0>2}".format(m, s)
            else:
                dur = None
            msg = ("\n**Title:** {}\n**Author:** {}\n**Uploader:** {}\n"
                   "**Views:** {}\n**Duration:** {}\n\n<{}>".format(
                       song.title, song.creator, song.uploader,
                       song.view_count, dur, song.webpage_url))
            await self.bot.say(msg.replace("**Author:** None\n", "")
                                  .replace("**Views:** None\n", "")
                                  .replace("**Uploader:** None\n", "")
                                  .replace("**Duration:** None\n", ""))
        else:
            await self.bot.say("Darude - Sandstorm.")

    @commands.command(pass_context=True, no_pm=True)
    async def stop(self, ctx):
        """Stops a currently playing song or playlist. CLEARS QUEUE."""
        server = ctx.message.server
        if self.is_playing(server):
            if ctx.message.author.voice_channel == server.me.voice_channel:
                if self.can_instaskip(ctx.message.author):
                    await self.bot.say('Stopping...')
                    self._stop(server)
                else:
                    await self.bot.say("You can't stop music when there are other"
                                       " people in the channel! Vote to skip"
                                       " instead.")
            else:
                await self.bot.say("You need to be in the voice channel to stop the music.")
        else:
            await self.bot.say("Can't stop if I'm not playing.")

    @commands.command(name="yt", pass_context=True, no_pm=True)
    async def yt_search(self, ctx, *, search_terms: str):
        """Searches and plays a video from YouTube"""
        await self.bot.say("Searching...")
        await ctx.invoke(self.play, url_or_search_terms=search_terms)

    def is_playing(self, server):
        if not self.voice_connected(server):
            return False
        if self.voice_client(server) is None:
            return False
        if not hasattr(self.voice_client(server), 'audio_player'):
            return False
        if self.voice_client(server).audio_player.is_done():
            return False
        return True

    async def cache_manager(self):
        while self == self.bot.get_cog("Audio"):
            if self._cache_too_large():
                # Our cache is too big, dumping
                log.debug("cache too large ({} > {}), dumping".format(
                    self._cache_size(), self._cache_max()))
                self._dump_cache()
            await asyncio.sleep(5)  # No need to run this every half second

    async def cache_scheduler(self):
        await asyncio.sleep(30)  # Extra careful

        self.bot.loop.create_task(self.cache_manager())

    def currently_downloading(self, server):
        if server.id in self.downloaders:
            if self.downloaders[server.id].is_alive():
                return True
        return False

    async def disconnect_timer(self):
        stop_times = {}
        while self == self.bot.get_cog('Audio'):
            for vc in self.bot.voice_clients:
                server = vc.server
                if not hasattr(vc, 'audio_player') and \
                        (server not in stop_times or
                         stop_times[server] is None):
                    log.debug("putting sid {} in stop loop, no player".format(
                        server.id))
                    stop_times[server] = int(time.time())

                if hasattr(vc, 'audio_player'):
                    if vc.audio_player.is_done():
                        if server not in stop_times or stop_times[server] is None:
                            log.debug("putting sid {} in stop loop".format(server.id))
                            stop_times[server] = int(time.time())

                    noppl_disconnect = self.get_server_settings(server)
                    noppl_disconnect = noppl_disconnect.get("NOPPL_DISCONNECT", True)
                    if noppl_disconnect and len(vc.channel.voice_members) == 1:
                        if server not in stop_times or stop_times[server] is None:
                            log.debug("putting sid {} in stop loop".format(server.id))
                            stop_times[server] = int(time.time())
                    elif not vc.audio_player.is_done():
                        stop_times[server] = None

            for server in stop_times:
                if stop_times[server] and \
                        int(time.time()) - stop_times[server] > 300:
                    # 5 min not playing to d/c
                    log.debug("dcing from sid {} after 300s".format(server.id))
                    self._clear_queue(server)
                    await self._stop_and_disconnect(server)
                    stop_times[server] = None
            await asyncio.sleep(5)

    def get_server_settings(self, server):
        try:
            sid = server.id
        except:
            sid = server

        if sid not in self.settings["SERVERS"]:
            self.settings["SERVERS"][sid] = {}
        ret = self.settings["SERVERS"][sid]

        # Not the cleanest way. Some refactoring is suggested if more settings
        # have to be added
        if "NOPPL_DISCONNECT" not in ret:
            ret["NOPPL_DISCONNECT"] = True

        for setting in self.server_specific_setting_keys:
            if setting not in ret:
                # Add the default
                ret[setting] = self.settings[setting]
                if setting.lower() == "volume" and ret[setting] <= 1:
                    ret[setting] *= 100
        # ^This will make it so that only users with an outdated config will
        # have their volume set * 100. In theory.
        self.save_settings()

        return ret

    def has_connect_perm(self, author, server):
        channel = author.voice_channel

        if channel:
            is_admin = channel.permissions_for(server.me).administrator
            if channel.user_limit == 0:
                is_full = False
            else:
                is_full = len(channel.voice_members) >= channel.user_limit

        if channel is None:
            raise AuthorNotConnected
        elif channel.permissions_for(server.me).connect is False:
            raise UnauthorizedConnect
        elif channel.permissions_for(server.me).speak is False:
            raise UnauthorizedSpeak
        elif is_full and not is_admin:
            raise ChannelUserLimit
        else:
            return True
        return False

    async def queue_manager(self, sid):
        """This function assumes that there's something in the queue for us to
            play"""
        server = self.bot.get_server(sid)
        max_length = self.settings["MAX_LENGTH"]

        # This is a reference, or should be at least
        temp_queue = self.queue[server.id][QueueKey.TEMP_QUEUE]
        queue = self.queue[server.id][QueueKey.QUEUE]
        repeat = self.queue[server.id][QueueKey.REPEAT]
        last_song = self.queue[server.id][QueueKey.NOW_PLAYING]
        last_song_channel = self.queue[server.id][QueueKey.NOW_PLAYING_CHANNEL]

        assert temp_queue is self.queue[server.id][QueueKey.TEMP_QUEUE]
        assert queue is self.queue[server.id][QueueKey.QUEUE]

        # _play handles creating the voice_client and player for us

        if not self.is_playing(server):
            log.debug("not playing anything on sid {}".format(server.id) +
                      ", attempting to start a new song.")
            self.skip_votes[server.id] = []
            # Reset skip votes for each new song
            if len(temp_queue) > 0:
                # Fake queue for irdumb's temp playlist songs
                log.debug("calling _play because temp_queue is non-empty")
                try:
                    queued_song = temp_queue.popleft()
                    url = queued_song.url
                    channel = queued_song.channel
                    song = await self._play(sid, url, channel)
                except MaximumLength:
                    return
            elif len(queue) > 0:  # We're in the normal queue
                queued_song = queue.popleft()
                url = queued_song.url
                channel = queued_song.channel
                log.debug("calling _play on the normal queue")
                try:
                    song = await self._play(sid, url, channel)
                except MaximumLength:
                    return
                if repeat and last_song:
                    queued_last_song = QueuedSong(last_song.webpage_url, last_song_channel)
                    queue.append(last_song.webpage_url)
            else:
                song = None
            self._set_queue_nowplaying(server, song, channel)
            log.debug("set now_playing for sid {}".format(server.id))
            self.bot.loop.create_task(self._update_bot_status())

        elif server.id in self.downloaders:
            # We're playing but we might be able to download a new song
            curr_dl = self.downloaders.get(server.id)
            if len(temp_queue) > 0:
                queued_next_song = temp_queue.peekleft()
                next_url = queued_next_song.url
                next_channel = queued_next_song.channel
                next_dl = Downloader(next_url, max_length)
            elif len(queue) > 0:
                queued_next_song = queue.peekleft()
                next_url = queued_next_song.url
                next_channel = queued_next_song.channel	
                next_dl = Downloader(next_url, max_length)
            else:
                next_dl = None

            if next_dl is not None:
                try:
                    # Download next song
                    next_dl.start()
                    await self._download_next(server, curr_dl, next_dl)
                except YouTubeDlError as e:
                    if len(temp_queue) > 0:
                        temp_queue.popleft()
                    elif len(queue) > 0:
                        queue.popleft()
                    clean_url = self._clean_url(next_url)
                    message = ("I'm unable to play '{}' because of an "
                              "error:\n'{}'".format(clean_url, str(e)))
                    message = escape(message, mass_mentions=True)
                    await self.bot.send_message(next_channel, message)

    async def queue_scheduler(self):
        while self == self.bot.get_cog('Audio'):
            tasks = []
            queue = copy.deepcopy(self.queue)
            for sid in queue:
                if len(queue[sid][QueueKey.QUEUE]) == 0 and \
                        len(queue[sid][QueueKey.TEMP_QUEUE]) == 0:
                    continue
                # log.debug("scheduler found a non-empty queue"
                #           " for sid: {}".format(sid))
                tasks.append(
                    self.bot.loop.create_task(self.queue_manager(sid)))
            completed = [t.done() for t in tasks]
            while not all(completed):
                completed = [t.done() for t in tasks]
                await asyncio.sleep(0.5)
            await asyncio.sleep(1)

    async def reload_monitor(self):
        while self == self.bot.get_cog('Audio'):
            await asyncio.sleep(0.5)

        for vc in self.bot.voice_clients:
            try:
                vc.audio_player.stop()
            except:
                pass

    def save_settings(self):
        dataIO.save_json('data/audio/settings.json', self.settings)

    def set_server_setting(self, server, key, value):
        if server.id not in self.settings["SERVERS"]:
            self.settings["SERVERS"][server.id] = {}
        self.settings["SERVERS"][server.id][key] = value

    def voice_client(self, server):
        return self.bot.voice_client_in(server)

    def voice_connected(self, server):
        if self.bot.is_voice_connected(server):
            return True
        return False

    async def voice_state_update(self, before, after):
        server = after.server
        # Member objects
        if after.voice_channel != before.voice_channel:
            try:
                self.skip_votes[server.id].remove(after.id)
            except (ValueError, KeyError):
                pass
                # Either the server ID or member ID already isn't in there
        if after is None:
            return
        if server.id not in self.queue:
            return
        if after != server.me:
            return

        # Member is the bot

        if before.voice_channel != after.voice_channel:
            self._set_queue_channel(after.server, after.voice_channel)

        if before.mute != after.mute:
            vc = self.voice_client(server)
            if after.mute and vc.audio_player.is_playing():
                log.debug("Just got muted, pausing")
                vc.audio_player.pause()
            elif not after.mute and \
                    (not vc.audio_player.is_playing() and
                     not vc.audio_player.is_done()):
                log.debug("just got unmuted, resuming")
                vc.audio_player.resume()

    def __unload(self):
        for vc in self.bot.voice_clients:
            self.bot.loop.create_task(vc.disconnect())


def check_folders():
    folders = ("data/audio", "data/audio/cache", "data/audio/playlists",
               "data/audio/localtracks", "data/audio/sfx")
    for folder in folders:
        if not os.path.exists(folder):
            print("Creating " + folder + " folder...")
            os.makedirs(folder)


def check_files():
    default = {"VOLUME": 50, "MAX_LENGTH": 3700, "VOTE_ENABLED": True,
               "MAX_CACHE": 0, "SOUNDCLOUD_CLIENT_ID": None,
               "TITLE_STATUS": True, "AVCONV": False, "VOTE_THRESHOLD": 50,
               "SERVERS": {}}
    settings_path = "data/audio/settings.json"

    if not os.path.isfile(settings_path):
        print("Creating default audio settings.json...")
        dataIO.save_json(settings_path, default)
    else:  # consistency check
        try:
            current = dataIO.load_json(settings_path)
        except JSONDecodeError:
            # settings.json keeps getting corrupted for unknown reasons. Let's
            # try to keep it from making the cog load fail.
            dataIO.save_json(settings_path, default)
            current = dataIO.load_json(settings_path)
        if current.keys() != default.keys():
            for key in default.keys():
                if key not in current.keys():
                    current[key] = default[key]
                    print(
                        "Adding " + str(key) + " field to audio settings.json")
            dataIO.save_json(settings_path, current)


def verify_ffmpeg_avconv():
    try:
        subprocess.call(["ffmpeg", "-version"], stdout=subprocess.DEVNULL)
    except FileNotFoundError:
        pass
    else:
        return "ffmpeg"

    try:
        subprocess.call(["avconv", "-version"], stdout=subprocess.DEVNULL)
    except FileNotFoundError:
        return False
    else:
        return "avconv"


def setup(bot):
    check_folders()
    check_files()

    if youtube_dl is None:
        raise RuntimeError("You need to run `pip3 install youtube_dl`")
    if opus is False:
        raise RuntimeError(
            "Your opus library's bitness must match your python installation's"
            " bitness. They both must be either 32bit or 64bit.")
    elif opus is None:
        raise RuntimeError(
            "You need to install ffmpeg and opus. See \"https://github.com/"
            "Twentysix26/Red-DiscordBot/wiki/Requirements\"")

    player = verify_ffmpeg_avconv()

    if not player:
        if os.name == "nt":
            msg = "ffmpeg isn't installed"
        else:
            msg = "Neither ffmpeg nor avconv are installed"
        raise RuntimeError(
            "{}.\nConsult the guide for your operating system "
            "and do ALL the steps in order.\n"
            "https://twentysix26.github.io/Red-Docs/\n"
            "".format(msg))

    n = Audio(bot, player=player)  # Praise 26
    bot.add_cog(n)
    bot.add_listener(n.voice_state_update, 'on_voice_state_update')
    bot.loop.create_task(n.queue_scheduler())
    bot.loop.create_task(n.disconnect_timer())
    bot.loop.create_task(n.reload_monitor())
    bot.loop.create_task(n.cache_scheduler())<|MERGE_RESOLUTION|>--- conflicted
+++ resolved
@@ -18,11 +18,8 @@
 import time
 import inspect
 import subprocess
-<<<<<<< HEAD
 import urllib.parse
-=======
 from enum import Enum
->>>>>>> 78173bd6
 
 __author__ = "tekulvw"
 __version__ = "0.1.1"
