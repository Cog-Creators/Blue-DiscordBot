--- conflicted
+++ resolved
@@ -3698,11 +3698,7 @@
     - ``[p]set serverprefix "Red - Discord Bot" ?`` - Sets the prefix for a specific server. Quotes are needed to use spaces in the server name.
 
 **Arguments:**
-<<<<<<< HEAD
-    - ``[server]`` - The server to set the prefix for. Leave blank to set the prefix for the current server.
-=======
     - ``[server]`` - The server to set the prefix for. Defaults to current server.
->>>>>>> 41d89c7b
     - ``[prefixes...]`` - The prefixes the bot will respond to on this server. Leave blank to clear server prefixes.
 
 .. _core-command-set-showsettings:
@@ -3721,19 +3717,10 @@
 
 Show the current settings for Red.
 
-<<<<<<< HEAD
-**Examples:**
-    - ``[p]set showsettings``
-    - ``[p]set showsettings "Red - Discord Bot"``
-
-**Arguments:**
-    - ``[server]`` - Optional server to get information for. Leave blank to get the information from the current server.
-=======
 Accepts optional server parameter to allow prefix recovery.
 
 **Arguments:**
     - ``[server]`` - The server to show the settings for. Defaults to current server, or no server in a DM context.
->>>>>>> 41d89c7b
 
 .. _core-command-set-status:
 
