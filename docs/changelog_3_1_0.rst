.. v3.1.0 Changelog

####################
v3.1.0 Release Notes
####################

----------------------
Mongo Driver Migration
----------------------

Due to the required changes of the Mongo driver for Config, all existing Mongo users will need to
complete the below instructions to continue to use Mongo after updating to 3.1.
This includes **all** users, regardless of any prior migration attempt to a development version of
3.1.

 #. Upgrade to 3.1
 #. Convert all existing Mongo instances to JSON using the new converters
 #. Start each bot instance while using JSON and load any and all cogs you have in order to successfully preserve data.
 #. Turn each instance off and convert back to Mongo.
    **NOTE:** No data is wiped from your Mongo database when converting to JSON.
    You may want to use a *new* database name when converting back to Mongo in order to not have duplicate data.

-------------
Setup Utility
-------------

New commands were introduced to simplify the conversion/editing/removal process both on our end and the users end.
Please use ``redbot-setup --help`` to learn how to use the new features.

.. HINT::

    Converting to JSON: ``redbot-setup convert <instance_name> json``

    Converting to Mongo: ``redbot-setup convert <instance_name> mongo``

################
v3.1.0 Changelog
################

-----
Audio
-----

 * Add Spotify support (`#2328`_)
 * Play local folders via text command (`#2457`_)
 * Change pause to a toggle (`#2461`_)
 * Remove aliases (`#2462`_)
 * Add track length restriction (`#2465`_)
 * Seek command can now seek to position (`#2470`_)
 * Add option for dc at queue end (`#2472`_)
 * Emptydisconnect and status refactor (`#2473`_)
 * Queue clean and queue clear addition (`#2476`_)
 * Fix for audioset status (`#2481`_)
 * Playlist download addition (`#2482`_)
 * Add songs when search-queuing (`#2513`_)
 * Match v2 behavior for channel change (`#2521`_)
 * Bot will no longer complain about permissions when trying to connect to user-limited channel, if it has "Move Members" permission (`#2525`_)
 * Fix issue on audiostats command when more than 20 servers to display (`#2533`_)
 * Fix for prev command display (`#2556`_)
 * Fix for localtrack playing (`#2557`_)
 * Fix for playlist queue when not playing (`#2586`_)
 * Track search and append fixes (`#2591`_)
 * DJ role should ask for a role (`#2606`_)

----
Core
----

<<<<<<< HEAD
 * Warn on usage of ``yaml.load`` (`#2326`_)
=======
 * New Event dispatch: ``on_message_without_command`` (`#2338`_)
 * Improve output format of cooldown messages (`#2412`_)
>>>>>>> 165e40c0
 * Delete cooldown messages when expired (`#2469`_)
 * Fix local blacklist/whitelist management (`#2531`_)
 * ``[p]set locale`` now only accepts actual locales (`#2553`_)
 * ``[p]listlocales`` now displays ``en-US`` (`#2553`_)
 * ``redbot --version`` will now give you current version of Red (`#2567`_)
 * Redesign help and related formatter (`#2628`_)
 * Default locale changed from ``en`` to ``en-US`` (`#2642`_)
 * New command ``[p]datapath`` that prints the bot's datapath (`#2652`_)

------
Config
------

 * Updated Mongo driver to support large guilds (`#2536`_)
 * Introduced ``init_custom`` method on Config objects (`#2545`_)
 * We now record custom group primary key lengths in the core config object (`#2550`_)
 * Migrated internal UUIDs to maintain cross platform consistency (`#2604`_)

-------------
DataConverter
-------------

 * It's dead jim (Removal) (`#2554`_)

----------
discord.py
----------

 * No longer vendoring discord.py (`#2587`_)
 * Upgraded discord.py dependency to version 1.0.1 (`#2587`_)

----------
Downloader
----------

 * ``[p]cog install`` will now tell user that cog has to be loaded (`#2523`_)
 * The message when libraries fail to install is now formatted (`#2576`_)
 * Fixed bug, that caused Downloader to include submodules on cog list (`#2590`_)
 * ``[p]cog uninstall`` allows to uninstall multiple cogs now (`#2592`_)
 * ``[p]cog uninstall`` will now remove cog from installed cogs even if it can't find the cog in install path anymore (`#2595`_)
 * ``[p]cog install`` will not allow to install cogs which aren't suitable for installed version of Red anymore (`#2605`_)
 * Cog Developers now have to use ``min_bot_version`` in form of version string instead of ``bot_version`` in info.json and they can also use ``max_bot_version`` to specify maximum version of Red, more in :doc:`framework_downloader`. (`#2605`_)

------
Filter
------

 * Filter performs significantly better on large servers. (`#2509`_)

--------
Launcher
--------

* Fixed extras in the launcher (`#2588`_)

---
Mod
---

 * Admins can now decide how many times message has to be repeated before ``deleterepeats`` removes it (`#2437`_)
 * Fix: make ``[p]ban [days]`` optional as per the doc (`#2602`_)
 * Added the command ``voicekick`` to kick members from a voice channel with optional mod case. (`#2639`_)

-----------
Permissions
-----------

 * Removed: ``p`` alias for ``permissions`` command (`#2467`_)

-------------
Setup Scripts
-------------

 * ``redbot-setup`` now uses the click CLI library (`#2579`_)
 * ``redbot-setup convert`` now used to convert between libraries (`#2579`_)
 * Backup support for Mongo is currently broken (`#2579`_)

-------
Streams
-------

 * Add support for custom stream alert messages per guild (`#2600`_)
 * Add ability to exclude rerun Twitch streams, and note rerun streams in embed status (`#2620`_)

-----
Tests
-----

 * Test for ``trivia`` cog uses explicitly utf-8 encoding for checking yaml files (`#2565`_)

------
Trivia
------

 * Fix of dead image link for Sao Tome and Principe in ``worldflags`` trivia (`#2540`_)

-----------------
Utility Functions
-----------------

 * New: ``chat_formatting.humaize_timedelta`` (`#2412`_)
 * ``Tunnel`` - Spelling correction of method name - changed ``files_from_attatch`` to ``files_from_attach`` (old name is left for backwards compatibility) (`#2496`_)
 * ``Tunnel`` - fixed behavior of ``react_close()``, now when tunnel closes message will be sent to other end (`#2507`_)
 * ``chat_formatting.humanize_list`` - Improved error handling of empty lists (`#2597`_)

.. _#2326: https://github.com/Cog-Creators/Red-DiscordBot/pull/2326
.. _#2328: https://github.com/Cog-Creators/Red-DiscordBot/pull/2328
.. _#2338: https://github.com/Cog-Creators/Red-DiscordBot/pull/2338
.. _#2412: https://github.com/Cog-Creators/Red-DiscordBot/pull/2412
.. _#2437: https://github.com/Cog-Creators/Red-DiscordBot/pull/2437
.. _#2457: https://github.com/Cog-Creators/Red-DiscordBot/pull/2457
.. _#2461: https://github.com/Cog-Creators/Red-DiscordBot/pull/2461
.. _#2462: https://github.com/Cog-Creators/Red-DiscordBot/pull/2462
.. _#2465: https://github.com/Cog-Creators/Red-DiscordBot/pull/2465
.. _#2467: https://github.com/Cog-Creators/Red-DiscordBot/pull/2467
.. _#2469: https://github.com/Cog-Creators/Red-DiscordBot/pull/2469
.. _#2470: https://github.com/Cog-Creators/Red-DiscordBot/pull/2470
.. _#2472: https://github.com/Cog-Creators/Red-DiscordBot/pull/2472
.. _#2473: https://github.com/Cog-Creators/Red-DiscordBot/pull/2473
.. _#2476: https://github.com/Cog-Creators/Red-DiscordBot/pull/2476
.. _#2481: https://github.com/Cog-Creators/Red-DiscordBot/pull/2481
.. _#2482: https://github.com/Cog-Creators/Red-DiscordBot/pull/2482
.. _#2496: https://github.com/Cog-Creators/Red-DiscordBot/pull/2496
.. _#2507: https://github.com/Cog-Creators/Red-DiscordBot/pull/2507
.. _#2509: https://github.com/Cog-Creators/Red-DiscordBot/pull/2509
.. _#2513: https://github.com/Cog-Creators/Red-DiscordBot/pull/2513
.. _#2521: https://github.com/Cog-Creators/Red-DiscordBot/pull/2521
.. _#2523: https://github.com/Cog-Creators/Red-DiscordBot/pull/2523
.. _#2525: https://github.com/Cog-Creators/Red-DiscordBot/pull/2525
.. _#2531: https://github.com/Cog-Creators/Red-DiscordBot/pull/2531
.. _#2533: https://github.com/Cog-Creators/Red-DiscordBot/pull/2533
.. _#2536: https://github.com/Cog-Creators/Red-DiscordBot/pull/2536
.. _#2540: https://github.com/Cog-Creators/Red-DiscordBot/pull/2540
.. _#2545: https://github.com/Cog-Creators/Red-DiscordBot/pull/2545
.. _#2550: https://github.com/Cog-Creators/Red-DiscordBot/pull/2550
.. _#2553: https://github.com/Cog-Creators/Red-DiscordBot/pull/2553
.. _#2554: https://github.com/Cog-Creators/Red-DiscordBot/pull/2554
.. _#2556: https://github.com/Cog-Creators/Red-DiscordBot/pull/2556
.. _#2557: https://github.com/Cog-Creators/Red-DiscordBot/pull/2557
.. _#2565: https://github.com/Cog-Creators/Red-DiscordBot/pull/2565
.. _#2567: https://github.com/Cog-Creators/Red-DiscordBot/pull/2567
.. _#2576: https://github.com/Cog-Creators/Red-DiscordBot/pull/2576
.. _#2579: https://github.com/Cog-Creators/Red-DiscordBot/pull/2579
.. _#2586: https://github.com/Cog-Creators/Red-DiscordBot/pull/2586
.. _#2587: https://github.com/Cog-Creators/Red-DiscordBot/pull/2587
.. _#2588: https://github.com/Cog-Creators/Red-DiscordBot/pull/2588
.. _#2590: https://github.com/Cog-Creators/Red-DiscordBot/pull/2590
.. _#2591: https://github.com/Cog-Creators/Red-DiscordBot/pull/2591
.. _#2592: https://github.com/Cog-Creators/Red-DiscordBot/pull/2592
.. _#2595: https://github.com/Cog-Creators/Red-DiscordBot/pull/2595
.. _#2597: https://github.com/Cog-Creators/Red-DiscordBot/pull/2597
.. _#2600: https://github.com/Cog-Creators/Red-DiscordBot/pull/2600
.. _#2602: https://github.com/Cog-Creators/Red-DiscordBot/pull/2602
.. _#2604: https://github.com/Cog-Creators/Red-DiscordBot/pull/2604
.. _#2605: https://github.com/Cog-Creators/Red-DiscordBot/pull/2605
.. _#2606: https://github.com/Cog-Creators/Red-DiscordBot/pull/2606
.. _#2620: https://github.com/Cog-Creators/Red-DiscordBot/pull/2620
.. _#2628: https://github.com/Cog-Creators/Red-DiscordBot/pull/2628
.. _#2639: https://github.com/Cog-Creators/Red-DiscordBot/pull/2639
.. _#2642: https://github.com/Cog-Creators/Red-DiscordBot/pull/2642
.. _#2652: https://github.com/Cog-Creators/Red-DiscordBot/pull/2652<|MERGE_RESOLUTION|>--- conflicted
+++ resolved
@@ -66,12 +66,9 @@
 Core
 ----
 
-<<<<<<< HEAD
  * Warn on usage of ``yaml.load`` (`#2326`_)
-=======
  * New Event dispatch: ``on_message_without_command`` (`#2338`_)
  * Improve output format of cooldown messages (`#2412`_)
->>>>>>> 165e40c0
  * Delete cooldown messages when expired (`#2469`_)
  * Fix local blacklist/whitelist management (`#2531`_)
  * ``[p]set locale`` now only accepts actual locales (`#2553`_)
