version: 2

build:
  os: "ubuntu-22.04"
  tools:
    python: "3.8"
<<<<<<< HEAD
  commands:
    - pip install .[doc]
    - cat docs/conf.py
    - python -m sphinx -T -E -b html -d _readthedocs/doctrees -D language=en docs _readthedocs/html
=======

sphinx:
  configuration: docs/conf.py

python:
  install:
    - method: pip
      path: .
      extra_requirements:
        - doc
>>>>>>> b13b1f8f
<|MERGE_RESOLUTION|>--- conflicted
+++ resolved
@@ -4,20 +4,14 @@
   os: "ubuntu-22.04"
   tools:
     python: "3.8"
-<<<<<<< HEAD
   commands:
     - pip install .[doc]
     - cat docs/conf.py
     - python -m sphinx -T -E -b html -d _readthedocs/doctrees -D language=en docs _readthedocs/html
-=======
-
-sphinx:
-  configuration: docs/conf.py
 
 python:
   install:
     - method: pip
       path: .
       extra_requirements:
-        - doc
->>>>>>> b13b1f8f
+        - doc