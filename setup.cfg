[metadata]
name = Red-DiscordBot
version = attr: redbot.__version__
description = A highly customisable Discord bot
license = GPL-3.0
long_description = file: README.md
long_description_content_type = text/markdown; charset=UTF-8; variant=GFM
author = Cog-Creators
author_email = cogcreators@gmail.com
url = https://github.com/Cog-Creators/Red-DiscordBot
project_urls =
    Discord Server = https://discord.gg/red
    Documentation = https://docs.discord.red
    Donate on Patreon = https://www.patreon.com/Red_Devs
    Issue Tracker = https://github.com/Cog-Creators/Red-DiscordBot/issues
    Source Code = https://github.com/Cog-Creators/Red-DiscordBot
classifiers =
    # List at https://pypi.org/pypi?%3Aaction=list_classifiers
    Development Status :: 5 - Production/Stable
    Framework :: AsyncIO
    Intended Audience :: Developers
    Intended Audience :: End Users/Desktop
    License :: OSI Approved :: GNU General Public License v3 (GPLv3)
    Natural Language :: English
    Operating System :: MacOS :: MacOS X
    Operating System :: Microsoft :: Windows
    Operating System :: POSIX :: Linux
    Programming Language :: Python :: 3.8
    Topic :: Communications :: Chat

[options]
packages = find_namespace:
python_requires = >=3.8.1,<3.9
install_requires =
    aiohttp==3.7.3
    aiohttp-json-rpc==0.13.2
    aiosqlite==0.15.0
    appdirs==1.4.4
    apsw-wheels==3.30.1.post3
    async-timeout==3.0.1
    attrs==19.3.0
    Babel==2.8.0
    chardet==3.0.4
    click==7.1.2
    colorama==0.4.3
    commonmark==0.9.1
    contextlib2==0.6.0.post1
    discord.py==1.6.0
    distro==1.5.0; sys_platform == "linux"
    fuzzywuzzy==0.18.0
    idna==2.10
    markdown==3.2.2
    multidict==4.7.6
    Pygments==2.6.1
    python-dateutil==2.8.1
    python-Levenshtein-wheels==0.13.1
    pytz==2020.1
    PyYAML==5.3.1
<<<<<<< HEAD
    Red-Lavalink==0.7.1
    rich==9.9.0
=======
    Red-Lavalink==0.7.2
    rich==9.5.1
>>>>>>> 45f22404
    schema==0.7.2
    six==1.15.0
    tqdm==4.48.0
    typing-extensions==3.7.4.2
    uvloop==0.14.0; sys_platform != "win32" and platform_python_implementation == "CPython"
    yarl==1.5.1

[options.extras_require]
docs =
    alabaster==0.7.12
    certifi==2020.6.20
    docutils==0.16
    imagesize==1.2.0
    Jinja2==2.11.2
    MarkupSafe==1.1.1
    packaging==20.4
    pyparsing==2.4.7
    requests==2.24.0
    snowballstemmer==2.0.0
    Sphinx==3.1.2
    sphinx-rtd-theme==0.5.0
    sphinxcontrib-applehelp==1.0.2
    sphinxcontrib-devhelp==1.0.2
    sphinxcontrib-htmlhelp==1.0.3
    sphinxcontrib-jsmath==1.0.1
    sphinxcontrib-qthelp==1.0.3
    sphinxcontrib-serializinghtml==1.1.4
    sphinxcontrib-trio==1.1.2
    urllib3==1.25.10
postgres =
    asyncpg==0.20.1
style =
    black==20.8b1
    mypy-extensions==0.4.3
    pathspec==0.8.0
    regex==2020.7.14
    toml==0.10.1
    typed-ast==1.4.1
test =
    astroid==2.4.2
    iniconfig==1.0.1
    isort==4.3.21
    lazy-object-proxy==1.4.3
    mccabe==0.6.1
    more-itertools==8.4.0
    packaging==20.4
    pluggy==0.13.1
    py==1.9.0
    pylint==2.5.3
    pyparsing==2.4.7
    pytest==6.0.1
    pytest-asyncio==0.14.0
    pytest-mock==3.2.0
    toml==0.10.1
    wrapt==1.12.1
all =
    %(postgres)s
dev =
    %(all)s
    %(docs)s
    %(style)s
    %(test)s

[options.entry_points]
console_scripts =
    redbot=redbot.__main__:main
    redbot-setup=redbot.setup:run_cli
    redbot-launcher=redbot.launcher:main
pytest11 =
    red-discordbot=redbot.pytest

[options.packages.find]
include =
    redbot
    redbot.*

[options.package_data]
* =
    locales/*.po
    **/locales/*.po
    data/*
    data/**/*
    *.export
    py.typed
redbot.core.drivers.postgres =
    *.sql<|MERGE_RESOLUTION|>--- conflicted
+++ resolved
@@ -56,13 +56,8 @@
     python-Levenshtein-wheels==0.13.1
     pytz==2020.1
     PyYAML==5.3.1
-<<<<<<< HEAD
-    Red-Lavalink==0.7.1
+    Red-Lavalink==0.7.2
     rich==9.9.0
-=======
-    Red-Lavalink==0.7.2
-    rich==9.5.1
->>>>>>> 45f22404
     schema==0.7.2
     six==1.15.0
     tqdm==4.48.0
