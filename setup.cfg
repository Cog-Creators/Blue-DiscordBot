[metadata]
name = Red-DiscordBot
version = attr: redbot.__version__
description = A highly customisable Discord bot
license = GPL-3.0
long_description = file: README.md
long_description_content_type = text/markdown; charset=UTF-8; variant=GFM
author = Cog-Creators
author_email = cogcreators@gmail.com
url = https://github.com/Cog-Creators/Red-DiscordBot
project_urls =
    Discord Server = https://discord.gg/red
    Documentation = https://docs.discord.red
    Donate on Patreon = https://www.patreon.com/Red_Devs
    Issue Tracker = https://github.com/Cog-Creators/Red-DiscordBot/issues
    Source Code = https://github.com/Cog-Creators/Red-DiscordBot
classifiers =
    # List at https://pypi.org/pypi?%3Aaction=list_classifiers
    Development Status :: 5 - Production/Stable
    Framework :: AsyncIO
    Intended Audience :: Developers
    Intended Audience :: End Users/Desktop
    License :: OSI Approved :: GNU General Public License v3 (GPLv3)
    Natural Language :: English
    Operating System :: MacOS :: MacOS X
    Operating System :: Microsoft :: Windows
    Operating System :: POSIX :: Linux
    Programming Language :: Python :: 3.8
    Topic :: Communications :: Chat

[options]
packages = find_namespace:
python_requires = >=3.8.1,<3.9
install_requires =
    aiohttp==3.7.3
    aiohttp-json-rpc==0.13.3
    aiosqlite==0.16.1
    appdirs==1.4.4
    apsw-wheels==3.34.1.post1
    async-timeout==3.0.1
    attrs==20.3.0
    Babel==2.9.0
    chardet==3.0.4
    click==7.1.2
    colorama==0.4.4
    commonmark==0.9.1
    contextlib2==0.6.0.post1
    discord.py==1.6.0
    distro==1.5.0; sys_platform == "linux"
    fuzzywuzzy==0.18.0
    idna==2.10
    Markdown==3.3.3
    multidict==5.1.0
    Pygments==2.7.4
    python-dateutil==2.8.1
    python-Levenshtein-wheels==0.13.2
    pytz==2021.1
    PyYAML==5.4.1
    Red-Lavalink==0.7.2
<<<<<<< HEAD
    rich==9.9.0
    schema==0.7.2
=======
    rich==9.5.1
    schema==0.7.4
>>>>>>> 663876fb
    six==1.15.0
    tqdm==4.56.2
    typing-extensions==3.7.4.3
    uvloop==0.15.0; sys_platform != "win32" and platform_python_implementation == "CPython"
    yarl==1.6.3

[options.extras_require]
docs =
    alabaster==0.7.12
    certifi==2020.12.5
    docutils==0.16
    imagesize==1.2.0
    Jinja2==2.11.3
    MarkupSafe==1.1.1
    packaging==20.9
    pyparsing==2.4.7
    requests==2.25.1
    snowballstemmer==2.1.0
    Sphinx==3.4.3
    sphinx-rtd-theme==0.5.1
    sphinxcontrib-applehelp==1.0.2
    sphinxcontrib-devhelp==1.0.2
    sphinxcontrib-htmlhelp==1.0.3
    sphinxcontrib-jsmath==1.0.1
    sphinxcontrib-qthelp==1.0.3
    sphinxcontrib-serializinghtml==1.1.4
    sphinxcontrib-trio==1.1.2
    urllib3==1.26.3
postgres =
    asyncpg==0.22.0
style =
    black==20.8b1
    mypy-extensions==0.4.3
    pathspec==0.8.1
    regex==2020.11.13
    toml==0.10.2
    typed-ast==1.4.2
test =
    astroid==2.4.2
    iniconfig==1.1.1
    isort==5.7.0
    lazy-object-proxy==1.4.3
    mccabe==0.6.1
    packaging==20.9
    pluggy==0.13.1
    py==1.10.0
    pylint==2.6.0
    pyparsing==2.4.7
    pytest==6.2.2
    pytest-asyncio==0.14.0
    pytest-mock==3.5.1
    toml==0.10.2
    wrapt==1.12.1
all =
    %(postgres)s
dev =
    %(all)s
    %(docs)s
    %(style)s
    %(test)s

[options.entry_points]
console_scripts =
    redbot=redbot.__main__:main
    redbot-setup=redbot.setup:run_cli
    redbot-launcher=redbot.launcher:main
pytest11 =
    red-discordbot=redbot.pytest

[options.packages.find]
include =
    redbot
    redbot.*

[options.package_data]
* =
    locales/*.po
    **/locales/*.po
    data/*
    data/**/*
    *.export
    py.typed
redbot.core.drivers.postgres =
    *.sql<|MERGE_RESOLUTION|>--- conflicted
+++ resolved
@@ -57,13 +57,8 @@
     pytz==2021.1
     PyYAML==5.4.1
     Red-Lavalink==0.7.2
-<<<<<<< HEAD
     rich==9.9.0
-    schema==0.7.2
-=======
-    rich==9.5.1
     schema==0.7.4
->>>>>>> 663876fb
     six==1.15.0
     tqdm==4.56.2
     typing-extensions==3.7.4.3
