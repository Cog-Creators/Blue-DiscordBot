--- conflicted
+++ resolved
@@ -86,12 +86,8 @@
     sphinxcontrib-qthelp==1.0.3
     sphinxcontrib-serializinghtml==1.1.4
     sphinxcontrib-trio==1.1.2
-<<<<<<< HEAD
-    urllib3==1.25.10
-    furo==2020.12.9b21
-=======
     urllib3==1.26.3
->>>>>>> df5926b5
+    furo==2021.2.21b25
 postgres =
     asyncpg==0.22.0
 style =
