{
    "_meta": {
        "hash": {
<<<<<<< HEAD
            "sha256": "4d3306837153b1b24af7dea586e65654feeb52acc6f01014fc6f430fc98bfa73"
=======
            "sha256": "dcd688e81a2d0e793236e0335eb7cb9558d8b4acb66934afffcc0612cce2ec53"
>>>>>>> 0298b538
        },
        "pipfile-spec": 6,
        "requires": {},
        "sources": [
            {
                "name": "pypi",
                "url": "https://pypi.org/simple",
                "verify_ssl": true
            }
        ]
    },
    "default": {
        "aiohttp": {
            "hashes": [
                "sha256:129d83dd067760cec3cfd4456b5c6d7ac29f2c639d856884568fd539bed5a51f",
                "sha256:33c62afd115c456b0cf1e890fe6753055effe0f31a28321efd4f787378d6f4ab",
                "sha256:666756e1d4cf161ed1486b82f65fdd386ac07dd20fb10f025abf4be54be12746",
                "sha256:9705ded5a0faa25c8f14c6afb7044002d66c9120ed7eadb4aa9ca4aad32bd00c",
                "sha256:af5bfdd164256118a0a306b3f7046e63207d1f8cba73a67dcc0bd858dcfcd3bc",
                "sha256:b80f44b99fa3c9b4530fcfa324a99b84843043c35b084e0b653566049974435d",
                "sha256:c67e105ec74b85c8cb666b6877569dee6f55b9548f982983b9bee80b3d47e6f3",
                "sha256:d15c6658de5b7783c2538407278fa062b079a46d5f814a133ae0f09bbb2cfbc4",
                "sha256:d611ebd1ef48498210b65486306e065fde031040a1f3c455ca1b6baa7bf32ad3",
                "sha256:dcc7e4dcec6b0012537b9f8a0726f8b111188894ab0f924b680d40b13d3298a0",
                "sha256:de8ef106e130b94ca143fdfc6f27cda1d8ba439462542377738af4d99d9f5dd2",
                "sha256:eb6f1405b607fff7e44168e3ceb5d3c8a8c5a2d3effe0a27f843b16ec047a6d7",
                "sha256:f0e2ac69cb709367400008cebccd5d48161dd146096a009a632a132babe5714c"
            ],
            "version": "==2.2.5"
        },
        "aiohttp-json-rpc": {
            "hashes": [
                "sha256:9ec69ea70ce49c4af445f0ac56ac728708ccfad8b214272d2cc7e75bc0b31327",
                "sha256:e2b8b49779d5d9b811f3a94e98092b1fa14af6d9adbf71c3afa6b20c641fa5d5"
            ],
            "version": "==0.8.7"
        },
        "appdirs": {
            "hashes": [
                "sha256:9e5896d1372858f8dd3344faf4e5014d21849c756c8d5701f78f8a103b372d92",
                "sha256:d8b24664561d0d34ddfaec54636d502d7cea6e29c3eaf68f3df6180863e2166e"
            ],
            "version": "==1.4.3"
        },
        "async-timeout": {
            "hashes": [
                "sha256:00cff4d2dce744607335cba84e9929c3165632da2d27970dbc55802a0c7873d0",
                "sha256:9093db5b8ddbe4b8f6885d1a6e0ad84ae3155464cbf6877c387605244c285f3c"
            ],
            "version": "==2.0.1"
        },
        "chardet": {
            "hashes": [
                "sha256:84ab92ed1c4d4f16916e05906b6b75a6c0fb5db821cc65e70cbd64a3e2a5eaae",
                "sha256:fc323ffcaeaed0e0a02bf4d117757b98aed530d9ed4531e3e15460124c106691"
            ],
            "version": "==3.0.4"
        },
        "colorama": {
            "hashes": [
                "sha256:463f8483208e921368c9f306094eb6f725c6ca42b0f97e313cb5d5512459feda",
                "sha256:48eb22f4f8461b1df5734a074b57042430fb06e1d61bd1e11b078c0fe6d7a1f1"
            ],
            "version": "==0.3.9"
        },
        "discord.py": {
            "editable": true,
            "git": "git://github.com/Rapptz/discord.py",
            "ref": "7eb918b19e3e60b56eb9039eb267f8f3477c5e17"
        },
        "distro": {
            "hashes": [
                "sha256:224041cef9600e72d19ae41ba006e71c05c4dc802516da715d7fda55ba3d8742",
                "sha256:6ec8e539cf412830e5ccf521aecf879f2c7fcf60ce446e33cd16eef1ed8a0158"
            ],
            "version": "==1.3.0"
        },
        "e1839a8": {
            "editable": true,
            "extras": [
                "voice",
                "mongo"
            ],
            "path": "."
        },
        "fuzzywuzzy": {
            "hashes": [
                "sha256:d40c22d2744dff84885b30bbfc07fab7875f641d070374331777a4d1808b8d4e",
                "sha256:ecf490216fb4d76b558a03042ff8f45a8782f17326caca1384d834cbaa2c7e6f"
            ],
            "version": "==0.16.0"
        },
        "idna": {
            "hashes": [
                "sha256:2c6a5de3089009e3da7c5dde64a141dbc8551d5b7f6cf4ed7c2568d0cc520a8f",
                "sha256:8c7309c718f94b3a625cb648ace320157ad16ff131ae0af362c9f21b80ef6ec4"
            ],
            "version": "==2.6"
        },
        "multidict": {
            "hashes": [
                "sha256:1a1d76374a1e7fe93acef96b354a03c1d7f83e7512e225a527d283da0d7ba5e0",
                "sha256:1d6e191965505652f194bc4c40270a842922685918a4f45e6936a6b15cc5816d",
                "sha256:295961a6a88f1199e19968e15d9b42f3a191c89ec13034dbc212bf9c394c3c82",
                "sha256:2be5af084de6c3b8e20d6421cb0346378a9c867dcf7c86030d6b0b550f9888e4",
                "sha256:2eb99617c7a0e9f2b90b64bc1fb742611718618572747d6f3d6532b7b78755ab",
                "sha256:4ba654c6b5ad1ae4a4d792abeb695b29ce981bb0f157a41d0fd227b385f2bef0",
                "sha256:5ba766433c30d703f6b2c17eb0b6826c6f898e5f58d89373e235f07764952314",
                "sha256:a59d58ee85b11f337b54933e8d758b2356fcdcc493248e004c9c5e5d11eedbe4",
                "sha256:a6e35d28900cf87bcc11e6ca9e474db0099b78f0be0a41d95bef02d49101b5b2",
                "sha256:b4df7ca9c01018a51e43937eaa41f2f5dce17a6382fda0086403bcb1f5c2cf8e",
                "sha256:bbd5a6bffd3ba8bfe75b16b5e28af15265538e8be011b0b9fddc7d86a453fd4a",
                "sha256:d870f399fcd58a1889e93008762a3b9a27cf7ea512818fc6e689f59495648355",
                "sha256:e9404e2e19e901121c3c5c6cffd5a8ae0d1d67919c970e3b3262231175713068"
            ],
            "version": "==4.3.1"
        },
        "motor": {
            "hashes": [
                "sha256:9d8c4a5680c4ecdc1631b59b37551e794ad99b9369b282a809a557c800e63a95",
                "sha256:c4c55f1502e5d517d894f5aad2acbd9d71f8e9f20c51da5d9ad6e7cba5f1ea8c"
            ],
            "version": "==1.2.2"
        },
        "pymongo": {
            "hashes": [
                "sha256:051770590ddbd5fb7db17d3315d4c1b0f18039d830dd18e1bae39451c30d31cd",
                "sha256:061085dfe4fbf1d9d6ed2f2e52fe6ab72559e48b4294370b433751638160d10b",
                "sha256:07fdee1c5567f237796a8550233e04853785d8dcf95929f96ab519ed91543109",
                "sha256:0d98731aaea8cb32b535c376f6785927e4e3d9459ffe1440b8a639827a849350",
                "sha256:10f683950f70626ccedf4a662d1c0b3244e8e013c2067872af5633830abd1bfd",
                "sha256:192ee5e33821931f4ec6df5fff4361220c0c92bb5b7437c6db52e20a0c9b4d98",
                "sha256:2954b99cfeb76776879e9f8a4cae9c5e19d5eff92d0b7b663ceddcf192adb66b",
                "sha256:36a992e02fced328de5304145dc3729a8cea12e58ad34b842a6f46d7941c9fc7",
                "sha256:419ed5d5b76ef304815f354d9df7f2085acfd6ff7cc1b714ca702e2239b341c2",
                "sha256:42ec201fd9a26e7c1e611e3db19324dead51dd4646391492eb238b41749340e8",
                "sha256:4400fa92af310bf66b76c313c7ded3bb63f3d63b4f43c3bfbff552cf294dc9fa",
                "sha256:44abdc26989600bb03b62d57616ec7c1b9182290720167c39e38c3a2b0d44e44",
                "sha256:45fb9f589c0f35436dbe391c53a387ffffa8d086b8521a86fca4f3e1d0edbf71",
                "sha256:4807dfbb5cdcfe0224329992dc48b897c780d0ad7553c3799d34f84ba5cab446",
                "sha256:54daf67e1e7e7e5a5160c86123bdd39b1d3b25876c2ab38230dc2a764cb3d98f",
                "sha256:5f2814a9492a724fd77c90ffc01f810276ef9972ae02587bfaae40835f9b8407",
                "sha256:5fd6ce5ed3c6c92d2c94756e6bf041304e5c7c5a5dbea31b8957d52a78bdf01d",
                "sha256:601e00fe7fb283f04c95f5dafb787c0862f48ca015a6f1f81b460c74e4303873",
                "sha256:63a47a97b5cb4c67c86552b15e08df12ff026a648211120adf5ebe00453e85e9",
                "sha256:6c4459d5c2b45ba55e14360e03078426015c1b0881facaec51bd9bd9e2304cec",
                "sha256:7fbd9233e8b6741b047c5857e2ad5efb74091f167d7fa8a2a3379217165058f9",
                "sha256:7ffac35362c07c103b024b89875e8d7f0625129b65c56fa8a3ecebbd56110405",
                "sha256:833bc6cb2ec7058dea9f5840a9314ac74738d2117486a044e88f3976e37ea7a0",
                "sha256:92cb26a2a9b38e8df5215803f950b20a6c847d5e00d1dd125eaa84f05f9472d7",
                "sha256:97d6a218c4ad4f8fdde0143776d5224e884cbcfe631e7446379fa1790d8cf04f",
                "sha256:9e5f0e8967d95a256038817460844a8aab588b9bc9ba6296507a1863960a0e44",
                "sha256:9e6db7ff63fb836d56e62216e10e868c23a99f3cb02875411eb2cb787acf58c7",
                "sha256:a0a695eef38c15570f6da3b4900e1a1d85fa92c754177d5f05267b49da79c92b",
                "sha256:aa46076524471729430afacca3dd8ad4578878eca6fc9e2b593a0b381b5bbeb7",
                "sha256:abf83b908e535b1386a7732825994e6e36eff6394c1829f3e7a23888136484fa",
                "sha256:adb2dba52c8a2a2d7bcd3b267f7bbf7c822850cf6a7cd15211b9f386c3a670ef",
                "sha256:ae7b3479822a03f6f651913de84ba67101f23e051ae88034085e974f472dcfff",
                "sha256:c596af57286ef28cae7a48e3070d222f96f5f0eab76ad39d680ae6b9bbc957c7",
                "sha256:cc15b30f0ac518e6cbd4b6e6e6162f8aa14edfe255d0841146f146151bd58865",
                "sha256:d23498d62063b715078947bef48fa4d34dc354f3b268ed15dc6b46fc809a88e9",
                "sha256:dd29bb5bc9068ccc248c8c145efd839421f04363b468b47cfa2d4902ca369afe",
                "sha256:e2745dd408a26d4517702d1686afc8e1e1638d2167e857c684f912192cc00dcf",
                "sha256:e53ad0cc6c489f83e7f6bb6121aa73bb6f6488410024a3bd77c16af1aa3a1000",
                "sha256:ecb11113407d919f8714cc7d0841985044633d0b561ef3d797e1b494a3e73537",
                "sha256:ece2c2add66d3ec2720a963bf073ca11fc3b0b58159767fc3bc5ddaad791d481",
                "sha256:ef25c8675f5c8c19832f69cd97d728d99bb4ab9c3b200e28a5c8416631afaf3c",
                "sha256:f62a818d643776873713c5676f17bd95ac4176220b13dd12c14edd3a450d1ac9",
                "sha256:f7ebcb846962ee40374db2d9014a89bea9c983ae63c1877957c3a0a756974796"
            ],
            "version": "==3.6.1"
        },
        "python-levenshtein": {
            "hashes": [
                "sha256:033a11de5e3d19ea25c9302d11224e1a1898fe5abd23c61c7c360c25195e3eb1"
            ],
            "version": "==0.12.0"
        },
        "pyyaml": {
            "hashes": [
                "sha256:0c507b7f74b3d2dd4d1322ec8a94794927305ab4cebbe89cc47fe5e81541e6e8",
                "sha256:16b20e970597e051997d90dc2cddc713a2876c47e3d92d59ee198700c5427736",
                "sha256:3262c96a1ca437e7e4763e2843746588a965426550f3797a79fca9c6199c431f",
                "sha256:326420cbb492172dec84b0f65c80942de6cedb5233c413dd824483989c000608",
                "sha256:4474f8ea030b5127225b8894d626bb66c01cda098d47a2b0d3429b6700af9fd8",
                "sha256:592766c6303207a20efc445587778322d7f73b161bd994f227adaa341ba212ab",
                "sha256:5ac82e411044fb129bae5cfbeb3ba626acb2af31a8d17d175004b70862a741a7",
                "sha256:5f84523c076ad14ff5e6c037fe1c89a7f73a3e04cf0377cb4d017014976433f3",
                "sha256:827dc04b8fa7d07c44de11fabbc888e627fa8293b695e0f99cb544fdfa1bf0d1",
                "sha256:b4c423ab23291d3945ac61346feeb9a0dc4184999ede5e7c43e1ffb975130ae6",
                "sha256:bc6bced57f826ca7cb5125a10b23fd0f2fff3b7c4701d64c439a300ce665fff8",
                "sha256:c01b880ec30b5a6e6aa67b09a2fe3fb30473008c85cd6a67359a1b15ed6d83a4",
                "sha256:ca233c64c6e40eaa6c66ef97058cdc80e8d0157a443655baa1b2966e812807ca",
                "sha256:e863072cdf4c72eebf179342c94e6989c67185842d9997960b3e69290b2fa269"
            ],
            "version": "==3.12"
        },
        "raven": {
            "hashes": [
                "sha256:0adae40e004dfe2181d1f2883aa3d4ca1cf16dbe449ae4b445b011c6eb220a90",
                "sha256:84da75114739191bdf2388f296ffd6177e83567a7fbaf2701e034ad6026e4f3b"
            ],
            "version": "==6.5.0"
        },
        "red-lavalink": {
            "hashes": [
                "sha256:77c288801a829c545f5f48df91a2f554d122b8259b76034afb5ff23df42ec84e"
            ],
            "version": "==0.1.0"
        },
        "red-trivia": {
            "hashes": [
                "sha256:39413b9fb3f9b9362d6de1dcf69a4bf635b0f3518243f7178299b96d26cbb6a7"
            ],
            "version": "==1.1.1"
        },
        "websockets": {
            "hashes": [
                "sha256:09dfec40e9b73e8808c39ecdbc1733e33915a2b26b90c54566afc0af546a9ec3",
                "sha256:2aa6d52264cecb08d39741e8fda49f5ac4872aef02617230c84d02e861f3cc5a",
                "sha256:2f5b7f3920f29609086fb0b63552bb1f86a04b8cbdcc0dbf3775cc90d489dfc8",
                "sha256:3d38f76f71654268e5533b45df125ff208fee242a102d4b5ca958da5cf5fb345",
                "sha256:3fcc7dfb365e81ff8206f950c86d1e73accdf3be2f9110c0cb73be32d2e7a9a5",
                "sha256:4128212ab6f91afda03a0c697add261bdf6946b47928db83f07298ea2cd8d937",
                "sha256:43e5b9f51dd0000a4c6f646e2ade0c886bd14a784ffac08b9e079bd17a63bcc5",
                "sha256:4a932c17cb11c361c286c04842dc2385cc7157019bbba8b64808acbc89a95584",
                "sha256:5ddc5fc121eb76771e990f071071d9530e27d20e8cfb804d9f5823de055837af",
                "sha256:7347af28fcc70eb45be409760c2a428f8199e7f73c04a621916c3c219ed7ad27",
                "sha256:85ae1e4b36aa2e90de56d211d2de36d7c093d00277a9afdd9b4f81e69c0214ab",
                "sha256:8a29100079f5b91a72bcd25d35a7354db985d3babae42d00b9d629f9a0aaa8ac",
                "sha256:a7e7585c8e3c0f9277ad7d6ee6ccddc69649cd216255d5e255d68f90482aeefa",
                "sha256:aa42ecef3aed807e23218c264b1e82004cdd131a6698a10b57fc3d8af8f651fc",
                "sha256:b19e7ede1ba80ee9de6f5b8ccd31beee25402e68bef7c13eeb0b8bc46bc4b7b7",
                "sha256:c4c5b5ce2d66cb0cf193c14bc9726adca095febef0f7b2c04e5e3fa3487a97a4",
                "sha256:de743ef26b002efceea7d7756e99e5d38bf5d4f27563b8d27df2a9a5cc57340a",
                "sha256:e1e568136ad5cb6768504be36d470a136b072acbf3ea882303aee6361be01941",
                "sha256:e8992f1db371f2a1c5af59e032d9dc7c1aa92f16241efcda695b7d955b4de0c2",
                "sha256:e9c1cdbb591432c59d0b5ca64fd30b6d517024767f152fc169563b26e7bcc9da"
            ],
            "version": "==3.4"
        },
        "yarl": {
            "hashes": [
                "sha256:605480ee43eead69ec8e8c52cdfefc79cef6379cc0e87d908cf290408c1e49af",
                "sha256:7fad2530cb4ddf2b74c1e4f6f9f0e28eac482094c6542f98fd71ecf67fb4fded",
                "sha256:837d866a70f1ea03005914a740bddea89a253afabd6589db981b91738768bd25",
                "sha256:885e40812ff9fc80e6f28ef04ad6396e3ae583ab504b1a76301fdcec7fc9f30f",
                "sha256:a5457e075eab1170141774a8c69906c223ea0088eaebd6ef91b04b33527fa905",
                "sha256:baa0d3f7982fa0c03a55433109c405e79a597141f2e2d6ee7e16c03eabd74886",
                "sha256:beeefbe0edd47fc8b657bf7bf44791f7a6e5b14f3de1846daf999687cb68c156",
                "sha256:cf6a3d6fd3e79d3457d520c12d5d18b030d5ca5d0b205ca6481857804d8d944d",
                "sha256:d07d3dc6849345b7437dc58ea49ad2a1960017386d86288550728ca38e482ddc",
                "sha256:d81e45bedefccb97e4e8f7d32cfae0af1d9eadd1ae795fc420c8319c3dab2a28",
                "sha256:e1da2853a92fbc7e2d0248bbfa931cd621121e70ce6dda7c1eeef3516d51b46c",
                "sha256:f1201de3e93fb1efc3111c8928d9366875edefd65d77c0f6b847fe299e8e1122",
                "sha256:fe0390a29b5c7e90975feefe863e3d3a851be546bd797b23f338d24a15efa920"
            ],
            "version": "==0.18.0"
        }
    },
    "develop": {
        "alabaster": {
            "hashes": [
                "sha256:2eef172f44e8d301d25aff8068fddd65f767a3f04b5f15b0f4922f113aa1c732",
                "sha256:37cdcb9e9954ed60912ebc1ca12a9d12178c26637abdf124e3cde2341c257fe0"
            ],
            "version": "==0.7.10"
        },
        "appdirs": {
            "hashes": [
                "sha256:9e5896d1372858f8dd3344faf4e5014d21849c756c8d5701f78f8a103b372d92",
                "sha256:d8b24664561d0d34ddfaec54636d502d7cea6e29c3eaf68f3df6180863e2166e"
            ],
            "version": "==1.4.3"
        },
        "atomicwrites": {
            "hashes": [
                "sha256:240831ea22da9ab882b551b31d4225591e5e447a68c5e188db5b89ca1d487585",
                "sha256:a24da68318b08ac9c9c45029f4a10371ab5b20e4226738e150e6e7c571630ae6"
            ],
            "version": "==1.1.5"
        },
        "attrs": {
            "hashes": [
                "sha256:4b90b09eeeb9b88c35bc642cbac057e45a5fd85367b985bd2809c62b7b939265",
                "sha256:e0d0eb91441a3b53dab4d9b743eafc1ac44476296a2053b6ca3af0b139faf87b"
            ],
            "version": "==18.1.0"
        },
        "babel": {
            "hashes": [
                "sha256:6778d85147d5d85345c14a26aada5e478ab04e39b078b0745ee6870c2b5cf669",
                "sha256:8cba50f48c529ca3fa18cf81fa9403be176d374ac4d60738b839122dfaaa3d23"
            ],
            "version": "==2.6.0"
        },
        "black": {
            "hashes": [
                "sha256:3efe92eafbde15f8ac06478de11cfb84e47504896ccdde64507e751d2f91ec3a",
                "sha256:fc26c4ab28c541fb824f59fa83d5702f75829495d5a1dee603b29bc4fbe79095"
            ],
            "index": "pypi",
            "version": "==18.6b2"
        },
        "certifi": {
            "hashes": [
                "sha256:13e698f54293db9f89122b0581843a782ad0934a4fe0172d2a980ba77fc61bb7",
                "sha256:9fa520c1bacfb634fa7af20a76bcbd3d5fb390481724c597da32c719a7dca4b0"
            ],
            "version": "==2018.4.16"
        },
        "chardet": {
            "hashes": [
                "sha256:84ab92ed1c4d4f16916e05906b6b75a6c0fb5db821cc65e70cbd64a3e2a5eaae",
                "sha256:fc323ffcaeaed0e0a02bf4d117757b98aed530d9ed4531e3e15460124c106691"
            ],
            "version": "==3.0.4"
        },
        "click": {
            "hashes": [
                "sha256:29f99fc6125fbc931b758dc053b3114e55c77a6e4c6c3a2674a2dc986016381d",
                "sha256:f15516df478d5a56180fbf80e68f206010e6d160fc39fa508b65e035fd75130b"
            ],
            "version": "==6.7"
        },
        "docutils": {
            "hashes": [
                "sha256:02aec4bd92ab067f6ff27a38a38a41173bf01bed8f89157768c1573f53e474a6",
                "sha256:51e64ef2ebfb29cae1faa133b3710143496eca21c530f3f71424d77687764274",
                "sha256:7a4bd47eaf6596e1295ecb11361139febe29b084a87bf005bf899f9a42edc3c6"
            ],
            "version": "==0.14"
        },
        "idna": {
            "hashes": [
                "sha256:2c6a5de3089009e3da7c5dde64a141dbc8551d5b7f6cf4ed7c2568d0cc520a8f",
                "sha256:8c7309c718f94b3a625cb648ace320157ad16ff131ae0af362c9f21b80ef6ec4"
            ],
            "version": "==2.6"
        },
        "imagesize": {
            "hashes": [
                "sha256:3620cc0cadba3f7475f9940d22431fc4d407269f1be59ec9b8edcca26440cf18",
                "sha256:5b326e4678b6925158ccc66a9fa3122b6106d7c876ee32d7de6ce59385b96315"
            ],
            "version": "==1.0.0"
        },
        "jinja2": {
            "hashes": [
                "sha256:74c935a1b8bb9a3947c50a54766a969d4846290e1e788ea44c1392163723c3bd",
                "sha256:f84be1bb0040caca4cea721fcbbbbd61f9be9464ca236387158b0feea01914a4"
            ],
            "version": "==2.10"
        },
        "markupsafe": {
            "hashes": [
                "sha256:a6be69091dac236ea9c6bc7d012beab42010fa914c459791d627dad4910eb665"
            ],
            "version": "==1.0"
        },
        "more-itertools": {
            "hashes": [
                "sha256:2b6b9893337bfd9166bee6a62c2b0c9fe7735dcf85948b387ec8cba30e85d8e8",
                "sha256:6703844a52d3588f951883005efcf555e49566a48afd4db4e965d69b883980d3",
                "sha256:a18d870ef2ffca2b8463c0070ad17b5978056f403fb64e3f15fe62a52db21cc0"
            ],
            "version": "==4.2.0"
        },
        "packaging": {
            "hashes": [
                "sha256:e9215d2d2535d3ae866c3d6efc77d5b24a0192cce0ff20e42896cc0664f889c0",
                "sha256:f019b770dd64e585a99714f1fd5e01c7a8f11b45635aa953fd41c689a657375b"
            ],
            "version": "==17.1"
        },
        "pluggy": {
            "hashes": [
                "sha256:7f8ae7f5bdf75671a718d2daf0a64b7885f74510bcd98b1a0bb420eb9a9d0cff",
                "sha256:d345c8fe681115900d6da8d048ba67c25df42973bda370783cd58826442dcd7c",
                "sha256:e160a7fcf25762bb60efc7e171d4497ff1d8d2d75a3d0df7a21b76821ecbf5c5"
            ],
            "version": "==0.6.0"
        },
        "py": {
            "hashes": [
                "sha256:29c9fab495d7528e80ba1e343b958684f4ace687327e6f789a94bf3d1915f881",
                "sha256:983f77f3331356039fdd792e9220b7b8ee1aa6bd2b25f567a963ff1de5a64f6a"
            ],
            "version": "==1.5.3"
        },
        "pygments": {
            "hashes": [
                "sha256:78f3f434bcc5d6ee09020f92ba487f95ba50f1e3ef83ae96b9d5ffa1bab25c5d",
                "sha256:dbae1046def0efb574852fab9e90209b23f556367b5a320c0bcb871c77c3e8cc"
            ],
            "version": "==2.2.0"
        },
        "pyparsing": {
            "hashes": [
                "sha256:0832bcf47acd283788593e7a0f542407bd9550a55a8a8435214a1960e04bcb04",
                "sha256:281683241b25fe9b80ec9d66017485f6deff1af5cde372469134b56ca8447a07",
                "sha256:8f1e18d3fd36c6795bb7e02a39fd05c611ffc2596c1e0d995d34d67630426c18",
                "sha256:9e8143a3e15c13713506886badd96ca4b579a87fbdf49e550dbfc057d6cb218e",
                "sha256:b8b3117ed9bdf45e14dcc89345ce638ec7e0e29b2b579fa1ecf32ce45ebac8a5",
                "sha256:e4d45427c6e20a59bf4f88c639dcc03ce30d193112047f94012102f235853a58",
                "sha256:fee43f17a9c4087e7ed1605bd6df994c6173c1e977d7ade7b651292fab2bd010"
            ],
            "version": "==2.2.0"
        },
        "pytest": {
            "hashes": [
                "sha256:26838b2bc58620e01675485491504c3aa7ee0faf335c37fcd5f8731ca4319591",
                "sha256:32c49a69566aa7c333188149ad48b58ac11a426d5352ea3d8f6ce843f88199cb"
            ],
            "index": "pypi",
            "version": "==3.6.1"
        },
        "pytest-asyncio": {
            "hashes": [
                "sha256:286b50773e996c80d894b95afaf45df6952408a67a59979ca9839f94693ec7fd",
                "sha256:f32804bb58a66e13a3eda11f8942a71b1b6a30466b0d2ffe9214787aab0e172e"
            ],
            "index": "pypi",
            "version": "==0.8.0"
        },
        "pytz": {
            "hashes": [
                "sha256:65ae0c8101309c45772196b21b74c46b2e5d11b6275c45d251b150d5da334555",
                "sha256:c06425302f2cf668f1bba7a0a03f3c1d34d4ebeef2c72003da308b3947c7f749"
            ],
            "version": "==2018.4"
        },
        "requests": {
            "hashes": [
                "sha256:6a1b267aa90cac58ac3a765d067950e7dbbf75b1da07e895d1f594193a40a38b",
                "sha256:9c443e7324ba5b85070c4a818ade28bfabedf16ea10206da1132edaa6dda237e"
            ],
            "version": "==2.18.4"
        },
        "six": {
            "hashes": [
                "sha256:70e8a77beed4562e7f14fe23a786b54f6296e34344c23bc42f07b15018ff98e9",
                "sha256:832dc0e10feb1aa2c68dcc57dbb658f1c7e65b9b61af69048abc87a2db00a0eb"
            ],
            "version": "==1.11.0"
        },
        "snowballstemmer": {
            "hashes": [
                "sha256:919f26a68b2c17a7634da993d91339e288964f93c274f1343e3bbbe2096e1128",
                "sha256:9f3bcd3c401c3e862ec0ebe6d2c069ebc012ce142cce209c098ccb5b09136e89"
            ],
            "version": "==1.2.1"
        },
        "sphinx": {
            "hashes": [
                "sha256:85f7e32c8ef07f4ba5aeca728e0f7717bef0789fba8458b8d9c5c294cad134f3",
                "sha256:d45480a229edf70d84ca9fae3784162b1bc75ee47e480ffe04a4b7f21a95d76d"
            ],
            "index": "pypi",
            "version": "==1.7.5"
        },
        "sphinx-rtd-theme": {
            "hashes": [
                "sha256:aa3e190392e963551432de7df24b8a5fbe5b71a2f4fcd9d5b75808b52ad999e5",
                "sha256:de88d637a60371d4f923e06b79c4ba260490c57d2ab5a8316942ab5d9a6ce1bf"
            ],
            "index": "pypi",
            "version": "==0.4.0"
        },
        "sphinxcontrib-asyncio": {
            "hashes": [
                "sha256:96627b1ec4eba08d09ad577ff9416c131910333ef37a2c82a2716e59646739f0"
            ],
            "index": "pypi",
            "version": "==0.2.0"
        },
        "sphinxcontrib-websupport": {
            "hashes": [
                "sha256:68ca7ff70785cbe1e7bccc71a48b5b6d965d79ca50629606c7861a21b206d9dd",
                "sha256:9de47f375baf1ea07cdb3436ff39d7a9c76042c10a769c52353ec46e4e8fc3b9"
            ],
            "version": "==1.1.0"
        },
        "toml": {
            "hashes": [
                "sha256:8e86bd6ce8cc11b9620cb637466453d94f5d57ad86f17e98a98d1f73e3baab2d"
            ],
            "version": "==0.9.4"
        },
        "tox": {
            "hashes": [
                "sha256:96efa09710a3daeeb845561ebbe1497641d9cef2ee0aea30db6969058b2bda2f",
                "sha256:9ee7de958a43806402a38c0d2aa07fa8553f4d2c20a15b140e9f771c2afeade0"
            ],
            "index": "pypi",
            "version": "==3.0.0"
        },
        "urllib3": {
            "hashes": [
                "sha256:06330f386d6e4b195fbfc736b297f58c5a892e4440e54d294d7004e3a9bbea1b",
                "sha256:cc44da8e1145637334317feebd728bd869a35285b93cbb4cca2577da7e62db4f"
            ],
            "version": "==1.22"
        },
        "virtualenv": {
            "hashes": [
                "sha256:2ce32cd126117ce2c539f0134eb89de91a8413a29baac49cbab3eb50e2026669",
                "sha256:ca07b4c0b54e14a91af9f34d0919790b016923d157afda5efdde55c96718f752"
            ],
            "version": "==16.0.0"
        }
    }
}<|MERGE_RESOLUTION|>--- conflicted
+++ resolved
@@ -1,11 +1,7 @@
 {
     "_meta": {
         "hash": {
-<<<<<<< HEAD
-            "sha256": "4d3306837153b1b24af7dea586e65654feeb52acc6f01014fc6f430fc98bfa73"
-=======
             "sha256": "dcd688e81a2d0e793236e0335eb7cb9558d8b4acb66934afffcc0612cce2ec53"
->>>>>>> 0298b538
         },
         "pipfile-spec": 6,
         "requires": {},
