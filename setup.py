--- conflicted
+++ resolved
@@ -1,111 +1,4 @@
 from setuptools import setup
 
-<<<<<<< HEAD
-install_requires = [
-    "aiohttp-json-rpc==0.11.2",
-    "aiohttp==3.4.4",
-    "appdirs==1.4.3",
-    "async-timeout==3.0.1",
-    "attrs==18.2.0",
-    "chardet==3.0.4",
-    "colorama==0.4.1",
-    "distro==1.3.0; sys_platform == 'linux'",
-    "fuzzywuzzy==0.17.0",
-    "idna-ssl==1.1.0",
-    "idna==2.8",
-    "multidict==4.5.2",
-    "python-levenshtein-wheels==0.13.1",
-    "pyyaml==3.13",
-    "red-lavalink==0.2.0",
-    "schema==0.6.8",
-    "websockets==6.0",
-    "yarl==1.3.0",
-]
-
-extras_require = {
-    "test": [
-        "atomicwrites==1.2.1",
-        "more-itertools==5.0.0",
-        "pluggy==0.8.1",
-        "py==1.7.0",
-        "pytest==4.1.0",
-        "pytest-asyncio==0.10.0",
-        "six==1.12.0",
-    ],
-    "mongo": ["motor==2.0.0", "pymongo==3.7.2", "dnspython==1.16.0"],
-    "docs": [
-        "alabaster==0.7.12",
-        "babel==2.6.0",
-        "certifi==2018.11.29",
-        "docutils==0.14",
-        "imagesize==1.1.0",
-        "Jinja2==2.10",
-        "MarkupSafe==1.1.0",
-        "packaging==18.0",
-        "pyparsing==2.3.0",
-        "Pygments==2.3.1",
-        "pytz==2018.9",
-        "requests==2.21.0",
-        "six==1.12.0",
-        "snowballstemmer==1.2.1",
-        "sphinx==1.8.3",
-        "sphinx_rtd_theme==0.4.2",
-        "sphinxcontrib-asyncio==0.2.0",
-        "sphinxcontrib-websupport==1.1.0",
-        "urllib3==1.24.1",
-    ],
-    "voice": [],
-    "style": ["black==18.9b0", "click==7.0", "toml==0.10.0"],
-}
-
-python_requires = ">=3.7,<3.8"
-
-
-def get_version():
-    with open("redbot/core/__init__.py") as f:
-        version = re.search(
-            r'^__version__\s*=\s*[\'"]([^\'"]*)[\'"]', f.read(), re.MULTILINE
-        ).group(1)
-    return version
-
-
-if __name__ == "__main__":
-    setup(
-        name="Red-DiscordBot",
-        version=get_version(),
-        packages=find_namespace_packages(
-            include=["redbot", "redbot.*", "discord", "discord.ext.commands"]
-        ),
-        package_data={"": ["locales/*.po", "data/*", "data/**/*"]},
-        url="https://github.com/Cog-Creators/Red-DiscordBot",
-        license="GPLv3",
-        author="Cog-Creators",
-        author_email="",
-        description="A highly customizable Discord bot",
-        classifiers=[
-            "Development Status :: 4 - Beta",
-            "Framework :: AsyncIO",
-            "Framework :: Pytest",
-            "Intended Audience :: Developers",
-            "License :: OSI Approved :: GNU General Public License v3 or later (GPLv3+)",
-            "Operating System :: OS Independent",
-            "Programming Language :: Python :: 3.7",
-            "Topic :: Communications :: Chat",
-            "Topic :: Documentation :: Sphinx",
-        ],
-        entry_points={
-            "console_scripts": [
-                "redbot=redbot.__main__:main",
-                "redbot-setup=redbot.setup:main",
-                "redbot-launcher=redbot.launcher:main",
-            ],
-            "pytest11": ["red-discordbot = redbot.pytest"],
-        },
-        python_requires=python_requires,
-        install_requires=install_requires,
-        extras_require=extras_require,
-    )
-=======
 # Metadata and options defined in setup.cfg
-setup()
->>>>>>> b9d440f2
+setup()