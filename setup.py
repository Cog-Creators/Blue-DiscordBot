import distutils.ccompiler as ccompiler
import os
import re
import tempfile
from distutils.errors import CCompilerError, DistutilsPlatformError
from pathlib import Path
from setuptools import setup, find_packages

dep_links = [
    (
        "https://github.com/Rapptz/discord.py/tarball/"
        "f06563cb3520058c900ba6d4921ce38f2407b729#egg=discord.py-1.0"
    )
]

requirements = [
    "aiohttp-json-rpc==0.11",
    "aiohttp==3.3.2",
    "appdirs==1.4.3",
    "async-timeout==3.0.0",
    "attrs==18.1.0",
    "chardet==3.0.4",
    "colorama==0.3.9",
    "distro==1.3.0; sys_platform == 'linux'",
    "fuzzywuzzy==0.16.0",
    "idna-ssl==1.1.0",
    "idna==2.7",
    "multidict==4.3.1",
    "python-levenshtein==0.12.0",
    "pyyaml==3.13",
    "raven==6.9.0",
    "red-trivia==1.1.1",
    "websockets==6.0",
    "yarl==1.2.6",
]


def get_package_list():
    core = find_packages(include=["redbot", "redbot.*"])
    return core


def check_compiler_available():
    m = ccompiler.new_compiler()

    with tempfile.TemporaryDirectory() as tdir:
        with tempfile.NamedTemporaryFile(prefix="dummy", suffix=".c", dir=tdir) as tfile:
            tfile.write(b"int main(int argc, char** argv) {return 0;}")
            tfile.seek(0)
            try:
                m.compile([tfile.name], output_dir=tdir)
            except (CCompilerError, DistutilsPlatformError):
                return False
    return True


def get_version():
    with open("redbot/core/__init__.py") as f:
        version = re.search(
            r'^__version__\s*=\s*[\'"]([^\'"]*)[\'"]', f.read(), re.MULTILINE
        ).group(1)
    return version


def find_locale_folders():
    """
    Ignore this tomfoolery in the desire for automation. It works, that's
    all you gotta know. Don't fuck with this unless you really know what
    you're doing, otherwise we lose all translations.
    """

    def glob_locale_files(path: Path):
        msgs = path.glob("*.po")

        parents = path.parents

        return [str(m.relative_to(parents[0])) for m in msgs]

    ret = {"redbot.core": glob_locale_files(Path("redbot/core/locales"))}

    cogs_path = Path("redbot/cogs")

    for cog_folder in cogs_path.iterdir():
        locales_folder = cog_folder / "locales"
        if not locales_folder.is_dir():
            continue

        pkg_name = str(cog_folder).replace("/", ".")
        ret[pkg_name] = glob_locale_files(locales_folder)

    return ret


<<<<<<< HEAD
if __name__ == "__main__":
    if not check_compiler_available():
        requirements.remove(
            next(r for r in requirements if r.lower().startswith("python-levenshtein"))
        )

    if "READTHEDOCS" in os.environ:
        requirements.remove(
            next(r for r in requirements if r.lower().startswith("discord.py"))
        )

    setup(
        name="Red-DiscordBot",
        version=get_version(),
        packages=get_package_list(),
        package_data=find_locale_folders(),
        include_package_data=True,
        url="https://github.com/Cog-Creators/Red-DiscordBot",
        license="GPLv3",
        author="Cog-Creators",
        author_email="",
        description="A highly customizable Discord bot",
        classifiers=[
            "Development Status :: 4 - Beta",
            "Framework :: AsyncIO",
            "Intended Audience :: Developers",
            "License :: OSI Approved :: GNU General Public License v3 or later (GPLv3+)",
            "Operating System :: OS Independent",
            "Programming Language :: Python :: 3.5",
            "Programming Language :: Python :: 3.6",
            "Topic :: Communications :: Chat",
            "Topic :: Documentation :: Sphinx",
        ],
        entry_points={
            "console_scripts": [
                "redbot=redbot.__main__:main",
                "redbot-setup=redbot.setup:main",
                "redbot-launcher=redbot.launcher:main",
            ]
        },
        python_requires=">=3.6,<3.8",
        install_requires=requirements,
        dependency_links=dep_links,
        extras_require={
            "test": [
                "atomicwrites==1.1.5",
                "more-itertools==4.3.0",
                "pluggy==0.7.1",
                "py==1.5.4",
                "pytest==3.7.0",
                "pytest-asyncio==0.9.0",
                "six==1.11.0",
            ],
            "mongo": ["motor==2.0.0", "pymongo==3.7.1"],
            "docs": [
                "alablaster==0.7.11",
                "babel==2.6.0",
                "certifi==2018.4.16",
                "docutils==0.14",
                "imagesize==1.0.0",
                "Jinja2==2.10",
                "MarkupSafe==1.0",
                "packaging==17.1",
                "pyparsing==2.2.0",
                "six==1.11.0",
                "Pygments==2.2.0",
                "pytz==2018.5",
                "requests==2.19.1",
                "urllib3==1.23",
                "six==1.11.0",
                "snowballstemmer==1.2.1",
                "sphinx==1.7.6",
                "sphinx_rtd_theme==0.4.1",
                "sphinxcontrib-asyncio==0.2.0",
                "sphinxcontrib-websupport==1.1.0",
            ],
            "voice": ["red-lavalink==0.1.1"],
            "style": [
                "black==18.6b4",
                "click==6.7",
                "toml==0.9.4",
            ],
        },
    )
=======
setup(
    name="Red-DiscordBot",
    version=get_version(),
    packages=get_package_list(),
    package_data=find_locale_folders(),
    include_package_data=True,
    url="https://github.com/Cog-Creators/Red-DiscordBot",
    license="GPLv3",
    author="Cog-Creators",
    author_email="",
    description="A highly customizable Discord bot",
    classifiers=[
        "Development Status :: 4 - Beta",
        "Framework :: AsyncIO",
        "Framework :: Pytest",
        "Intended Audience :: Developers",
        "License :: OSI Approved :: GNU General Public License v3 or later (GPLv3+)",
        "Operating System :: OS Independent",
        "Programming Language :: Python :: 3.6",
        "Topic :: Communications :: Chat",
        "Topic :: Documentation :: Sphinx",
    ],
    entry_points={
        "console_scripts": [
            "redbot=redbot.__main__:main",
            "redbot-setup=redbot.setup:main",
            "redbot-launcher=redbot.launcher:main",
        ],
        "pytest11": ["red-discordbot = redbot.pytest"],
    },
    python_requires=">=3.6,<3.7",
    setup_requires=get_requirements(),
    install_requires=get_requirements(),
    dependency_links=dep_links,
    extras_require={
        "test": ["pytest>3", "pytest-asyncio"],
        "mongo": ["motor"],
        "docs": ["sphinx>=1.7", "sphinxcontrib-asyncio", "sphinx_rtd_theme"],
        "voice": ["red-lavalink>=0.0.4"],
        "style": ["black==18.5b1"],
    },
)
>>>>>>> e3bff7e8
<|MERGE_RESOLUTION|>--- conflicted
+++ resolved
@@ -91,7 +91,6 @@
     return ret
 
 
-<<<<<<< HEAD
 if __name__ == "__main__":
     if not check_compiler_available():
         requirements.remove(
@@ -117,10 +116,10 @@
         classifiers=[
             "Development Status :: 4 - Beta",
             "Framework :: AsyncIO",
+            "Framework :: Pytest",
             "Intended Audience :: Developers",
             "License :: OSI Approved :: GNU General Public License v3 or later (GPLv3+)",
             "Operating System :: OS Independent",
-            "Programming Language :: Python :: 3.5",
             "Programming Language :: Python :: 3.6",
             "Topic :: Communications :: Chat",
             "Topic :: Documentation :: Sphinx",
@@ -130,7 +129,8 @@
                 "redbot=redbot.__main__:main",
                 "redbot-setup=redbot.setup:main",
                 "redbot-launcher=redbot.launcher:main",
-            ]
+            ],
+            "pytest11": ["red-discordbot = redbot.pytest"],
         },
         python_requires=">=3.6,<3.8",
         install_requires=requirements,
@@ -175,48 +175,4 @@
                 "toml==0.9.4",
             ],
         },
-    )
-=======
-setup(
-    name="Red-DiscordBot",
-    version=get_version(),
-    packages=get_package_list(),
-    package_data=find_locale_folders(),
-    include_package_data=True,
-    url="https://github.com/Cog-Creators/Red-DiscordBot",
-    license="GPLv3",
-    author="Cog-Creators",
-    author_email="",
-    description="A highly customizable Discord bot",
-    classifiers=[
-        "Development Status :: 4 - Beta",
-        "Framework :: AsyncIO",
-        "Framework :: Pytest",
-        "Intended Audience :: Developers",
-        "License :: OSI Approved :: GNU General Public License v3 or later (GPLv3+)",
-        "Operating System :: OS Independent",
-        "Programming Language :: Python :: 3.6",
-        "Topic :: Communications :: Chat",
-        "Topic :: Documentation :: Sphinx",
-    ],
-    entry_points={
-        "console_scripts": [
-            "redbot=redbot.__main__:main",
-            "redbot-setup=redbot.setup:main",
-            "redbot-launcher=redbot.launcher:main",
-        ],
-        "pytest11": ["red-discordbot = redbot.pytest"],
-    },
-    python_requires=">=3.6,<3.7",
-    setup_requires=get_requirements(),
-    install_requires=get_requirements(),
-    dependency_links=dep_links,
-    extras_require={
-        "test": ["pytest>3", "pytest-asyncio"],
-        "mongo": ["motor"],
-        "docs": ["sphinx>=1.7", "sphinxcontrib-asyncio", "sphinx_rtd_theme"],
-        "voice": ["red-lavalink>=0.0.4"],
-        "style": ["black==18.5b1"],
-    },
-)
->>>>>>> e3bff7e8
+    )