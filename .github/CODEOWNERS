# Default
*                                   @Twentysix26

# Core
redbot/core/bank.py                      @palmtree5
redbot/core/checks.py                    @tekulvw
redbot/core/cli.py                       @tekulvw
redbot/core/config.py                    @tekulvw
redbot/core/cog_manager.py               @tekulvw
redbot/core/core_commands.py             @tekulvw
redbot/core/context.py                   @Tobotimus
redbot/core/data_manager.py              @tekulvw
redbot/core/dev_commands.py              @tekulvw
redbot/core/drivers/*                    @tekulvw
redbot/core/events.py                    @tekulvw
redbot/core/global_checks.py             @tekulvw
redbot/core/i18n.py                      @tekulvw
redbot/core/json_io.py                   @tekulvw
redbot/core/modlog.py                    @palmtree5
redbot/core/rpc.py                       @tekulvw
redbot/core/sentry_setup.py              @Kowlin @tekulvw
redbot/core/utils/chat_formatting.py     @tekulvw
redbot/core/utils/mod.py                 @palmtree5
<<<<<<< HEAD
redbot/core/utils/antispam.py            @mikeshardmind
redbot/core/utils/tunnel.py              @mikeshardmind
=======
redbot/core/utils/data_converter.py      @mikeshardmind
>>>>>>> d9fa875d

# Cogs
redbot/cogs/admin/*                 @tekulvw
redbot/cogs/alias/*                 @tekulvw
redbot/cogs/audio/*                 @aikaterna @atiwiex
redbot/cogs/bank/*                  @tekulvw
redbot/cogs/cleanup/*               @palmtree5
redbot/cogs/customcom/*             @palmtree5
redbot/cogs/downloader/*            @tekulvw
redbot/cogs/economy/*               @palmtree5
redbot/cogs/filter/*                @palmtree5
redbot/cogs/general/*               @palmtree5
redbot/cogs/image/*                 @palmtree5
redbot/cogs/mod/*                   @palmtree5
redbot/cogs/modlog/*                @palmtree5
redbot/cogs/streams/*               @Twentysix26 @palmtree5
redbot/cogs/trivia/*                @Tobotimus
<<<<<<< HEAD
redbot/cogs/reports/*               @mikeshardmind
=======
redbot/cogs/dataconverter/*         @mikeshardmind
>>>>>>> d9fa875d

# Docs
docs/*                              @tekulvw @palmtree5

# Setup, instance setup, and running the bot
setup.py                            @tekulvw
redbot/__init__.py                  @tekulvw
redbot/__main__.py                  @tekulvw
redbot/setup.py                     @tekulvw

# Others
.travis.yml                         @Kowlin
crowdin.yml                         @Kowlin<|MERGE_RESOLUTION|>--- conflicted
+++ resolved
@@ -21,12 +21,9 @@
 redbot/core/sentry_setup.py              @Kowlin @tekulvw
 redbot/core/utils/chat_formatting.py     @tekulvw
 redbot/core/utils/mod.py                 @palmtree5
-<<<<<<< HEAD
+redbot/core/utils/data_converter.py      @mikeshardmind
 redbot/core/utils/antispam.py            @mikeshardmind
 redbot/core/utils/tunnel.py              @mikeshardmind
-=======
-redbot/core/utils/data_converter.py      @mikeshardmind
->>>>>>> d9fa875d
 
 # Cogs
 redbot/cogs/admin/*                 @tekulvw
@@ -44,11 +41,8 @@
 redbot/cogs/modlog/*                @palmtree5
 redbot/cogs/streams/*               @Twentysix26 @palmtree5
 redbot/cogs/trivia/*                @Tobotimus
-<<<<<<< HEAD
+redbot/cogs/dataconverter/*         @mikeshardmind
 redbot/cogs/reports/*               @mikeshardmind
-=======
-redbot/cogs/dataconverter/*         @mikeshardmind
->>>>>>> d9fa875d
 
 # Docs
 docs/*                              @tekulvw @palmtree5
