--- conflicted
+++ resolved
@@ -1,13 +1,8 @@
-<<<<<<< HEAD
-# Standard Library
-import json
-=======
 # -*- coding: utf-8 -*-
 # Standard Library
 import json
 import shutil
 import subprocess as sp
->>>>>>> 097e7e56
 
 from collections import namedtuple
 from pathlib import Path
@@ -16,13 +11,8 @@
 import pytest
 
 # Red Imports
-<<<<<<< HEAD
-from redbot.cogs.downloader.installable import Installable
-from redbot.cogs.downloader.repo_manager import Repo, RepoManager
-=======
 from redbot.cogs.downloader.installable import Installable, InstalledModule
 from redbot.cogs.downloader.repo_manager import ProcessFormatter, Repo, RepoManager
->>>>>>> 097e7e56
 
 __all__ = [
     "patch_relative_to",
@@ -104,7 +94,7 @@
     "hidden": False,
     "install_msg": "A post-installation message",
     "required_cogs": {},
-    "requirements": "tabulate",
+    "requirements": ("tabulate"),
     "short": "A short description",
     "tags": ("tag1", "tag2"),
     "type": "COG",
@@ -118,7 +108,7 @@
     "hidden": False,  # libraries are always hidden, this tests it will be flipped
     "install_msg": "A library install message",
     "required_cogs": {},
-    "requirements": "tabulate",
+    "requirements": ("tabulate"),
     "short": "A short library description",
     "tags": ("libtag1", "libtag2"),
     "type": "SHARED_LIBRARY",
