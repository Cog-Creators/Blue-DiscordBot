<<<<<<< HEAD
=======
# -*- coding: utf-8 -*-
>>>>>>> 097e7e56
# Red Relative Imports
from .core import *<|MERGE_RESOLUTION|>--- conflicted
+++ resolved
@@ -1,6 +1,3 @@
-<<<<<<< HEAD
-=======
 # -*- coding: utf-8 -*-
->>>>>>> 097e7e56
 # Red Relative Imports
 from .core import *