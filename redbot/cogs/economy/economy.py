<<<<<<< HEAD
=======
# -*- coding: utf-8 -*-
>>>>>>> 097e7e56
# Standard Library
import calendar
import logging
import random

from collections import defaultdict, deque, namedtuple
from enum import Enum
from typing import Iterable, Union, cast

# Red Dependencies
import discord

# Red Imports
from redbot.cogs.bank import check_global_setting_admin, check_global_setting_guildowner
from redbot.cogs.mod.converters import RawUserIds
from redbot.core import Config, bank, checks, commands, errors
from redbot.core.bot import Red
from redbot.core.i18n import Translator, cog_i18n
from redbot.core.utils.chat_formatting import box, humanize_number
from redbot.core.utils.menus import DEFAULT_CONTROLS, menu

T_ = Translator("Economy", __file__)

logger = logging.getLogger("red.economy")

NUM_ENC = "\N{COMBINING ENCLOSING KEYCAP}"
MOCK_MEMBER = namedtuple("Member", "id guild")


class SMReel(Enum):
    cherries = "\N{CHERRIES}"
    cookie = "\N{COOKIE}"
    two = "\N{DIGIT TWO}" + NUM_ENC
    flc = "\N{FOUR LEAF CLOVER}"
    cyclone = "\N{CYCLONE}"
    sunflower = "\N{SUNFLOWER}"
    six = "\N{DIGIT SIX}" + NUM_ENC
    mushroom = "\N{MUSHROOM}"
    heart = "\N{HEAVY BLACK HEART}"
    snowflake = "\N{SNOWFLAKE}"


_ = lambda s: s


PAYOUTS = {
    (SMReel.two, SMReel.two, SMReel.six): {
        "payout": lambda x: x * 50,
        "phrase": _("JACKPOT! 226! Your bid has been multiplied * 50!"),
    },
    (SMReel.flc, SMReel.flc, SMReel.flc): {
        "payout": lambda x: x * 25,
        "phrase": _("4LC! Your bid has been multiplied * 25!"),
    },
    (SMReel.cherries, SMReel.cherries, SMReel.cherries): {
        "payout": lambda x: x * 20,
        "phrase": _("Three cherries! Your bid has been multiplied * 20!"),
    },
    (SMReel.two, SMReel.six): {
        "payout": lambda x: x * 4,
        "phrase": _("2 6! Your bid has been multiplied * 4!"),
    },
    (SMReel.cherries, SMReel.cherries): {
        "payout": lambda x: x * 3,
        "phrase": _("Two cherries! Your bid has been multiplied * 3!"),
    },
    "3 symbols": {
        "payout": lambda x: x * 10,
        "phrase": _("Three symbols! Your bid has been multiplied * 10!"),
    },
    "2 symbols": {
        "payout": lambda x: x * 2,
        "phrase": _("Two consecutive symbols! Your bid has been multiplied * 2!"),
    },
}

SLOT_PAYOUTS_MSG = _(
    "Slot machine payouts:\n"
    "{two.value} {two.value} {six.value} Bet * 50\n"
    "{flc.value} {flc.value} {flc.value} Bet * 25\n"
    "{cherries.value} {cherries.value} {cherries.value} Bet * 20\n"
    "{two.value} {six.value} Bet * 4\n"
    "{cherries.value} {cherries.value} Bet * 3\n\n"
    "Three symbols: Bet * 10\n"
    "Two symbols: Bet * 2"
).format(**SMReel.__dict__)
_ = T_


def guild_only_check():
    async def pred(ctx: commands.Context):
        if await bank.is_global():
            return True
        elif not await bank.is_global() and ctx.guild is not None:
            return True
        else:
            return False

    return commands.check(pred)


class SetParser:
    def __init__(self, argument):
        allowed = ("+", "-")
        self.sum = int(argument)
        if argument and argument[0] in allowed:
            if self.sum < 0:
                self.operation = "withdraw"
            elif self.sum > 0:
                self.operation = "deposit"
            else:
                raise RuntimeError
            self.sum = abs(self.sum)
        elif argument.isdigit():
            self.operation = "set"
        else:
            raise RuntimeError


@cog_i18n(_)
class Economy(commands.Cog):
    """Get rich and have fun with imaginary currency!"""

    default_guild_settings = {
        "PAYDAY_TIME": 300,
        "PAYDAY_CREDITS": 120,
        "SLOT_MIN": 5,
        "SLOT_MAX": 100,
        "SLOT_TIME": 5,
        "REGISTER_CREDITS": 0,
    }

    default_global_settings = default_guild_settings

    default_member_settings = {"next_payday": 0, "last_slot": 0}

    default_role_settings = {"PAYDAY_CREDITS": 0}

    default_user_settings = default_member_settings

    def __init__(self, bot: Red):
        super().__init__()
        self.bot = bot
        self.file_path = "data/economy/settings.json"
        self.config = Config.get_conf(self, 1256844281)
        self.config.register_guild(**self.default_guild_settings)
        self.config.register_global(**self.default_global_settings)
        self.config.register_member(**self.default_member_settings)
        self.config.register_user(**self.default_user_settings)
        self.config.register_role(**self.default_role_settings)
        self.slot_register = defaultdict(dict)

    @guild_only_check()
    @commands.group(name="bank")
    async def _bank(self, ctx: commands.Context):
        """Manage the bank."""
        pass

    @_bank.command()
    async def balance(self, ctx: commands.Context, user: discord.Member = None):
        """Show the user's account balance.

        Defaults to yours."""
        if user is None:
            user = ctx.author

        bal = await bank.get_balance(user)
        currency = await bank.get_currency_name(ctx.guild)
        max_bal = await bank.get_max_balance(ctx.guild)
        if bal > max_bal:
            bal = max_bal
            await bank.set_balance(user, bal)
        await ctx.send(
            _("{user}'s balance is {num} {currency}").format(
                user=user.display_name, num=humanize_number(bal), currency=currency
            )
        )

    @_bank.command()
    async def transfer(self, ctx: commands.Context, to: discord.Member, amount: int):
        """Transfer currency to other users."""
        from_ = ctx.author
        currency = await bank.get_currency_name(ctx.guild)

        try:
            await bank.transfer_credits(from_, to, amount)
        except (ValueError, errors.BalanceTooHigh) as e:
            return await ctx.send(str(e))

        await ctx.send(
            _("{user} transferred {num} {currency} to {other_user}").format(
                user=from_.display_name,
                num=humanize_number(amount),
                currency=currency,
                other_user=to.display_name,
            )
        )

    @_bank.command(name="set")
    @check_global_setting_admin()
    async def _set(self, ctx: commands.Context, to: discord.Member, creds: SetParser):
        """Set the balance of user's bank account.

        Passing positive and negative values will add/remove currency instead.

        Examples:
        - `[p]bank set @Twentysix 26` - Sets balance to 26
        - `[p]bank set @Twentysix +2` - Increases balance by 2
        - `[p]bank set @Twentysix -6` - Decreases balance by 6
        """
        author = ctx.author
        currency = await bank.get_currency_name(ctx.guild)

        try:
            if creds.operation == "deposit":
                await bank.deposit_credits(to, creds.sum)
                msg = _("{author} added {num} {currency} to {user}'s account.").format(
                    author=author.display_name,
                    num=humanize_number(creds.sum),
                    currency=currency,
                    user=to.display_name,
                )
            elif creds.operation == "withdraw":
                await bank.withdraw_credits(to, creds.sum)
                msg = _("{author} removed {num} {currency} from {user}'s account.").format(
                    author=author.display_name,
                    num=humanize_number(creds.sum),
                    currency=currency,
                    user=to.display_name,
                )
            else:
                await bank.set_balance(to, creds.sum)
                msg = _("{author} set {user}'s account balance to {num} {currency}.").format(
                    author=author.display_name,
                    num=humanize_number(creds.sum),
                    currency=currency,
                    user=to.display_name,
                )
        except (ValueError, errors.BalanceTooHigh) as e:
            await ctx.send(str(e))
        else:
            await ctx.send(msg)

    @_bank.command()
    @check_global_setting_guildowner()
    async def reset(self, ctx, confirmation: bool = False):
        """Delete all bank accounts."""
        if confirmation is False:
            await ctx.send(
                _(
                    "This will delete all bank accounts for {scope}.\nIf you're sure, type "
                    "`{prefix}bank reset yes`"
                ).format(
                    scope=self.bot.user.name if await bank.is_global() else _("this server"),
                    prefix=ctx.prefix,
                )
            )
        else:
            await bank.wipe_bank(guild=ctx.guild)
            await ctx.send(
                _("All bank accounts for {scope} have been deleted.").format(
                    scope=self.bot.user.name if await bank.is_global() else _("this server")
                )
            )

    @_bank.group(name="prune")
    @check_global_setting_admin()
    async def _prune(self, ctx):
        """Prune bank accounts."""
        pass

    @_prune.command(name="local")
    @commands.guild_only()
    @checks.guildowner()
    async def _local(self, ctx, confirmation: bool = False):
        """Prune bank accounts for users no longer in the server."""
        global_bank = await bank.is_global()
        if global_bank is True:
            return await ctx.send(_("This command cannot be used with a global bank."))

        if confirmation is False:
            await ctx.send(
                _(
                    "This will delete all bank accounts for users no longer in this server."
                    "\nIf you're sure, type "
                    "`{prefix}bank prune local yes`"
                ).format(prefix=ctx.prefix)
            )
        else:
            await bank.bank_prune(self.bot, guild=ctx.guild)
            await ctx.send(
                _("Bank accounts for users no longer in this server have been deleted.")
            )

    @_prune.command(name="global")
    @checks.is_owner()
    async def _global(self, ctx, confirmation: bool = False):
        """Prune bank accounts for users who no longer share a server with the bot."""
        global_bank = await bank.is_global()
        if global_bank is False:
            return await ctx.send(_("This command cannot be used with a local bank."))

        if confirmation is False:
            await ctx.send(
                _(
                    "This will delete all bank accounts for users "
                    "who no longer share a server with the bot."
                    "\nIf you're sure, type `{prefix}bank prune global yes`"
                ).format(prefix=ctx.prefix)
            )
        else:
            await bank.bank_prune(self.bot)
            await ctx.send(
                _(
                    "Bank accounts for users who "
                    "no longer share a server with the bot have been pruned."
                )
            )

    @_prune.command(usage="<user> [confirmation=False]")
    async def user(
        self, ctx, member_or_id: Union[discord.Member, RawUserIds], confirmation: bool = False
    ):
        """Delete the bank account of a specified user."""
        global_bank = await bank.is_global()
        if global_bank is False and ctx.guild is None:
            return await ctx.send(_("This command cannot be used in DMs with a local bank."))
        try:
            name = member_or_id.display_name
            uid = member_or_id.id
        except AttributeError:
            name = member_or_id
            uid = member_or_id

        if confirmation is False:
            await ctx.send(
                _(
                    "This will delete {name}'s bank account."
                    "\nIf you're sure, type "
                    "`{prefix}bank prune user {id} yes`"
                ).format(prefix=ctx.prefix, id=uid, name=name)
            )
        else:
            await bank.bank_prune(self.bot, guild=ctx.guild, user_id=uid)
            await ctx.send(_("The bank account for {name} has been pruned.").format(name=name))

    @guild_only_check()
    @commands.command()
    async def payday(self, ctx: commands.Context):
        """Get some free currency."""
        author = ctx.author
        guild = ctx.guild

        cur_time = calendar.timegm(ctx.message.created_at.utctimetuple())
        credits_name = await bank.get_currency_name(ctx.guild)
        if await bank.is_global():  # Role payouts will not be used
            next_payday = await self.config.user(author).next_payday()
            if cur_time >= next_payday:
                try:
                    await bank.deposit_credits(author, await self.config.PAYDAY_CREDITS())
                except errors.BalanceTooHigh as exc:
                    await bank.set_balance(author, exc.max_balance)
                    await ctx.send(
                        _(
                            "You've reached the maximum amount of {currency}!"
                            "Please spend some more \N{GRIMACING FACE}\n\n"
                            "You currently have {new_balance} {currency}."
                        ).format(
                            currency=credits_name, new_balance=humanize_number(exc.max_balance)
                        )
                    )
                    return
                next_payday = cur_time + await self.config.PAYDAY_TIME()
                await self.config.user(author).next_payday.set(next_payday)

                pos = await bank.get_leaderboard_position(author)
                await ctx.send(
                    _(
                        "{author.mention} Here, take some {currency}. "
                        "Enjoy! (+{amount} {currency}!)\n\n"
                        "You currently have {new_balance} {currency}.\n\n"
                        "You are currently #{pos} on the global leaderboard!"
                    ).format(
                        author=author,
                        currency=credits_name,
                        amount=humanize_number(await self.config.PAYDAY_CREDITS()),
                        new_balance=humanize_number(await bank.get_balance(author)),
                        pos=humanize_number(pos) if pos else pos,
                    )
                )

            else:
                dtime = self.display_time(next_payday - cur_time)
                await ctx.send(
                    _(
                        "{author.mention} Too soon. For your next payday you have to wait {time}."
                    ).format(author=author, time=dtime)
                )
        else:
            next_payday = await self.config.member(author).next_payday()
            if cur_time >= next_payday:
                credit_amount = await self.config.guild(guild).PAYDAY_CREDITS()
                for role in author.roles:
                    role_credits = await self.config.role(
                        role
                    ).PAYDAY_CREDITS()  # Nice variable name
                    if role_credits > credit_amount:
                        credit_amount = role_credits
                try:
                    await bank.deposit_credits(author, credit_amount)
                except errors.BalanceTooHigh as exc:
                    await bank.set_balance(author, exc.max_balance)
                    await ctx.send(
                        _(
                            "You've reached the maximum amount of {currency}! "
                            "Please spend some more \N{GRIMACING FACE}\n\n"
                            "You currently have {new_balance} {currency}."
                        ).format(
                            currency=credits_name, new_balance=humanize_number(exc.max_balance)
                        )
                    )
                    return
                next_payday = cur_time + await self.config.guild(guild).PAYDAY_TIME()
                await self.config.member(author).next_payday.set(next_payday)
                pos = await bank.get_leaderboard_position(author)
                await ctx.send(
                    _(
                        "{author.mention} Here, take some {currency}. "
                        "Enjoy! (+{amount} {currency}!)\n\n"
                        "You currently have {new_balance} {currency}.\n\n"
                        "You are currently #{pos} on the global leaderboard!"
                    ).format(
                        author=author,
                        currency=credits_name,
                        amount=humanize_number(credit_amount),
                        new_balance=humanize_number(await bank.get_balance(author)),
                        pos=humanize_number(pos) if pos else pos,
                    )
                )
            else:
                dtime = self.display_time(next_payday - cur_time)
                await ctx.send(
                    _(
                        "{author.mention} Too soon. For your next payday you have to wait {time}."
                    ).format(author=author, time=dtime)
                )

    @commands.command()
    @guild_only_check()
    async def leaderboard(self, ctx: commands.Context, top: int = 10, show_global: bool = False):
        """Print the leaderboard.

        Defaults to top 10.
        """
        guild = ctx.guild
        author = ctx.author
        max_bal = await bank.get_max_balance(ctx.guild)
        if top < 1:
            top = 10
        if await bank.is_global() and show_global:
            # show_global is only applicable if bank is global
            bank_sorted = await bank.get_leaderboard(positions=top, guild=None)
        else:
            bank_sorted = await bank.get_leaderboard(positions=top, guild=guild)
        try:
            bal_len = len(humanize_number(bank_sorted[0][1]["balance"]))
            bal_len_max = len(humanize_number(max_bal))
            if bal_len > bal_len_max:
                bal_len = bal_len_max
            # first user is the largest we'll see
        except IndexError:
            return await ctx.send(_("There are no accounts in the bank."))
        pound_len = len(str(len(bank_sorted)))
        header = "{pound:{pound_len}}{score:{bal_len}}{name:2}\n".format(
            pound="#",
            name=_("Name"),
            score=_("Score"),
            bal_len=bal_len + 6,
            pound_len=pound_len + 3,
        )
        highscores = []
        pos = 1
        temp_msg = header
        for acc in bank_sorted:
            try:
                name = guild.get_member(acc[0]).display_name
            except AttributeError:
                user_id = ""
                if await ctx.bot.is_owner(ctx.author):
                    user_id = f"({str(acc[0])})"
                name = f"{acc[1]['name']} {user_id}"

            balance = acc[1]["balance"]
            if balance > max_bal:
                balance = max_bal
                await bank.set_balance(MOCK_MEMBER(acc[0], guild), balance)
            balance = humanize_number(balance)
            if acc[0] != author.id:
                temp_msg += (
                    f"{f'{humanize_number(pos)}.': <{pound_len+2}} "
                    f"{balance: <{bal_len + 5}} {name}\n"
                )

            else:
                temp_msg += (
                    f"{f'{humanize_number(pos)}.': <{pound_len+2}} "
                    f"{balance: <{bal_len + 5}} "
                    f"<<{author.display_name}>>\n"
                )
            if pos % 10 == 0:
                highscores.append(box(temp_msg, lang="md"))
                temp_msg = header
            pos += 1

        if temp_msg != header:
            highscores.append(box(temp_msg, lang="md"))

        if highscores:
            await menu(ctx, highscores, DEFAULT_CONTROLS)

    @commands.command()
    @guild_only_check()
    async def payouts(self, ctx: commands.Context):
        """Show the payouts for the slot machine."""
        await ctx.author.send(SLOT_PAYOUTS_MSG)

    @commands.command()
    @guild_only_check()
    async def slot(self, ctx: commands.Context, bid: int):
        """Use the slot machine."""
        author = ctx.author
        guild = ctx.guild
        channel = ctx.channel
        if await bank.is_global():
            valid_bid = await self.config.SLOT_MIN() <= bid <= await self.config.SLOT_MAX()
            slot_time = await self.config.SLOT_TIME()
            last_slot = await self.config.user(author).last_slot()
        else:
            valid_bid = (
                await self.config.guild(guild).SLOT_MIN()
                <= bid
                <= await self.config.guild(guild).SLOT_MAX()
            )
            slot_time = await self.config.guild(guild).SLOT_TIME()
            last_slot = await self.config.member(author).last_slot()
        now = calendar.timegm(ctx.message.created_at.utctimetuple())

        if (now - last_slot) < slot_time:
            await ctx.send(_("You're on cooldown, try again in a bit."))
            return
        if not valid_bid:
            await ctx.send(_("That's an invalid bid amount, sorry :/"))
            return
        if not await bank.can_spend(author, bid):
            await ctx.send(_("You ain't got enough money, friend."))
            return
        if await bank.is_global():
            await self.config.user(author).last_slot.set(now)
        else:
            await self.config.member(author).last_slot.set(now)
        await self.slot_machine(author, channel, bid)

    @staticmethod
    async def slot_machine(author, channel, bid):
        default_reel = deque(cast(Iterable, SMReel))
        reels = []
        for i in range(3):
            default_reel.rotate(random.randint(-999, 999))  # weeeeee
            new_reel = deque(default_reel, maxlen=3)  # we need only 3 symbols
            reels.append(new_reel)  # for each reel
        rows = (
            (reels[0][0], reels[1][0], reels[2][0]),
            (reels[0][1], reels[1][1], reels[2][1]),
            (reels[0][2], reels[1][2], reels[2][2]),
        )

        slot = "~~\n~~"  # Mobile friendly
        for i, row in enumerate(rows):  # Let's build the slot to show
            sign = "  "
            if i == 1:
                sign = ">"
            slot += "{}{} {} {}\n".format(
                sign, *[c.value for c in row]  # pylint: disable=no-member
            )

        payout = PAYOUTS.get(rows[1])
        if not payout:
            # Checks for two-consecutive-symbols special rewards
            payout = PAYOUTS.get((rows[1][0], rows[1][1]), PAYOUTS.get((rows[1][1], rows[1][2])))
        if not payout:
            # Still nothing. Let's check for 3 generic same symbols
            # or 2 consecutive symbols
            has_three = rows[1][0] == rows[1][1] == rows[1][2]
            has_two = (rows[1][0] == rows[1][1]) or (rows[1][1] == rows[1][2])
            if has_three:
                payout = PAYOUTS["3 symbols"]
            elif has_two:
                payout = PAYOUTS["2 symbols"]

        pay = 0
        if payout:
            then = await bank.get_balance(author)
            pay = payout["payout"](bid)
            now = then - bid + pay
            try:
                await bank.set_balance(author, now)
            except errors.BalanceTooHigh as exc:
                await bank.set_balance(author, exc.max_balance)
                await channel.send(
                    _(
                        "You've reached the maximum amount of {currency}! "
                        "Please spend some more \N{GRIMACING FACE}\n"
                        "{old_balance} -> {new_balance}!"
                    ).format(
                        currency=await bank.get_currency_name(getattr(channel, "guild", None)),
                        old_balance=humanize_number(then),
                        new_balance=humanize_number(exc.max_balance),
                    )
                )
                return
            phrase = T_(payout["phrase"])
        else:
            then = await bank.get_balance(author)
            await bank.withdraw_credits(author, bid)
            now = then - bid
            phrase = _("Nothing!")
        await channel.send(
            (
                "{slot}\n{author.mention} {phrase}\n\n"
                + _("Your bid: {bid}")
                + _("\n{old_balance} - {bid} (Your bid) + {pay} (Winnings) → {new_balance}!")
            ).format(
                slot=slot,
                author=author,
                phrase=phrase,
                bid=humanize_number(bid),
                old_balance=humanize_number(then),
                new_balance=humanize_number(now),
                pay=humanize_number(pay),
            )
        )

    @commands.group()
    @guild_only_check()
    @check_global_setting_admin()
    async def economyset(self, ctx: commands.Context):
        """Manage Economy settings."""
        guild = ctx.guild
        if ctx.invoked_subcommand is None:
            if await bank.is_global():
                conf = self.config
            else:
                conf = self.config.guild(ctx.guild)
            await ctx.send(
                box(
                    _(
                        "----Economy Settings---\n"
                        "Minimum slot bid: {slot_min}\n"
                        "Maximum slot bid: {slot_max}\n"
                        "Slot cooldown: {slot_time}\n"
                        "Payday amount: {payday_amount}\n"
                        "Payday cooldown: {payday_time}\n"
                        "Amount given at account registration: {register_amount}\n"
                        "Maximum allowed balance: {maximum_bal}"
                    ).format(
                        slot_min=humanize_number(await conf.SLOT_MIN()),
                        slot_max=humanize_number(await conf.SLOT_MAX()),
                        slot_time=humanize_number(await conf.SLOT_TIME()),
                        payday_time=humanize_number(await conf.PAYDAY_TIME()),
                        payday_amount=humanize_number(await conf.PAYDAY_CREDITS()),
                        register_amount=humanize_number(await bank.get_default_balance(guild)),
                        maximum_bal=humanize_number(await bank.get_max_balance(guild)),
                    )
                )
            )

    @economyset.command()
    async def slotmin(self, ctx: commands.Context, bid: int):
        """Set the minimum slot machine bid."""
        if bid < 1:
            await ctx.send(_("Invalid min bid amount."))
            return
        guild = ctx.guild
        if await bank.is_global():
            await self.config.SLOT_MIN.set(bid)
        else:
            await self.config.guild(guild).SLOT_MIN.set(bid)
        credits_name = await bank.get_currency_name(guild)
        await ctx.send(
            _("Minimum bid is now {bid} {currency}.").format(
                bid=humanize_number(bid), currency=credits_name
            )
        )

    @economyset.command()
    async def slotmax(self, ctx: commands.Context, bid: int):
        """Set the maximum slot machine bid."""
        slot_min = await self.config.SLOT_MIN()
        if bid < 1 or bid < slot_min:
            await ctx.send(
                _("Invalid maximum bid amount. Must be greater than the minimum amount.")
            )
            return
        guild = ctx.guild
        credits_name = await bank.get_currency_name(guild)
        if await bank.is_global():
            await self.config.SLOT_MAX.set(bid)
        else:
            await self.config.guild(guild).SLOT_MAX.set(bid)
        await ctx.send(
            _("Maximum bid is now {bid} {currency}.").format(
                bid=humanize_number(bid), currency=credits_name
            )
        )

    @economyset.command()
    async def slottime(self, ctx: commands.Context, seconds: int):
        """Set the cooldown for the slot machine."""
        guild = ctx.guild
        if await bank.is_global():
            await self.config.SLOT_TIME.set(seconds)
        else:
            await self.config.guild(guild).SLOT_TIME.set(seconds)
        await ctx.send(_("Cooldown is now {num} seconds.").format(num=seconds))

    @economyset.command()
    async def paydaytime(self, ctx: commands.Context, seconds: int):
        """Set the cooldown for payday."""
        guild = ctx.guild
        if await bank.is_global():
            await self.config.PAYDAY_TIME.set(seconds)
        else:
            await self.config.guild(guild).PAYDAY_TIME.set(seconds)
        await ctx.send(
            _("Value modified. At least {num} seconds must pass between each payday.").format(
                num=seconds
            )
        )

    @economyset.command()
    async def paydayamount(self, ctx: commands.Context, creds: int):
        """Set the amount earned each payday."""
        guild = ctx.guild
        max_balance = await bank.get_max_balance(ctx.guild)
        if creds <= 0 or creds > max_balance:
            return await ctx.send(
                _("Amount must be greater than zero and less than {maxbal}.").format(
                    maxbal=humanize_number(max_balance)
                )
            )
        credits_name = await bank.get_currency_name(guild)
        if await bank.is_global():
            await self.config.PAYDAY_CREDITS.set(creds)
        else:
            await self.config.guild(guild).PAYDAY_CREDITS.set(creds)
        await ctx.send(
            _("Every payday will now give {num} {currency}.").format(
                num=humanize_number(creds), currency=credits_name
            )
        )

    @economyset.command()
    async def rolepaydayamount(self, ctx: commands.Context, role: discord.Role, creds: int):
        """Set the amount earned each payday for a role."""
        guild = ctx.guild
        max_balance = await bank.get_max_balance(ctx.guild)
        if creds <= 0 or creds > max_balance:
            return await ctx.send(
                _("Amount must be greater than zero and less than {maxbal}.").format(
                    maxbal=humanize_number(max_balance)
                )
            )
        credits_name = await bank.get_currency_name(guild)
        if await bank.is_global():
            await ctx.send(_("The bank must be per-server for per-role paydays to work."))
        else:
            await self.config.role(role).PAYDAY_CREDITS.set(creds)
            await ctx.send(
                _(
                    "Every payday will now give {num} {currency} "
                    "to people with the role {role_name}."
                ).format(num=humanize_number(creds), currency=credits_name, role_name=role.name)
            )

    @economyset.command()
    async def registeramount(self, ctx: commands.Context, creds: int):
        """Set the initial balance for new bank accounts."""
        guild = ctx.guild
        max_balance = await bank.get_max_balance(ctx.guild)
        credits_name = await bank.get_currency_name(guild)
        try:
            await bank.set_default_balance(creds, guild)
        except ValueError:
            return await ctx.send(
                _("Amount must be greater than or equal to zero and less than {maxbal}.").format(
                    maxbal=humanize_number(max_balance)
                )
            )
        await ctx.send(
            _("Registering an account will now give {num} {currency}.").format(
                num=humanize_number(creds), currency=credits_name
            )
        )

    # What would I ever do without stackoverflow?
    @staticmethod
    def display_time(seconds, granularity=2):
        intervals = (  # Source: http://stackoverflow.com/a/24542445
            (_("weeks"), 604800),  # 60 * 60 * 24 * 7
            (_("days"), 86400),  # 60 * 60 * 24
            (_("hours"), 3600),  # 60 * 60
            (_("minutes"), 60),
            (_("seconds"), 1),
        )

        result = []

        for name, count in intervals:
            value = seconds // count
            if value:
                seconds -= value * count
                if value == 1:
                    name = name.rstrip("s")
                result.append("{} {}".format(value, name))
        return ", ".join(result[:granularity])<|MERGE_RESOLUTION|>--- conflicted
+++ resolved
@@ -1,7 +1,4 @@
-<<<<<<< HEAD
-=======
 # -*- coding: utf-8 -*-
->>>>>>> 097e7e56
 # Standard Library
 import calendar
 import logging
@@ -45,8 +42,6 @@
 
 
 _ = lambda s: s
-
-
 PAYOUTS = {
     (SMReel.two, SMReel.two, SMReel.six): {
         "payout": lambda x: x * 50,
@@ -613,8 +608,7 @@
                 await channel.send(
                     _(
                         "You've reached the maximum amount of {currency}! "
-                        "Please spend some more \N{GRIMACING FACE}\n"
-                        "{old_balance} -> {new_balance}!"
+                        "Please spend some more \N{GRIMACING FACE}\n{old_balance} -> {new_balance}!"
                     ).format(
                         currency=await bank.get_currency_name(getattr(channel, "guild", None)),
                         old_balance=humanize_number(then),
