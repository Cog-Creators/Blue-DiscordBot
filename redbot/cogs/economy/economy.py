--- conflicted
+++ resolved
@@ -563,22 +563,13 @@
                         "Amount given at account registration: {register_amount}\n"
                         "Maximum allowed balance: {maximum_bal}"
                     ).format(
-<<<<<<< HEAD
-                        slot_min=await conf.SLOT_MIN(),
-                        slot_max=await conf.SLOT_MAX(),
-                        slot_time=await conf.SLOT_TIME(),
-                        payday_time=await conf.PAYDAY_TIME(),
-                        payday_amount=await conf.PAYDAY_CREDITS(),
-                        register_amount=await bank.get_default_balance(guild),
-                        maximum_bal=await bank.get_max_balance(guild),
-=======
                         slot_min=humanize_number(await conf.SLOT_MIN()),
                         slot_max=humanize_number(await conf.SLOT_MAX()),
                         slot_time=humanize_number(await conf.SLOT_TIME()),
                         payday_time=humanize_number(await conf.PAYDAY_TIME()),
                         payday_amount=humanize_number(await conf.PAYDAY_CREDITS()),
                         register_amount=humanize_number(await bank.get_default_balance(guild)),
->>>>>>> 26cc8580
+                        maximum_bal=humanize_number(await bank.get_max_balance(guild)),
                     )
                 )
             )
