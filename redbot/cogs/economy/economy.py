--- conflicted
+++ resolved
@@ -137,12 +137,8 @@
         self.config.register_role(**self.default_role_settings)
         self.slot_register = defaultdict(dict)
 
-<<<<<<< HEAD
     @guild_only_check()
-    @commands.group(name="bank", autohelp=True)
-=======
     @commands.group(name="bank")
->>>>>>> 5c514fd6
     async def _bank(self, ctx: commands.Context):
         """Bank operations"""
         pass
