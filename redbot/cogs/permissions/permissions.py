import asyncio
import io
import textwrap
from copy import copy
from typing import Union, Optional, Dict, List, Tuple, Any, Iterator, ItemsView, Literal, cast

import discord
import yaml
from schema import And, Or, Schema, SchemaError, Optional as UseOptional
from redbot.core import commands, config
from redbot.core.bot import Red
from redbot.core.i18n import Translator, cog_i18n
from redbot.core.utils import can_user_react_in
from redbot.core.utils.chat_formatting import box, error, success
from redbot.core.utils.menus import start_adding_reactions
from redbot.core.utils.predicates import ReactionPredicate, MessagePredicate

from .converters import (
    CogOrCommand,
    RuleType,
    ClearableRuleType,
    GuildUniqueObjectFinder,
    GlobalUniqueObjectFinder,
)

_ = Translator("Permissions", __file__)

COG = "COG"
COMMAND = "COMMAND"
GLOBAL = 0

_OldConfigSchema = Dict[int, Dict[str, Dict[str, Dict[str, Dict[str, List[int]]]]]]
_NewConfigSchema = Dict[str, Dict[int, Dict[str, Dict[int, bool]]]]

# The strings in the schema are constants and should get extracted, but not translated until
# runtime.
translate = _
_ = lambda s: s
YAML_SCHEMA = Schema(
    Or(
        {
            UseOptional(COMMAND): Or(
                {
                    Or(str, int): Or(
                        {
                            Or(int, "default"): And(
                                bool, error=_("Rules must be either `true` or `false`.")
                            )
                        },
                        {},
                        error=_("Keys under command names must be IDs (numbers) or `default`."),
                    )
                },
                {},
                error=_("Keys under `COMMAND` must be command names (strings)."),
            ),
            UseOptional(COG): Or(
                {
                    Or(str, int): Or(
                        {
                            Or(int, "default"): And(
                                bool, error=_("Rules must be either `true` or `false`.")
                            )
                        },
                        {},
                        error=_("Keys under cog names must be IDs or `default`."),
                    )
                },
                {},
                error=_("Keys under `COG` must be cog names (strings)."),
            ),
        },
        {},
        error=_("Top-level keys must be either `COG` or `COMMAND`."),
    )
)
_ = translate

__version__ = "1.0.0"


@cog_i18n(_)
class Permissions(commands.Cog):
    """Customise permissions for commands and cogs."""

    # The command groups in this cog should never directly take any configuration actions
    # These should be delegated to specific commands so that it remains trivial
    # to prevent the guild owner from ever locking themselves out
    # see ``Permissions.__permissions_hook`` for more details

    def __init__(self, bot: Red):
        super().__init__()
        self.bot = bot
        # Config Schema:
        # "COG"
        # -> Cog names...
        #   -> Guild IDs...
        #     -> Model IDs...
        #       -> True|False
        #     -> "default"
        #       -> True|False
        # "COMMAND"
        # -> Command names...
        #   -> Guild IDs...
        #     -> Model IDs...
        #       -> True|False
        #     -> "default"
        #       -> True|False

        # Note that GLOBAL rules are denoted by an ID of 0.
        self.config = config.Config.get_conf(self, identifier=78631113035100160)
        self.config.register_global(version="")
        self.config.init_custom(COG, 1)
        self.config.register_custom(COG)
        self.config.init_custom(COMMAND, 1)
        self.config.register_custom(COMMAND)

    async def red_delete_data_for_user(
        self,
        *,
        requester: Literal["discord_deleted_user", "owner", "user", "user_strict"],
        user_id: int,
    ):
        if requester != "discord_deleted_user":
            return

        count = 0

        _uid = str(user_id)

        # The dict as returned here as string keys. Above is for comparison,
        # there's a below recast to int where needed for guild ids

        for typename, getter in ((COG, self.bot.get_cog), (COMMAND, self.bot.get_command)):
            obj_type_rules = await self.config.custom(typename).all()

            count += 1
            if not count % 100:
                await asyncio.sleep(0)

            for obj_name, rules_dict in obj_type_rules.items():
                count += 1
                if not count % 100:
                    await asyncio.sleep(0)

                obj = getter(obj_name)

                for guild_id, guild_rules in rules_dict.items():
                    count += 1
                    if not count % 100:
                        await asyncio.sleep(0)

                    if _uid in guild_rules:
                        if obj:
                            # delegate to remove rule here
                            await self._remove_rule(
                                CogOrCommand(typename, obj.qualified_name, obj),
                                user_id,
                                int(guild_id),
                            )
                        else:
                            grp = self.config.custom(typename, obj_name)
                            await grp.clear_raw(guild_id, user_id)

    async def __permissions_hook(self, ctx: commands.Context) -> Optional[bool]:
        """
        Purpose of this hook is to prevent guild owner lockouts of permissions specifically
        without modifying rule behavior in any other case.

        Guild owner is not special cased outside of these configuration commands
        to allow guild owner to restrict the use of potentially damaging commands
        such as, but not limited to, cleanup to specific channels.

        Leaving the configuration commands special cased allows guild owners to fix
        any misconfigurations.
        """

        if ctx.guild:
            if ctx.author == ctx.guild.owner:
                # the below should contain all commands from this cog
                # which configure or are useful to the
                # configuration of guild permissions and should never
                # have a potential impact on global configuration
                # as well as the parent groups
                if ctx.command in (
                    self.permissions,  # main top level group
                    self.permissions_acl,  # acl group
                    self.permissions_acl_getguild,
                    self.permissions_acl_setguild,
                    self.permissions_acl_updateguild,
                    self.permissions_addguildrule,
                    self.permissions_clearguildrules,
                    self.permissions_removeguildrule,
                    self.permissions_setdefaultguildrule,
                    self.permissions_canrun,
                    self.permissions_explain,
                ):
                    return True  # permission rules will be ignored at this case

        # this delegates to permissions rules, do not change to False which would deny
        return None

    @commands.group()
    async def permissions(self, ctx: commands.Context):
        """Command permission management tools."""
        pass

    @permissions.command(name="explain")
    async def permissions_explain(self, ctx: commands.Context):
        """Explain how permissions works."""
        # Apologies in advance for the translators out there...

        message = _(
            "This cog extends the default permission model of the bot. By default, many commands "
            "are restricted based on what the command can do.\n"
            "This cog allows you to refine some of those restrictions. You can allow wider or "
            "narrower access to most commands using it. You cannot, however, change the "
            "restrictions on owner-only commands.\n\n"
            "When additional rules are set using this cog, those rules will be checked prior to "
            "checking for the default restrictions of the command.\n"
            "Global rules (set by the owner) are checked first, then rules set for servers. If "
            "multiple global or server rules apply to the case, the order they are checked in is:\n"
<<<<<<< HEAD
            "1. Rules about a user.\n"
            "2. Rules about the voice channel a user is connected to.\n"
            "3. Rules about the channel or a parent of the thread a command was issued in.\n"
            "4. Rules about a role the user has (The highest role they have with a rule will be "
=======
            "  1. Rules about a user.\n"
            "  2. Rules about the voice/stage channel a user is connected to.\n"
            "  3. Rules about the channel or a parent of the thread a command was issued in.\n"
            "  4. Rules about a role the user has (The highest role they have with a rule will be "
>>>>>>> 7f820dab
            "used).\n"
            "5. Rules about the server a user is in (Global rules only).\n\n"
            "For more details, please read the [official documentation]"
            "(https://docs.discord.red/en/stable/cog_permissions.html)."
        )

        await ctx.maybe_send_embed(message)

    @permissions.command(name="canrun")
    async def permissions_canrun(
        self, ctx: commands.Context, user: discord.Member, *, command: str
    ):
        """Check if a user can run a command.

        This will take the current context into account, such as the
        server and text channel.
        """

        if not command:
            return await ctx.send_help()

        fake_message = copy(ctx.message)
        fake_message.author = user
        fake_message.content = "{}{}".format(ctx.prefix, command)

        com = ctx.bot.get_command(command)
        if com is None:
            out = _("No such command")
        else:
            fake_context = await ctx.bot.get_context(fake_message)
            try:
                can = await com.can_run(
                    fake_context, check_all_parents=True, change_permission_state=False
                )
            except commands.CommandError:
                can = False

            out = (
                success(_("That user can run the specified command."))
                if can
                else error(_("That user can not run the specified command."))
            )
        await ctx.send(out)

    @commands.guildowner_or_permissions(administrator=True)
    @permissions.group(name="acl", aliases=["yaml"])
    async def permissions_acl(self, ctx: commands.Context):
        """Manage permissions with YAML files."""

    @permissions_acl.command(name="yamlexample")
    async def permissions_acl_yaml_example(self, ctx: commands.Context):
        """Sends an example of the yaml layout for permissions"""
        await ctx.send(
            _("Example YAML for setting rules:\n")
            + box(
                textwrap.dedent(
                    """\
                        COMMAND:
                            ping:
                                12345678901234567: true
                                56789012345671234: false
                        COG:
                            General:
                                56789012345671234: true
                                12345678901234567: false
                                default: false
                        """
                ),
                lang="yaml",
            )
        )

    @commands.is_owner()
    @permissions_acl.command(name="setglobal")
    async def permissions_acl_setglobal(self, ctx: commands.Context):
        """Set global rules with a YAML file.

        **WARNING**: This will override reset *all* global rules
        to the rules specified in the uploaded file.

        This does not validate the names of commands and cogs before
        setting the new rules.
        """
        await self._permissions_acl_set(ctx, guild_id=GLOBAL, update=False)

    @commands.guild_only()
    @commands.guildowner_or_permissions(administrator=True)
    @permissions_acl.command(name="setserver", aliases=["setguild"])
    async def permissions_acl_setguild(self, ctx: commands.Context):
        """Set rules for this server with a YAML file.

        **WARNING**: This will override reset *all* rules in this
        server to the rules specified in the uploaded file.
        """
        await self._permissions_acl_set(ctx, guild_id=ctx.guild.id, update=False)

    @commands.is_owner()
    @permissions_acl.command(name="getglobal")
    async def permissions_acl_getglobal(self, ctx: commands.Context):
        """Get a YAML file detailing all global rules."""
        file = await self._yaml_get_acl(guild_id=GLOBAL)
        try:
            await ctx.author.send(file=file)
        except discord.Forbidden:
            await ctx.send(_("I'm not allowed to DM you."))
        else:
            if ctx.guild is not None:
                await ctx.send(_("I've just sent the file to you via DM."))
        finally:
            file.close()

    @commands.guild_only()
    @commands.guildowner_or_permissions(administrator=True)
    @permissions_acl.command(name="getserver", aliases=["getguild"])
    async def permissions_acl_getguild(self, ctx: commands.Context):
        """Get a YAML file detailing all rules in this server."""
        file = await self._yaml_get_acl(guild_id=ctx.guild.id)
        try:
            await ctx.author.send(file=file)
        except discord.Forbidden:
            await ctx.send(_("I'm not allowed to DM you."))
        else:
            await ctx.send(_("I've just sent the file to you via DM."))
        finally:
            file.close()

    @commands.is_owner()
    @permissions_acl.command(name="updateglobal")
    async def permissions_acl_updateglobal(self, ctx: commands.Context):
        """Update global rules with a YAML file.

        This won't touch any rules not specified in the YAML
        file.
        """
        await self._permissions_acl_set(ctx, guild_id=GLOBAL, update=True)

    @commands.guild_only()
    @commands.guildowner_or_permissions(administrator=True)
    @permissions_acl.command(name="updateserver", aliases=["updateguild"])
    async def permissions_acl_updateguild(self, ctx: commands.Context):
        """Update rules for this server with a YAML file.

        This won't touch any rules not specified in the YAML
        file.
        """
        await self._permissions_acl_set(ctx, guild_id=ctx.guild.id, update=True)

    @commands.is_owner()
    @permissions.command(name="addglobalrule", require_var_positional=True)
    async def permissions_addglobalrule(
        self,
        ctx: commands.Context,
        allow_or_deny: RuleType,
        cog_or_command: CogOrCommand,
        *who_or_what: GlobalUniqueObjectFinder,
    ):
        """Add a global rule to a command.

        `<allow_or_deny>` should be one of "allow" or "deny".

        `<cog_or_command>` is the cog or command to add the rule to.
        This is case sensitive.

        `<who_or_what...>` is one or more users, channels or roles the rule is for.
        """
        for w in who_or_what:
            await self._add_rule(
                rule=cast(bool, allow_or_deny),
                cog_or_cmd=cog_or_command,
                model_id=w.id,
                guild_id=0,
            )
        await ctx.send(_("Rule added."))

    @commands.guild_only()
    @commands.guildowner_or_permissions(administrator=True)
    @permissions.command(
        name="addserverrule", aliases=["addguildrule"], require_var_positional=True
    )
    async def permissions_addguildrule(
        self,
        ctx: commands.Context,
        allow_or_deny: RuleType,
        cog_or_command: CogOrCommand,
        *who_or_what: GuildUniqueObjectFinder,
    ):
        """Add a rule to a command in this server.

        `<allow_or_deny>` should be one of "allow" or "deny".

        `<cog_or_command>` is the cog or command to add the rule to.
        This is case sensitive.

        `<who_or_what...>` is one or more users, channels or roles the rule is for.
        """
        for w in who_or_what:
            await self._add_rule(
                rule=cast(bool, allow_or_deny),
                cog_or_cmd=cog_or_command,
                model_id=w.id,
                guild_id=ctx.guild.id,
            )
        await ctx.send(_("Rule added."))

    @commands.is_owner()
    @permissions.command(name="removeglobalrule", require_var_positional=True)
    async def permissions_removeglobalrule(
        self,
        ctx: commands.Context,
        cog_or_command: CogOrCommand,
        *who_or_what: GlobalUniqueObjectFinder,
    ):
        """Remove a global rule from a command.

        `<cog_or_command>` is the cog or command to remove the rule
        from. This is case sensitive.

        `<who_or_what...>` is one or more users, channels or roles the rule is for.
        """
        for w in who_or_what:
            await self._remove_rule(cog_or_cmd=cog_or_command, model_id=w.id, guild_id=GLOBAL)
        await ctx.send(_("Rule removed."))

    @commands.guild_only()
    @commands.guildowner_or_permissions(administrator=True)
    @permissions.command(
        name="removeserverrule", aliases=["removeguildrule"], require_var_positional=True
    )
    async def permissions_removeguildrule(
        self,
        ctx: commands.Context,
        cog_or_command: CogOrCommand,
        *who_or_what: GlobalUniqueObjectFinder,
    ):
        """Remove a server rule from a command.

        `<cog_or_command>` is the cog or command to remove the rule
        from. This is case sensitive.

        `<who_or_what...>` is one or more users, channels or roles the rule is for.
        """
        for w in who_or_what:
            await self._remove_rule(
                cog_or_cmd=cog_or_command, model_id=w.id, guild_id=ctx.guild.id
            )
        await ctx.send(_("Rule removed."))

    @commands.guild_only()
    @commands.guildowner_or_permissions(administrator=True)
    @permissions.command(name="setdefaultserverrule", aliases=["setdefaultguildrule"])
    async def permissions_setdefaultguildrule(
        self, ctx: commands.Context, allow_or_deny: ClearableRuleType, cog_or_command: CogOrCommand
    ):
        """Set the default rule for a command in this server.

        This is the rule a command will default to when no other rule
        is found.

        `<allow_or_deny>` should be one of "allow", "deny" or "clear".
        "clear" will reset the default rule.

        `<cog_or_command>` is the cog or command to set the default
        rule for. This is case sensitive.
        """
        await self._set_default_rule(
            rule=cast(Optional[bool], allow_or_deny),
            cog_or_cmd=cog_or_command,
            guild_id=ctx.guild.id,
        )
        await ctx.send(_("Default set."))

    @commands.is_owner()
    @permissions.command(name="setdefaultglobalrule")
    async def permissions_setdefaultglobalrule(
        self, ctx: commands.Context, allow_or_deny: ClearableRuleType, cog_or_command: CogOrCommand
    ):
        """Set the default global rule for a command.

        This is the rule a command will default to when no other rule
        is found.

        `<allow_or_deny>` should be one of "allow", "deny" or "clear".
        "clear" will reset the default rule.

        `<cog_or_command>` is the cog or command to set the default
        rule for. This is case sensitive.
        """
        await self._set_default_rule(
            rule=cast(Optional[bool], allow_or_deny), cog_or_cmd=cog_or_command, guild_id=GLOBAL
        )
        await ctx.send(_("Default set."))

    @commands.is_owner()
    @permissions.command(name="clearglobalrules")
    async def permissions_clearglobalrules(self, ctx: commands.Context):
        """Reset all global rules."""
        agreed = await self._confirm(ctx)
        if agreed:
            await self._clear_rules(guild_id=GLOBAL)
            await ctx.tick()

    @commands.guild_only()
    @commands.guildowner_or_permissions(administrator=True)
    @permissions.command(name="clearserverrules", aliases=["clearguildrules"])
    async def permissions_clearguildrules(self, ctx: commands.Context):
        """Reset all rules in this server."""
        agreed = await self._confirm(ctx)
        if agreed:
            await self._clear_rules(guild_id=ctx.guild.id)
            await ctx.tick()

    @commands.Cog.listener()
    async def on_cog_add(self, cog: commands.Cog) -> None:
        """Event listener for `cog_add`.

        This loads rules whenever a new cog is added.
        """
        if cog is self:
            # This cog has its rules loaded manually in setup()
            return
        await self._on_cog_add(cog)

    @commands.Cog.listener()
    async def on_command_add(self, command: commands.Command) -> None:
        """Event listener for `command_add`.

        This loads rules whenever a new command is added.
        """
        if command.cog is self:
            # This cog's commands have their rules loaded manually in setup()
            return
        await self._on_command_add(command)

    async def _on_cog_add(self, cog: commands.Cog) -> None:
        self._load_rules_for(
            cog_or_command=cog,
            rule_dict=await self.config.custom(COG, cog.__class__.__name__).all(),
        )
        cog.requires.ready_event.set()

    async def _on_command_add(self, command: commands.Command) -> None:
        self._load_rules_for(
            cog_or_command=command,
            rule_dict=await self.config.custom(COMMAND, command.qualified_name).all(),
        )
        command.requires.ready_event.set()

    async def _add_rule(
        self, rule: bool, cog_or_cmd: CogOrCommand, model_id: int, guild_id: int
    ) -> None:
        """Add a rule.

        Guild ID should be 0 for global rules.

        Handles config.
        """
        if rule is True:
            cog_or_cmd.obj.allow_for(model_id, guild_id=guild_id)
        else:
            cog_or_cmd.obj.deny_to(model_id, guild_id=guild_id)

        async with self.config.custom(cog_or_cmd.type, cog_or_cmd.name).all() as rules:
            rules.setdefault(str(guild_id), {})[str(model_id)] = rule

    async def _remove_rule(self, cog_or_cmd: CogOrCommand, model_id: int, guild_id: int) -> None:
        """Remove a rule.

        Guild ID should be 0 for global rules.

        Handles config.
        """
        cog_or_cmd.obj.clear_rule_for(model_id, guild_id=guild_id)
        guild_id, model_id = str(guild_id), str(model_id)
        async with self.config.custom(cog_or_cmd.type, cog_or_cmd.name).all() as rules:
            if (guild_rules := rules.get(guild_id)) is not None:
                guild_rules.pop(model_id, None)

    async def _set_default_rule(
        self, rule: Optional[bool], cog_or_cmd: CogOrCommand, guild_id: int
    ) -> None:
        """Set the default rule.

        Guild ID should be 0 for the global default.

        Handles config.
        """
        cog_or_cmd.obj.set_default_rule(rule, guild_id)
        async with self.config.custom(cog_or_cmd.type, cog_or_cmd.name).all() as rules:
            rules.setdefault(str(guild_id), {})["default"] = rule

    async def _clear_rules(self, guild_id: int) -> None:
        """Clear all global rules or rules for a guild.

        Guild ID should be 0 for global rules.

        Handles config.
        """
        self.bot.clear_permission_rules(guild_id, preserve_default_rule=False)
        for category in (COG, COMMAND):
            async with self.config.custom(category).all() as all_rules:
                for name, rules in all_rules.items():
                    rules.pop(str(guild_id), None)

    async def _permissions_acl_set(
        self, ctx: commands.Context, guild_id: int, update: bool
    ) -> None:
        """Set rules from a YAML file and handle response to users too."""
        if not ctx.message.attachments:
            await ctx.send(_("Supply a file with next message or type anything to cancel."))
            try:
                message = await ctx.bot.wait_for(
                    "message", check=MessagePredicate.same_context(ctx), timeout=30
                )
            except asyncio.TimeoutError:
                await ctx.send(_("You took too long to upload a file."))
                return
            if not message.attachments:
                await ctx.send(_("You have cancelled the upload process."))
                return
            parsedfile = message.attachments[0]
        else:
            parsedfile = ctx.message.attachments[0]

        try:
            await self._yaml_set_acl(parsedfile, guild_id=guild_id, update=update)
        except yaml.MarkedYAMLError as e:
            await ctx.send(_("Invalid syntax: ") + str(e))
        except SchemaError as e:
            await ctx.send(
                _("Your YAML file did not match the schema: ") + translate(e.errors[-1])
            )
        else:
            await ctx.send(_("Rules set."))

    async def _yaml_set_acl(self, source: discord.Attachment, guild_id: int, update: bool) -> None:
        """Set rules from a YAML file."""
        with io.BytesIO() as fp:
            await source.save(fp)
            rules = yaml.safe_load(fp)

        if rules is None:
            rules = {}
        YAML_SCHEMA.validate(rules)
        if update is False:
            await self._clear_rules(guild_id)

        for category, getter in ((COG, self.bot.get_cog), (COMMAND, self.bot.get_command)):
            rules_dict = rules.get(category)
            if not rules_dict:
                continue
            conf = self.config.custom(category)
            for cmd_name, cmd_rules in rules_dict.items():
                cmd_rules = {str(model_id): rule for model_id, rule in cmd_rules.items()}
                await conf.set_raw(cmd_name, str(guild_id), value=cmd_rules)
                cmd_obj = getter(str(cmd_name))
                if cmd_obj is not None:
                    self._load_rules_for(cmd_obj, {guild_id: cmd_rules})

    async def _yaml_get_acl(self, guild_id: int) -> discord.File:
        """Get a YAML file for all rules set in a guild."""
        guild_rules = {}
        for category in (COG, COMMAND):
            guild_rules.setdefault(category, {})
            rules_dict = await self.config.custom(category).all()
            for cmd_name, cmd_rules in rules_dict.items():
                model_rules = cmd_rules.get(str(guild_id))
                if model_rules is not None:
                    guild_rules[category][cmd_name] = dict(_int_key_map(model_rules.items()))

        fp = io.BytesIO(yaml.dump(guild_rules, default_flow_style=False).encode("utf-8"))
        return discord.File(fp, filename="acl.yaml")

    @staticmethod
    async def _confirm(ctx: commands.Context) -> bool:
        """Ask "Are you sure?" and get the response as a bool."""
        if ctx.guild is None or can_user_react_in(ctx.guild.me, ctx.channel):
            msg = await ctx.send(_("Are you sure?"))
            # noinspection PyAsyncCall
            task = start_adding_reactions(msg, ReactionPredicate.YES_OR_NO_EMOJIS)
            pred = ReactionPredicate.yes_or_no(msg, ctx.author)
            try:
                await ctx.bot.wait_for("reaction_add", check=pred, timeout=30)
            except asyncio.TimeoutError:
                await ctx.send(_("Response timed out."))
                return False
            else:
                task.cancel()
                agreed = pred.result
            finally:
                await msg.delete()
        else:
            await ctx.send(_("Are you sure?") + " (yes/no)")
            pred = MessagePredicate.yes_or_no(ctx)
            try:
                await ctx.bot.wait_for("message", check=pred, timeout=30)
            except asyncio.TimeoutError:
                await ctx.send(_("Response timed out."))
                return False
            else:
                agreed = pred.result

        if agreed is False:
            await ctx.send(_("Action cancelled."))
        return agreed

    async def initialize(self) -> None:
        """Initialize this cog.

        This will load all rules from config onto every currently
        loaded command.
        """
        await self._maybe_update_schema()
        await self._load_all_rules()

    async def _maybe_update_schema(self) -> None:
        """Maybe update rules set by config prior to permissions 1.0.0."""
        if await self.config.version():
            return
        old_config = await self.config.all_guilds()
        old_config[GLOBAL] = await self.config.all()
        new_cog_rules, new_cmd_rules = self._get_updated_schema(old_config)
        await self.config.custom(COG).set(new_cog_rules)
        await self.config.custom(COMMAND).set(new_cmd_rules)
        await self.config.version.set(__version__)

    @staticmethod
    def _get_updated_schema(
        old_config: _OldConfigSchema,
    ) -> Tuple[_NewConfigSchema, _NewConfigSchema]:
        # Prior to 1.0.0, the schema was in this form for both global
        # and guild-based rules:
        # "owner_models"
        # -> "cogs"
        #   -> Cog names...
        #     -> "allow"
        #       -> [Model IDs...]
        #     -> "deny"
        #       -> [Model IDs...]
        #     -> "default"
        #       -> "allow"|"deny"
        # -> "commands"
        #   -> Command names...
        #     -> "allow"
        #       -> [Model IDs...]
        #     -> "deny"
        #       -> [Model IDs...]
        #     -> "default"
        #       -> "allow"|"deny"

        new_cog_rules = {}
        new_cmd_rules = {}
        for guild_id, old_rules in old_config.items():
            if "owner_models" not in old_rules:
                continue
            old_rules = old_rules["owner_models"]
            for category, new_rules in zip(("cogs", "commands"), (new_cog_rules, new_cmd_rules)):
                if category in old_rules:
                    for name, rules in old_rules[category].items():
                        these_rules = new_rules.setdefault(name, {})
                        guild_rules = these_rules.setdefault(str(guild_id), {})
                        # Since allow rules would take precedence if the same model ID
                        # sat in both the allow and deny list, we add the deny entries
                        # first and let any conflicting allow entries overwrite.
                        for model_id in rules.get("deny", []):
                            guild_rules[str(model_id)] = False
                        for model_id in rules.get("allow", []):
                            guild_rules[str(model_id)] = True
                        if "default" in rules:
                            default = rules["default"]
                            if default == "allow":
                                guild_rules["default"] = True
                            elif default == "deny":
                                guild_rules["default"] = False
        return new_cog_rules, new_cmd_rules

    async def _load_all_rules(self):
        """Load all of this cog's rules into loaded commands and cogs."""
        for category, getter in ((COG, self.bot.get_cog), (COMMAND, self.bot.get_command)):
            all_rules = await self.config.custom(category).all()
            for name, rules in all_rules.items():
                obj = getter(name)
                if obj is None:
                    continue
                self._load_rules_for(obj, rules)

    @staticmethod
    def _load_rules_for(
        cog_or_command: Union[commands.Command, commands.Cog],
        rule_dict: Dict[Union[int, str], Dict[Union[int, str], bool]],
    ) -> None:
        """Load the rules into a command or cog object.

        rule_dict should be a dict mapping Guild IDs to Model IDs to
        rules.
        """
        for guild_id, guild_dict in _int_key_map(rule_dict.items()):
            for model_id, rule in _int_key_map(guild_dict.items()):
                if model_id == "default":
                    cog_or_command.set_default_rule(rule, guild_id=guild_id)
                elif rule is True:
                    cog_or_command.allow_for(model_id, guild_id=guild_id)
                elif rule is False:
                    cog_or_command.deny_to(model_id, guild_id=guild_id)

    async def cog_unload(self) -> None:
        await self._unload_all_rules()

    async def _unload_all_rules(self) -> None:
        """Unload all rules set by this cog.

        This is done instead of just clearing all rules, which could
        clear rules set by other cogs.
        """
        for category, getter in ((COG, self.bot.get_cog), (COMMAND, self.bot.get_command)):
            all_rules = await self.config.custom(category).all()
            for name, rules in all_rules.items():
                obj = getter(name)
                if obj is None:
                    continue
                self._unload_rules_for(obj, rules)

    @staticmethod
    def _unload_rules_for(
        cog_or_command: Union[commands.Command, commands.Cog],
        rule_dict: Dict[Union[int, str], Dict[Union[int, str], bool]],
    ) -> None:
        """Unload the rules from a command or cog object.

        rule_dict should be a dict mapping Guild IDs to Model IDs to
        rules.
        """
        for guild_id, guild_dict in _int_key_map(rule_dict.items()):
            for model_id in guild_dict.keys():
                if model_id == "default":
                    cog_or_command.set_default_rule(None, guild_id=guild_id)
                else:
                    cog_or_command.clear_rule_for(int(model_id), guild_id=guild_id)


def _int_key_map(items_view: ItemsView[str, Any]) -> Iterator[Tuple[Union[str, int], Any]]:
    for k, v in items_view:
        if k == "default":
            yield k, v
        else:
            yield int(k), v<|MERGE_RESOLUTION|>--- conflicted
+++ resolved
@@ -220,17 +220,10 @@
             "checking for the default restrictions of the command.\n"
             "Global rules (set by the owner) are checked first, then rules set for servers. If "
             "multiple global or server rules apply to the case, the order they are checked in is:\n"
-<<<<<<< HEAD
             "1. Rules about a user.\n"
-            "2. Rules about the voice channel a user is connected to.\n"
+            "2. Rules about the voice/stage channel a user is connected to.\n"
             "3. Rules about the channel or a parent of the thread a command was issued in.\n"
             "4. Rules about a role the user has (The highest role they have with a rule will be "
-=======
-            "  1. Rules about a user.\n"
-            "  2. Rules about the voice/stage channel a user is connected to.\n"
-            "  3. Rules about the channel or a parent of the thread a command was issued in.\n"
-            "  4. Rules about a role the user has (The highest role they have with a rule will be "
->>>>>>> 7f820dab
             "used).\n"
             "5. Rules about the server a user is in (Global rules only).\n\n"
             "For more details, please read the [official documentation]"
