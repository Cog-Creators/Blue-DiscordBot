--- conflicted
+++ resolved
@@ -132,14 +132,7 @@
             if await ctx.embed_requested():
                 await ctx.send(embed=await case.message_content(embed=True))
             else:
-<<<<<<< HEAD
-                message = f"{await case.message_content(embed=False)}\n{bold(_('Timestamp'))}: {datetime.utcfromtimestamp(case.created_at).strftime('%Y-%m-%d %H:%M:%S UTC')}"
-=======
-                message = _("{case}\n**Timestamp:** {timestamp}").format(
-                    case=await case.message_content(embed=False),
-                    timestamp=f"<t:{int(case.created_at)}>",
-                )
->>>>>>> 3f484260
+                message = f"{await case.message_content(embed=False)}\n{bold(_('Timestamp'))}: <t:{int(case.created_at)}>"
                 await ctx.send(message)
 
     @commands.command()
@@ -172,14 +165,7 @@
             else:
                 rendered_cases = []
                 for case in cases:
-<<<<<<< HEAD
-                    message = f"{await case.message_content(embed=False)}\n{bold(_('Timestamp'))}: {datetime.utcfromtimestamp(case.created_at).strftime('%Y-%m-%d %H:%M:%S UTC')}"
-=======
-                    message = _("{case}\n**Timestamp:** {timestamp}").format(
-                        case=await case.message_content(embed=False),
-                        timestamp=f"<t:{int(case.created_at)}>",
-                    )
->>>>>>> 3f484260
+                    message = f"{await case.message_content(embed=False)}\n{bold(_('Timestamp'))}: <t:{int(case.created_at)}>"
                     rendered_cases.append(message)
 
         await menu(ctx, rendered_cases, DEFAULT_CONTROLS)
@@ -210,14 +196,7 @@
             rendered_cases = []
             message = ""
             for case in cases:
-<<<<<<< HEAD
-                message += f"{await case.message_content(embed=False)}\n{bold(_('Timestamp'))}: {datetime.utcfromtimestamp(case.created_at).strftime('%Y-%m-%d %H:%M:%S UTC')}"
-=======
-                message += _("{case}\n**Timestamp:** {timestamp}\n\n").format(
-                    case=await case.message_content(embed=False),
-                    timestamp=f"<t:{int(case.created_at)}>",
-                )
->>>>>>> 3f484260
+                message += f"{await case.message_content(embed=False)}\n{bold(_('Timestamp'))}: <t:{int(case.created_at)}>"
             for page in pagify(message, ["\n\n", "\n"], priority=True):
                 rendered_cases.append(page)
         await menu(ctx, rendered_cases, DEFAULT_CONTROLS)
