<<<<<<< HEAD
=======
# -*- coding: utf-8 -*-
>>>>>>> 097e7e56
# Standard Library
import asyncio
import contextlib
import logging

from copy import copy
from datetime import timedelta
from typing import List, Union

# Red Dependencies
import discord

# Red Imports
from redbot.core import Config, checks, commands
from redbot.core.bot import Red
from redbot.core.i18n import Translator, cog_i18n
from redbot.core.utils.antispam import AntiSpam
from redbot.core.utils.chat_formatting import box, pagify
from redbot.core.utils.predicates import MessagePredicate
from redbot.core.utils.tunnel import Tunnel

_ = Translator("Reports", __file__)

log = logging.getLogger("red.reports")


@cog_i18n(_)
class Reports(commands.Cog):

    default_guild_settings = {"output_channel": None, "active": False, "next_ticket": 1}

    default_report = {"report": {}}

    # This can be made configurable later if it
    # becomes an issue.
    # Intervals should be a list of tuples in the form
    # (period: timedelta, max_frequency: int)
    # see redbot/core/utils/antispam.py for more details

    intervals = [
        (timedelta(seconds=5), 1),
        (timedelta(minutes=5), 3),
        (timedelta(hours=1), 10),
        (timedelta(days=1), 24),
    ]

    def __init__(self, bot: Red):
        super().__init__()
        self.bot = bot
        self.config = Config.get_conf(self, 78631113035100160, force_registration=True)
        self.config.register_guild(**self.default_guild_settings)
        self.config.init_custom("REPORT", 2)
        self.config.register_custom("REPORT", **self.default_report)
        self.antispam = {}
        self.user_cache = []
        self.tunnel_store = {}
        # (guild, ticket#):
        #   {'tun': Tunnel, 'msgs': List[int]}

    @property
    def tunnels(self):
        return [x["tun"] for x in self.tunnel_store.values()]

    @checks.admin_or_permissions(manage_guild=True)
    @commands.guild_only()
    @commands.group(name="reportset")
    async def reportset(self, ctx: commands.Context):
        """Manage Reports."""
        pass

    @checks.admin_or_permissions(manage_guild=True)
    @reportset.command(name="output")
    async def reportset_output(self, ctx: commands.Context, channel: discord.TextChannel):
        """Set the channel where reports will be sent."""
        await self.config.guild(ctx.guild).output_channel.set(channel.id)
        await ctx.send(_("The report channel has been set."))

    @checks.admin_or_permissions(manage_guild=True)
    @reportset.command(name="toggle", aliases=["toggleactive"])
    async def reportset_toggle(self, ctx: commands.Context):
        """Enable or Disable reporting for this server."""
        active = await self.config.guild(ctx.guild).active()
        active = not active
        await self.config.guild(ctx.guild).active.set(active)
        if active:
            await ctx.send(_("Reporting is now enabled"))
        else:
            await ctx.send(_("Reporting is now disabled."))

    async def internal_filter(self, m: discord.Member, mod=False, perms=None):
        if perms and m.guild_permissions >= perms:
            return True
        if mod and await self.bot.is_mod(m):
            return True
        # The following line is for consistency with how perms are handled
        # in Red, though I'm not sure it makes sense to use here.
        if await self.bot.is_owner(m):
            return True

    async def discover_guild(
        self,
        author: discord.User,
        *,
        mod: bool = False,
        permissions: Union[discord.Permissions, dict] = None,
        prompt: str = "",
    ):
        """
        discovers which of shared guilds between the bot
        and provided user based on conditions (mod or permissions is an or)

        prompt is for providing a user prompt for selection
        """
        shared_guilds = []
        if permissions is None:
            perms = discord.Permissions()
        elif isinstance(permissions, discord.Permissions):
            perms = permissions
        else:
            perms = discord.Permissions(**permissions)

        for guild in self.bot.guilds:
            x = guild.get_member(author.id)
            if x is not None:
                if await self.internal_filter(x, mod, perms):
                    shared_guilds.append(guild)
        if len(shared_guilds) == 0:
            raise ValueError("No Qualifying Shared Guilds")
        if len(shared_guilds) == 1:
            return shared_guilds[0]
        output = ""
        guilds = sorted(shared_guilds, key=lambda g: g.name)
        for i, guild in enumerate(guilds, 1):
            output += "{}: {}\n".format(i, guild.name)
        output += "\n{}".format(prompt)

        for page in pagify(output, delims=["\n"]):
            await author.send(box(page))

        try:
            message = await self.bot.wait_for(
                "message",
                check=MessagePredicate.same_context(channel=author.dm_channel, user=author),
                timeout=45,
            )
        except asyncio.TimeoutError:
            await author.send(_("You took too long to select. Try again later."))
            return None

        try:
            message = int(message.content.strip())
            guild = guilds[message - 1]
        except (ValueError, IndexError):
            await author.send(_("That wasn't a valid choice."))
            return None
        else:
            return guild

    async def send_report(self, msg: discord.Message, guild: discord.Guild):

        author = guild.get_member(msg.author.id)
        report = msg.clean_content

        channel_id = await self.config.guild(guild).output_channel()
        channel = guild.get_channel(channel_id)
        if channel is None:
            return None

        files: List[discord.File] = await Tunnel.files_from_attach(msg)

        ticket_number = await self.config.guild(guild).next_ticket()
        await self.config.guild(guild).next_ticket.set(ticket_number + 1)

        if await self.bot.embed_requested(channel, author):
            em = discord.Embed(description=report)
            em.set_author(
                name=_("Report from {author}{maybe_nick}").format(
                    author=author, maybe_nick=(f" ({author.nick})" if author.nick else "")
                ),
                icon_url=author.avatar_url,
            )
            em.set_footer(text=_("Report #{}").format(ticket_number))
            send_content = None
        else:
            em = None
            send_content = _("Report from {author.mention} (Ticket #{number})").format(
                author=author, number=ticket_number
            )
            send_content += "\n" + report

        try:
            await Tunnel.message_forwarder(
                destination=channel, content=send_content, embed=em, files=files
            )
        except (discord.Forbidden, discord.HTTPException):
            return None

        await self.config.custom("REPORT", guild.id, ticket_number).report.set(
            {"user_id": author.id, "report": report}
        )
        return ticket_number

    @commands.group(name="report", invoke_without_command=True)
    async def report(self, ctx: commands.Context, *, _report: str = ""):
        """Send a report.

        Use without arguments for interactive reporting, or do
        `[p]report <text>` to use it non-interactively.
        """
        author = ctx.author
        guild = ctx.guild
        if guild is None:
            guild = await self.discover_guild(
                author, prompt=_("Select a server to make a report in by number.")
            )
        if guild is None:
            return
        g_active = await self.config.guild(guild).active()
        if not g_active:
            return await author.send(_("Reporting has not been enabled for this server"))
        if guild.id not in self.antispam:
            self.antispam[guild.id] = {}
        if author.id not in self.antispam[guild.id]:
            self.antispam[guild.id][author.id] = AntiSpam(self.intervals)
        if self.antispam[guild.id][author.id].spammy:
            return await author.send(
                _(
                    "You've sent too many reports recently. "
                    "Please contact a server admin if this is important matter, "
                    "or please wait and try again later."
                )
            )
        if author.id in self.user_cache:
            return await author.send(
                _(
                    "Please finish making your prior report before trying to make an "
                    "additional one!"
                )
            )
        self.user_cache.append(author.id)

        if _report:
            _m = copy(ctx.message)
            _m.content = _report
            _m.content = _m.clean_content
            val = await self.send_report(_m, guild)
        else:
            try:
                await author.send(
                    _(
                        "Please respond to this message with your Report."
                        "\nYour report should be a single message"
                    )
                )
            except discord.Forbidden:
                return await ctx.send(_("This requires DMs enabled."))

            try:
                message = await self.bot.wait_for(
                    "message",
                    check=MessagePredicate.same_context(ctx, channel=author.dm_channel),
                    timeout=180,
                )
            except asyncio.TimeoutError:
                return await author.send(_("You took too long. Try again later."))
            else:
                val = await self.send_report(message, guild)

        with contextlib.suppress(discord.Forbidden, discord.HTTPException):
            if val is None:
                await author.send(
                    _("There was an error sending your report, please contact a server admin.")
                )
            else:
                await author.send(_("Your report was submitted. (Ticket #{})").format(val))
                self.antispam[guild.id][author.id].stamp()

    @report.after_invoke
    async def report_cleanup(self, ctx: commands.Context):
        """
        The logic is cleaner this way
        """
        if ctx.author.id in self.user_cache:
            self.user_cache.remove(ctx.author.id)
        if ctx.guild and ctx.invoked_subcommand is None:
            if ctx.channel.permissions_for(ctx.guild.me).manage_messages:
                try:
                    await ctx.message.delete()
                except discord.NotFound:
                    pass

    @commands.Cog.listener()
    async def on_raw_reaction_add(self, payload):
        """
        oh dear....
        """
        if not str(payload.emoji) == "\N{NEGATIVE SQUARED CROSS MARK}":
            return

        _id = payload.message_id
        t = next(filter(lambda x: _id in x[1]["msgs"], self.tunnel_store.items()), None)

        if t is None:
            return
        tun = t[1]["tun"]
        if payload.user_id in [x.id for x in tun.members]:
            await tun.react_close(
                uid=payload.user_id, message=_("{closer} has closed the correspondence")
            )
            self.tunnel_store.pop(t[0], None)

    @commands.Cog.listener()
    async def on_message(self, message: discord.Message):
        for k, v in self.tunnel_store.items():
            topic = _("Re: ticket# {1} in {0.name}").format(*k)
            # Tunnels won't forward unintended messages, this is safe
            msgs = await v["tun"].communicate(message=message, topic=topic)
            if msgs:
                self.tunnel_store[k]["msgs"] = msgs

    @commands.guild_only()
    @checks.mod_or_permissions(manage_roles=True)
    @report.command(name="interact")
    async def response(self, ctx, ticket_number: int):
        """Open a message tunnel.

        This tunnel will forward things you say in this channel
        to the ticket opener's direct messages.

        Tunnels do not persist across bot restarts.
        """

        guild = ctx.guild
        rec = await self.config.custom("REPORT", guild.id, str(ticket_number)).report()

        try:
            user = guild.get_member(rec.get("user_id"))
        except KeyError:
            return await ctx.send(_("That ticket doesn't seem to exist"))

        if user is None:
            return await ctx.send(_("That user isn't here anymore."))

        tun = Tunnel(recipient=user, origin=ctx.channel, sender=ctx.author)

        if tun is None:
            return await ctx.send(
                _(
                    "Either you or the user you are trying to reach already "
                    "has an open communication."
                )
            )

        big_topic = _(
            " Anything you say or upload here "
            "(8MB file size limitation on uploads) "
            "will be forwarded to them until the communication is closed.\n"
            "You can close a communication at any point by reacting with "
            "the \N{NEGATIVE SQUARED CROSS MARK} to the last message received.\n"
            "Any message successfully forwarded will be marked with "
            "\N{WHITE HEAVY CHECK MARK}.\n"
            "Tunnels are not persistent across bot restarts."
        )
        topic = (
            _(
                "A moderator in the server `{guild.name}` has opened a 2-way communication about "
                "ticket number {ticket_number}."
            ).format(guild=guild, ticket_number=ticket_number)
            + big_topic
        )
        try:
            m = await tun.communicate(message=ctx.message, topic=topic, skip_message_content=True)
        except discord.Forbidden:
            await ctx.send(_("That user has DMs disabled."))
        else:
            self.tunnel_store[(guild, ticket_number)] = {"tun": tun, "msgs": m}
            await ctx.send(
                _(
                    "You have opened a 2-way communication about ticket number {ticket_number}."
                ).format(ticket_number=ticket_number)
                + big_topic
            )<|MERGE_RESOLUTION|>--- conflicted
+++ resolved
@@ -1,7 +1,4 @@
-<<<<<<< HEAD
-=======
 # -*- coding: utf-8 -*-
->>>>>>> 097e7e56
 # Standard Library
 import asyncio
 import contextlib
@@ -35,7 +32,7 @@
 
     default_report = {"report": {}}
 
-    # This can be made configurable later if it
+    # This can be made configureable later if it
     # becomes an issue.
     # Intervals should be a list of tuples in the form
     # (period: timedelta, max_frequency: int)
@@ -335,7 +332,7 @@
         """
 
         guild = ctx.guild
-        rec = await self.config.custom("REPORT", guild.id, str(ticket_number)).report()
+        rec = await self.config.custom("REPORT", guild.id, ticket_number).report()
 
         try:
             user = guild.get_member(rec.get("user_id"))
@@ -360,8 +357,8 @@
             "(8MB file size limitation on uploads) "
             "will be forwarded to them until the communication is closed.\n"
             "You can close a communication at any point by reacting with "
-            "the \N{NEGATIVE SQUARED CROSS MARK} to the last message received.\n"
-            "Any message successfully forwarded will be marked with "
+            "the \N{NEGATIVE SQUARED CROSS MARK} to the last message recieved.\n"
+            "Any message succesfully forwarded will be marked with "
             "\N{WHITE HEAVY CHECK MARK}.\n"
             "Tunnels are not persistent across bot restarts."
         )
