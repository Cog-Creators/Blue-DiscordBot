--- conflicted
+++ resolved
@@ -76,14 +76,9 @@
             # Don't know how many, or even if 3rd party cogs are using this
             warnings.warn(
                 "Function signature for `get_messages_for_deletion`"
-<<<<<<< HEAD
                 "was changed in 3.0.0b21, see #1980, #2006 for details."
                 "This will error on b22",
                 DeprecationWarning,
-=======
-                "set to lose parameters and become kwarg only in 3.0.0b21, "
-                "see #1980, #2006 for details"
->>>>>>> 6c661744
             )
 
         two_weeks_ago = datetime.utcnow() - timedelta(days=14)
@@ -167,7 +162,11 @@
                 return False
 
         to_delete = await self.get_messages_for_deletion(
-            channel=channel, number=number, check=check, before=ctx.message, delete_pinned=delete_pinned
+            channel=channel,
+            number=number,
+            check=check,
+            before=ctx.message,
+            delete_pinned=delete_pinned,
         )
 
         reason = "{}({}) deleted {} messages containing '{}' in channel {}.".format(
@@ -223,7 +222,11 @@
                 return False
 
         to_delete = await self.get_messages_for_deletion(
-            channel=channel, number=number, check=check, before=ctx.message, delete_pinned=delete_pinned
+            channel=channel,
+            number=number,
+            check=check,
+            before=ctx.message,
+            delete_pinned=delete_pinned,
         )
         reason = (
             "{}({}) deleted {} messages "
@@ -351,7 +354,11 @@
             return False
 
         to_delete = await self.get_messages_for_deletion(
-            channel=channel, number=number, check=check, before=ctx.message, delete_pinned=delete_pinned
+            channel=channel,
+            number=number,
+            check=check,
+            before=ctx.message,
+            delete_pinned=delete_pinned,
         )
         to_delete.append(ctx.message)
 
@@ -427,7 +434,11 @@
             return False
 
         to_delete = await self.get_messages_for_deletion(
-            channel=channel, number=number, check=check, before=ctx.message, delete_pinned=delete_pinned
+            channel=channel,
+            number=number,
+            check=check,
+            before=ctx.message,
+            delete_pinned=delete_pinned,
         )
 
         # Selfbot convenience, delete trigger message
