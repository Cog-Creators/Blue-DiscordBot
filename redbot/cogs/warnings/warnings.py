import asyncio
import contextlib
from datetime import timezone
from collections import namedtuple
from copy import copy
from typing import Union, Optional, Literal

import discord

from redbot.cogs.warnings.helpers import (
    warning_points_add_check,
    get_command_for_exceeded_points,
    get_command_for_dropping_points,
    warning_points_remove_check,
)
from redbot.core import Config, commands, modlog
from redbot.core.bot import Red
from redbot.core.commands import UserInputOptional
from redbot.core.i18n import Translator, cog_i18n
from redbot.core.utils import AsyncIter
from redbot.core.utils.chat_formatting import warning, pagify
from redbot.core.utils.menus import menu, DEFAULT_CONTROLS


_ = Translator("Warnings", __file__)


@cog_i18n(_)
class Warnings(commands.Cog):
    """Warn misbehaving users and take automated actions."""

    default_guild = {
        "actions": [],
        "reasons": {},
        "allow_custom_reasons": False,
        "toggle_dm": True,
        "show_mod": False,
        "warn_channel": None,
        "toggle_channel": False,
    }

    default_member = {"total_points": 0, "status": "", "warnings": {}}

    def __init__(self, bot: Red):
        super().__init__()
        self.config = Config.get_conf(self, identifier=5757575755)
        self.config.register_guild(**self.default_guild)
        self.config.register_member(**self.default_member)
        self.bot = bot
        self.registration_task = self.bot.loop.create_task(self.register_warningtype())

    async def red_delete_data_for_user(
        self,
        *,
        requester: Literal["discord_deleted_user", "owner", "user", "user_strict"],
        user_id: int,
    ):
        if requester != "discord_deleted_user":
            return

        all_members = await self.config.all_members()

        c = 0

        for guild_id, guild_data in all_members.items():
            c += 1
            if not c % 100:
                await asyncio.sleep(0)

            if user_id in guild_data:
                await self.config.member_from_ids(guild_id, user_id).clear()

            for remaining_user, user_warns in guild_data.items():
                c += 1
                if not c % 100:
                    await asyncio.sleep(0)

                for warn_id, warning in user_warns.get("warnings", {}).items():
                    c += 1
                    if not c % 100:
                        await asyncio.sleep(0)

                    if warning.get("mod", 0) == user_id:
                        grp = self.config.member_from_ids(guild_id, remaining_user)
                        await grp.set_raw("warnings", warn_id, "mod", value=0xDE1)

    # We're not utilising modlog yet - no need to register a casetype
    @staticmethod
    async def register_warningtype():
        casetypes_to_register = [
            {
                "name": "warning",
                "default_setting": True,
                "image": "\N{WARNING SIGN}\N{VARIATION SELECTOR-16}",
                "case_str": "Warning",
            },
            {
                "name": "unwarned",
                "default_setting": True,
                "image": "\N{WARNING SIGN}\N{VARIATION SELECTOR-16}",
                "case_str": "Unwarned",
            },
        ]
        try:
            await modlog.register_casetypes(casetypes_to_register)
        except RuntimeError:
            pass

    @commands.group()
    @commands.guild_only()
    @commands.guildowner_or_permissions(administrator=True)
    async def warningset(self, ctx: commands.Context):
        """Manage settings for Warnings."""
        pass

    @warningset.command()
    @commands.guild_only()
    async def allowcustomreasons(self, ctx: commands.Context, allowed: bool):
        """Enable or disable custom reasons for a warning."""
        guild = ctx.guild
        await self.config.guild(guild).allow_custom_reasons.set(allowed)
        if allowed:
            await ctx.send(_("Custom reasons have been enabled."))
        else:
            await ctx.send(_("Custom reasons have been disabled."))

    @warningset.command()
    @commands.guild_only()
    async def senddm(self, ctx: commands.Context, true_or_false: bool):
        """Set whether warnings should be sent to users in DMs."""
        await self.config.guild(ctx.guild).toggle_dm.set(true_or_false)
        if true_or_false:
            await ctx.send(_("I will now try to send warnings to users DMs."))
        else:
            await ctx.send(_("Warnings will no longer be sent to users DMs."))

    @warningset.command()
    @commands.guild_only()
    async def showmoderator(self, ctx, true_or_false: bool):
        """Decide whether the name of the moderator warning a user should be included in the DM to that user."""
        await self.config.guild(ctx.guild).show_mod.set(true_or_false)
        if true_or_false:
            await ctx.send(
                _(
                    "I will include the name of the moderator who issued the warning when sending a DM to a user."
                )
            )
        else:
            await ctx.send(
                _(
                    "I will not include the name of the moderator who issued the warning when sending a DM to a user."
                )
            )

    @warningset.command()
    @commands.guild_only()
    async def warnchannel(self, ctx: commands.Context, channel: discord.TextChannel = None):
        """Set the channel where warnings should be sent to.
        Leave empty to use the channel `[p]warn` command was called in.
        """
        guild = ctx.guild
        if channel:
            await self.config.guild(guild).warn_channel.set(channel.id)
            await ctx.send(
                _("The warn channel has been set to {channel}.").format(channel=channel.mention)
            )
        else:
            await self.config.guild(guild).warn_channel.set(channel)
            await ctx.send(_("Warnings will now be sent in the channel command was used in."))

    @warningset.command()
    @commands.guild_only()
    async def usewarnchannel(self, ctx: commands.Context, true_or_false: bool):
        """
        Set if warnings should be sent to a channel set with `[p]warningset warnchannel`.
        """
        await self.config.guild(ctx.guild).toggle_channel.set(true_or_false)
        channel = self.bot.get_channel(await self.config.guild(ctx.guild).warn_channel())
        if true_or_false:
            if channel:
                await ctx.send(
                    _("Warnings will now be sent to {channel}.").format(channel=channel.mention)
                )
            else:
                await ctx.send(_("Warnings will now be sent in the channel command was used in."))
        else:
            await ctx.send(_("Toggle channel has been disabled."))

    @commands.group()
    @commands.guild_only()
    @commands.guildowner_or_permissions(administrator=True)
    async def warnaction(self, ctx: commands.Context):
        """Manage automated actions for Warnings.
        Actions are essentially command macros. Any command can be run
        when the action is initially triggered, and/or when the action
        is lifted.
        Actions must be given a name and a points threshold. When a
        user is warned enough so that their points go over this
        threshold, the action will be executed.
        """
        pass

    @warnaction.command(name="add")
    @commands.guild_only()
    async def action_add(self, ctx: commands.Context, name: str, points: int):
        """Create an automated action.
        Duplicate action names are not allowed.
        """
        guild = ctx.guild

        exceed_command = await get_command_for_exceeded_points(ctx)
        drop_command = await get_command_for_dropping_points(ctx)

        to_add = {
            "action_name": name,
            "points": points,
            "exceed_command": exceed_command,
            "drop_command": drop_command,
        }

        # Have all details for the action, now save the action
        guild_settings = self.config.guild(guild)
        async with guild_settings.actions() as registered_actions:
            for act in registered_actions:
                if act["action_name"] == to_add["action_name"]:
                    await ctx.send(_("Duplicate action name found!"))
                    break
            else:
                registered_actions.append(to_add)
                # Sort in descending order by point count for ease in
                # finding the highest possible action to take
                registered_actions.sort(key=lambda a: a["points"], reverse=True)
                await ctx.send(_("Action {name} has been added.").format(name=name))

    @warnaction.command(name="delete", aliases=["del", "remove"])
    @commands.guild_only()
    async def action_del(self, ctx: commands.Context, action_name: str):
        """Delete the action with the specified name."""
        guild = ctx.guild
        guild_settings = self.config.guild(guild)
        async with guild_settings.actions() as registered_actions:
            to_remove = None
            for act in registered_actions:
                if act["action_name"] == action_name:
                    to_remove = act
                    break
            if to_remove:
                registered_actions.remove(to_remove)
                await ctx.tick()
            else:
                await ctx.send(_("No action named {name} exists!").format(name=action_name))

    @commands.group()
    @commands.guild_only()
    @commands.guildowner_or_permissions(administrator=True)
    async def warnreason(self, ctx: commands.Context):
        """Manage warning reasons.
        Reasons must be given a name, description and points value. The
        name of the reason must be given when a user is warned.
        """
        pass

    @warnreason.command(name="create", aliases=["add"])
    @commands.guild_only()
    async def reason_create(
        self, ctx: commands.Context, name: str, points: int, *, description: str
    ):
        """Create a warning reason."""
        guild = ctx.guild

        if name.lower() == "custom":
            await ctx.send(_("*Custom* cannot be used as a reason name!"))
            return
        to_add = {"points": points, "description": description}
        completed = {name.lower(): to_add}

        guild_settings = self.config.guild(guild)

        async with guild_settings.reasons() as registered_reasons:
            registered_reasons.update(completed)

        await ctx.send(_("The new reason has been registered."))

    @warnreason.command(name="delete", aliases=["remove", "del"])
    @commands.guild_only()
    async def reason_del(self, ctx: commands.Context, reason_name: str):
        """Delete a warning reason."""
        guild = ctx.guild
        guild_settings = self.config.guild(guild)
        async with guild_settings.reasons() as registered_reasons:
            if registered_reasons.pop(reason_name.lower(), None):
                await ctx.tick()
            else:
                await ctx.send(_("That is not a registered reason name."))

    @commands.command()
    @commands.guild_only()
    @commands.admin_or_permissions(ban_members=True)
    async def reasonlist(self, ctx: commands.Context):
        """List all configured reasons for Warnings."""
        guild = ctx.guild
        guild_settings = self.config.guild(guild)
        msg_list = []
        async with guild_settings.reasons() as registered_reasons:
            for r, v in registered_reasons.items():
                if await ctx.embed_requested():
                    em = discord.Embed(
                        title=_("Reason: {name}").format(name=r),
                        description=v["description"],
                        color=await ctx.embed_colour(),
                    )
                    em.add_field(name=_("Points"), value=str(v["points"]))
                    msg_list.append(em)
                else:
                    msg_list.append(
                        _(
                            "Name: {reason_name}\nPoints: {points}\nDescription: {description}"
                        ).format(reason_name=r, **v)
                    )
        if msg_list:
            await menu(ctx, msg_list, DEFAULT_CONTROLS)
        else:
            await ctx.send(_("There are no reasons configured!"))

    @commands.command()
    @commands.guild_only()
    @commands.admin_or_permissions(ban_members=True)
    async def actionlist(self, ctx: commands.Context):
        """List all configured automated actions for Warnings."""
        guild = ctx.guild
        guild_settings = self.config.guild(guild)
        msg_list = []
        async with guild_settings.actions() as registered_actions:
            for r in registered_actions:
                if await ctx.embed_requested():
                    em = discord.Embed(
                        title=_("Action: {name}").format(name=r["action_name"]),
                        color=await ctx.embed_colour(),
                    )
                    em.add_field(name=_("Points"), value="{}".format(r["points"]), inline=False)
                    em.add_field(
                        name=_("Exceed command"),
                        value=r["exceed_command"],
                        inline=False,
                    )
                    em.add_field(name=_("Drop command"), value=r["drop_command"], inline=False)
                    msg_list.append(em)
                else:
                    msg_list.append(
                        _(
                            "Name: {action_name}\nPoints: {points}\n"
                            "Exceed command: {exceed_command}\nDrop command: {drop_command}"
                        ).format(**r)
                    )
        if msg_list:
            await menu(ctx, msg_list, DEFAULT_CONTROLS)
        else:
            await ctx.send(_("There are no actions configured!"))

    @commands.command()
    @commands.guild_only()
    @commands.admin_or_permissions(ban_members=True)
    async def warn(
        self,
        ctx: commands.Context,
        member: discord.Member,
        points: UserInputOptional[int] = 1,
        *,
        reason: str,
    ):
        """Warn the user for the specified reason.
        `<points>` number of points the warning should be for. If no number is supplied
        1 point will be given. Pre-set warnings disregard this.
        `<reason>` is reason for the warning. This can be a registered reason,
        or a custom reason if ``[p]warningset allowcustomreasons`` is set.
        """
        guild = ctx.guild
        if member == ctx.author:
            return await ctx.send(_("You cannot warn yourself."))
        if member.bot:
            return await ctx.send(_("You cannot warn other bots."))
        if member == ctx.guild.owner:
            return await ctx.send(_("You cannot warn the server owner."))
        if member.top_role >= ctx.author.top_role and ctx.author != ctx.guild.owner:
            return await ctx.send(
                _(
                    "The person you're trying to warn is equal or higher than you in the discord hierarchy, you cannot warn them."
                )
            )
        guild_settings = await self.config.guild(ctx.guild).all()
        custom_allowed = guild_settings["allow_custom_reasons"]

        reason_type = None
        async with self.config.guild(ctx.guild).reasons() as registered_reasons:
            if (reason_type := registered_reasons.get(reason.lower())) is None:
                msg = _("That is not a registered reason!")
                if custom_allowed:
                    reason_type = {"description": reason, "points": points}
                else:
                    # logic taken from `[p]permissions canrun`
                    fake_message = copy(ctx.message)
                    fake_message.content = f"{ctx.prefix}warningset allowcustomreasons"
                    fake_context = await ctx.bot.get_context(fake_message)
                    try:
                        can = await self.allowcustomreasons.can_run(
                            fake_context, check_all_parents=True, change_permission_state=False
                        )
                    except commands.CommandError:
                        can = False
                    if can:
                        msg += " " + _(
                            "Do `{prefix}warningset allowcustomreasons true` to enable custom "
                            "reasons."
                        ).format(prefix=ctx.clean_prefix)
                    return await ctx.send(msg)
        if reason_type is None:
            return
        member_settings = self.config.member(member)
        current_point_count = await member_settings.total_points()
        warning_to_add = {
            str(ctx.message.id): {
                "points": reason_type["points"],
                "description": reason_type["description"],
                "mod": ctx.author.id,
            }
        }
        dm = guild_settings["toggle_dm"]
        showmod = guild_settings["show_mod"]
        dm_failed = False
        if dm:
            if showmod:
                title = _("Warning from {user}").format(user=ctx.author)
            else:
                title = _("Warning")
            em = discord.Embed(
                title=title, description=reason_type["description"], color=await ctx.embed_colour()
            )
            em.add_field(name=_("Points"), value=str(reason_type["points"]))
            try:
                await member.send(
                    _("You have received a warning in {guild_name}.").format(
                        guild_name=ctx.guild.name
                    ),
                    embed=em,
                )
            except discord.HTTPException:
                dm_failed = True

        if dm_failed:
            await ctx.send(
                _(
                    "A warning for {user} has been issued,"
                    " but I wasn't able to send them a warn message."
                ).format(user=member.mention)
            )
        async with member_settings.warnings() as user_warnings:
            user_warnings.update(warning_to_add)
        current_point_count += reason_type["points"]
        await member_settings.total_points.set(current_point_count)
        await warning_points_add_check(self.config, ctx, member, current_point_count)

        toggle_channel = guild_settings["toggle_channel"]
        if toggle_channel:
            if showmod:
                title = _("Warning from {user}").format(user=ctx.author)
            else:
                title = _("Warning")
            em = discord.Embed(
                title=title, description=reason_type["description"], color=await ctx.embed_colour()
            )
            em.add_field(name=_("Points"), value=str(reason_type["points"]))
            warn_channel = self.bot.get_channel(guild_settings["warn_channel"])
            if warn_channel:
                if warn_channel.permissions_for(guild.me).send_messages:
                    with contextlib.suppress(discord.HTTPException):
                        await warn_channel.send(
                            _("{user} has been warned.").format(user=member.mention),
                            embed=em,
                        )

            if not dm_failed:
                if warn_channel:
                    await ctx.tick()
                else:
                    await ctx.send(
                        _("{user} has been warned.").format(user=member.mention), embed=em
                    )
        else:
            if not dm_failed:
                await ctx.tick()
        reason_msg = _(
            "{reason}\n\nUse `{prefix}unwarn {user} {message}` to remove this warning."
        ).format(
            reason=_("{description}\nPoints: {points}").format(
                description=reason_type["description"], points=reason_type["points"]
            ),
            prefix=ctx.clean_prefix,
            user=member.id,
            message=ctx.message.id,
        )
        await modlog.create_case(
            self.bot,
            ctx.guild,
            ctx.message.created_at.replace(tzinfo=timezone.utc),
            "warning",
            member,
            ctx.message.author,
            reason_msg,
            until=None,
            channel=None,
        )

    @commands.command()
    @commands.guild_only()
<<<<<<< HEAD
    @commands.admin()
    async def warnings(self, ctx: commands.Context, user: Union[discord.Member, int]):
=======
    @checks.admin()
    async def warnings(self, ctx: commands.Context, member: Union[discord.Member, int]):
>>>>>>> 1471ead0
        """List the warnings for the specified user."""

        try:
            userid: int = member.id
        except AttributeError:
            userid: int = member
            member = ctx.guild.get_member(userid)
            member = member or namedtuple("Member", "id guild")(userid, ctx.guild)

        msg = ""
        member_settings = self.config.member(member)
        async with member_settings.warnings() as user_warnings:
            if not user_warnings.keys():  # no warnings for the user
                await ctx.send(_("That user has no warnings!"))
            else:
                for key in user_warnings.keys():
                    mod_id = user_warnings[key]["mod"]
                    if mod_id == 0xDE1:
                        mod = _("Deleted Moderator")
                    else:
                        bot = ctx.bot
                        mod = bot.get_user(mod_id) or _("Unknown Moderator ({})").format(mod_id)
                    msg += _(
                        "{num_points} point warning {reason_name} issued by {user} for "
                        "{description}\n"
                    ).format(
                        num_points=user_warnings[key]["points"],
                        reason_name=key,
                        user=mod,
                        description=user_warnings[key]["description"],
                    )
                await ctx.send_interactive(
                    pagify(msg, shorten_by=58),
                    box_lang=_("Warnings for {user}").format(
                        user=member if isinstance(member, discord.Member) else member.id
                    ),
                )

    @commands.command()
    @commands.guild_only()
    async def mywarnings(self, ctx: commands.Context):
        """List warnings for yourself."""

        user = ctx.author

        msg = ""
        member_settings = self.config.member(user)
        async with member_settings.warnings() as user_warnings:
            if not user_warnings.keys():  # no warnings for the user
                await ctx.send(_("You have no warnings!"))
            else:
                for key in user_warnings.keys():
                    mod_id = user_warnings[key]["mod"]
                    if mod_id == 0xDE1:
                        mod = _("Deleted Moderator")
                    else:
                        bot = ctx.bot
                        mod = bot.get_user(mod_id) or _("Unknown Moderator ({})").format(mod_id)
                    msg += _(
                        "{num_points} point warning {reason_name} issued by {user} for "
                        "{description}\n"
                    ).format(
                        num_points=user_warnings[key]["points"],
                        reason_name=key,
                        user=mod,
                        description=user_warnings[key]["description"],
                    )
                await ctx.send_interactive(
                    pagify(msg, shorten_by=58),
                    box_lang=_("Warnings for {user}").format(user=user),
                )

    @commands.command()
    @commands.guild_only()
    @commands.admin_or_permissions(ban_members=True)
    async def unwarn(
        self,
        ctx: commands.Context,
        member: Union[discord.Member, int],
        warn_id: str,
        *,
        reason: str = None,
    ):
        """Remove a warning from a user."""

        guild = ctx.guild

        try:
            user_id = member.id
            member = member
        except AttributeError:
            user_id = member
            member = guild.get_member(user_id)
            member = member or namedtuple("Member", "guild id")(guild, user_id)

        if user_id == ctx.author.id:
            return await ctx.send(_("You cannot remove warnings from yourself."))

        member_settings = self.config.member(member)
        current_point_count = await member_settings.total_points()
        await warning_points_remove_check(self.config, ctx, member, current_point_count)
        async with member_settings.warnings() as user_warnings:
            if warn_id not in user_warnings.keys():
                return await ctx.send(_("That warning doesn't exist!"))
            else:
                current_point_count -= user_warnings[warn_id]["points"]
                await member_settings.total_points.set(current_point_count)
                user_warnings.pop(warn_id)
        await modlog.create_case(
            self.bot,
            ctx.guild,
            ctx.message.created_at.replace(tzinfo=timezone.utc),
            "unwarned",
            member,
            ctx.message.author,
            reason,
            until=None,
            channel=None,
        )

        await ctx.tick()<|MERGE_RESOLUTION|>--- conflicted
+++ resolved
@@ -512,13 +512,8 @@
 
     @commands.command()
     @commands.guild_only()
-<<<<<<< HEAD
     @commands.admin()
     async def warnings(self, ctx: commands.Context, user: Union[discord.Member, int]):
-=======
-    @checks.admin()
-    async def warnings(self, ctx: commands.Context, member: Union[discord.Member, int]):
->>>>>>> 1471ead0
         """List the warnings for the specified user."""
 
         try:
