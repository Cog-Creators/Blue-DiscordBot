--- conflicted
+++ resolved
@@ -395,15 +395,9 @@
             if (allowed_reason := registered_reasons.get(reason.lower())) is None:
                 msg = _("That is not a registered reason!")
                 if custom_allowed:
-<<<<<<< HEAD
-                    if points <= 0:
-                        return await ctx.send(_("You cannot apply 0 or less points."))
-                    allowed_reason = reason
-=======
                     if points < 0:
                         return await ctx.send(_("You cannot apply negative points."))
-                    reason_type = {"description": reason, "points": points}
->>>>>>> 6a8968e3
+                    allowed_reason = reason
                 else:
                     # logic taken from `[p]permissions canrun`
                     fake_message = copy(ctx.message)
