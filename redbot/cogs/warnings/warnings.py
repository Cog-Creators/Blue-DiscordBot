import asyncio
import contextlib
from datetime import timezone
from collections import namedtuple
from copy import copy
from typing import Union, Optional, Literal

import discord

from redbot.cogs.warnings.helpers import (
    warning_points_add_check,
    get_command_for_exceeded_points,
    get_command_for_dropping_points,
    warning_points_remove_check,
)
from redbot.core import Config, checks, commands, modlog
from redbot.core.bot import Red
from redbot.core.i18n import Translator, cog_i18n
from redbot.core.utils import AsyncIter
from redbot.core.utils.chat_formatting import warning, pagify
from redbot.core.utils.menus import menu, DEFAULT_CONTROLS


_ = Translator("Warnings", __file__)


@cog_i18n(_)
class Warnings(commands.Cog):
    """Warn misbehaving users and take automated actions."""

    default_guild = {
        "actions": [],
        "reasons": {},
        "allow_custom_reasons": False,
        "toggle_dm": True,
        "show_mod": False,
        "warn_channel": None,
        "toggle_channel": False,
    }

    default_member = {"total_points": 0, "status": "", "warnings": {}}

    def __init__(self, bot: Red):
        super().__init__()
        self.config = Config.get_conf(self, identifier=5757575755)
        self.config.register_guild(**self.default_guild)
        self.config.register_member(**self.default_member)
        self.bot = bot
        self.registration_task = self.bot.loop.create_task(self.register_warningtype())

    async def red_delete_data_for_user(
        self,
        *,
        requester: Literal["discord_deleted_user", "owner", "user", "user_strict"],
        user_id: int,
    ):
        if requester != "discord_deleted_user":
            return

        all_members = await self.config.all_members()

        c = 0

        for guild_id, guild_data in all_members.items():
            c += 1
            if not c % 100:
                await asyncio.sleep(0)

            if user_id in guild_data:
                await self.config.member_from_ids(guild_id, user_id).clear()

            for remaining_user, user_warns in guild_data.items():
                c += 1
                if not c % 100:
                    await asyncio.sleep(0)

                for warn_id, warning in user_warns.get("warnings", {}).items():
                    c += 1
                    if not c % 100:
                        await asyncio.sleep(0)

                    if warning.get("mod", 0) == user_id:
                        grp = self.config.member_from_ids(guild_id, remaining_user)
                        await grp.set_raw("warnings", warn_id, "mod", value=0xDE1)

    # We're not utilising modlog yet - no need to register a casetype
    @staticmethod
    async def register_warningtype():
        casetypes_to_register = [
            {
                "name": "warning",
                "default_setting": True,
                "image": "\N{WARNING SIGN}",
                "case_str": "Warning",
            },
            {
                "name": "unwarned",
                "default_setting": True,
                "image": "\N{WARNING SIGN}",
                "case_str": "Unwarned",
            },
        ]
        try:
            await modlog.register_casetypes(casetypes_to_register)
        except RuntimeError:
            pass

    @commands.group()
    @commands.guild_only()
    @checks.guildowner_or_permissions(administrator=True)
    async def warningset(self, ctx: commands.Context):
        """Manage settings for Warnings."""
        pass

    @warningset.command()
    @commands.guild_only()
    async def allowcustomreasons(self, ctx: commands.Context, allowed: bool):
        """Enable or disable custom reasons for a warning."""
        guild = ctx.guild
        await self.config.guild(guild).allow_custom_reasons.set(allowed)
        if allowed:
            await ctx.send(_("Custom reasons have been enabled."))
        else:
            await ctx.send(_("Custom reasons have been disabled."))

    @warningset.command()
    @commands.guild_only()
    async def toggledm(self, ctx: commands.Context):
        """Toggle whether warnings should be sent to users in DMs."""
        guild = ctx.guild
        toggle = not await self.config.guild(guild).toggle_dm()
        await self.config.guild(guild).toggle_dm.set(toggle)
        if toggle:
            await ctx.send(_("I will now try to send warnings to users DMs."))
        else:
            await ctx.send(_("Warnings will no longer be sent to users DMs."))

    @warningset.command()
    @commands.guild_only()
    async def showmoderator(self, ctx, true_or_false: bool):
        """Decide whether the name of the moderator warning a user should be included in the DM to that user."""
        await self.config.guild(ctx.guild).show_mod.set(true_or_false)
        if true_or_false:
            await ctx.send(
                _(
                    "I will include the name of the moderator who issued the warning when sending a DM to a user."
                )
            )
        else:
            await ctx.send(
                _(
                    "I will not include the name of the moderator who issued the warning when sending a DM to a user."
                )
            )

    @warningset.command()
    @commands.guild_only()
    async def warnchannel(self, ctx: commands.Context, channel: discord.TextChannel = None):
        """Set the channel where warnings should be sent to.

        Leave empty to use the channel `[p]warn` command was called in.
        """
        guild = ctx.guild
        if channel:
            await self.config.guild(guild).warn_channel.set(channel.id)
            await ctx.send(
                _("The warn channel has been set to {channel}.").format(channel=channel.mention)
            )
        else:
            await self.config.guild(guild).warn_channel.set(channel)
            await ctx.send(_("Warnings will now be sent in the channel command was used in."))

    @warningset.command()
    @commands.guild_only()
    async def togglechannel(self, ctx: commands.Context):
        """
        Toggle if warnings should be sent to a channel set with `[p]warningset warnchannel`.
        """
        guild = ctx.guild
        toggle = await self.config.guild(guild).toggle_channel()
        await self.config.guild(guild).toggle_channel.set(not toggle)
        channel = self.bot.get_channel(await self.config.guild(guild).warn_channel())
        if not toggle:
            if channel:
                await ctx.send(
                    _("Warnings will now be sent to {channel}.").format(channel=channel.mention)
                )
            else:
                await ctx.send(_("Warnings will now be sent in the channel command was used in."))
        else:
            await ctx.send(_("Toggle channel has been disabled."))

    @commands.group()
    @commands.guild_only()
    @checks.guildowner_or_permissions(administrator=True)
    async def warnaction(self, ctx: commands.Context):
        """Manage automated actions for Warnings.

        Actions are essentially command macros. Any command can be run
        when the action is initially triggered, and/or when the action
        is lifted.

        Actions must be given a name and a points threshold. When a
        user is warned enough so that their points go over this
        threshold, the action will be executed.
        """
        pass

    @warnaction.command(name="add")
    @commands.guild_only()
    async def action_add(self, ctx: commands.Context, name: str, points: int):
        """Create an automated action.

        Duplicate action names are not allowed.
        """
        guild = ctx.guild

        exceed_command = await get_command_for_exceeded_points(ctx)
        drop_command = await get_command_for_dropping_points(ctx)

        to_add = {
            "action_name": name,
            "points": points,
            "exceed_command": exceed_command,
            "drop_command": drop_command,
        }

        # Have all details for the action, now save the action
        guild_settings = self.config.guild(guild)
        async with guild_settings.actions() as registered_actions:
            for act in registered_actions:
                if act["action_name"] == to_add["action_name"]:
                    await ctx.send(_("Duplicate action name found!"))
                    break
            else:
                registered_actions.append(to_add)
                # Sort in descending order by point count for ease in
                # finding the highest possible action to take
                registered_actions.sort(key=lambda a: a["points"], reverse=True)
                await ctx.send(_("Action {name} has been added.").format(name=name))

    @warnaction.command(name="delete", aliases=["del", "remove"])
    @commands.guild_only()
    async def action_del(self, ctx: commands.Context, action_name: str):
        """Delete the action with the specified name."""
        guild = ctx.guild
        guild_settings = self.config.guild(guild)
        async with guild_settings.actions() as registered_actions:
            to_remove = None
            for act in registered_actions:
                if act["action_name"] == action_name:
                    to_remove = act
                    break
            if to_remove:
                registered_actions.remove(to_remove)
                await ctx.tick()
            else:
                await ctx.send(_("No action named {name} exists!").format(name=action_name))

    @commands.group()
    @commands.guild_only()
    @checks.guildowner_or_permissions(administrator=True)
    async def warnreason(self, ctx: commands.Context):
        """Manage warning reasons.

        Reasons must be given a name, description and points value. The
        name of the reason must be given when a user is warned.
        """
        pass

    @warnreason.command(name="create", aliases=["add"])
    @commands.guild_only()
    async def reason_create(
        self, ctx: commands.Context, name: str, points: int, *, description: str
    ):
        """Create a warning reason."""
        guild = ctx.guild

        if name.lower() == "custom":
            await ctx.send(_("*Custom* cannot be used as a reason name!"))
            return
        to_add = {"points": points, "description": description}
        completed = {name.lower(): to_add}

        guild_settings = self.config.guild(guild)

        async with guild_settings.reasons() as registered_reasons:
            registered_reasons.update(completed)

        await ctx.send(_("The new reason has been registered."))

    @warnreason.command(name="delete", aliases=["remove", "del"])
    @commands.guild_only()
    async def reason_del(self, ctx: commands.Context, reason_name: str):
        """Delete a warning reason."""
        guild = ctx.guild
        guild_settings = self.config.guild(guild)
        async with guild_settings.reasons() as registered_reasons:
            if registered_reasons.pop(reason_name.lower(), None):
                await ctx.tick()
            else:
                await ctx.send(_("That is not a registered reason name."))

    @commands.command()
    @commands.guild_only()
    @checks.admin_or_permissions(ban_members=True)
    async def reasonlist(self, ctx: commands.Context):
        """List all configured reasons for Warnings."""
        guild = ctx.guild
        guild_settings = self.config.guild(guild)
        msg_list = []
        async with guild_settings.reasons() as registered_reasons:
            for r, v in registered_reasons.items():
                if await ctx.embed_requested():
                    em = discord.Embed(
                        title=_("Reason: {name}").format(name=r), description=v["description"],
                    )
                    em.add_field(name=_("Points"), value=str(v["points"]))
                    msg_list.append(em)
                else:
                    msg_list.append(
                        _(
                            "Name: {reason_name}\nPoints: {points}\nDescription: {description}"
                        ).format(reason_name=r, **v)
                    )
        if msg_list:
            await menu(ctx, msg_list, DEFAULT_CONTROLS)
        else:
            await ctx.send(_("There are no reasons configured!"))

    @commands.command()
    @commands.guild_only()
    @checks.admin_or_permissions(ban_members=True)
    async def actionlist(self, ctx: commands.Context):
        """List all configured automated actions for Warnings."""
        guild = ctx.guild
        guild_settings = self.config.guild(guild)
        msg_list = []
        async with guild_settings.actions() as registered_actions:
            for r in registered_actions:
                if await ctx.embed_requested():
                    em = discord.Embed(title=_("Action: {name}").format(name=r["action_name"]))
                    em.add_field(name=_("Points"), value="{}".format(r["points"]), inline=False)
                    em.add_field(
                        name=_("Exceed command"), value=r["exceed_command"], inline=False,
                    )
                    em.add_field(name=_("Drop command"), value=r["drop_command"], inline=False)
                    msg_list.append(em)
                else:
                    msg_list.append(
                        _(
                            "Name: {action_name}\nPoints: {points}\n"
                            "Exceed command: {exceed_command}\nDrop command: {drop_command}"
                        ).format(**r)
                    )
        if msg_list:
            await menu(ctx, msg_list, DEFAULT_CONTROLS)
        else:
            await ctx.send(_("There are no actions configured!"))

    @commands.command()
    @commands.guild_only()
    @checks.admin_or_permissions(ban_members=True)
    async def warn(
        self,
        ctx: commands.Context,
        user: discord.Member,
        points: Optional[int] = 1,
        *,
        reason: str,
    ):
        """Warn the user for the specified reason.

        `<points>` number of points the warning should be for. If no number is supplied
        1 point will be given. Pre-set warnings disregard this.
        `<reason>` can be a registered reason if it exists or a custom one
        is created by default.
        """
        channel = ctx.channel
        guild = ctx.guild
        if user == ctx.author:
            await ctx.send(_("You cannot warn yourself."))
            return
        if user.bot:
            await ctx.send(_("You cannot warn other bots."))
            return
        guild_settings = await self.config.guild(ctx.guild).all()
        custom_allowed = guild_settings["allow_custom_reasons"]

        reason_type = None
        async with self.config.guild(ctx.guild).reasons() as registered_reasons:
            if (reason_type := registered_reasons.get(reason.lower())) is None:
                msg = _("That is not a registered reason!")
                if custom_allowed:
                    reason_type = {"description": reason, "points": points}
                else:
                    # logic taken from `[p]permissions canrun`
                    fake_message = copy(ctx.message)
                    fake_message.content = f"{ctx.prefix}warningset allowcustomreasons"
                    fake_context = await ctx.bot.get_context(fake_message)
                    try:
                        can = await self.allowcustomreasons.can_run(
                            fake_context, check_all_parents=True, change_permission_state=False
                        )
                    except commands.CommandError:
                        can = False
                    if can:
                        msg += " " + _(
                            "Do `{prefix}warningset allowcustomreasons true` to enable custom "
                            "reasons."
                        ).format(prefix=ctx.clean_prefix)
                    return await ctx.send(msg)
        if reason_type is None:
            return
        member_settings = self.config.member(user)
        current_point_count = await member_settings.total_points()
        warning_to_add = {
            str(ctx.message.id): {
                "points": reason_type["points"],
                "description": reason_type["description"],
                "mod": ctx.author.id,
            }
        }
        async with member_settings.warnings() as user_warnings:
            user_warnings.update(warning_to_add)
        current_point_count += reason_type["points"]
        await member_settings.total_points.set(current_point_count)

        await warning_points_add_check(self.config, ctx, user, current_point_count)
        dm = guild_settings["toggle_dm"]
        showmod = guild_settings["show_mod"]
        dm_failed = False
        if dm:
            if showmod:
                title = _("Warning from {user}").format(user=ctx.author)
            else:
                title = _("Warning")
            em = discord.Embed(title=title, description=reason_type["description"],)
            em.add_field(name=_("Points"), value=str(reason_type["points"]))
            try:
                await user.send(
                    _("You have received a warning in {guild_name}.").format(
                        guild_name=ctx.guild.name
                    ),
                    embed=em,
                )
            except discord.HTTPException:
                dm_failed = True

        if dm_failed:
            await ctx.send(
                _(
                    "A warning for {user} has been issued,"
                    " but I wasn't able to send them a warn message."
                ).format(user=user.mention)
            )

        toggle_channel = guild_settings["toggle_channel"]
        if toggle_channel:
            if showmod:
                title = _("Warning from {user}").format(user=ctx.author)
            else:
                title = _("Warning")
            em = discord.Embed(title=title, description=reason_type["description"],)
            em.add_field(name=_("Points"), value=str(reason_type["points"]))
            warn_channel = self.bot.get_channel(guild_settings["warn_channel"])
            if warn_channel:
                if warn_channel.permissions_for(guild.me).send_messages:
                    with contextlib.suppress(discord.HTTPException):
                        await warn_channel.send(
                            _("{user} has been warned.").format(user=user.mention), embed=em,
                        )

            if not dm_failed:
                if warn_channel:
                    await ctx.tick()
                else:
                    await ctx.send(
                        _("{user} has been warned.").format(user=user.mention), embed=em
                    )
        else:
            if not dm_failed:
                await ctx.tick()
<<<<<<< HEAD
        try:
            reason_msg = _(
                "{reason}\n\nUse `{prefix}unwarn {user} {message}` to remove this warning."
            ).format(
                reason=_("{description}\nPoints: {points}").format(
                    description=reason_type["description"], points=reason_type["points"]
                ),
                prefix=ctx.clean_prefix,
                user=user.id,
                message=ctx.message.id,
            )
            await modlog.create_case(
                self.bot,
                ctx.guild,
                ctx.message.created_at.replace(tzinfo=timezone.utc),
                "warning",
                user,
                ctx.message.author,
                reason_msg,
                until=None,
                channel=None,
            )
        except RuntimeError:
            pass
=======
        reason_msg = _(
            "{reason}\n\nUse `{prefix}unwarn {user} {message}` to remove this warning."
        ).format(
            reason=_("{description}\nPoints: {points}").format(
                description=reason_type["description"], points=reason_type["points"]
            ),
            prefix=ctx.clean_prefix,
            user=user.id,
            message=ctx.message.id,
        )
        await modlog.create_case(
            self.bot,
            ctx.guild,
            ctx.message.created_at,
            "warning",
            user,
            ctx.message.author,
            reason_msg,
            until=None,
            channel=None,
        )
>>>>>>> fcbb07a3

    @commands.command()
    @commands.guild_only()
    @checks.admin()
    async def warnings(self, ctx: commands.Context, user: Union[discord.Member, int]):
        """List the warnings for the specified user."""

        try:
            userid: int = user.id
        except AttributeError:
            userid: int = user
            user = ctx.guild.get_member(userid)
            user = user or namedtuple("Member", "id guild")(userid, ctx.guild)

        msg = ""
        member_settings = self.config.member(user)
        async with member_settings.warnings() as user_warnings:
            if not user_warnings.keys():  # no warnings for the user
                await ctx.send(_("That user has no warnings!"))
            else:
                for key in user_warnings.keys():
                    mod_id = user_warnings[key]["mod"]
                    if mod_id == 0xDE1:
                        mod = _("Deleted Moderator")
                    else:
                        bot = ctx.bot
                        mod = bot.get_user(mod_id) or _("Unknown Moderator ({})").format(mod_id)
                    msg += _(
                        "{num_points} point warning {reason_name} issued by {user} for "
                        "{description}\n"
                    ).format(
                        num_points=user_warnings[key]["points"],
                        reason_name=key,
                        user=mod,
                        description=user_warnings[key]["description"],
                    )
                await ctx.send_interactive(
                    pagify(msg, shorten_by=58),
                    box_lang=_("Warnings for {user}").format(user=user),
                )

    @commands.command()
    @commands.guild_only()
    async def mywarnings(self, ctx: commands.Context):
        """List warnings for yourself."""

        user = ctx.author

        msg = ""
        member_settings = self.config.member(user)
        async with member_settings.warnings() as user_warnings:
            if not user_warnings.keys():  # no warnings for the user
                await ctx.send(_("You have no warnings!"))
            else:
                for key in user_warnings.keys():
                    mod_id = user_warnings[key]["mod"]
                    if mod_id == 0xDE1:
                        mod = _("Deleted Moderator")
                    else:
                        bot = ctx.bot
                        mod = bot.get_user(mod_id) or _("Unknown Moderator ({})").format(mod_id)
                    msg += _(
                        "{num_points} point warning {reason_name} issued by {user} for "
                        "{description}\n"
                    ).format(
                        num_points=user_warnings[key]["points"],
                        reason_name=key,
                        user=mod,
                        description=user_warnings[key]["description"],
                    )
                await ctx.send_interactive(
                    pagify(msg, shorten_by=58),
                    box_lang=_("Warnings for {user}").format(user=user),
                )

    @commands.command()
    @commands.guild_only()
    @checks.admin_or_permissions(ban_members=True)
    async def unwarn(
        self,
        ctx: commands.Context,
        user: Union[discord.Member, int],
        warn_id: str,
        *,
        reason: str = None,
    ):
        """Remove a warning from a user."""

        guild = ctx.guild

        try:
            user_id = user.id
            member = user
        except AttributeError:
            user_id = user
            member = guild.get_member(user_id)
            member = member or namedtuple("Member", "guild id")(guild, user_id)

        if user_id == ctx.author.id:
            return await ctx.send(_("You cannot remove warnings from yourself."))

        member_settings = self.config.member(member)
        current_point_count = await member_settings.total_points()
        await warning_points_remove_check(self.config, ctx, member, current_point_count)
        async with member_settings.warnings() as user_warnings:
            if warn_id not in user_warnings.keys():
                return await ctx.send(_("That warning doesn't exist!"))
            else:
                current_point_count -= user_warnings[warn_id]["points"]
                await member_settings.total_points.set(current_point_count)
                user_warnings.pop(warn_id)
<<<<<<< HEAD
        try:
            await modlog.create_case(
                self.bot,
                ctx.guild,
                ctx.message.created_at.replace(tzinfo=timezone.utc),
                "unwarned",
                member,
                ctx.message.author,
                reason,
                until=None,
                channel=None,
            )
        except RuntimeError:
            pass
=======
        await modlog.create_case(
            self.bot,
            ctx.guild,
            ctx.message.created_at,
            "unwarned",
            member,
            ctx.message.author,
            reason,
            until=None,
            channel=None,
        )
>>>>>>> fcbb07a3

        await ctx.tick()<|MERGE_RESOLUTION|>--- conflicted
+++ resolved
@@ -481,32 +481,6 @@
         else:
             if not dm_failed:
                 await ctx.tick()
-<<<<<<< HEAD
-        try:
-            reason_msg = _(
-                "{reason}\n\nUse `{prefix}unwarn {user} {message}` to remove this warning."
-            ).format(
-                reason=_("{description}\nPoints: {points}").format(
-                    description=reason_type["description"], points=reason_type["points"]
-                ),
-                prefix=ctx.clean_prefix,
-                user=user.id,
-                message=ctx.message.id,
-            )
-            await modlog.create_case(
-                self.bot,
-                ctx.guild,
-                ctx.message.created_at.replace(tzinfo=timezone.utc),
-                "warning",
-                user,
-                ctx.message.author,
-                reason_msg,
-                until=None,
-                channel=None,
-            )
-        except RuntimeError:
-            pass
-=======
         reason_msg = _(
             "{reason}\n\nUse `{prefix}unwarn {user} {message}` to remove this warning."
         ).format(
@@ -520,7 +494,7 @@
         await modlog.create_case(
             self.bot,
             ctx.guild,
-            ctx.message.created_at,
+            ctx.message.created_at.replace(tzinfo=timezone.utc),
             "warning",
             user,
             ctx.message.author,
@@ -528,7 +502,6 @@
             until=None,
             channel=None,
         )
->>>>>>> fcbb07a3
 
     @commands.command()
     @commands.guild_only()
@@ -640,26 +613,10 @@
                 current_point_count -= user_warnings[warn_id]["points"]
                 await member_settings.total_points.set(current_point_count)
                 user_warnings.pop(warn_id)
-<<<<<<< HEAD
-        try:
-            await modlog.create_case(
-                self.bot,
-                ctx.guild,
-                ctx.message.created_at.replace(tzinfo=timezone.utc),
-                "unwarned",
-                member,
-                ctx.message.author,
-                reason,
-                until=None,
-                channel=None,
-            )
-        except RuntimeError:
-            pass
-=======
         await modlog.create_case(
             self.bot,
             ctx.guild,
-            ctx.message.created_at,
+            ctx.message.created_at.replace(tzinfo=timezone.utc),
             "unwarned",
             member,
             ctx.message.author,
@@ -667,6 +624,5 @@
             until=None,
             channel=None,
         )
->>>>>>> fcbb07a3
 
         await ctx.tick()