--- conflicted
+++ resolved
@@ -463,20 +463,11 @@
         message = _(
             "To set the twitch API tokens, follow these steps:\n"
             "1. Go to this page: https://dev.twitch.tv/dashboard/apps.\n"
-<<<<<<< HEAD
             "2. Click *Register Your Application*\n"
             "3. Enter a name, set the OAuth Redirect URI to `http://localhost`, and \n"
             "select an Application Category of your choosing."
             "4. Click *Register*, and on the following page, click *New Secret* under Client Secret.\n"
             "5. do `{prefix}set api twitch client_id,your_client_id client_secret,your_client_secret`\n\n"
-=======
-            "2. Click *Register Your Application*.\n"
-            "3. Enter a name, set the OAuth Redirect URI to `http://localhost`, and "
-            "select an Application Category of your choosing.\n"
-            "4. Click *Register*.\n"
-            "5. On the following page, copy the Client ID.\n"
-            "6. Run the command `{prefix}set api twitch client_id <your_client_id_here>`\n\n"
->>>>>>> 3498f8cc
             "Note: These tokens are sensitive and should only be used in a private channel\n"
             "or in DM with the bot.\n"
         ).format(prefix=ctx.prefix)
