import contextlib
import logging

import discord
from redbot.core import Config, checks, commands
from redbot.core.utils.chat_formatting import pagify
from redbot.core.bot import Red
from redbot.core.i18n import Translator, cog_i18n
from .streamtypes import (
    Stream,
    TwitchStream,
    HitboxStream,
    MixerStream,
    PicartoStream,
    YoutubeStream,
)
from .errors import (
    OfflineStream,
    StreamNotFound,
    APIError,
    InvalidYoutubeCredentials,
    StreamsError,
    InvalidTwitchCredentials,
)
from . import streamtypes as _streamtypes
from collections import defaultdict
import asyncio
import re
from typing import Optional, List, Tuple

CHECK_DELAY = 60

log = logging.getLogger("red.streams")

_ = Translator("Streams", __file__)


@cog_i18n(_)
class Streams(commands.Cog):

    global_defaults = {"tokens": {}, "streams": [], "games": {}}

    guild_defaults = {
        "autodelete": False,
        "mention_everyone": False,
        "mention_here": False,
        "live_message_mention": False,
        "live_message_nomention": False,
    }

    role_defaults = {"mention": False}

    def __init__(self, bot: Red):
        super().__init__()
        self.db = Config.get_conf(self, 26262626)

        self.db.register_global(**self.global_defaults)

        self.db.register_guild(**self.guild_defaults)

        self.db.register_role(**self.role_defaults)

        self.bot: Red = bot

        self.streams: List[Stream] = []
        self.task: Optional[asyncio.Task] = None
        self.twitch_access_token = None

        self.yt_cid_pattern = re.compile("^UC[-_A-Za-z0-9]{21}[AQgw]$")

    def check_name_or_id(self, data: str):
        matched = self.yt_cid_pattern.fullmatch(data)
        if matched is None:
            return True
        return False

    async def initialize(self) -> None:
        """Should be called straight after cog instantiation."""
        await self.move_api_keys()
        await self.get_twitch_access_token()
        self.streams = await self.load_streams()

        self.task = self.bot.loop.create_task(self._stream_alerts())

    async def move_api_keys(self):
        """Move the API keys from cog stored config to core bot config if they exist."""
        tokens = await self.db.tokens()
        youtube = await self.bot.db.api_tokens.get_raw("youtube", default={})
        twitch = await self.bot.db.api_tokens.get_raw("twitch", default={})
        for token_type, token in tokens.items():
            if token_type == "YoutubeStream" and "api_key" not in youtube:
                await self.bot.db.api_tokens.set_raw("youtube", value={"api_key": token})
            if token_type == "TwitchStream" and "client_id" not in twitch:
                # Don't need to check Community since they're set the same
                await self.bot.db.api_tokens.set_raw("twitch", value={"client_id": token})
        await self.db.tokens.clear()

    @commands.command()
    async def twitchstream(self, ctx: commands.Context, channel_name: str):
        """Check if a Twitch channel is live."""
        token = await self.bot.db.api_tokens.get_raw("twitch", default=None)
        if not token:
            await ctx.send(
                _(
                    "No credentials have been configured. "
                    "See `{0.prefix}streamset twitchtoken` for more info"
                ).format(ctx)
            )
            return
        stream = TwitchStream(name=channel_name, token=token, bot=self.bot)
        await self.check_online(ctx, stream)

    @commands.command()
    async def youtubestream(self, ctx: commands.Context, channel_id_or_name: str):
        """Check if a YouTube channel is live."""
        apikey = await self.bot.db.api_tokens.get_raw("youtube", default={"api_key": None})
        is_name = self.check_name_or_id(channel_id_or_name)
        if is_name:
            stream = YoutubeStream(name=channel_id_or_name, token=apikey, bot=self.bot)
        else:
            stream = YoutubeStream(id=channel_id_or_name, token=apikey, bot=self.bot)
        await self.check_online(ctx, stream)

    @commands.command()
    async def hitbox(self, ctx: commands.Context, channel_name: str):
        """Check if a Hitbox channel is live."""
        stream = HitboxStream(name=channel_name, bot=self.bot)
        await self.check_online(ctx, stream)

    @commands.command()
    async def mixer(self, ctx: commands.Context, channel_name: str):
        """Check if a Mixer channel is live."""
        stream = MixerStream(name=channel_name, bot=self.bot)
        await self.check_online(ctx, stream)

    @commands.command()
    async def picarto(self, ctx: commands.Context, channel_name: str):
        """Check if a Picarto channel is live."""
        stream = PicartoStream(name=channel_name, bot=self.bot)
        await self.check_online(ctx, stream)

    @staticmethod
    async def check_online(ctx: commands.Context, stream):
        try:
            embed = await stream.is_online()
        except OfflineStream:
            await ctx.send(_("That user is offline."))
        except StreamNotFound:
            await ctx.send(_("That channel doesn't seem to exist."))
        except InvalidTwitchCredentials:
            await ctx.send(
                _(
                    "The Twitch token is either invalid or has not been set. See "
                    "`{prefix}streamset twitchtoken`."
                ).format(prefix=ctx.prefix)
            )
        except InvalidYoutubeCredentials:
            await ctx.send(
                _(
                    "The YouTube API key is either invalid or has not been set. See "
                    "`{prefix}streamset youtubekey`."
                ).format(prefix=ctx.prefix)
            )
        except APIError:
            await ctx.send(
                _("Something went wrong whilst trying to contact the stream service's API.")
            )
        else:
            await ctx.send(embed=embed)

    @commands.group()
    @commands.guild_only()
    @checks.mod()
    async def streamalert(self, ctx: commands.Context):
        """Manage automated stream alerts."""
        pass

    @streamalert.group(name="twitch", invoke_without_command=True)
    async def _twitch(self, ctx: commands.Context, channel_name: str = None):
        """Manage Twitch stream notifications."""
        if channel_name is not None:
            await ctx.invoke(self.twitch_alert_channel, channel_name)
        else:
            await ctx.send_help()

    @_twitch.command(name="channel")
    async def twitch_alert_channel(
        self, ctx: commands.Context, channel_name: str, games: Optional[str]
    ):
        """Toggle alerts in this channel for a Twitch stream.
        
        Optionally, games may be specified via a comma-separated list, in which case alerts 
        will only be triggered for the channel if their game is set to one of those games."""
        if re.fullmatch(r"<#\d+>", channel_name):
            await ctx.send("Please supply the name of a *Twitch* channel, not a Discord channel.")
            return
        await self.stream_alert(ctx, TwitchStream, channel_name.lower())

    @streamalert.command(name="youtube")
    async def youtube_alert(self, ctx: commands.Context, channel_name_or_id: str):
        """Toggle alerts in this channel for a YouTube stream."""
        await self.stream_alert(ctx, YoutubeStream, channel_name_or_id)

    @streamalert.command(name="hitbox")
    async def hitbox_alert(self, ctx: commands.Context, channel_name: str):
        """Toggle alerts in this channel for a Hitbox stream."""
        await self.stream_alert(ctx, HitboxStream, channel_name)

    @streamalert.command(name="mixer")
    async def mixer_alert(self, ctx: commands.Context, channel_name: str):
        """Toggle alerts in this channel for a Mixer stream."""
        await self.stream_alert(ctx, MixerStream, channel_name)

    @streamalert.command(name="picarto")
    async def picarto_alert(self, ctx: commands.Context, channel_name: str):
        """Toggle alerts in this channel for a Picarto stream."""
        await self.stream_alert(ctx, PicartoStream, channel_name)

    @streamalert.command(name="stop", usage="[disable_all=No]")
    async def streamalert_stop(self, ctx: commands.Context, _all: bool = False):
        """Disable all stream alerts in this channel or server.

        `[p]streamalert stop` will disable this channel's stream
        alerts.

        Do `[p]streamalert stop yes` to disable all stream alerts in
        this server.
        """
        streams = self.streams.copy()
        local_channel_ids = [c.id for c in ctx.guild.channels]
        to_remove = []

        for stream in streams:
            for channel_id in stream.channels:
                if channel_id == ctx.channel.id:
                    stream.channels.remove(channel_id)
                elif _all and ctx.channel.id in local_channel_ids:
                    if channel_id in stream.channels:
                        stream.channels.remove(channel_id)

            if not stream.channels:
                to_remove.append(stream)

        for stream in to_remove:
            streams.remove(stream)

        self.streams = streams
        await self.save_streams()

        if _all:
            msg = _("All the stream alerts in this server have been disabled.")
        else:
            msg = _("All the stream alerts in this channel have been disabled.")

        await ctx.send(msg)

    @streamalert.command(name="list")
    async def streamalert_list(self, ctx: commands.Context):
        """List all active stream alerts in this server."""
        streams_list = defaultdict(list)
        guild_channels_ids = [c.id for c in ctx.guild.channels]
        msg = _("Active alerts:\n\n")

        for stream in self.streams:
            for channel_id in stream.channels:
                if channel_id in guild_channels_ids:
                    streams_list[channel_id].append(stream.name.lower())

        if not streams_list:
            await ctx.send(_("There are no active alerts in this server."))
            return

        for channel_id, streams in streams_list.items():
            channel = ctx.guild.get_channel(channel_id)
            msg += "** - #{}**\n{}\n".format(channel, ", ".join(streams))

        for page in pagify(msg):
            await ctx.send(page)

    async def stream_alert(self, ctx: commands.Context, _class, channel_name):
        stream = self.get_stream(_class, channel_name)
        if not stream:
            token = await self.bot.db.api_tokens.get_raw(_class.token_name, default=None)
            is_yt = _class.__name__ == "YoutubeStream"
            if is_yt and not self.check_name_or_id(channel_name):
                stream = _class(id=channel_name, token=token, bot=self.bot)
            else:
                stream = _class(name=channel_name, token=token, bot=self.bot)
            try:
                exists = await self.check_exists(stream)
            except InvalidTwitchCredentials:
                await ctx.send(
                    _(
                        "The Twitch token is either invalid or has not been set. See "
                        "`{prefix}streamset twitchtoken`."
                    ).format(prefix=ctx.prefix)
                )
                return
            except InvalidYoutubeCredentials:
                await ctx.send(
                    _(
                        "The YouTube API key is either invalid or has not been set. See "
                        "`{prefix}streamset youtubekey`."
                    ).format(prefix=ctx.prefix)
                )
                return
            except APIError:
                await ctx.send(
                    _("Something went wrong whilst trying to contact the stream service's API.")
                )
                return
            else:
                if not exists:
                    await ctx.send(_("That channel doesn't seem to exist."))
                    return

        await self.add_or_remove(ctx, stream)

    @commands.group()
    @checks.mod()
    async def streamset(self, ctx: commands.Context):
        """Set tokens for accessing streams."""
        pass

    @streamset.command()
    @checks.is_owner()
    async def twitchtoken(self, ctx: commands.Context):
        """Explain how to set the twitch token"""

        message = _(
            "To set the twitch API tokens, follow these steps:\n"
            "1. Go to this page: https://dev.twitch.tv/dashboard/apps.\n"
            "2. Click *Register Your Application*\n"
            "3. Enter a name, set the OAuth Redirect URI to `http://localhost`, and \n"
            "select an Application Category of your choosing."
            "4. Click *Register*, and on the following page, click *New Secret* under Client Secret.\n"
            "5. do `{prefix}set api twitch client_id,your_client_id client_secret,your_client_secret`\n\n"
            "Note: These tokens are sensitive and should only be used in a private channel\n"
            "or in DM with the bot.)\n"
        ).format(prefix=ctx.prefix)

        await ctx.maybe_send_embed(message)

    @streamset.command()
    @checks.is_owner()
    async def youtubekey(self, ctx: commands.Context):
        """Explain how to set the YouTube token"""

        message = _(
            "To get one, do the following:\n"
            "1. Create a project\n"
            "(see https://support.google.com/googleapi/answer/6251787 for details)\n"
            "2. Enable the YouTube Data API v3 \n"
            "(see https://support.google.com/googleapi/answer/6158841for instructions)\n"
            "3. Set up your API key \n"
            "(see https://support.google.com/googleapi/answer/6158862 for instructions)\n"
            "4. Copy your API key and do `{prefix}set api youtube api_key,your_api_key`\n\n"
            "Note: These tokens are sensitive and should only be used in a private channel\n"
            "or in DM with the bot.\n"
        ).format(prefix=ctx.prefix)

        await ctx.maybe_send_embed(message)

    @streamset.group()
    @commands.guild_only()
    async def message(self, ctx: commands.Context):
        """Manage custom message for stream alerts."""
        pass

    @message.command(name="mention")
    @commands.guild_only()
    async def with_mention(self, ctx: commands.Context, message: str = None):
        """Set stream alert message when mentions are enabled.

        Use `{mention}` in the message to insert the selected mentions.

        Use `{stream.name}` in the message to insert the channel or user name.

        For example: `[p]streamset message mention "{mention}, {stream.name} is live!"`
        """
        if message is not None:
            guild = ctx.guild
            await self.db.guild(guild).live_message_mention.set(message)
            await ctx.send(_("stream alert message set!"))
        else:
            await ctx.send_help()

    @message.command(name="nomention")
    @commands.guild_only()
    async def without_mention(self, ctx: commands.Context, message: str = None):
        """Set stream alert message when mentions are disabled.

        Use `{stream.name}` in the message to insert the channel or user name.

        For example: `[p]streamset message nomention "{stream.name} is live!"`
        """
        if message is not None:
            guild = ctx.guild
            await self.db.guild(guild).live_message_nomention.set(message)
            await ctx.send(_("stream alert message set!"))
        else:
            await ctx.send_help()

    @message.command(name="clear")
    @commands.guild_only()
    async def clear_message(self, ctx: commands.Context):
        """Reset the stream alert messages in this server."""
        guild = ctx.guild
        await self.db.guild(guild).live_message_mention.set(False)
        await self.db.guild(guild).live_message_nomention.set(False)
        await ctx.send(_("Stream alerts in this server will now use the default alert message."))

    @streamset.group()
    @commands.guild_only()
    async def mention(self, ctx: commands.Context):
        """Manage mention settings for stream alerts."""
        pass

    @mention.command(aliases=["everyone"])
    @commands.guild_only()
    async def all(self, ctx: commands.Context):
        """Toggle the `@\u200beveryone` mention."""
        guild = ctx.guild
        current_setting = await self.db.guild(guild).mention_everyone()
        if current_setting:
            await self.db.guild(guild).mention_everyone.set(False)
            await ctx.send(_("`@\u200beveryone` will no longer be mentioned for stream alerts."))
        else:
            await self.db.guild(guild).mention_everyone.set(True)
            await ctx.send(_("When a stream is live, `@\u200beveryone` will be mentioned."))

    @mention.command(aliases=["here"])
    @commands.guild_only()
    async def online(self, ctx: commands.Context):
        """Toggle the `@\u200bhere` mention."""
        guild = ctx.guild
        current_setting = await self.db.guild(guild).mention_here()
        if current_setting:
            await self.db.guild(guild).mention_here.set(False)
            await ctx.send(_("`@\u200bhere` will no longer be mentioned for stream alerts."))
        else:
            await self.db.guild(guild).mention_here.set(True)
            await ctx.send(_("When a stream is live, `@\u200bhere` will be mentioned."))

    @mention.command()
    @commands.guild_only()
    async def role(self, ctx: commands.Context, *, role: discord.Role):
        """Toggle a role mention."""
        current_setting = await self.db.role(role).mention()
        if current_setting:
            await self.db.role(role).mention.set(False)
            await ctx.send(
                _("`@\u200b{role.name}` will no longer be mentioned for stream alerts.").format(
                    role=role
                )
            )
        else:
            await self.db.role(role).mention.set(True)
            msg = _(
                "When a stream or community is live, `@\u200b{role.name}` will be mentioned."
            ).format(role=role)
            if not role.mentionable:
                msg += " " + _(
                    "Since the role is not mentionable, it will be momentarily made mentionable "
                    "when announcing a streamalert. Please make sure I have the correct "
                    "permissions to manage this role, or else members of this role won't receive "
                    "a notification."
                )
            await ctx.send(msg)

    @streamset.command()
    @commands.guild_only()
    async def autodelete(self, ctx: commands.Context, on_off: bool):
        """Toggle alert deletion for when streams go offline."""
        await self.db.guild(ctx.guild).autodelete.set(on_off)
        if on_off:
            await ctx.send(_("The notifications will be deleted once streams go offline."))
        else:
            await ctx.send(_("Notifications will no longer be deleted."))

    async def add_or_remove(self, ctx: commands.Context, stream):
        if ctx.channel.id not in stream.channels:
            stream.channels.append(ctx.channel.id)
            if stream not in self.streams:
                self.streams.append(stream)
            await ctx.send(
                _(
                    "I'll now send a notification in this channel when {stream.name} is live."
                ).format(stream=stream)
            )
        else:
            stream.channels.remove(ctx.channel.id)
            if not stream.channels:
                self.streams.remove(stream)
            await ctx.send(
                _(
                    "I won't send notifications about {stream.name} in this channel anymore."
                ).format(stream=stream)
            )

        await self.save_streams()

    def get_stream(self, _class, name):
        for stream in self.streams:
            # if isinstance(stream, _class) and stream.name == name:
            #    return stream
            # Reloading this cog causes an issue with this check ^
            # isinstance will always return False
            # As a workaround, we'll compare the class' name instead.
            # Good enough.
            if _class.__name__ == "YoutubeStream" and stream.type == _class.__name__:
                # Because name could be a username or a channel id
                if self.check_name_or_id(name) and stream.name.lower() == name.lower():
                    return stream
                elif not self.check_name_or_id(name) and stream.id == name:
                    return stream
            elif stream.type == _class.__name__ and stream.name.lower() == name.lower():
                return stream

    @staticmethod
    async def check_exists(stream):
        try:
            await stream.is_online()
        except OfflineStream:
            pass
        except StreamNotFound:
            return False
        except StreamsError:
            raise
        return True

    async def _stream_alerts(self):
        while True:
            try:
                await self.check_streams()
            except asyncio.CancelledError:
                pass
            await asyncio.sleep(CHECK_DELAY)

    async def check_streams(self):
        for stream in self.streams:
            with contextlib.suppress(Exception):
                try:
                    embed = await stream.is_online()
                except OfflineStream:
                    if not stream._messages_cache:
                        continue
                    for message in stream._messages_cache:
                        with contextlib.suppress(Exception):
                            autodelete = await self.db.guild(message.guild).autodelete()
                            if autodelete:
                                await message.delete()
                    stream._messages_cache.clear()
                    await self.save_streams()
                else:
                    for channel_id in stream.channels:
                        channel = self.bot.get_channel(channel_id)
                        mention_str, edited_roles = await self._get_mention_str(channel.guild)

                        if mention_str:
                            alert_msg = await self.db.guild(channel.guild).live_message_mention()
                            if alert_msg:
                                content = alert_msg.format(mention=mention_str, stream=stream)
                            else:
                                content = _("{mention}, {stream.name} is live!").format(
                                    mention=mention_str, stream=stream
                                )
                        else:
<<<<<<< HEAD
                            content = _("{stream.name} is live!").format(stream=stream)
                        if stream._messages_cache:
                            for m in stream._messages_cache:
                                await m.edit(content, embed=embed)
                        else:
                            m = await channel.send(content, embed=embed)
                            stream._messages_cache.append(m)
=======
                            alert_msg = await self.db.guild(channel.guild).live_message_nomention()
                            if alert_msg:
                                content = alert_msg.format(stream=stream)
                            else:
                                content = _("{stream.name} is live!").format(stream=stream)

                        m = await channel.send(content, embed=embed)
                        stream._messages_cache.append(m)
>>>>>>> 1d93fe4c
                        if edited_roles:
                            for role in edited_roles:
                                await role.edit(mentionable=False)
                        await self.save_streams()

    async def get_twitch_access_token(self):
        try:
            token = await self.bot.db.api_tokens.get_raw("twitch")
        except KeyError:
            log.warning(
                "No credentials found. Twitch features will not work without proper credentials"
            )
            return
        if "access_token" in token and token["access_token"]:
            self.twitch_access_token = token["access_token"]
        data = {
            "client_id": token["client_id"],
            "client_secret": token["client_secret"],
            "grant_type": "client_credentials",
        }
        async with aiohttp.ClientSession() as session:
            async with session.post("https://id.twitch.tv/oauth2/token", params=params) as r:
                if r.status == 200:
                    resp = await r.json()
                    self.twitch_access_token = resp["access_token"]
                    await self.bot.db.api_tokens.set_raw(
                        "twitch", "access_token", value=resp["access_token"]
                    )
                elif r.status == 400:
                    resp = await r.json()
                    raise InvalidTwitchCredentials(resp["message"])

    async def validate_twitch_access_token(self):
        while not self.bot.is_closed():
            if self.twitch_access_token:
                headers = {"Authorization": f"OAuth {self.twitch_access_token}"}
                async with aiohttp.ClientSession() as session:
                    async with session.get(
                        "https://id.twitch.tv/oauth2/validate", headers=headers
                    ) as r:
                        if r.status == 401:  # Invalid access token
                            await self.get_twitch_access_token()
                        else:
                            await asyncio.sleep(3600)

    async def _get_mention_str(self, guild: discord.Guild) -> Tuple[str, List[discord.Role]]:
        """Returns a 2-tuple with the string containing the mentions, and a list of
        all roles which need to have their `mentionable` property set back to False.
        """
        settings = self.db.guild(guild)
        mentions = []
        edited_roles = []
        if await settings.mention_everyone():
            mentions.append("@everyone")
        if await settings.mention_here():
            mentions.append("@here")
        can_manage_roles = guild.me.guild_permissions.manage_roles
        for role in guild.roles:
            if await self.db.role(role).mention():
                if can_manage_roles and not role.mentionable:
                    try:
                        await role.edit(mentionable=True)
                    except discord.Forbidden:
                        # Might still be unable to edit role based on hierarchy
                        pass
                    else:
                        edited_roles.append(role)
                mentions.append(role.mention)
        return " ".join(mentions), edited_roles

    async def load_streams(self):
        streams = []

        for raw_stream in await self.db.streams():
            _class = getattr(_streamtypes, raw_stream["type"], None)
            if not _class:
                continue
            raw_msg_cache = raw_stream["messages"]
            raw_stream["_messages_cache"] = []
            raw_stream["bot"] = self.bot
            for raw_msg in raw_msg_cache:
                chn = self.bot.get_channel(raw_msg["channel"])
                if chn is not None:
                    try:
                        msg = await chn.fetch_message(raw_msg["message"])
                    except discord.HTTPException:
                        pass
                    else:
                        raw_stream["_messages_cache"].append(msg)
            token = await self.bot.db.api_tokens.get_raw(_class.token_name, default=None)
            if token is not None:
                raw_stream["token"] = token
            streams.append(_class(**raw_stream))

        return streams

    async def save_streams(self):
        raw_streams = []
        for stream in self.streams:
            raw_streams.append(stream.export())

        await self.db.streams.set(raw_streams)

    def cog_unload(self):
        if self.task:
            self.task.cancel()

    __del__ = cog_unload<|MERGE_RESOLUTION|>--- conflicted
+++ resolved
@@ -566,24 +566,17 @@
                                     mention=mention_str, stream=stream
                                 )
                         else:
-<<<<<<< HEAD
-                            content = _("{stream.name} is live!").format(stream=stream)
+                            alert_msg = await self.db.guild(channel.guild).live_message_nomention()
+                            if alert_msg:
+                                content = alert_msg.format(stream=stream)
+                            else:
+                                content = _("{stream.name} is live!").format(stream=stream)
                         if stream._messages_cache:
                             for m in stream._messages_cache:
                                 await m.edit(content, embed=embed)
                         else:
                             m = await channel.send(content, embed=embed)
                             stream._messages_cache.append(m)
-=======
-                            alert_msg = await self.db.guild(channel.guild).live_message_nomention()
-                            if alert_msg:
-                                content = alert_msg.format(stream=stream)
-                            else:
-                                content = _("{stream.name} is live!").format(stream=stream)
-
-                        m = await channel.send(content, embed=embed)
-                        stream._messages_cache.append(m)
->>>>>>> 1d93fe4c
                         if edited_roles:
                             for role in edited_roles:
                                 await role.edit(mentionable=False)
