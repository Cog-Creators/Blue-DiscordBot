--- conflicted
+++ resolved
@@ -216,8 +216,8 @@
         )
         await self.check_online(ctx, stream)
 
+    @commands.guild_only()
     @commands.command()
-    @commands.guild_only()
     @commands.cooldown(1, 30, commands.BucketType.guild)
     async def youtubestream(self, ctx: commands.Context, channel_id_or_name: str):
         """Check if a YouTube channel is live."""
@@ -235,18 +235,8 @@
             )
         await self.check_online(ctx, stream)
 
+    @commands.guild_only()
     @commands.command()
-<<<<<<< HEAD
-    @commands.guild_only()
-    async def smashcast(self, ctx: commands.Context, channel_name: str):
-        """Check if a smashcast channel is live."""
-        stream = HitboxStream(_bot=self.bot, name=channel_name)
-        await self.check_online(ctx, stream)
-
-    @commands.command()
-    @commands.guild_only()
-=======
->>>>>>> ea821196
     async def picarto(self, ctx: commands.Context, channel_name: str):
         """Check if a Picarto channel is live."""
         stream = PicartoStream(_bot=self.bot, name=channel_name)
