--- conflicted
+++ resolved
@@ -1,12 +1,7 @@
 import discord
 from discord.ext import commands
-<<<<<<< HEAD
 from redbot.core import Config, checks
-from redbot.core.utils.chat_formatting import pagify, box
-=======
-from redbot.core import Config, checks, RedContext
 from redbot.core.utils.chat_formatting import pagify
->>>>>>> 83471e08
 from redbot.core.bot import Red
 from redbot.core.i18n import CogI18n
 from .streamtypes import TwitchStream, HitboxStream, MixerStream, PicartoStream, TwitchCommunity, YoutubeStream
@@ -151,7 +146,7 @@
         await self.community_alert(ctx, TwitchCommunity, community.lower())
 
     @streamalert.command(name="youtube")
-    async def youtube_alert(self, ctx: RedContext, channel_name_or_id: str):
+    async def youtube_alert(self, ctx: commands.Context, channel_name_or_id: str):
         """Sets a Youtube stream alert notification in the channel"""
         await self.stream_alert(ctx, YoutubeStream, channel_name_or_id)
 
@@ -307,7 +302,7 @@
 
     @streamset.command()
     @checks.is_owner()
-    async def youtubekey(self, ctx: RedContext, key: str):
+    async def youtubekey(self, ctx: commands.Context, key: str):
         """Sets the API key for Youtube.
 
         To get one, do the following:
