import discord
from redbot.core.utils.chat_formatting import humanize_list
from redbot.core.bot import Red
from redbot.core import commands, Config
from redbot.core.i18n import cog_i18n, Translator, set_contextual_locales_from_guild
from redbot.core.utils._internal_utils import send_to_owners_with_prefix_replaced
from redbot.core.utils.chat_formatting import escape, inline, pagify

from .streamtypes import (
    PicartoStream,
    Stream,
    TwitchStream,
    YoutubeStream,
)
from .errors import (
    APIError,
    InvalidTwitchCredentials,
    InvalidYoutubeCredentials,
    OfflineStream,
    StreamNotFound,
    StreamsError,
    YoutubeQuotaExceeded,
)
from . import streamtypes as _streamtypes

import re
import logging
import asyncio
import aiohttp
import contextlib
from datetime import datetime
from collections import defaultdict
from typing import Optional, List, Tuple, Union, Dict

MAX_RETRY_COUNT = 10

_ = Translator("Streams", __file__)
log = logging.getLogger("red.core.cogs.Streams")


@cog_i18n(_)
class Streams(commands.Cog):
    """Various commands relating to streaming platforms.

    You can check if a Twitch, YouTube or Picarto stream is
    currently live.
    """

    global_defaults = {
        "refresh_timer": 300,
        "tokens": {},
        "streams": [],
        "notified_owner_missing_twitch_secret": False,
    }

    guild_defaults = {
        "autodelete": False,
        "mention_everyone": False,
        "mention_here": False,
        "live_message_mention": False,
        "live_message_nomention": False,
        "ignore_reruns": False,
        "ignore_schedule": False,
        "use_buttons": False,
    }

    role_defaults = {"mention": False}

    def __init__(self, bot: Red):
        super().__init__()
        self.config: Config = Config.get_conf(self, 26262626)
        self.ttv_bearer_cache: dict = {}
        self.config.register_global(**self.global_defaults)
        self.config.register_guild(**self.guild_defaults)
        self.config.register_role(**self.role_defaults)

        self.bot: Red = bot

        self.streams: List[Stream] = []
        self.streamer_info = {}
        self.task: Optional[asyncio.Task] = None

        self.yt_cid_pattern = re.compile("^UC[-_A-Za-z0-9]{21}[AQgw]$")

    async def red_delete_data_for_user(self, **kwargs):
        """Nothing to delete"""
        return

    def check_name_or_id(self, data: str) -> bool:
        matched = self.yt_cid_pattern.fullmatch(data)
        if matched is None:
            return True
        return False

    async def cog_load(self) -> None:
        """Should be called straight after cog instantiation."""
        try:
            await self.move_api_keys()
            await self.get_twitch_bearer_token()
            self.streams = await self.load_streams()
<<<<<<< HEAD
            self.task = asyncio.create_task(self._stream_alerts())
=======
            self.streamer_info = await self.load_streamer_info()
            self.task = self.bot.loop.create_task(self._stream_alerts())
>>>>>>> 96e8a381
        except Exception as error:
            log.exception("Failed to initialize Streams cog:", exc_info=error)

    @commands.Cog.listener()
    async def on_red_api_tokens_update(self, service_name, api_tokens):
        if service_name == "twitch":
            await self.get_twitch_bearer_token(api_tokens)

    async def move_api_keys(self) -> None:
        """Move the API keys from cog stored config to core bot config if they exist."""
        tokens = await self.config.tokens()
        youtube = await self.bot.get_shared_api_tokens("youtube")
        twitch = await self.bot.get_shared_api_tokens("twitch")
        for token_type, token in tokens.items():
            if token_type == "YoutubeStream" and "api_key" not in youtube:
                await self.bot.set_shared_api_tokens("youtube", api_key=token)
            if token_type == "TwitchStream" and "client_id" not in twitch:
                # Don't need to check Community since they're set the same
                await self.bot.set_shared_api_tokens("twitch", client_id=token)
        await self.config.tokens.clear()

    async def _notify_owner_about_missing_twitch_secret(self) -> None:
        message = _(
            "You need a client secret key if you want to use the Twitch API on this cog.\n"
            "Follow these steps:\n"
            "1. Go to this page: {link}.\n"
            '2. Click "Manage" on your application.\n'
            '3. Click on "New secret".\n'
            "5. Copy your client ID and your client secret into:\n"
            "{command}"
            "\n\n"
            "Note: These tokens are sensitive and should only be used in a private channel "
            "or in DM with the bot."
        ).format(
            link="https://dev.twitch.tv/console/apps",
            command=inline(
                "[p]set api twitch client_id {} client_secret {}".format(
                    _("<your_client_id_here>"), _("<your_client_secret_here>")
                )
            ),
        )
        await send_to_owners_with_prefix_replaced(self.bot, message)
        await self.config.notified_owner_missing_twitch_secret.set(True)

    async def get_twitch_bearer_token(self, api_tokens: Optional[Dict] = None) -> None:
        tokens = (
            await self.bot.get_shared_api_tokens("twitch") if api_tokens is None else api_tokens
        )
        if tokens.get("client_id"):
            notified_owner_missing_twitch_secret = (
                await self.config.notified_owner_missing_twitch_secret()
            )
            try:
                tokens["client_secret"]
                if notified_owner_missing_twitch_secret is True:
                    await self.config.notified_owner_missing_twitch_secret.set(False)
            except KeyError:
                if notified_owner_missing_twitch_secret is False:
                    asyncio.create_task(self._notify_owner_about_missing_twitch_secret())
        async with aiohttp.ClientSession() as session:
            async with session.post(
                "https://id.twitch.tv/oauth2/token",
                params={
                    "client_id": tokens.get("client_id", ""),
                    "client_secret": tokens.get("client_secret", ""),
                    "grant_type": "client_credentials",
                },
            ) as req:
                try:
                    data = await req.json()
                except aiohttp.ContentTypeError:
                    data = {}

                if req.status == 200:
                    pass
                elif req.status == 400 and data.get("message") == "invalid client":
                    log.error(
                        "Twitch API request failed authentication: set Client ID is invalid."
                    )
                elif req.status == 403 and data.get("message") == "invalid client secret":
                    log.error(
                        "Twitch API request failed authentication: set Client Secret is invalid."
                    )
                elif "message" in data:
                    log.error(
                        "Twitch OAuth2 API request failed with status code %s"
                        " and error message: %s",
                        req.status,
                        data["message"],
                    )
                else:
                    log.error("Twitch OAuth2 API request failed with status code %s", req.status)

                if req.status != 200:
                    return

        self.ttv_bearer_cache = data
        self.ttv_bearer_cache["expires_at"] = datetime.now().timestamp() + data.get("expires_in")

    async def maybe_renew_twitch_bearer_token(self) -> None:
        if self.ttv_bearer_cache:
            if self.ttv_bearer_cache["expires_at"] - datetime.now().timestamp() <= 60:
                await self.get_twitch_bearer_token()

    @commands.guild_only()
    @commands.command()
    async def twitchstream(self, ctx: commands.Context, channel_name: str):
        """Check if a Twitch channel is live."""
        await self.maybe_renew_twitch_bearer_token()
        token = (await self.bot.get_shared_api_tokens("twitch")).get("client_id")
        stream = TwitchStream(
            _bot=self.bot,
            name=channel_name,
            token=token,
            bearer=self.ttv_bearer_cache.get("access_token", None),
        )
        await self.check_online(ctx, stream)

    @commands.guild_only()
    @commands.command()
    @commands.cooldown(1, 30, commands.BucketType.guild)
    async def youtubestream(self, ctx: commands.Context, channel_id_or_name: str):
        """Check if a YouTube channel is live."""
        # TODO: Write up a custom check to look up cooldown set by botowner
        # This check is here to avoid people spamming this command and eating up quota
        apikey = await self.bot.get_shared_api_tokens("youtube")
        is_name = self.check_name_or_id(channel_id_or_name)
        if is_name:
            stream = YoutubeStream(
                _bot=self.bot, name=channel_id_or_name, token=apikey, config=self.config
            )
        else:
            stream = YoutubeStream(
                _bot=self.bot, id=channel_id_or_name, token=apikey, config=self.config
            )
        await self.check_online(ctx, stream)

    @commands.guild_only()
    @commands.command()
    async def picarto(self, ctx: commands.Context, channel_name: str):
        """Check if a Picarto channel is live."""
        stream = PicartoStream(_bot=self.bot, name=channel_name)
        await self.check_online(ctx, stream)

    async def check_online(
        self,
        ctx: commands.Context,
        stream: Union[PicartoStream, YoutubeStream, TwitchStream],
    ):
        try:
            info = await stream.is_online()
        except OfflineStream:
            await ctx.send(_("That user is offline."))
        except StreamNotFound:
            await ctx.send(_("That user doesn't seem to exist."))
        except InvalidTwitchCredentials:
            await ctx.send(
                _("The Twitch token is either invalid or has not been set. See {command}.").format(
                    command=inline(f"{ctx.clean_prefix}streamset twitchtoken")
                )
            )
        except InvalidYoutubeCredentials:
            await ctx.send(
                _(
                    "The YouTube API key is either invalid or has not been set. See {command}."
                ).format(command=inline(f"{ctx.clean_prefix}streamset youtubekey"))
            )
        except YoutubeQuotaExceeded:
            await ctx.send(
                _(
                    "YouTube quota has been exceeded."
                    " Try again later or contact the owner if this continues."
                )
            )
        except APIError as e:
            log.error(
                "Something went wrong whilst trying to contact the stream service's API.\n"
                "Raw response data:\n%r",
                e,
            )
            await ctx.send(
                _("Something went wrong whilst trying to contact the stream service's API.")
            )
        else:
            if isinstance(info, tuple):
                embed, is_rerun = info
                ignore_reruns = await self.config.guild(ctx.channel.guild).ignore_reruns()
                if ignore_reruns and is_rerun:
                    await ctx.send(_("That user is offline."))
                    return
            else:
                embed = info

            use_buttons: bool = await self.config.guild(ctx.channel.guild).use_buttons()
            view = None
            if use_buttons:
                stream_url = embed.url
                view = discord.ui.View()
                view.add_item(
                    discord.ui.Button(
                        label=_("Watch the stream"), style=discord.ButtonStyle.link, url=stream_url
                    )
                )
            await ctx.send(embed=embed, view=view)

    @commands.group()
    @commands.guild_only()
    @commands.mod_or_permissions(manage_channels=True)
    async def streamalert(self, ctx: commands.Context):
        """Manage automated stream alerts."""
        pass

    @streamalert.group(name="twitch", invoke_without_command=True)
    async def _twitch(
        self,
        ctx: commands.Context,
        channel_name: str,
        discord_channel: Union[
            discord.TextChannel, discord.VoiceChannel, discord.StageChannel
        ] = commands.CurrentChannel,
    ):
        """Manage Twitch stream notifications."""
        await ctx.invoke(self.twitch_alert_channel, channel_name, discord_channel)

    @_twitch.command(name="channel")
    async def twitch_alert_channel(
        self,
        ctx: commands.Context,
        channel_name: str,
        discord_channel: Union[
            discord.TextChannel, discord.VoiceChannel, discord.StageChannel
        ] = commands.CurrentChannel,
    ):
        """Toggle alerts in this or the given channel for a Twitch stream."""
        if re.fullmatch(r"<#\d+>", channel_name):
            await ctx.send(
                _("Please supply the name of a *Twitch* channel, not a Discord channel.")
            )
            return
        await self.stream_alert(ctx, TwitchStream, channel_name.lower(), discord_channel)

    @streamalert.command(name="youtube")
    async def youtube_alert(
        self,
        ctx: commands.Context,
        channel_name_or_id: str,
        discord_channel: Union[
            discord.TextChannel, discord.VoiceChannel, discord.StageChannel
        ] = commands.CurrentChannel,
    ):
        """Toggle alerts in this channel for a YouTube stream."""
        await self.stream_alert(ctx, YoutubeStream, channel_name_or_id, discord_channel)

    @streamalert.command(name="picarto")
    async def picarto_alert(
        self,
        ctx: commands.Context,
        channel_name: str,
        discord_channel: Union[
            discord.TextChannel, discord.VoiceChannel, discord.StageChannel
        ] = commands.CurrentChannel,
    ):
        """Toggle alerts in this channel for a Picarto stream."""
        await self.stream_alert(ctx, PicartoStream, channel_name, discord_channel)

    @streamalert.command(name="stop", usage="[disable_all=No]")
    async def streamalert_stop(self, ctx: commands.Context, _all: bool = False):
        """Disable all stream alerts in this channel or server.

        `[p]streamalert stop` will disable this channel's stream
        alerts.

        Do `[p]streamalert stop yes` to disable all stream alerts in
        this server.
        """
        streams = self.streams.copy()
        local_channel_ids = [c.id for c in ctx.guild.channels]
        to_remove = []

        for stream in streams:
            for channel_id in stream.channels:
                if channel_id == ctx.channel.id:
                    stream.channels.remove(channel_id)
                elif _all and ctx.channel.id in local_channel_ids:
                    if channel_id in stream.channels:
                        stream.channels.remove(channel_id)

            if not stream.channels:
                to_remove.append(stream)

        for stream in to_remove:
            streams.remove(stream)

        self.streams = streams
        await self.save_streams()

        if _all:
            msg = _("All the stream alerts in this server have been disabled.")
        else:
            msg = _("All the stream alerts in this channel have been disabled.")

        await ctx.send(msg)

    @streamalert.command(name="list")
    async def streamalert_list(self, ctx: commands.Context):
        """List all active stream alerts in this server."""
        streams_list = defaultdict(lambda: defaultdict(list))
        guild_channels_ids = [c.id for c in ctx.guild.channels]
        msg = _("Active alerts:\n\n")

        for stream in self.streams:
            for channel_id in stream.channels:
                if channel_id in guild_channels_ids:
                    streams_list[channel_id][stream.platform_name].append(stream.name.lower())

        if not streams_list:
            await ctx.send(_("There are no active alerts in this server."))
            return

        for channel_id, stream_platform in streams_list.items():
            msg += f"- {ctx.guild.get_channel(channel_id).mention}\n"
            for platform, streams in stream_platform.items():
                msg += f"  - **{platform}**\n"
                msg += f"    {humanize_list(streams)}\n"

        for page in pagify(msg):
            await ctx.send(page)

    async def stream_alert(self, ctx: commands.Context, _class, channel_name, discord_channel):
        if isinstance(discord_channel, discord.Thread):
            await ctx.send("Stream alerts cannot be set up in threads.")
            return
        stream = self.get_stream(_class, channel_name)
        if not stream:
            token = await self.bot.get_shared_api_tokens(_class.token_name)
            is_yt = _class.__name__ == "YoutubeStream"
            is_twitch = _class.__name__ == "TwitchStream"
            if is_yt and not self.check_name_or_id(channel_name):
                stream = _class(_bot=self.bot, id=channel_name, token=token, config=self.config)
            elif is_twitch:
                await self.maybe_renew_twitch_bearer_token()
                stream = _class(
                    _bot=self.bot,
                    name=channel_name,
                    token=token.get("client_id"),
                    bearer=self.ttv_bearer_cache.get("access_token", None),
                )
            else:
                if is_yt:
                    stream = _class(
                        _bot=self.bot, name=channel_name, token=token, config=self.config
                    )
                else:
                    stream = _class(_bot=self.bot, name=channel_name, token=token)
            try:
                exists = await self.check_exists(stream)
            except InvalidTwitchCredentials:
                await ctx.send(
                    _(
                        "The Twitch token is either invalid or has not been set. See {command}."
                    ).format(command=inline(f"{ctx.clean_prefix}streamset twitchtoken"))
                )
                return
            except InvalidYoutubeCredentials:
                await ctx.send(
                    _(
                        "The YouTube API key is either invalid or has not been set. See "
                        "{command}."
                    ).format(command=inline(f"{ctx.clean_prefix}streamset youtubekey"))
                )
                return
            except YoutubeQuotaExceeded:
                await ctx.send(
                    _(
                        "YouTube quota has been exceeded."
                        " Try again later or contact the owner if this continues."
                    )
                )
            except APIError as e:
                log.error(
                    "Something went wrong whilst trying to contact the stream service's API.\n"
                    "Raw response data:\n%r",
                    e,
                )
                await ctx.send(
                    _("Something went wrong whilst trying to contact the stream service's API.")
                )
                return
            else:
                if not exists:
                    await ctx.send(_("That user doesn't seem to exist."))
                    return

        await self.add_or_remove(ctx, stream, discord_channel)

    @commands.group()
    @commands.mod_or_permissions(manage_channels=True)
    async def streamset(self, ctx: commands.Context):
        """Manage stream alert settings."""
        pass

    @streamset.command(name="timer")
    @commands.is_owner()
    async def _streamset_refresh_timer(self, ctx: commands.Context, refresh_time: int):
        """Set stream check refresh time."""
        if refresh_time < 60:
            return await ctx.send(_("You cannot set the refresh timer to less than 60 seconds"))

        await self.config.refresh_timer.set(refresh_time)
        await ctx.send(
            _("Refresh timer set to {refresh_time} seconds".format(refresh_time=refresh_time))
        )

    @streamset.command()
    @commands.is_owner()
    async def twitchtoken(self, ctx: commands.Context):
        """Explain how to set the twitch token."""
        message = _(
            "To set the twitch API tokens, follow these steps:\n"
            "1. Go to this page: {link}.\n"
            "2. Click *Register Your Application*.\n"
            "3. Enter a name, set the OAuth Redirect URI to {localhost}, and "
            "select an Application Category of your choosing.\n"
            "4. Click *Register*.\n"
            "5. Copy your client ID and your client secret into:\n"
            "{command}"
            "\n\n"
            "Note: These tokens are sensitive and should only be used in a private channel\n"
            "or in DM with the bot.\n"
        ).format(
            link="https://dev.twitch.tv/dashboard/apps",
            localhost=inline("http://localhost"),
            command="`{}set api twitch client_id {} client_secret {}`".format(
                ctx.clean_prefix, _("<your_client_id_here>"), _("<your_client_secret_here>")
            ),
        )

        await ctx.maybe_send_embed(message)

    @streamset.command()
    @commands.is_owner()
    async def youtubekey(self, ctx: commands.Context):
        """Explain how to set the YouTube token."""

        message = _(
            "To get one, do the following:\n"
            "1. Create a project\n"
            "(see {link1} for details)\n"
            "2. Enable the YouTube Data API v3 \n"
            "(see {link2} for instructions)\n"
            "3. Set up your API key \n"
            "(see {link3} for instructions)\n"
            "4. Copy your API key and run the command "
            "{command}\n\n"
            "Note: These tokens are sensitive and should only be used in a private channel\n"
            "or in DM with the bot.\n"
        ).format(
            link1="https://support.google.com/googleapi/answer/6251787",
            link2="https://support.google.com/googleapi/answer/6158841",
            link3="https://support.google.com/googleapi/answer/6158862",
            command="`{}set api youtube api_key {}`".format(
                ctx.clean_prefix, _("<your_api_key_here>")
            ),
        )

        await ctx.maybe_send_embed(message)

    @streamset.group()
    @commands.guild_only()
    async def message(self, ctx: commands.Context):
        """Manage custom messages for stream alerts."""
        pass

    @message.command(name="mention")
    @commands.guild_only()
    async def with_mention(self, ctx: commands.Context, *, message: str):
        """Set stream alert message when mentions are enabled.

        Use `{mention}` in the message to insert the selected mentions.
        Use `{stream}` in the message to insert the channel or username.
        Use `{stream.display_name}` in the message to insert the channel's display name (on Twitch, this may be different from `{stream}`).

        For example: `[p]streamset message mention {mention}, {stream.display_name} is live!`
        """
        guild = ctx.guild
        await self.config.guild(guild).live_message_mention.set(message)
        await ctx.send(_("Stream alert message set!"))

    @message.command(name="nomention")
    @commands.guild_only()
    async def without_mention(self, ctx: commands.Context, *, message: str):
        """Set stream alert message when mentions are disabled.

        Use `{stream}` in the message to insert the channel or username.
        Use `{stream.display_name}` in the message to insert the channel's display name (on Twitch, this may be different from `{stream}`).

        For example: `[p]streamset message nomention {stream.display_name} is live!`
        """
        guild = ctx.guild
        await self.config.guild(guild).live_message_nomention.set(message)
        await ctx.send(_("Stream alert message set!"))

    @message.command(name="check")
    @commands.guild_only()
    async def check_messages(self, ctx: commands.Context, streamer_name: str):
        """
        Use the command `[p]streamset message check <streamer_name>`

        Red will respond with the message(s) associated with that streamer.
        """

        for stream in self.streams:
            if stream.name.lower() == streamer_name.lower():
                try:
                    await ctx.send(
                        _(
                            "`{}`'s nomention message is set as: `{}`".format(
                                streamer_name, stream.nomention_message
                            )
                        )
                    )
                except AttributeError:
                    await ctx.send(
                        _("`{}` does not have a nomention message.".format(streamer_name))
                    )
                try:
                    await ctx.send(
                        _(
                            "`{}`'s mention message is set as: `{}` to `{}`".format(
                                streamer_name, stream.mention_message, stream.who_to_mention
                            )
                        )
                    )
                except AttributeError:
                    await ctx.send(
                        _("`{}` does not have a mention message.".format(streamer_name))
                    )
                return

        await ctx.send(
            _(
                "Streamer `{}` is not registered and therefore does not have any custom messages.".format(
                    streamer_name
                )
            )
        )
        return

    # @checks.mod_or_permissions(manage_channels=True)
    @message.command(name="streamer")
    @commands.guild_only()
    async def custom_message(
        self,
        ctx: commands.Context,
        streamer_name: str,
        mention: str,
        to_mention: str = None,
        *,
        msg: str,
    ):
        """Set custom stream alert message for already-registered streamer.

        Use the command `[p]streamset message streamer <streamer_name> <mention|nomention> [if_mention: audience] <message>`

        Streamer must be already registered.
        Command can be run by moderator.
        Can only be used in server.
        """

        # Change in the print statements way below too
        streams_list = defaultdict(list)

        # Verifying that the user is setting a message for an existing streamer
        not_found = True
        stream_id = ""
        for stream in self.streams:
            if stream.name.lower() == streamer_name.lower():
                stream_id = stream.id
                not_found = False
                if mention == "mention":
                    stream.__setattr__("mention_message", msg)
                    stream.__setattr__("who_to_mention", "@{}".format(to_mention))
                    await ctx.send(
                        _(
                            "Custom message for streamer `{}` set to mention @\u200b{}.".format(
                                streamer_name, to_mention
                            )
                        )
                    )
                    await self.save_streams()
                    break
                elif mention == "nomention":
                    msg = to_mention + " " + msg
                    stream.__setattr__("nomention_message", msg)
                    await ctx.send(
                        _("Custom nomention message streamer `{}` set".format(streamer_name))
                    )
                    await self.save_streams()
                    break
                else:
                    await ctx.send_help()
                    break

        if not_found:
            await ctx.send(
                _(
                    "Streamer `{}` not registered, please look at `[p]streamalert help`".format(
                        streamer_name
                    )
                )
            )
            return

    @message.command(name="remove")
    @commands.guild_only()
    async def remove_message(self, ctx: commands.Context, name: str, mention: str):
        """Remove custom stream alert message for already-registered streamer.

        Use the command `[p]streamset message remove <streamer> <mention|nomention|both>`

        Streamer must be already registered.
        Command can be run by moderator.
        Can only be used in server.

        Note: this reverts the message for one streamer only, not all.
        """

        streams_list = defaultdict(list)
        guild_channels_ids = [c.id for c in ctx.guild.channels]

        not_found = True
        for stream in self.streams:
            if stream.name.lower() == name.lower():
                not_found = False
                if mention == "mention":
                    if not hasattr(stream, "mention_message"):
                        break
                    stream.__delattr__("mention_message")
                    stream.__delattr__("who_to_mention")
                    break
                elif mention == "nomention":
                    if not hasattr(stream, "nomention_message"):
                        break
                    stream.__delattr__("nomention_message")
                    break
                elif mention == "both":
                    if hasattr(stream, "nomention_message"):
                        stream.__delattr__("nomention_message")
                    if hasattr(stream, "mention_message"):
                        stream.__delattr__("mention_message")
                        stream.__delattr__("who_to_mention")
                    break
                else:
                    await ctx.send_help()

        if not_found:
            await ctx.send(
                _("Streamer `{}` not registered. No message(s) to remove.".format(name))
            )
            return

        await self.save_streams()
        await ctx.send(_("Removed message(s) from streamer `{}`".format(name)))

    @message.command(name="clear")
    @commands.guild_only()
    async def clear_message(self, ctx: commands.Context):
        """Reset the stream alert messages in this server."""
        guild = ctx.guild
        await self.config.guild(guild).live_message_mention.set(False)
        await self.config.guild(guild).live_message_nomention.set(False)

        for stream in self.streams:
            if hasattr(stream, "nomention_message"):
                stream.__delattr__("nomention_message")
            if hasattr(stream, "mention_message"):
                stream.__delattr__("mention_message")
                stream.__delattr__("who_to_mention")

        await self.save_streams()
        await ctx.send(_("Stream alerts in this server will now use the default alert message."))

    @streamset.group()
    @commands.guild_only()
    async def mention(self, ctx: commands.Context):
        """Manage mention settings for stream alerts."""
        pass

    @mention.command(aliases=["everyone"])
    @commands.guild_only()
    async def all(self, ctx: commands.Context):
        """Toggle the `@\u200beveryone` mention."""
        guild = ctx.guild
        current_setting = await self.config.guild(guild).mention_everyone()
        if current_setting:
            await self.config.guild(guild).mention_everyone.set(False)
            await ctx.send(
                _("{everyone} will no longer be mentioned for stream alerts.").format(
                    everyone=inline("@\u200beveryone")
                )
            )
        else:
            await self.config.guild(guild).mention_everyone.set(True)
            await ctx.send(
                _("When a stream is live, {everyone} will be mentioned.").format(
                    everyone=inline("@\u200beveryone")
                )
            )

    @mention.command(aliases=["here"])
    @commands.guild_only()
    async def online(self, ctx: commands.Context):
        """Toggle the `@\u200bhere` mention."""
        guild = ctx.guild
        current_setting = await self.config.guild(guild).mention_here()
        if current_setting:
            await self.config.guild(guild).mention_here.set(False)
            await ctx.send(
                _("{here} will no longer be mentioned for stream alerts.").format(
                    here=inline("@\u200bhere")
                )
            )
        else:
            await self.config.guild(guild).mention_here.set(True)
            await ctx.send(
                _("When a stream is live, {here} will be mentioned.").format(
                    here=inline("@\u200bhere")
                )
            )

    @mention.command()
    @commands.guild_only()
    async def role(self, ctx: commands.Context, *, role: discord.Role):
        """Toggle a role mention."""
        current_setting = await self.config.role(role).mention()
        if current_setting:
            await self.config.role(role).mention.set(False)
            await ctx.send(
                _("{role} will no longer be mentioned for stream alerts.").format(
                    role=inline(f"@\u200b{role.name}")
                )
            )
        else:
            await self.config.role(role).mention.set(True)
            msg = _("When a stream or community is live, {role} will be mentioned.").format(
                role=inline(f"@\u200b{role.name}")
            )
            if not role.mentionable:
                msg += " " + _(
                    "Since the role is not mentionable, it will be momentarily made mentionable "
                    "when announcing a streamalert. Please make sure I have the correct "
                    "permissions to manage this role, or else members of this role won't receive "
                    "a notification."
                )
            await ctx.send(msg)

    @streamset.command()
    @commands.guild_only()
    async def autodelete(self, ctx: commands.Context, on_off: bool):
        """Toggle alert deletion for when streams go offline."""
        await self.config.guild(ctx.guild).autodelete.set(on_off)
        if on_off:
            await ctx.send(_("The notifications will be deleted once streams go offline."))
        else:
            await ctx.send(_("Notifications will no longer be deleted."))

    @streamset.command(name="ignorereruns")
    @commands.guild_only()
    async def ignore_reruns(self, ctx: commands.Context):
        """Toggle excluding rerun streams from alerts."""
        guild = ctx.guild
        current_setting = await self.config.guild(guild).ignore_reruns()
        if current_setting:
            await self.config.guild(guild).ignore_reruns.set(False)
            await ctx.send(_("Streams of type 'rerun' will be included in alerts."))
        else:
            await self.config.guild(guild).ignore_reruns.set(True)
            await ctx.send(_("Streams of type 'rerun' will no longer send an alert."))

    @streamset.command(name="ignoreschedule")
    @commands.guild_only()
    async def ignore_schedule(self, ctx: commands.Context):
        """Toggle excluding YouTube streams schedules from alerts."""
        guild = ctx.guild
        current_setting = await self.config.guild(guild).ignore_schedule()
        if current_setting:
            await self.config.guild(guild).ignore_schedule.set(False)
            await ctx.send(_("Streams schedules will be included in alerts."))
        else:
            await self.config.guild(guild).ignore_schedule.set(True)
            await ctx.send(_("Streams schedules will no longer send an alert."))

    @streamset.command(name="usebuttons")
    @commands.guild_only()
    async def use_buttons(self, ctx: commands.Context):
        """Toggle whether to use buttons for stream alerts."""
        guild = ctx.guild
        current_setting: bool = await self.config.guild(guild).use_buttons()
        if current_setting:
            await self.config.guild(guild).use_buttons.set(False)
            await ctx.send(_("I will no longer use buttons in stream alerts."))
        else:
            await self.config.guild(guild).use_buttons.set(True)
            await ctx.send(_("I will use buttons in stream alerts."))

    async def add_or_remove(self, ctx: commands.Context, stream, discord_channel):
        if discord_channel.id not in stream.channels:
            stream.channels.append(discord_channel.id)
            if stream not in self.streams:
                self.streams.append(stream)
            await ctx.send(
                _(
                    "I'll now send a notification in the {channel.mention} channel"
                    " when {stream.name} is live."
                ).format(stream=stream, channel=discord_channel)
            )
        else:
            stream.channels.remove(discord_channel.id)
            if not stream.channels:
                self.streams.remove(stream)
            await ctx.send(
                _(
                    "I won't send notifications about {stream.name}"
                    " in the {channel.mention} channel anymore"
                ).format(stream=stream, channel=discord_channel)
            )

        await self.save_streams()

    def get_stream(self, _class, name):
        for stream in self.streams:
            # if isinstance(stream, _class) and stream.name == name:
            #    return stream
            # Reloading this cog causes an issue with this check ^
            # isinstance will always return False
            # As a workaround, we'll compare the class' name instead.
            # Good enough.
            if _class.__name__ == "YoutubeStream" and stream.type == _class.__name__:
                # Because name could be a username or a channel id
                if self.check_name_or_id(name) and stream.name.lower() == name.lower():
                    return stream
                elif not self.check_name_or_id(name) and stream.id == name:
                    return stream
            elif stream.type == _class.__name__ and stream.name.lower() == name.lower():
                return stream

    @staticmethod
    async def check_exists(stream):
        try:
            await stream.is_online()
        except OfflineStream:
            pass
        except StreamNotFound:
            return False
        except StreamsError:
            raise
        return True

    async def _stream_alerts(self):
        await self.bot.wait_until_ready()
        while True:
            await self.check_streams()
            await asyncio.sleep(await self.config.refresh_timer())

    async def _send_stream_alert(
        self,
        stream,
        channel: Union[discord.TextChannel, discord.VoiceChannel, discord.StageChannel],
        embed: discord.Embed,
        content: str = None,
        *,
        is_schedule: bool = False,
    ):
        use_buttons: bool = await self.config.guild(channel.guild).use_buttons()
        view = None
        if use_buttons:
            stream_url = embed.url
            view = discord.ui.View()
            view.add_item(
                discord.ui.Button(
                    label=_("Watch the stream"), style=discord.ButtonStyle.link, url=stream_url
                )
            )
        m = await channel.send(
            content,
            embed=embed,
            allowed_mentions=discord.AllowedMentions(roles=True, everyone=True),
            view=view,
        )
        message_data = {"guild": m.guild.id, "channel": m.channel.id, "message": m.id}
        if is_schedule:
            message_data["is_schedule"] = True
        stream.messages.append(message_data)

    async def check_streams(self):
        to_remove = []
        for stream in self.streams:
            try:
                try:
                    is_rerun = False
                    is_schedule = False
                    if stream.__class__.__name__ == "TwitchStream":
                        await self.maybe_renew_twitch_bearer_token()
                        embed, is_rerun = await stream.is_online()

                    elif stream.__class__.__name__ == "YoutubeStream":
                        embed, is_schedule = await stream.is_online()

                    else:
                        embed = await stream.is_online()
                except StreamNotFound:
                    if stream.retry_count > MAX_RETRY_COUNT:
                        log.info("Stream with name %s no longer exists. Removing...", stream.name)
                        to_remove.append(stream)
                    else:
                        log.info(
                            "Stream with name %s seems to not exist, will retry later", stream.name
                        )
                        stream.retry_count += 1
                    continue
                except OfflineStream:
                    if not stream.messages:
                        continue

                    for msg_data in stream.iter_messages():
                        partial_msg = msg_data["partial_message"]
                        if partial_msg is None:
                            continue
                        if await self.bot.cog_disabled_in_guild(self, partial_msg.guild):
                            continue
                        if not await self.config.guild(partial_msg.guild).autodelete():
                            continue

                        with contextlib.suppress(discord.NotFound):
                            await partial_msg.delete()

                    stream.messages.clear()
                    await self.save_streams()
                except APIError as e:
                    log.error(
                        "Something went wrong whilst trying to contact the stream service's API.\n"
                        "Raw response data:\n%r",
                        e,
                    )
                    continue
                else:
                    if stream.messages:
                        continue
                    for channel_id in stream.channels:
                        channel = self.bot.get_channel(channel_id)
                        if not channel:
                            continue
                        if await self.bot.cog_disabled_in_guild(self, channel.guild):
                            continue

                        guild_data = await self.config.guild(channel.guild).all()
                        if guild_data["ignore_reruns"] and is_rerun:
                            continue
                        if guild_data["ignore_schedule"] and is_schedule:
                            continue
                        if is_schedule:
                            # skip messages and mentions
                            await self._send_stream_alert(stream, channel, embed, is_schedule=True)
                            await self.save_streams()
                            continue
                        await set_contextual_locales_from_guild(self.bot, channel.guild)

                        mention_str, edited_roles = await self._get_mention_str(
                            channel.guild, channel, guild_data
                        )

                        if mention_str:
<<<<<<< HEAD
                            if guild_data["live_message_mention"]:
                                # Stop bad things from happening here...
                                content = guild_data["live_message_mention"]
=======
                            alert_msg = await self.config.guild(
                                channel.guild
                            ).live_message_mention()
                            if hasattr(stream, "mention_message"):
                                content = _(
                                    "{mention}, {mention_message}".format(
                                        mention=stream.who_to_mention,
                                        mention_message=stream.mention_message,
                                    )
                                )
                            elif alert_msg:
                                content = alert_msg  # Stop bad things from happening here...
>>>>>>> 96e8a381
                                content = content.replace(
                                    "{stream.name}", str(stream.name)
                                )  # Backwards compatibility
                                content = content.replace(
                                    "{stream.display_name}", str(stream.display_name)
                                )
                                content = content.replace("{stream}", str(stream.name))
                                content = content.replace("{mention}", mention_str)
                            else:
                                content = _("{mention}, {display_name} is live!").format(
                                    mention=mention_str,
                                    display_name=escape(
                                        str(stream.display_name),
                                        mass_mentions=True,
                                        formatting=True,
                                    ),
                                )
                        else:
<<<<<<< HEAD
                            if guild_data["live_message_nomention"]:
                                # Stop bad things from happening here...
                                content = guild_data["live_message_nomention"]
=======
                            alert_msg = await self.config.guild(
                                channel.guild
                            ).live_message_nomention()
                            if hasattr(stream, "nomention_message"):
                                content = stream.nomention_message
                            elif alert_msg:
                                content = alert_msg  # Stop bad things from happening here...
>>>>>>> 96e8a381
                                content = content.replace(
                                    "{stream.name}", str(stream.name)
                                )  # Backwards compatibility
                                content = content.replace(
                                    "{stream.display_name}", str(stream.display_name)
                                )
                                content = content.replace("{stream}", str(stream.name))
                            else:
                                content = _("{display_name} is live!").format(
                                    display_name=escape(
                                        str(stream.display_name),
                                        mass_mentions=True,
                                        formatting=True,
                                    )
                                )
                        await self._send_stream_alert(stream, channel, embed, content)
                        if edited_roles:
                            for role in edited_roles:
                                await role.edit(mentionable=False)
                        await self.save_streams()
            except Exception as e:
                log.error("An error has occurred with Streams. Please report it.", exc_info=e)

        if to_remove:
            for stream in to_remove:
                self.streams.remove(stream)
            await self.save_streams()

    async def _get_mention_str(
        self,
        guild: discord.Guild,
        channel: Union[discord.TextChannel, discord.VoiceChannel, discord.StageChannel],
        guild_data: dict,
    ) -> Tuple[str, List[discord.Role]]:
        """Returns a 2-tuple with the string containing the mentions, and a list of
        all roles which need to have their `mentionable` property set back to False.
        """
        mentions = []
        edited_roles = []
        if guild_data["mention_everyone"]:
            mentions.append("@everyone")
        if guild_data["mention_here"]:
            mentions.append("@here")
        can_manage_roles = guild.me.guild_permissions.manage_roles
        can_mention_everyone = channel.permissions_for(guild.me).mention_everyone
        for role in guild.roles:
            if await self.config.role(role).mention():
                if not can_mention_everyone and can_manage_roles and not role.mentionable:
                    try:
                        await role.edit(mentionable=True)
                    except discord.Forbidden:
                        # Might still be unable to edit role based on hierarchy
                        pass
                    else:
                        edited_roles.append(role)
                mentions.append(role.mention)
        return " ".join(mentions), edited_roles

    async def filter_streams(
        self,
        streams: list,
        channel: Union[discord.TextChannel, discord.VoiceChannel, discord.StageChannel],
    ) -> list:
        filtered = []
        for stream in streams:
            tw_id = str(stream["channel"]["_id"])
            for alert in self.streams:
                if isinstance(alert, TwitchStream) and alert.id == tw_id:
                    if channel.id in alert.channels:
                        break
            else:
                filtered.append(stream)
        return filtered

    async def load_streams(self):
        streams = []
        for raw_stream in await self.config.streams():
            _class = getattr(_streamtypes, raw_stream["type"], None)
            if not _class:
                continue
<<<<<<< HEAD
=======
            raw_msg_cache = raw_stream["messages"]
            raw_stream["_messages_cache"] = []
            for raw_msg in raw_msg_cache:
                chn = self.bot.get_channel(raw_msg["channel"])
                if chn is not None:
                    try:
                        msg = await chn.fetch_message(raw_msg["message"])
                    except discord.HTTPException:
                        pass
                    else:
                        raw_stream["_messages_cache"].append(msg)
            if "nomention_message" in raw_stream:
                if raw_stream["id"] not in self.streamer_info:
                    self.streamer_info[raw_stream["id"]] = {
                        "nomention_message": raw_stream["nomention_message"]
                    }
                else:
                    self.streamer_info[raw_stream["id"]]["nomention_message"] = raw_stream[
                        "nomention_message"
                    ]
            if "mention_message" in raw_stream:
                if raw_stream["id"] not in self.streamer_info:
                    self.streamer_info[raw_stream["id"]] = {
                        "mention_message": raw_stream["mention_message"],
                        "who_to_mention": raw_stream["who_to_mention"],
                    }
                else:
                    self.streamer_info[raw_stream["id"]]["mention_message"] = raw_stream[
                        "mention_message"
                    ]
                    self.streamer_info[raw_stream["id"]]["who_to_mention"] = raw_stream[
                        "who_to_mention"
                    ]

>>>>>>> 96e8a381
            token = await self.bot.get_shared_api_tokens(_class.token_name)
            if token:
                if _class.__name__ == "TwitchStream":
                    raw_stream["token"] = token.get("client_id")
                    raw_stream["bearer"] = self.ttv_bearer_cache.get("access_token", None)
                else:
                    if _class.__name__ == "YoutubeStream":
                        raw_stream["config"] = self.config
                    raw_stream["token"] = token
            raw_stream["_bot"] = self.bot
            streams.append(_class(**raw_stream))

        return streams

    async def load_streamer_info(self):
        for current_stream in self.streams:
            id = current_stream.id
            if id in self.streamer_info:
                info = self.streamer_info[id]
                if "nomention_message" in info:
                    current_stream.__setattr__("nomention_message", info["nomention_message"])
                if "mention_message" in info:
                    current_stream.__setattr__("mention_message", info["mention_message"])
                    current_stream.__setattr__("who_to_mention", info["who_to_mention"])

    async def save_streams(self):
        raw_streams = []
        for stream in self.streams:
            raw_streams.append(stream.export())

        await self.config.streams.set(raw_streams)

    def cog_unload(self):
        if self.task:
            self.task.cancel()<|MERGE_RESOLUTION|>--- conflicted
+++ resolved
@@ -98,12 +98,8 @@
             await self.move_api_keys()
             await self.get_twitch_bearer_token()
             self.streams = await self.load_streams()
-<<<<<<< HEAD
+            self.streamer_info = await self.load_streamer_info()
             self.task = asyncio.create_task(self._stream_alerts())
-=======
-            self.streamer_info = await self.load_streamer_info()
-            self.task = self.bot.loop.create_task(self._stream_alerts())
->>>>>>> 96e8a381
         except Exception as error:
             log.exception("Failed to initialize Streams cog:", exc_info=error)
 
@@ -768,6 +764,168 @@
         await self.save_streams()
         await ctx.send(_("Removed message(s) from streamer `{}`".format(name)))
 
+    @message.command(name="check")
+    @commands.guild_only()
+    async def check_messages(self, ctx: commands.Context, streamer_name: str):
+        """
+        Use the command `[p]streamset message check <streamer_name>`
+
+        Red will respond with the message(s) associated with that streamer.
+        """
+
+        for stream in self.streams:
+            if stream.name.lower() == streamer_name.lower():
+                try:
+                    await ctx.send(
+                        _(
+                            "`{}`'s nomention message is set as: `{}`".format(
+                                streamer_name, stream.nomention_message
+                            )
+                        )
+                    )
+                except AttributeError:
+                    await ctx.send(
+                        _("`{}` does not have a nomention message.".format(streamer_name))
+                    )
+                try:
+                    await ctx.send(
+                        _(
+                            "`{}`'s mention message is set as: `{}` to `{}`".format(
+                                streamer_name, stream.mention_message, stream.who_to_mention
+                            )
+                        )
+                    )
+                except AttributeError:
+                    await ctx.send(
+                        _("`{}` does not have a mention message.".format(streamer_name))
+                    )
+                return
+
+        await ctx.send(
+            _(
+                "Streamer `{}` is not registered and therefore does not have any custom messages.".format(
+                    streamer_name
+                )
+            )
+        )
+        return
+
+    # @checks.mod_or_permissions(manage_channels=True)
+    @message.command(name="streamer")
+    @commands.guild_only()
+    async def custom_message(
+        self,
+        ctx: commands.Context,
+        streamer_name: str,
+        mention: str,
+        to_mention: str = None,
+        *,
+        msg: str,
+    ):
+        """Set custom stream alert message for already-registered streamer.
+
+        Use the command `[p]streamset message streamer <streamer_name> <mention|nomention> [if_mention: audience] <message>`
+
+        Streamer must be already registered.
+        Command can be run by moderator.
+        Can only be used in server.
+        """
+
+        # Change in the print statements way below too
+        streams_list = defaultdict(list)
+
+        # Verifying that the user is setting a message for an existing streamer
+        not_found = True
+        stream_id = ""
+        for stream in self.streams:
+            if stream.name.lower() == streamer_name.lower():
+                stream_id = stream.id
+                not_found = False
+                if mention == "mention":
+                    stream.__setattr__("mention_message", msg)
+                    stream.__setattr__("who_to_mention", "@{}".format(to_mention))
+                    await ctx.send(
+                        _(
+                            "Custom message for streamer `{}` set to mention @\u200b{}.".format(
+                                streamer_name, to_mention
+                            )
+                        )
+                    )
+                    await self.save_streams()
+                    break
+                elif mention == "nomention":
+                    msg = to_mention + " " + msg
+                    stream.__setattr__("nomention_message", msg)
+                    await ctx.send(
+                        _("Custom nomention message streamer `{}` set".format(streamer_name))
+                    )
+                    await self.save_streams()
+                    break
+                else:
+                    await ctx.send_help()
+                    break
+
+        if not_found:
+            await ctx.send(
+                _(
+                    "Streamer `{}` not registered, please look at `[p]streamalert help`".format(
+                        streamer_name
+                    )
+                )
+            )
+            return
+
+    @message.command(name="remove")
+    @commands.guild_only()
+    async def remove_message(self, ctx: commands.Context, name: str, mention: str):
+        """Remove custom stream alert message for already-registered streamer.
+
+        Use the command `[p]streamset message remove <streamer> <mention|nomention|both>`
+
+        Streamer must be already registered.
+        Command can be run by moderator.
+        Can only be used in server.
+
+        Note: this reverts the message for one streamer only, not all.
+        """
+
+        streams_list = defaultdict(list)
+        guild_channels_ids = [c.id for c in ctx.guild.channels]
+
+        not_found = True
+        for stream in self.streams:
+            if stream.name.lower() == name.lower():
+                not_found = False
+                if mention == "mention":
+                    if not hasattr(stream, "mention_message"):
+                        break
+                    stream.__delattr__("mention_message")
+                    stream.__delattr__("who_to_mention")
+                    break
+                elif mention == "nomention":
+                    if not hasattr(stream, "nomention_message"):
+                        break
+                    stream.__delattr__("nomention_message")
+                    break
+                elif mention == "both":
+                    if hasattr(stream, "nomention_message"):
+                        stream.__delattr__("nomention_message")
+                    if hasattr(stream, "mention_message"):
+                        stream.__delattr__("mention_message")
+                        stream.__delattr__("who_to_mention")
+                    break
+                else:
+                    await ctx.send_help()
+
+        if not_found:
+            await ctx.send(
+                _("Streamer `{}` not registered. No message(s) to remove.".format(name))
+            )
+            return
+
+        await self.save_streams()
+        await ctx.send(_("Removed message(s) from streamer `{}`".format(name)))
+
     @message.command(name="clear")
     @commands.guild_only()
     async def clear_message(self, ctx: commands.Context):
@@ -1076,11 +1234,6 @@
                         )
 
                         if mention_str:
-<<<<<<< HEAD
-                            if guild_data["live_message_mention"]:
-                                # Stop bad things from happening here...
-                                content = guild_data["live_message_mention"]
-=======
                             alert_msg = await self.config.guild(
                                 channel.guild
                             ).live_message_mention()
@@ -1093,7 +1246,6 @@
                                 )
                             elif alert_msg:
                                 content = alert_msg  # Stop bad things from happening here...
->>>>>>> 96e8a381
                                 content = content.replace(
                                     "{stream.name}", str(stream.name)
                                 )  # Backwards compatibility
@@ -1112,19 +1264,11 @@
                                     ),
                                 )
                         else:
-<<<<<<< HEAD
-                            if guild_data["live_message_nomention"]:
-                                # Stop bad things from happening here...
-                                content = guild_data["live_message_nomention"]
-=======
                             alert_msg = await self.config.guild(
                                 channel.guild
                             ).live_message_nomention()
-                            if hasattr(stream, "nomention_message"):
-                                content = stream.nomention_message
-                            elif alert_msg:
+                            if alert_msg:
                                 content = alert_msg  # Stop bad things from happening here...
->>>>>>> 96e8a381
                                 content = content.replace(
                                     "{stream.name}", str(stream.name)
                                 )  # Backwards compatibility
@@ -1205,19 +1349,6 @@
             _class = getattr(_streamtypes, raw_stream["type"], None)
             if not _class:
                 continue
-<<<<<<< HEAD
-=======
-            raw_msg_cache = raw_stream["messages"]
-            raw_stream["_messages_cache"] = []
-            for raw_msg in raw_msg_cache:
-                chn = self.bot.get_channel(raw_msg["channel"])
-                if chn is not None:
-                    try:
-                        msg = await chn.fetch_message(raw_msg["message"])
-                    except discord.HTTPException:
-                        pass
-                    else:
-                        raw_stream["_messages_cache"].append(msg)
             if "nomention_message" in raw_stream:
                 if raw_stream["id"] not in self.streamer_info:
                     self.streamer_info[raw_stream["id"]] = {
@@ -1241,7 +1372,6 @@
                         "who_to_mention"
                     ]
 
->>>>>>> 96e8a381
             token = await self.bot.get_shared_api_tokens(_class.token_name)
             if token:
                 if _class.__name__ == "TwitchStream":
