--- conflicted
+++ resolved
@@ -293,37 +293,6 @@
 
         await self.add_or_remove(ctx, stream)
 
-<<<<<<< HEAD
-=======
-    async def community_alert(self, ctx: commands.Context, _class, community_name):
-        community = self.get_community(_class, community_name)
-        if not community:
-            token = await self.bot.db.api_tokens.get_raw(_class.token_name, default=None)
-            community = _class(name=community_name, token=token)
-            try:
-                await community.get_community_streams()
-            except InvalidTwitchCredentials:
-                await ctx.send(
-                    _(
-                        "The Twitch token is either invalid or has not been set. See "
-                        "`{prefix}streamset twitchtoken`."
-                    ).format(prefix=ctx.prefix)
-                )
-                return
-            except CommunityNotFound:
-                await ctx.send(_("That community doesn't seem to exist."))
-                return
-            except APIError:
-                await ctx.send(
-                    _("Something went wrong whilst trying to contact the stream service's API.")
-                )
-                return
-            except OfflineCommunity:
-                pass
-
-        await self.add_or_remove_community(ctx, community)
-
->>>>>>> b65466ce
     @commands.group()
     @checks.mod()
     async def streamset(self, ctx: commands.Context):
@@ -332,21 +301,6 @@
 
     @streamset.command()
     @checks.is_owner()
-<<<<<<< HEAD
-    async def twitchtoken(self, ctx: commands.Context, token: str):
-        """Set the Client ID for Twitch.
-
-        To do this, follow these steps:
-        1. Go to this page: https://dev.twitch.tv/dashboard/apps.
-        2. Click *Register Your Application*
-        3. Enter a name, set the OAuth Redirect URI to `http://localhost`, and
-           select an Application Category of your choosing.
-        4. Click *Register*, and on the following page, copy the Client ID.
-        5. Paste the Client ID into this command. Done!
-        """
-        await self.db.tokens.set_raw("TwitchStream", value=token)
-        await ctx.send(_("Twitch token set."))
-=======
     async def twitchtoken(self, ctx: commands.Context):
         """Explain how to set the twitch token"""
 
@@ -363,7 +317,6 @@
         ).format(prefix=ctx.prefix)
 
         await ctx.maybe_send_embed(message)
->>>>>>> b65466ce
 
     @streamset.command()
     @checks.is_owner()
@@ -610,37 +563,6 @@
 
         return streams
 
-<<<<<<< HEAD
-=======
-    async def load_communities(self):
-        communities = []
-
-        for raw_community in await self.db.communities():
-            _class = getattr(_streamtypes, raw_community["type"], None)
-            if not _class:
-                continue
-            raw_msg_cache = raw_community["messages"]
-            raw_community["_messages_cache"] = []
-            for raw_msg in raw_msg_cache:
-                chn = self.bot.get_channel(raw_msg["channel"])
-                if chn is not None:
-                    try:
-                        msg = await chn.get_message(raw_msg["message"])
-                    except discord.HTTPException:
-                        pass
-                    else:
-                        raw_community["_messages_cache"].append(msg)
-            token = await self.bot.db.api_tokens.get_raw(_class.token_name, default=None)
-            communities.append(_class(token=token, **raw_community))
-
-        # issue 1191 extended resolution: Remove this after suitable period
-        # Fast dedupe below
-        seen = set()
-        seen_add = seen.add
-        return [x for x in communities if not (x.name.lower() in seen or seen_add(x.name.lower()))]
-        # return communities
-
->>>>>>> b65466ce
     async def save_streams(self):
         raw_streams = []
         for stream in self.streams:
