--- conflicted
+++ resolved
@@ -990,7 +990,6 @@
                         guild_data = await self.config.guild(channel.guild).all()
                         if guild_data["ignore_reruns"] and is_rerun:
                             continue
-<<<<<<< HEAD
 
                         if (
                             isinstance(stream, TwitchStream)
@@ -998,12 +997,7 @@
                             and channel_id not in stream.games[data["game_id"]]
                         ):
                             continue
-
-                        ignore_schedules = await self.config.guild(channel.guild).ignore_schedule()
-                        if ignore_schedules and is_schedule:
-=======
                         if guild_data["ignore_schedule"] and is_schedule:
->>>>>>> f13d910f
                             continue
                         if is_schedule:
                             # skip messages and mentions
