import discord
from discord.ext import commands
from redbot.core import Config, checks, RedContext
from redbot.core.utils.chat_formatting import pagify
from redbot.core.bot import Red
from redbot.core.i18n import CogI18n
from .streamtypes import TwitchStream, HitboxStream, MixerStream, PicartoStream, TwitchCommunity, YoutubeStream
from .errors import (OfflineStream, StreamNotFound, APIError, InvalidYoutubeCredentials,
                     CommunityNotFound, OfflineCommunity, StreamsError, InvalidTwitchCredentials)
from . import streamtypes as StreamClasses
from collections import defaultdict
import asyncio
import re

CHECK_DELAY = 60


_ = CogI18n("Streams", __file__)


class Streams:

    global_defaults = {
        "tokens": {},
        "streams": [],
        "communities": []
    }

    guild_defaults = {
        "autodelete": False,
        "mention_everyone": False,
        "mention_here": False
    }

    role_defaults = {
        "mention": False
    }

    def __init__(self, bot: Red):
        self.db = Config.get_conf(self, 26262626)

        self.db.register_global(**self.global_defaults)

        self.db.register_guild(**self.guild_defaults)

        self.db.register_role(**self.role_defaults)

        self.bot = bot

        self.bot.loop.create_task(self._initialize_lists())

        self.yt_cid_pattern = re.compile("^UC[-_A-Za-z0-9]{21}[AQgw]$")

    def check_name_or_id(self, data: str):
        matched = self.yt_cid_pattern.fullmatch(data)
        if matched is None:
            return True
        return False

    async def _initialize_lists(self):
        self.streams = await self.load_streams()
        self.communities = await self.load_communities()

        self.task = self.bot.loop.create_task(self._stream_alerts())

    @commands.command()
    async def twitch(self, ctx, channel_name: str):
        """Checks if a Twitch channel is streaming"""
        token = await self.db.tokens.get_raw(TwitchStream.__name__, default=None)
        stream = TwitchStream(name=channel_name,
                              token=token)
        await self.check_online(ctx, stream)

    @commands.command()
    async def youtube(self, ctx, channel_id_or_name: str):
        """
        Checks if a Youtube channel is streaming
        """
        apikey = await self.db.tokens.get_raw(YoutubeStream.__name__, default=None)
        is_name = self.check_name_or_id(channel_id_or_name)
        if is_name:
            stream = YoutubeStream(name=channel_id_or_name, token=apikey)
        else:
            stream = YoutubeStream(id=channel_id_or_name, token=apikey)
        await self.check_online(ctx, stream)

    @commands.command()
    async def hitbox(self, ctx, channel_name: str):
        """Checks if a Hitbox channel is streaming"""
        stream = HitboxStream(name=channel_name)
        await self.check_online(ctx, stream)

    @commands.command()
    async def mixer(self, ctx, channel_name: str):
        """Checks if a Mixer channel is streaming"""
        stream = MixerStream(name=channel_name)
        await self.check_online(ctx, stream)

    @commands.command()
    async def picarto(self, ctx, channel_name: str):
        """Checks if a Picarto channel is streaming"""
        stream = PicartoStream(name=channel_name)
        await self.check_online(ctx, stream)

    async def check_online(self, ctx, stream):
        try:
            embed = await stream.is_online()
        except OfflineStream:
            await ctx.send(_("The stream is offline."))
        except StreamNotFound:
            await ctx.send(_("The channel doesn't seem to exist."))
        except InvalidTwitchCredentials:
            await ctx.send(_("The twitch token is either invalid or has not been set. "
                             "See `{}`.").format("{}streamset twitchtoken".format(ctx.prefix)))
        except InvalidYoutubeCredentials:
            await ctx.send(_("The Youtube API key is either invalid or has not been set. "
                             "See {}.").format("`{}streamset youtubekey`".format(ctx.prefix)))
        except APIError:
            await ctx.send(_("Something went wrong whilst trying to contact the "
                           "stream service's API."))
        else:
            await ctx.send(embed=embed)

    @commands.group()
    @commands.guild_only()
    @checks.mod()
    async def streamalert(self, ctx):
        if ctx.invoked_subcommand is None:
            await ctx.send_help()

    @streamalert.group(name="twitch")
    async def _twitch(self, ctx):
        """Twitch stream alerts"""
        if ctx.invoked_subcommand is None or ctx.invoked_subcommand == self._twitch:
            await ctx.send_help()

    @_twitch.command(name="channel")
    async def twitch_alert_channel(self, ctx: RedContext, channel_name: str):
        """Sets a Twitch stream alert notification in the channel"""
        await self.stream_alert(ctx, TwitchStream, channel_name.lower())

    @_twitch.command(name="community")
    async def twitch_alert_community(self, ctx: RedContext, community: str):
        """Sets a Twitch stream alert notification in the channel
        for the specified community."""
        await self.community_alert(ctx, TwitchCommunity, community.lower())

    @streamalert.command(name="youtube")
    async def youtube_alert(self, ctx: RedContext, channel_name_or_id: str):
        """Sets a Youtube stream alert notification in the channel"""
        await self.stream_alert(ctx, YoutubeStream, channel_name_or_id)

    @streamalert.command(name="hitbox")
    async def hitbox_alert(self, ctx, channel_name: str):
        """Sets a Hitbox stream alert notification in the channel"""
        await self.stream_alert(ctx, HitboxStream, channel_name)

    @streamalert.command(name="mixer")
    async def mixer_alert(self, ctx, channel_name: str):
        """Sets a Mixer stream alert notification in the channel"""
        await self.stream_alert(ctx, MixerStream, channel_name)

    @streamalert.command(name="picarto")
    async def picarto_alert(self, ctx, channel_name: str):
        """Sets a Picarto stream alert notification in the channel"""
        await self.stream_alert(ctx, PicartoStream, channel_name)

    @streamalert.command(name="stop")
    async def streamalert_stop(self, ctx, _all: bool=False):
        """Stops all stream notifications in the channel

        Adding 'yes' will disable all notifications in the server"""
        streams = self.streams.copy()
        local_channel_ids = [c.id for c in ctx.guild.channels]
        to_remove = []

        for stream in streams:
            for channel_id in stream.channels:
                if channel_id == ctx.channel.id:
                    stream.channels.remove(channel_id)
                elif _all and ctx.channel.id in local_channel_ids:
                    if channel_id in stream.channels:
                        stream.channels.remove(channel_id)

            if not stream.channels:
                to_remove.append(stream)

        for stream in to_remove:
            streams.remove(stream)

        self.streams = streams
        await self.save_streams()

        msg = _("All {}'s stream alerts have been disabled."
                "").format("server" if _all else "channel")

        await ctx.send(msg)

    @streamalert.command(name="list")
    async def streamalert_list(self, ctx):
        streams_list = defaultdict(list)
        guild_channels_ids = [c.id for c in ctx.guild.channels]
        msg = _("Active stream alerts:\n\n")

        for stream in self.streams:
            for channel_id in stream.channels:
                if channel_id in guild_channels_ids:
                    streams_list[channel_id].append(stream.name.lower())

        if not streams_list:
            await ctx.send(_("There are no active stream alerts in this server."))
            return

        for channel_id, streams in streams_list.items():
            channel = ctx.guild.get_channel(channel_id)
            msg += "** - #{}**\n{}\n".format(channel, ", ".join(streams))

        for page in pagify(msg):
            await ctx.send(page)

    async def stream_alert(self, ctx, _class, channel_name):
        stream = self.get_stream(_class, channel_name)
        if not stream:
            token = await self.db.tokens.get_raw(_class.__name__, default=None)
            is_yt = _class.__name__ == "YoutubeStream"
            if is_yt and not self.check_name_or_id(channel_name):
                stream = _class(id=channel_name, token=token)
            else:
                stream = _class(name=channel_name,
                                token=token)
            try:
                exists = await self.check_exists(stream)
            except InvalidTwitchCredentials:
                await ctx.send(
                    _("The twitch token is either invalid or has not been set. "
                      "See {}.").format("`{}streamset twitchtoken`".format(ctx.prefix)))
                return
            except InvalidYoutubeCredentials:
                await ctx.send(_("The Youtube API key is either invalid or has not been set. "
                                 "See {}.").format("`{}streamset youtubekey`".format(ctx.prefix)))
                return
            except APIError:
                await ctx.send(
                    _("Something went wrong whilst trying to contact the "
                      "stream service's API."))
                return
            else:
                if not exists:
                    await ctx.send(_("That channel doesn't seem to exist."))
                    return

        await self.add_or_remove(ctx, stream)

    async def community_alert(self, ctx, _class, community_name):
        community = self.get_community(_class, community_name)
        if not community:
            token = await self.db.tokens.get_raw(_class.__name__, default=None)
            community = _class(name=community_name, token=token)
            try:
                await community.get_community_streams()
            except InvalidTwitchCredentials:
                await ctx.send(
                    _("The twitch token is either invalid or has not been set. "
                      "See {}.").format("`{}streamset twitchtoken`".format(ctx.prefix)))
                return
            except CommunityNotFound:
                await ctx.send(_("That community doesn't seem to exist."))
                return
            except APIError:
                await ctx.send(
                    _("Something went wrong whilst trying to contact the "
                      "stream service's API."))
                return
            except OfflineCommunity:
                pass

        await self.add_or_remove_community(ctx, community)

    @commands.group()
    @checks.mod()
    async def streamset(self, ctx):
        if ctx.invoked_subcommand is None:
            await ctx.send_help()

    @streamset.command()
    @checks.is_owner()
    async def twitchtoken(self, ctx, token: str):
        """Set the Client ID for twitch.

        To do this, follow these steps:
          1. Go to this page: https://dev.twitch.tv/dashboard/apps.
          2. Click *Register Your Application*
          3. Enter a name, set the OAuth Redirect URI to `http://localhost`, and
             select an Application Category of your choosing.
          4. Click *Register*, and on the following page, copy the Client ID.
          5. Paste the Client ID into this command. Done!

        """
        await self.db.tokens.set_raw("TwitchStream", value=token)
        await self.db.tokens.set_raw("TwitchCommunity", value=token)
        await ctx.send(_("Twitch token set."))

    @streamset.command()
    @checks.is_owner()
    async def youtubekey(self, ctx: RedContext, key: str):
        """Sets the API key for Youtube.

        To get one, do the following:

        1. Create a project (see https://support.google.com/googleapi/answer/6251787 for details)
        2. Enable the Youtube Data API v3 (see https://support.google.com/googleapi/answer/6158841 for instructions)
        3. Set up your API key (see https://support.google.com/googleapi/answer/6158862 for instructions)
        4. Copy your API key and paste it into this command. Done!

        """
        await self.db.tokens.set_raw("YoutubeStream", value=key)
        await ctx.send(_("Youtube key set."))

    @streamset.group()
    @commands.guild_only()
    async def mention(self, ctx):
        """Sets mentions for stream alerts."""
        if ctx.invoked_subcommand is None or ctx.invoked_subcommand == self.mention:
            await ctx.send_help()

    @mention.command(aliases=["everyone"])
    @commands.guild_only()
    async def all(self, ctx):
        """Toggles everyone mention"""
        guild = ctx.guild
        current_setting = await self.db.guild(guild).mention_everyone()
        if current_setting:
            await self.db.guild(guild).mention_everyone.set(False)
            await ctx.send(_("{} will no longer be mentioned "
                           "for a stream alert.").format("@\u200beveryone"))
        else:
            await self.db.guild(guild).mention_everyone.set(True)
            await ctx.send(_("When a stream configured for stream alerts "
                           "comes online, {} will be mentioned").format("@\u200beveryone"))

    @mention.command(aliases=["here"])
    @commands.guild_only()
    async def online(self, ctx):
        """Toggles here mention"""
        guild = ctx.guild
        current_setting = await self.db.guild(guild).mention_here()
        if current_setting:
            await self.db.guild(guild).mention_here.set(False)
            await ctx.send(_("{} will no longer be mentioned "
                           "for a stream alert.").format("@\u200bhere"))
        else:
            await self.db.guild(guild).mention_here.set(True)
            await ctx.send(_("When a stream configured for stream alerts "
                           "comes online, {} will be mentioned").format("@\u200bhere"))

    @mention.command()
    @commands.guild_only()
    async def role(self, ctx, *, role: discord.Role):
        """Toggles role mention"""
        current_setting = await self.db.role(role).mention()
        if not role.mentionable:
            await ctx.send("That role is not mentionable!")
            return
        if current_setting:
            await self.db.role(role).mention.set(False)
            await ctx.send(_("{} will no longer be mentioned "
                           "for a stream alert").format("@\u200b{}".format(role.name)))
        else:
            await self.db.role(role).mention.set(True)
            await ctx.send(_("When a stream configured for stream alerts "
                             "comes online, {} will be mentioned"
                             "").format("@\u200b{}".format(role.name)))

    @streamset.command()
    @commands.guild_only()
    async def autodelete(self, ctx, on_off: bool):
        """Toggles automatic deletion of notifications for streams that go offline"""
        await self.db.guild(ctx.guild).autodelete.set(on_off)
        if on_off:
            await ctx.send("The notifications will be deleted once "
                           "streams go offline.")
        else:
            await ctx.send("Notifications will never be deleted.")

    async def add_or_remove(self, ctx, stream):
        if ctx.channel.id not in stream.channels:
            stream.channels.append(ctx.channel.id)
            if stream not in self.streams:
                self.streams.append(stream)
            await ctx.send(_("I'll send a notification in this channel when {} "
                           "is online.").format(stream.name))
        else:
            stream.channels.remove(ctx.channel.id)
            if not stream.channels:
                self.streams.remove(stream)
            await ctx.send(_("I won't send notifications about {} in this "
                           "channel anymore.").format(stream.name))

        await self.save_streams()

    async def add_or_remove_community(self, ctx, community):
        if ctx.channel.id not in community.channels:
            community.channels.append(ctx.channel.id)
            if community not in self.communities:
                self.communities.append(community)
            await ctx.send(_("I'll send a notification in this channel when a "
                             "channel is streaming to the {} community"
                             "").format(community.name))
        else:
            community.channels.remove(ctx.channel.id)
            if not community.channels:
                self.communities.remove(community)
            await ctx.send(_("I won't send notifications about channels streaming "
                             "to the {} community in this channel anymore"
                             "").format(community.name))
        await self.save_communities()

    def get_stream(self, _class, name):
        for stream in self.streams:
            # if isinstance(stream, _class) and stream.name == name:
            #    return stream
            # Reloading this cog causes an issue with this check ^
            # isinstance will always return False
            # As a workaround, we'll compare the class' name instead.
            # Good enough.
            if _class.__name__ == "YoutubeStream" and stream.type == _class.__name__:
                # Because name could be a username or a channel id
                if self.check_name_or_id(name) and stream.name.lower() == name.lower():
                    return stream
                elif not self.check_name_or_id(name) and stream.id == name:
                    return stream
            if stream.type == _class.__name__ and stream.name.lower() == name.lower():
                return stream

    def get_community(self, _class, name):
        for community in self.communities:
            if community.type == _class.__name__ and community.name.lower() == name.lower():
                return community

    async def check_exists(self, stream):
        try:
            await stream.is_online()
        except OfflineStream:
            pass
        except StreamNotFound:
            return False
        except StreamsError:
            raise
        return True

    async def _stream_alerts(self):
        while True:
            try:
                await self.check_streams()
            except asyncio.CancelledError:
                pass
            try:
                await self.check_communities()
            except asyncio.CancelledError:
                pass
            await asyncio.sleep(CHECK_DELAY)

    async def check_streams(self):
        for stream in self.streams:
            try:
                embed = await stream.is_online()
            except OfflineStream:
                for message in stream._messages_cache:
                    try:
                        autodelete = await self.db.guild(message.guild).autodelete()
                        if autodelete:
                            await message.delete()
                    except:
                        pass
                stream._messages_cache.clear()
            except:
                pass
            else:
                if stream._messages_cache:
                    continue
                for channel_id in stream.channels:
                    channel = self.bot.get_channel(channel_id)
                    mention_str = await self._get_mention_str(channel.guild)

                    if mention_str:
                        content = "{}, {} is online!".format(mention_str, stream.name)
                    else:
                        content = "{} is online!".format(stream.name)

                    try:
                        m = await channel.send(content, embed=embed)
                        stream._messages_cache.append(m)
                    except:
                        pass

    async def _get_mention_str(self, guild: discord.Guild):
        settings = self.db.guild(guild)
        mentions = []
        if await settings.mention_everyone():
            mentions.append('@everyone')
        if await settings.mention_here():
            mentions.append('@here')
        for role in guild.roles:
            if await self.db.role(role).mention():
                mentions.append(role.mention)
        return ' '.join(mentions)

    async def check_communities(self):
        for community in self.communities:
            try:
<<<<<<< HEAD
                stream_list = await community.get_community_streams()
=======
                streams = community.get_community_streams()
            except CommunityNotFound:
                print(_("Community {} not found!").format(community.name))
                continue
>>>>>>> a8f46595
            except OfflineCommunity:
                for message in community._messages_cache:
                    try:
                        autodelete = await self.db.guild(message.guild).autodelete()
                        if autodelete:
                            await message.delete()
                    except:
                        pass
                community._messages_cache.clear()
            except:
                pass
            else:
                for channel in community.channels:
                    chn = self.bot.get_channel(channel)
<<<<<<< HEAD
                    streams = await self.filter_streams(stream_list, chn)
                    emb = await community.make_embed(streams)
                    chn_msg = [m for m in community._messages_cache if m.channel == chn]
                    if not chn_msg:
                        mentions = await self._get_mention_str(chn.guild)
                        if mentions:
                            msg = await chn.send(mentions, embed=emb)
                        else:
                            msg = await chn.send(embed=emb)
                        community._messages_cache.append(msg)
=======
                    await chn.send(_("Online streams for {}").format(community.name))
                for stream in streams:
                    stream_obj = TwitchStream(
                        token=token, name=stream["channel"]["name"],
                        id=stream["_id"]
                    )
                    try:
                        emb = await stream_obj.is_online()
                    except:
                        pass
>>>>>>> a8f46595
                    else:
                        chn_msg = sorted(chn_msg, key=lambda x: x.created_at, reverse=True)[0]
                        community._messages_cache.remove(chn_msg)
                        await chn_msg.edit(embed=emb)
                        community._messages_cache.append(chn_msg)

    async def filter_streams(self, streams: list, channel: discord.TextChannel) -> list:
        filtered = []
        for stream in streams:
            tw_id = str(stream["channel"]["_id"])
            for alert in self.streams:
                if isinstance(alert, TwitchStream) and alert.id == tw_id:
                    if channel.id in alert.channels:
                        break
            else:
                filtered.append(stream)
        return filtered

    async def load_streams(self):
        streams = []

        for raw_stream in await self.db.streams():
            _class = getattr(StreamClasses, raw_stream["type"], None)
            if not _class:
                continue

            token = await self.db.tokens.get_raw(_class.__name__)
            streams.append(_class(token=token, **raw_stream))

        # issue 1191 extended resolution: Remove this after suitable period
        # Fast dedupe below
        seen = set()
        seen_add = seen.add
        return [x for x in streams
                if not (x.name.lower() in seen or seen_add(x.name.lower()))]

        # return streams

    async def load_communities(self):
        communities = []

        for raw_community in await self.db.communities():
            _class = getattr(StreamClasses, raw_community["type"], None)
            if not _class:
                continue

            token = await self.db.tokens.get_raw(_class.__name__, default=None)
            communities.append(_class(token=token, **raw_community))

        # issue 1191 extended resolution: Remove this after suitable period
        # Fast dedupe below
        seen = set()
        seen_add = seen.add
        return [x for x in communities
                if not (x.name.lower() in seen or seen_add(x.name.lower()))]
        # return communities

    async def save_streams(self):
        raw_streams = []
        for stream in self.streams:
            raw_streams.append(stream.export())

        await self.db.streams.set(raw_streams)

    async def save_communities(self):
        raw_communities = []
        for community in self.communities:
            raw_communities.append(community.export())

        await self.db.communities.set(raw_communities)

    def __unload(self):
        self.task.cancel()<|MERGE_RESOLUTION|>--- conflicted
+++ resolved
@@ -508,14 +508,10 @@
     async def check_communities(self):
         for community in self.communities:
             try:
-<<<<<<< HEAD
                 stream_list = await community.get_community_streams()
-=======
-                streams = community.get_community_streams()
             except CommunityNotFound:
                 print(_("Community {} not found!").format(community.name))
                 continue
->>>>>>> a8f46595
             except OfflineCommunity:
                 for message in community._messages_cache:
                     try:
@@ -530,7 +526,6 @@
             else:
                 for channel in community.channels:
                     chn = self.bot.get_channel(channel)
-<<<<<<< HEAD
                     streams = await self.filter_streams(stream_list, chn)
                     emb = await community.make_embed(streams)
                     chn_msg = [m for m in community._messages_cache if m.channel == chn]
@@ -541,18 +536,6 @@
                         else:
                             msg = await chn.send(embed=emb)
                         community._messages_cache.append(msg)
-=======
-                    await chn.send(_("Online streams for {}").format(community.name))
-                for stream in streams:
-                    stream_obj = TwitchStream(
-                        token=token, name=stream["channel"]["name"],
-                        id=stream["_id"]
-                    )
-                    try:
-                        emb = await stream_obj.is_online()
-                    except:
-                        pass
->>>>>>> a8f46595
                     else:
                         chn_msg = sorted(chn_msg, key=lambda x: x.created_at, reverse=True)[0]
                         community._messages_cache.remove(chn_msg)
