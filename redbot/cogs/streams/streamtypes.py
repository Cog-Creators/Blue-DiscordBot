--- conflicted
+++ resolved
@@ -1,15 +1,8 @@
-<<<<<<< HEAD
-# Standard Library
-import json
-
-from random import choice
-=======
 # -*- coding: utf-8 -*-
 # Standard Library
 import json
 
 from random import choice, sample
->>>>>>> 097e7e56
 from string import ascii_letters
 from typing import ClassVar, Optional
 
@@ -44,7 +37,7 @@
 
 def rnd(url):
     """Appends a random parameter to the url to avoid Discord's caching"""
-    return url + "?rnd=" + "".join([choice(ascii_letters) for _loop_counter in range(6)])
+    return url + "?rnd=" + "".join([choice(ascii_letters) for i in range(6)])
 
 
 class Stream:
