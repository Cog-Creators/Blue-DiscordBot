from .errors import (
    StreamNotFound,
    APIError,
    OfflineStream,
    InvalidYoutubeCredentials,
    InvalidTwitchCredentials,
)
from random import choice, sample
from string import ascii_letters
from typing import ClassVar, Optional
import discord
import aiohttp
import json

TWITCH_BASE_URL = "https://api.twitch.tv"
TWITCH_ID_ENDPOINT = TWITCH_BASE_URL + "/kraken/users?login="
TWITCH_STREAMS_ENDPOINT = TWITCH_BASE_URL + "/kraken/streams/"
TWITCH_COMMUNITIES_ENDPOINT = TWITCH_BASE_URL + "/kraken/communities"

YOUTUBE_BASE_URL = "https://www.googleapis.com/youtube/v3"
YOUTUBE_CHANNELS_ENDPOINT = YOUTUBE_BASE_URL + "/channels"
YOUTUBE_SEARCH_ENDPOINT = YOUTUBE_BASE_URL + "/search"
YOUTUBE_VIDEOS_ENDPOINT = YOUTUBE_BASE_URL + "/videos"


def rnd(url):
    """Appends a random parameter to the url to avoid Discord's caching"""
    return url + "?rnd=" + "".join([choice(ascii_letters) for i in range(6)])


<<<<<<< HEAD
=======
class TwitchCommunity:

    token_name = "twitch"

    def __init__(self, **kwargs):
        self.name = kwargs.pop("name")
        self.id = kwargs.pop("id", None)
        self.channels = kwargs.pop("channels", [])
        self._messages_cache = kwargs.pop("_messages_cache", [])
        self._token = kwargs.pop("token", None)
        self.type = self.__class__.__name__

    async def get_community_id(self):
        headers = {
            "Accept": "application/vnd.twitchtv.v5+json",
            "Client-ID": str(self._token["client_id"]),
        }
        params = {"name": self.name}
        async with aiohttp.ClientSession() as session:
            async with session.get(
                TWITCH_COMMUNITIES_ENDPOINT, headers=headers, params=params
            ) as r:
                data = await r.json()
        if r.status == 200:
            return data["_id"]
        elif r.status == 400:
            raise InvalidTwitchCredentials()
        elif r.status == 404:
            raise CommunityNotFound()
        else:
            raise APIError()

    async def get_community_streams(self):
        if not self.id:
            try:
                self.id = await self.get_community_id()
            except CommunityNotFound:
                raise
        headers = {
            "Accept": "application/vnd.twitchtv.v5+json",
            "Client-ID": str(self._token["client_id"]),
        }
        params = {"community_id": self.id, "limit": 100}
        url = TWITCH_BASE_URL + "/kraken/streams"
        async with aiohttp.ClientSession() as session:
            async with session.get(url, headers=headers, params=params) as r:
                data = await r.json()
        if r.status == 200:
            if data["_total"] == 0:
                raise OfflineCommunity()
            else:
                return data["streams"]
        elif r.status == 400:
            raise InvalidTwitchCredentials()
        elif r.status == 404:
            raise CommunityNotFound()
        else:
            raise APIError()

    async def make_embed(self, streams: list) -> discord.Embed:
        headers = {
            "Accept": "application/vnd.twitchtv.v5+json",
            "Client-ID": str(self._token["client_id"]),
        }
        async with aiohttp.ClientSession() as session:
            async with session.get(
                "{}/{}".format(TWITCH_COMMUNITIES_ENDPOINT, self.id), headers=headers
            ) as r:
                data = await r.json()

        avatar = data["avatar_image_url"]
        title = "Channels currently streaming to {}".format(data["display_name"])
        url = "https://www.twitch.tv/communities/{}".format(self.name)
        embed = discord.Embed(title=title, url=url)
        embed.set_image(url=avatar)
        if len(streams) >= 10:
            stream_list = sample(streams, 10)
        else:
            stream_list = streams
        for stream in stream_list:
            name = "[{}]({})".format(stream["channel"]["display_name"], stream["channel"]["url"])
            embed.add_field(name=stream["channel"]["status"], value=name, inline=False)
        embed.color = 0x6441A4

        return embed

    def export(self):
        data = {}
        for k, v in self.__dict__.items():
            if not k.startswith("_"):
                data[k] = v
        data["messages"] = []
        for m in self._messages_cache:
            data["messages"].append({"channel": m.channel.id, "message": m.id})
        return data

    def __repr__(self):
        return "<{0.__class__.__name__}: {0.name}>".format(self)


>>>>>>> b65466ce
class Stream:

    token_name: ClassVar[Optional[str]] = None

    def __init__(self, **kwargs):
        self.name = kwargs.pop("name", None)
        self.channels = kwargs.pop("channels", [])
        # self.already_online = kwargs.pop("already_online", False)
        self._messages_cache = kwargs.pop("_messages_cache", [])
        self.type = self.__class__.__name__

    async def is_online(self):
        raise NotImplementedError()

    def make_embed(self):
        raise NotImplementedError()

    def export(self):
        data = {}
        for k, v in self.__dict__.items():
            if not k.startswith("_"):
                data[k] = v
        data["messages"] = []
        for m in self._messages_cache:
            data["messages"].append({"channel": m.channel.id, "message": m.id})
        return data

    def __repr__(self):
        return "<{0.__class__.__name__}: {0.name}>".format(self)


class YoutubeStream(Stream):

    token_name = "youtube"

    def __init__(self, **kwargs):
        self.id = kwargs.pop("id", None)
        self._token = kwargs.pop("token", None)
        super().__init__(**kwargs)

    async def is_online(self):
        if not self._token:
            raise InvalidYoutubeCredentials("YouTube API key is not set.")

        if not self.id:
            self.id = await self.fetch_id()
        elif not self.name:
            self.name = await self.fetch_name()

        url = YOUTUBE_SEARCH_ENDPOINT
        params = {
            "key": self._token["api_key"],
            "part": "snippet",
            "channelId": self.id,
            "type": "video",
            "eventType": "live",
        }
        async with aiohttp.ClientSession() as session:
            async with session.get(url, params=params) as r:
                data = await r.json()
        if "items" in data and len(data["items"]) == 0:
            raise OfflineStream()
        elif "items" in data:
            vid_id = data["items"][0]["id"]["videoId"]
            params = {"key": self._token["api_key"], "id": vid_id, "part": "snippet"}
            async with aiohttp.ClientSession() as session:
                async with session.get(YOUTUBE_VIDEOS_ENDPOINT, params=params) as r:
                    data = await r.json()
            return self.make_embed(data)

    def make_embed(self, data):
        vid_data = data["items"][0]
        video_url = "https://youtube.com/watch?v={}".format(vid_data["id"])
        title = vid_data["snippet"]["title"]
        thumbnail = vid_data["snippet"]["thumbnails"]["default"]["url"]
        channel_title = vid_data["snippet"]["channelTitle"]
        embed = discord.Embed(title=title, url=video_url)
        embed.set_author(name=channel_title)
        embed.set_image(url=rnd(thumbnail))
        embed.colour = 0x9255A5
        return embed

    async def fetch_id(self):
        return await self._fetch_channel_resource("id")

    async def fetch_name(self):
        snippet = await self._fetch_channel_resource("snippet")
        return snippet["title"]

    async def _fetch_channel_resource(self, resource: str):

        params = {"key": self._token["api_key"], "part": resource}
        if resource == "id":
            params["forUsername"] = self.name
        else:
            params["id"] = self.id

        async with aiohttp.ClientSession() as session:
            async with session.get(YOUTUBE_CHANNELS_ENDPOINT, params=params) as r:
                data = await r.json()

        if (
            "error" in data
            and data["error"]["code"] == 400
            and data["error"]["errors"][0]["reason"] == "keyInvalid"
        ):
            raise InvalidYoutubeCredentials()
        elif "items" in data and len(data["items"]) == 0:
            raise StreamNotFound()
        elif "items" in data:
            return data["items"][0][resource]
        raise APIError()

    def __repr__(self):
        return "<{0.__class__.__name__}: {0.name} (ID: {0.id})>".format(self)


class TwitchStream(Stream):

    token_name = "twitch"

    def __init__(self, **kwargs):
        self.id = kwargs.pop("id", None)
        self._token = kwargs.pop("token", None)
        super().__init__(**kwargs)

    async def is_online(self):
        if not self.id:
            self.id = await self.fetch_id()

        url = TWITCH_STREAMS_ENDPOINT + self.id
        header = {
            "Client-ID": str(self._token["client_id"]),
            "Accept": "application/vnd.twitchtv.v5+json",
        }

        async with aiohttp.ClientSession() as session:
            async with session.get(url, headers=header) as r:
                data = await r.json(encoding="utf-8")
        if r.status == 200:
            if data["stream"] is None:
                # self.already_online = False
                raise OfflineStream()
            # self.already_online = True
            #  In case of rename
            self.name = data["stream"]["channel"]["name"]
            return self.make_embed(data)
        elif r.status == 400:
            raise InvalidTwitchCredentials()
        elif r.status == 404:
            raise StreamNotFound()
        else:
            raise APIError()

    async def fetch_id(self):
        header = {
            "Client-ID": str(self._token["client_id"]),
            "Accept": "application/vnd.twitchtv.v5+json",
        }
        url = TWITCH_ID_ENDPOINT + self.name

        async with aiohttp.ClientSession() as session:
            async with session.get(url, headers=header) as r:
                data = await r.json()

        if r.status == 200:
            if not data["users"]:
                raise StreamNotFound()
            return data["users"][0]["_id"]
        elif r.status == 400:
            raise InvalidTwitchCredentials()
        else:
            raise APIError()

    def make_embed(self, data):
        channel = data["stream"]["channel"]
        url = channel["url"]
        logo = channel["logo"]
        if logo is None:
            logo = "https://static-cdn.jtvnw.net/jtv_user_pictures/xarth/404_user_70x70.png"
        status = channel["status"]
        if not status:
            status = "Untitled broadcast"
        embed = discord.Embed(title=status, url=url)
        embed.set_author(name=channel["display_name"])
        embed.add_field(name="Followers", value=channel["followers"])
        embed.add_field(name="Total views", value=channel["views"])
        embed.set_thumbnail(url=logo)
        if data["stream"]["preview"]["medium"]:
            embed.set_image(url=rnd(data["stream"]["preview"]["medium"]))
        if channel["game"]:
            embed.set_footer(text="Playing: " + channel["game"])
        embed.color = 0x6441A4

        return embed

    def __repr__(self):
        return "<{0.__class__.__name__}: {0.name} (ID: {0.id})>".format(self)


class HitboxStream(Stream):

    token_name = None  # This streaming services don't currently require an API key

    async def is_online(self):
        url = "https://api.hitbox.tv/media/live/" + self.name

        async with aiohttp.ClientSession() as session:
            async with session.get(url) as r:
                # data = await r.json(encoding='utf-8')
                data = await r.text()
        data = json.loads(data, strict=False)
        if "livestream" not in data:
            raise StreamNotFound()
        elif data["livestream"][0]["media_is_live"] == "0":
            # self.already_online = False
            raise OfflineStream()
        elif data["livestream"][0]["media_is_live"] == "1":
            # self.already_online = True
            return self.make_embed(data)

        raise APIError()

    def make_embed(self, data):
        base_url = "https://edge.sf.hitbox.tv"
        livestream = data["livestream"][0]
        channel = livestream["channel"]
        url = channel["channel_link"]
        embed = discord.Embed(title=livestream["media_status"], url=url)
        embed.set_author(name=livestream["media_name"])
        embed.add_field(name="Followers", value=channel["followers"])
        embed.set_thumbnail(url=base_url + channel["user_logo"])
        if livestream["media_thumbnail"]:
            embed.set_image(url=rnd(base_url + livestream["media_thumbnail"]))
        embed.set_footer(text="Playing: " + livestream["category_name"])
        embed.color = 0x98CB00

        return embed


class MixerStream(Stream):

    token_name = None  # This streaming services don't currently require an API key

    async def is_online(self):
        url = "https://mixer.com/api/v1/channels/" + self.name

        async with aiohttp.ClientSession() as session:
            async with session.get(url) as r:
                # data = await r.json(encoding='utf-8')
                data = await r.text(encoding="utf-8")
        if r.status == 200:
            data = json.loads(data, strict=False)
            if data["online"] is True:
                # self.already_online = True
                return self.make_embed(data)
            else:
                # self.already_online = False
                raise OfflineStream()
        elif r.status == 404:
            raise StreamNotFound()
        else:
            raise APIError()

    def make_embed(self, data):
        default_avatar = "https://mixer.com/_latest/assets/images/main/avatars/default.jpg"
        user = data["user"]
        url = "https://mixer.com/" + data["token"]
        embed = discord.Embed(title=data["name"], url=url)
        embed.set_author(name=user["username"])
        embed.add_field(name="Followers", value=data["numFollowers"])
        embed.add_field(name="Total views", value=data["viewersTotal"])
        if user["avatarUrl"]:
            embed.set_thumbnail(url=user["avatarUrl"])
        else:
            embed.set_thumbnail(url=default_avatar)
        if data["thumbnail"]:
            embed.set_image(url=rnd(data["thumbnail"]["url"]))
        embed.color = 0x4C90F3
        if data["type"] is not None:
            embed.set_footer(text="Playing: " + data["type"]["name"])
        return embed


class PicartoStream(Stream):

    token_name = None  # This streaming services don't currently require an API key

    async def is_online(self):
        url = "https://api.picarto.tv/v1/channel/name/" + self.name

        async with aiohttp.ClientSession() as session:
            async with session.get(url) as r:
                data = await r.text(encoding="utf-8")
        if r.status == 200:
            data = json.loads(data)
            if data["online"] is True:
                # self.already_online = True
                return self.make_embed(data)
            else:
                # self.already_online = False
                raise OfflineStream()
        elif r.status == 404:
            raise StreamNotFound()
        else:
            raise APIError()

    def make_embed(self, data):
        avatar = rnd(
            "https://picarto.tv/user_data/usrimg/{}/dsdefault.jpg".format(data["name"].lower())
        )
        url = "https://picarto.tv/" + data["name"]
        thumbnail = data["thumbnails"]["web"]
        embed = discord.Embed(title=data["title"], url=url)
        embed.set_author(name=data["name"])
        embed.set_image(url=rnd(thumbnail))
        embed.add_field(name="Followers", value=data["followers"])
        embed.add_field(name="Total views", value=data["viewers_total"])
        embed.set_thumbnail(url=avatar)
        embed.color = 0x132332
        data["tags"] = ", ".join(data["tags"])

        if not data["tags"]:
            data["tags"] = "None"

        if data["adult"]:
            data["adult"] = "NSFW | "
        else:
            data["adult"] = ""

        embed.color = 0x4C90F3
        embed.set_footer(text="{adult}Category: {category} | Tags: {tags}".format(**data))
        return embed<|MERGE_RESOLUTION|>--- conflicted
+++ resolved
@@ -28,109 +28,6 @@
     return url + "?rnd=" + "".join([choice(ascii_letters) for i in range(6)])
 
 
-<<<<<<< HEAD
-=======
-class TwitchCommunity:
-
-    token_name = "twitch"
-
-    def __init__(self, **kwargs):
-        self.name = kwargs.pop("name")
-        self.id = kwargs.pop("id", None)
-        self.channels = kwargs.pop("channels", [])
-        self._messages_cache = kwargs.pop("_messages_cache", [])
-        self._token = kwargs.pop("token", None)
-        self.type = self.__class__.__name__
-
-    async def get_community_id(self):
-        headers = {
-            "Accept": "application/vnd.twitchtv.v5+json",
-            "Client-ID": str(self._token["client_id"]),
-        }
-        params = {"name": self.name}
-        async with aiohttp.ClientSession() as session:
-            async with session.get(
-                TWITCH_COMMUNITIES_ENDPOINT, headers=headers, params=params
-            ) as r:
-                data = await r.json()
-        if r.status == 200:
-            return data["_id"]
-        elif r.status == 400:
-            raise InvalidTwitchCredentials()
-        elif r.status == 404:
-            raise CommunityNotFound()
-        else:
-            raise APIError()
-
-    async def get_community_streams(self):
-        if not self.id:
-            try:
-                self.id = await self.get_community_id()
-            except CommunityNotFound:
-                raise
-        headers = {
-            "Accept": "application/vnd.twitchtv.v5+json",
-            "Client-ID": str(self._token["client_id"]),
-        }
-        params = {"community_id": self.id, "limit": 100}
-        url = TWITCH_BASE_URL + "/kraken/streams"
-        async with aiohttp.ClientSession() as session:
-            async with session.get(url, headers=headers, params=params) as r:
-                data = await r.json()
-        if r.status == 200:
-            if data["_total"] == 0:
-                raise OfflineCommunity()
-            else:
-                return data["streams"]
-        elif r.status == 400:
-            raise InvalidTwitchCredentials()
-        elif r.status == 404:
-            raise CommunityNotFound()
-        else:
-            raise APIError()
-
-    async def make_embed(self, streams: list) -> discord.Embed:
-        headers = {
-            "Accept": "application/vnd.twitchtv.v5+json",
-            "Client-ID": str(self._token["client_id"]),
-        }
-        async with aiohttp.ClientSession() as session:
-            async with session.get(
-                "{}/{}".format(TWITCH_COMMUNITIES_ENDPOINT, self.id), headers=headers
-            ) as r:
-                data = await r.json()
-
-        avatar = data["avatar_image_url"]
-        title = "Channels currently streaming to {}".format(data["display_name"])
-        url = "https://www.twitch.tv/communities/{}".format(self.name)
-        embed = discord.Embed(title=title, url=url)
-        embed.set_image(url=avatar)
-        if len(streams) >= 10:
-            stream_list = sample(streams, 10)
-        else:
-            stream_list = streams
-        for stream in stream_list:
-            name = "[{}]({})".format(stream["channel"]["display_name"], stream["channel"]["url"])
-            embed.add_field(name=stream["channel"]["status"], value=name, inline=False)
-        embed.color = 0x6441A4
-
-        return embed
-
-    def export(self):
-        data = {}
-        for k, v in self.__dict__.items():
-            if not k.startswith("_"):
-                data[k] = v
-        data["messages"] = []
-        for m in self._messages_cache:
-            data["messages"].append({"channel": m.channel.id, "message": m.id})
-        return data
-
-    def __repr__(self):
-        return "<{0.__class__.__name__}: {0.name}>".format(self)
-
-
->>>>>>> b65466ce
 class Stream:
 
     token_name: ClassVar[Optional[str]] = None
