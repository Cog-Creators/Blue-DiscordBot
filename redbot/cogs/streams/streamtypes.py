import asyncio
import contextlib
import json
import logging
import time
from dateutil.parser import parse as parse_time
from random import choice
from string import ascii_letters
from datetime import datetime, timedelta, timezone
import xml.etree.ElementTree as ET
from typing import ClassVar, Optional, List, Tuple

import aiohttp
import discord

from .errors import (
    APIError,
    OfflineStream,
    InvalidTwitchCredentials,
    InvalidYoutubeCredentials,
    StreamNotFound,
    YoutubeQuotaExceeded,
)
from redbot.core.i18n import Translator
from redbot.core.utils.chat_formatting import humanize_number, humanize_timedelta

TWITCH_BASE_URL = "https://api.twitch.tv"
TWITCH_ID_ENDPOINT = TWITCH_BASE_URL + "/helix/users"
TWITCH_STREAMS_ENDPOINT = TWITCH_BASE_URL + "/helix/streams/"
TWITCH_FOLLOWS_ENDPOINT = TWITCH_ID_ENDPOINT + "/follows"

YOUTUBE_BASE_URL = "https://www.googleapis.com/youtube/v3"
YOUTUBE_CHANNELS_ENDPOINT = YOUTUBE_BASE_URL + "/channels"
YOUTUBE_SEARCH_ENDPOINT = YOUTUBE_BASE_URL + "/search"
YOUTUBE_VIDEOS_ENDPOINT = YOUTUBE_BASE_URL + "/videos"
YOUTUBE_CHANNEL_RSS = "https://www.youtube.com/feeds/videos.xml?channel_id={channel_id}"

_ = Translator("Streams", __file__)

log = logging.getLogger("red.core.cogs.Streams")


def rnd(url):
    """Appends a random parameter to the url to avoid Discord's caching"""
    return url + "?rnd=" + "".join([choice(ascii_letters) for _loop_counter in range(6)])


def get_video_ids_from_feed(feed):
    root = ET.fromstring(feed)
    rss_video_ids = []
    for child in root.iter("{http://www.w3.org/2005/Atom}entry"):
        for i in child.iter("{http://www.youtube.com/xml/schemas/2015}videoId"):
            yield i.text


class Stream:

    token_name: ClassVar[Optional[str]] = None

    def __init__(self, **kwargs):
        self._bot = kwargs.pop("_bot")
        self.name = kwargs.pop("name", None)
        self.channels = kwargs.pop("channels", [])
        # self.already_online = kwargs.pop("already_online", False)
        self.messages = kwargs.pop("messages", [])
        self.type = self.__class__.__name__

    async def is_online(self):
        raise NotImplementedError()

    def make_embed(self):
        raise NotImplementedError()

    def iter_messages(self):
        for msg_data in self.messages:
            data = msg_data.copy()
            # "guild" key might not exist for old config data (available since GH-4742)
            if guild_id := msg_data.get("guild"):
                guild = self._bot.get_guild(guild_id)
                channel = guild and guild.get_channel(msg_data["channel"])
            else:
                channel = self._bot.get_channel(msg_data["channel"])

            data["partial_message"] = (
                channel.get_partial_message(data["message"]) if channel is not None else None
            )
            yield data

    def export(self):
        data = {}
        for k, v in self.__dict__.items():
            if not k.startswith("_"):
                data[k] = v
        return data

    def __repr__(self):
        return "<{0.__class__.__name__}: {0.name}>".format(self)


class YoutubeStream(Stream):

    token_name = "youtube"

    def __init__(self, **kwargs):
        self.id = kwargs.pop("id", None)
        self._token = kwargs.pop("token", None)
        self._config = kwargs.pop("config")
        self.not_livestreams: List[str] = []
        self.livestreams: List[str] = []

        super().__init__(**kwargs)

    async def is_online(self):
        if not self._token:
            raise InvalidYoutubeCredentials("YouTube API key is not set.")

        if not self.id:
            self.id = await self.fetch_id()
        elif not self.name:
            self.name = await self.fetch_name()

        async with aiohttp.ClientSession() as session:
            async with session.get(YOUTUBE_CHANNEL_RSS.format(channel_id=self.id)) as r:
                if r.status == 404:
                    raise StreamNotFound()
                rssdata = await r.text()

        if self.not_livestreams:
            self.not_livestreams = list(dict.fromkeys(self.not_livestreams))

        if self.livestreams:
            self.livestreams = list(dict.fromkeys(self.livestreams))

        for video_id in get_video_ids_from_feed(rssdata):
            if video_id in self.not_livestreams:
                log.debug(f"video_id in not_livestreams: {video_id}")
                continue
            log.debug(f"video_id not in not_livestreams: {video_id}")
            params = {
                "key": self._token["api_key"],
                "id": video_id,
                "part": "id,liveStreamingDetails",
            }
            async with aiohttp.ClientSession() as session:
                async with session.get(YOUTUBE_VIDEOS_ENDPOINT, params=params) as r:
                    data = await r.json()
                    try:
                        self._check_api_errors(data)
                    except InvalidYoutubeCredentials:
                        log.error("The YouTube API key is either invalid or has not been set.")
                        break
                    except YoutubeQuotaExceeded:
                        log.error("YouTube quota has been exceeded.")
                        break
                    except APIError as e:
                        log.error(
                            "Something went wrong whilst trying to"
                            " contact the stream service's API.\n"
                            "Raw response data:\n%r",
                            e,
                        )
                        continue
                    video_data = data.get("items", [{}])[0]
                    stream_data = video_data.get("liveStreamingDetails", {})
                    log.debug(f"stream_data for {video_id}: {stream_data}")
                    if (
                        stream_data
                        and stream_data != "None"
                        and stream_data.get("actualEndTime", None) is None
                    ):
                        actual_start_time = stream_data.get("actualStartTime", None)
                        scheduled = stream_data.get("scheduledStartTime", None)
                        if scheduled is not None and actual_start_time is None:
                            scheduled = parse_time(scheduled)
                            if (scheduled - datetime.now(timezone.utc)).total_seconds() < -3600:
                                continue
                        elif actual_start_time is None:
                            continue
                        if video_id not in self.livestreams:
                            self.livestreams.append(video_id)
                    else:
                        self.not_livestreams.append(video_id)
                        if video_id in self.livestreams:
                            self.livestreams.remove(video_id)
        log.debug(f"livestreams for {self.name}: {self.livestreams}")
        log.debug(f"not_livestreams for {self.name}: {self.not_livestreams}")
        # This is technically redundant since we have the
        # info from the RSS ... but incase you don't wanna deal with fully rewritting the
        # code for this part, as this is only a 2 quota query.
        if self.livestreams:
            params = {
                "key": self._token["api_key"],
                "id": self.livestreams[-1],
                "part": "snippet,liveStreamingDetails",
            }
            async with aiohttp.ClientSession() as session:
                async with session.get(YOUTUBE_VIDEOS_ENDPOINT, params=params) as r:
                    data = await r.json()
            return await self.make_embed(data)
        raise OfflineStream()

    async def make_embed(self, data):
        vid_data = data["items"][0]
        video_url = "https://youtube.com/watch?v={}".format(vid_data["id"])
        title = vid_data["snippet"]["title"]
        thumbnail = vid_data["snippet"]["thumbnails"]["medium"]["url"]
        channel_title = vid_data["snippet"]["channelTitle"]
        embed = discord.Embed(title=title, url=video_url)
        is_schedule = False
        if vid_data["liveStreamingDetails"].get("scheduledStartTime", None) is not None:
            if "actualStartTime" not in vid_data["liveStreamingDetails"]:
                start_time = parse_time(vid_data["liveStreamingDetails"]["scheduledStartTime"])
                start_in = start_time - datetime.now(timezone.utc)
                if start_in.total_seconds() > 0:
                    embed.description = _("This stream will start in {time}").format(
                        time=humanize_timedelta(
                            timedelta=timedelta(minutes=start_in.total_seconds() // 60)
                        )  # getting rid of seconds
                    )
                else:
                    embed.description = _(
                        "This stream was scheduled for {min} minutes ago"
                    ).format(min=round((start_in.total_seconds() * -1) // 60))
                embed.timestamp = start_time
                is_schedule = True
            else:
                # delete the message(s) about the stream schedule
                to_remove = []
                for msg_data in self.iter_messages():
                    if not msg_data.get("is_schedule", False):
                        continue
                    partial_msg = msg_data["partial_message"]
                    if partial_msg is not None:
                        autodelete = await self._config.guild(partial_msg.guild).autodelete()
                        if autodelete:
                            with contextlib.suppress(discord.NotFound):
                                await partial_msg.delete()
                    to_remove.append(msg_data["message"])
                self.messages = [
                    data for data in self.messages if data["message"] not in to_remove
                ]
        embed.set_author(name=channel_title)
        embed.set_image(url=rnd(thumbnail))
        embed.colour = 0x9255A5
        return embed, is_schedule

    async def fetch_id(self):
        return await self._fetch_channel_resource("id")

    async def fetch_name(self):
        snippet = await self._fetch_channel_resource("snippet")
        return snippet["title"]

    async def _fetch_channel_resource(self, resource: str):

        params = {"key": self._token["api_key"], "part": resource}
        if resource == "id":
            params["forUsername"] = self.name
        else:
            params["id"] = self.id

        async with aiohttp.ClientSession() as session:
            async with session.get(YOUTUBE_CHANNELS_ENDPOINT, params=params) as r:
                data = await r.json()

        self._check_api_errors(data)
        if "items" in data and len(data["items"]) == 0:
            raise StreamNotFound()
        elif "items" in data:
            return data["items"][0][resource]
        elif (
            "pageInfo" in data
            and "totalResults" in data["pageInfo"]
            and data["pageInfo"]["totalResults"] < 1
        ):
            raise StreamNotFound()
        raise APIError(data)

    def _check_api_errors(self, data: dict):
        if "error" in data:
            error_code = data["error"]["code"]
            if error_code == 400 and data["error"]["errors"][0]["reason"] == "keyInvalid":
                raise InvalidYoutubeCredentials()
            elif error_code == 403 and data["error"]["errors"][0]["reason"] in (
                "dailyLimitExceeded",
                "quotaExceeded",
                "rateLimitExceeded",
            ):
                raise YoutubeQuotaExceeded()
            raise APIError(data)

    def __repr__(self):
        return "<{0.__class__.__name__}: {0.name} (ID: {0.id})>".format(self)


class TwitchStream(Stream):

    token_name = "twitch"

    def __init__(self, **kwargs):
        self.id = kwargs.pop("id", None)
        self._client_id = kwargs.pop("token", None)
        self._bearer = kwargs.pop("bearer", None)
<<<<<<< HEAD
        self.games = kwargs.pop("games", {})
        super().__init__(**kwargs)

    async def get_game_info_by_id(self, game_id: int):
        header = {"Client-ID": str(self._client_id)}
        if self._bearer is not None:
            header = {**header, "Authorization": f"Bearer {self._bearer}"}
        params = {"id": game_id}
        async with aiohttp.ClientSession() as session:
            async with session.get(
                "https://api.twitch.tv/helix/games", headers=header, params=params
            ) as r:
                game_data = await r.json(encoding="utf-8")
        if game_data:
            return game_data
        else:
            return {}

    async def get_game_info_by_name(self, game_name: str):
        header = {"Client-ID": str(self._client_id)}
        if self._bearer is not None:
            header = {**header, "Authorization": f"Bearer {self._bearer}"}
        params = {"name": game_name}
        async with aiohttp.ClientSession() as session:
            async with session.get(
                "https://api.twitch.tv/helix/games", headers=header, params=params
            ) as r:
                game_data = await r.json(encoding="utf-8")
        if game_data:
            return game_data["data"]
        else:
            return []

    async def is_online(self):
        if not self.id:
            self.id = await self.fetch_id()

        url = TWITCH_STREAMS_ENDPOINT
=======
        self._rate_limit_resets: set = set()
        self._rate_limit_remaining: int = 0
        super().__init__(**kwargs)

    async def wait_for_rate_limit_reset(self) -> None:
        """Check rate limits in response header and ensure we're following them.

        From python-twitch-client and adaptated to asyncio from Trusty-cogs:
        https://github.com/tsifrer/python-twitch-client/blob/master/twitch/helix/base.py
        https://github.com/TrustyJAID/Trusty-cogs/blob/master/twitch/twitch_api.py
        """
        current_time = int(time.time())
        self._rate_limit_resets = {x for x in self._rate_limit_resets if x > current_time}
        if self._rate_limit_remaining == 0:

            if self._rate_limit_resets:
                reset_time = next(iter(self._rate_limit_resets))
                # Calculate wait time and add 0.1s to the wait time to allow Twitch to reset
                # their counter
                wait_time = reset_time - current_time + 0.1
                await asyncio.sleep(wait_time)

    async def get_data(self, url: str, params: dict = {}) -> Tuple[Optional[int], dict]:
>>>>>>> 1c32186d
        header = {"Client-ID": str(self._client_id)}
        if self._bearer is not None:
            header["Authorization"] = f"Bearer {self._bearer}"
        await self.wait_for_rate_limit_reset()
        async with aiohttp.ClientSession() as session:
            try:
                async with session.get(url, headers=header, params=params, timeout=60) as resp:
                    remaining = resp.headers.get("Ratelimit-Remaining")
                    if remaining:
                        self._rate_limit_remaining = int(remaining)
                    reset = resp.headers.get("Ratelimit-Reset")
                    if reset:
                        self._rate_limit_resets.add(int(reset))

                    if resp.status == 429:
                        log.info(
                            "Ratelimited. Trying again at %s.", datetime.fromtimestamp(int(reset))
                        )
                        resp.release()
                        return await self.get_data(url)

                    if resp.status != 200:
                        return resp.status, {}

                    return resp.status, await resp.json(encoding="utf-8")
            except (aiohttp.ClientConnectionError, asyncio.TimeoutError) as exc:
                log.warning("Connection error occurred when fetching Twitch stream", exc_info=exc)
                return None, {}

    async def is_online(self):
        user_profile_data = None
        if self.id is None:
            user_profile_data = await self._fetch_user_profile()

        stream_code, stream_data = await self.get_data(
            TWITCH_STREAMS_ENDPOINT, {"user_id": self.id}
        )
        if stream_code == 200:
            if not stream_data["data"]:
                raise OfflineStream()
<<<<<<< HEAD
            self.name = data["data"][0]["user_name"]
            data = data["data"][0]
            data["game_name"] = None
            data["followers"] = None
            data["view_count"] = None
            data["profile_image_url"] = None
            data["login"] = None

            game_id = data["game_id"]
            if game_id:
                game_data = await self.get_game_info_by_id(game_id)
                if game_data:
                    game_data = game_data["data"][0]
                    data["game_name"] = game_data["name"]
            params = {"to_id": self.id}
            async with aiohttp.ClientSession() as session:
                async with session.get(
                    "https://api.twitch.tv/helix/users/follows", headers=header, params=params
                ) as r:
                    user_data = await r.json(encoding="utf-8")
            if user_data:
                followers = user_data["total"]
                data["followers"] = followers

            params = {"id": self.id}
            async with aiohttp.ClientSession() as session:
                async with session.get(
                    "https://api.twitch.tv/helix/users", headers=header, params=params
                ) as r:
                    user_profile_data = await r.json(encoding="utf-8")
            if user_profile_data:
                profile_image_url = user_profile_data["data"][0]["profile_image_url"]
                data["profile_image_url"] = profile_image_url
                data["view_count"] = user_profile_data["data"][0]["view_count"]
                data["login"] = user_profile_data["data"][0]["login"]

            is_rerun = False
            return self.make_embed(data), data, is_rerun
        elif r.status == 400:
=======

            if user_profile_data is None:
                user_profile_data = await self._fetch_user_profile()

            final_data = dict.fromkeys(
                ("game_name", "followers", "login", "profile_image_url", "view_count")
            )

            if user_profile_data is not None:
                final_data["login"] = user_profile_data["login"]
                final_data["profile_image_url"] = user_profile_data["profile_image_url"]
                final_data["view_count"] = user_profile_data["view_count"]

            stream_data = stream_data["data"][0]
            final_data["user_name"] = self.name = stream_data["user_name"]
            final_data["game_name"] = stream_data["game_name"]
            final_data["thumbnail_url"] = stream_data["thumbnail_url"]
            final_data["title"] = stream_data["title"]
            final_data["type"] = stream_data["type"]

            __, follows_data = await self.get_data(TWITCH_FOLLOWS_ENDPOINT, {"to_id": self.id})
            if follows_data:
                final_data["followers"] = follows_data["total"]

            return self.make_embed(final_data), final_data["type"] == "rerun"
        elif stream_code == 400:
>>>>>>> 1c32186d
            raise InvalidTwitchCredentials()
        elif stream_code == 404:
            raise StreamNotFound()
        else:
            raise APIError(stream_data)

    async def _fetch_user_profile(self):
        code, data = await self.get_data(TWITCH_ID_ENDPOINT, {"login": self.name})
        if code == 200:
            if not data["data"]:
                raise StreamNotFound()
            if self.id is None:
                self.id = data["data"][0]["id"]
            return data["data"][0]
        elif code == 400:
            raise StreamNotFound()
        elif code == 401:
            raise InvalidTwitchCredentials()
        else:
            raise APIError(data)

    def make_embed(self, data):
        is_rerun = data["type"] == "rerun"
        url = f"https://www.twitch.tv/{data['login']}" if data["login"] is not None else None
        logo = data["profile_image_url"]
        if logo is None:
            logo = "https://static-cdn.jtvnw.net/jtv_user_pictures/xarth/404_user_70x70.png"
        status = data["title"]
        if not status:
            status = _("Untitled broadcast")
        if is_rerun:
            status += _(" - Rerun")
        embed = discord.Embed(title=status, url=url, color=0x6441A4)
        embed.set_author(name=data["user_name"])
        embed.add_field(name=_("Followers"), value=humanize_number(data["followers"]))
        embed.add_field(name=_("Total views"), value=humanize_number(data["view_count"]))
        embed.set_thumbnail(url=logo)
        if data["thumbnail_url"]:
            embed.set_image(url=rnd(data["thumbnail_url"].format(width=320, height=180)))
        if data["game_name"]:
            embed.set_footer(text=_("Playing: ") + data["game_name"])
        return embed

    def __repr__(self):
        return "<{0.__class__.__name__}: {0.name} (ID: {0.id})>".format(self)


<<<<<<< HEAD
class HitboxStream(Stream):

    token_name = None  # This streaming services don't currently require an API key

    def __init__(self, **kwargs):
        self.games = kwargs.pop("games", {})
        super().__init__(**kwargs)

    async def is_online(self):
        url = "https://api.smashcast.tv/media/live/" + self.name

        async with aiohttp.ClientSession() as session:
            async with session.get(url) as r:
                # data = await r.json(encoding='utf-8')
                data = await r.text()
        data = json.loads(data, strict=False)
        if "livestream" not in data:
            raise StreamNotFound()
        elif data["livestream"][0]["media_is_live"] == "0":
            # self.already_online = False
            raise OfflineStream()
        elif data["livestream"][0]["media_is_live"] == "1":
            # self.already_online = True
            return self.make_embed(data), data

        raise APIError(data)

    def make_embed(self, data):
        base_url = "https://edge.sf.hitbox.tv"
        livestream = data["livestream"][0]
        channel = livestream["channel"]
        url = channel["channel_link"]
        embed = discord.Embed(title=livestream["media_status"], url=url, color=0x98CB00)
        embed.set_author(name=livestream["media_name"])
        embed.add_field(name=_("Followers"), value=humanize_number(channel["followers"]))
        embed.set_thumbnail(url=base_url + channel["user_logo"])
        if livestream["media_thumbnail"]:
            embed.set_image(url=rnd(base_url + livestream["media_thumbnail"]))
        embed.set_footer(text=_("Playing: ") + livestream["category_name"])

        return embed


=======
>>>>>>> 1c32186d
class PicartoStream(Stream):

    token_name = None  # This streaming services don't currently require an API key

    async def is_online(self):
        url = "https://api.picarto.tv/api/v1/channel/name/" + self.name

        async with aiohttp.ClientSession() as session:
            async with session.get(url) as r:
                data = await r.text(encoding="utf-8")
        if r.status == 200:
            data = json.loads(data)
            if data["online"] is True:
                # self.already_online = True
                return self.make_embed(data)
            else:
                # self.already_online = False
                raise OfflineStream()
        elif r.status == 404:
            raise StreamNotFound()
        else:
            raise APIError(data)

    def make_embed(self, data):
        avatar = rnd(
            "https://picarto.tv/user_data/usrimg/{}/dsdefault.jpg".format(data["name"].lower())
        )
        url = "https://picarto.tv/" + data["name"]
        thumbnail = data["thumbnails"]["web"]
        embed = discord.Embed(title=data["title"], url=url, color=0x4C90F3)
        embed.set_author(name=data["name"])
        embed.set_image(url=rnd(thumbnail))
        embed.add_field(name=_("Followers"), value=humanize_number(data["followers"]))
        embed.add_field(name=_("Total views"), value=humanize_number(data["viewers_total"]))
        embed.set_thumbnail(url=avatar)
        data["tags"] = ", ".join(data["tags"])

        if not data["tags"]:
            data["tags"] = _("None")

        if data["adult"]:
            data["adult"] = _("NSFW | ")
        else:
            data["adult"] = ""

        embed.set_footer(text=_("{adult}Category: {category} | Tags: {tags}").format(**data))
        return embed<|MERGE_RESOLUTION|>--- conflicted
+++ resolved
@@ -301,46 +301,7 @@
         self.id = kwargs.pop("id", None)
         self._client_id = kwargs.pop("token", None)
         self._bearer = kwargs.pop("bearer", None)
-<<<<<<< HEAD
         self.games = kwargs.pop("games", {})
-        super().__init__(**kwargs)
-
-    async def get_game_info_by_id(self, game_id: int):
-        header = {"Client-ID": str(self._client_id)}
-        if self._bearer is not None:
-            header = {**header, "Authorization": f"Bearer {self._bearer}"}
-        params = {"id": game_id}
-        async with aiohttp.ClientSession() as session:
-            async with session.get(
-                "https://api.twitch.tv/helix/games", headers=header, params=params
-            ) as r:
-                game_data = await r.json(encoding="utf-8")
-        if game_data:
-            return game_data
-        else:
-            return {}
-
-    async def get_game_info_by_name(self, game_name: str):
-        header = {"Client-ID": str(self._client_id)}
-        if self._bearer is not None:
-            header = {**header, "Authorization": f"Bearer {self._bearer}"}
-        params = {"name": game_name}
-        async with aiohttp.ClientSession() as session:
-            async with session.get(
-                "https://api.twitch.tv/helix/games", headers=header, params=params
-            ) as r:
-                game_data = await r.json(encoding="utf-8")
-        if game_data:
-            return game_data["data"]
-        else:
-            return []
-
-    async def is_online(self):
-        if not self.id:
-            self.id = await self.fetch_id()
-
-        url = TWITCH_STREAMS_ENDPOINT
-=======
         self._rate_limit_resets: set = set()
         self._rate_limit_remaining: int = 0
         super().__init__(**kwargs)
@@ -364,7 +325,6 @@
                 await asyncio.sleep(wait_time)
 
     async def get_data(self, url: str, params: dict = {}) -> Tuple[Optional[int], dict]:
->>>>>>> 1c32186d
         header = {"Client-ID": str(self._client_id)}
         if self._bearer is not None:
             header["Authorization"] = f"Bearer {self._bearer}"
@@ -405,47 +365,6 @@
         if stream_code == 200:
             if not stream_data["data"]:
                 raise OfflineStream()
-<<<<<<< HEAD
-            self.name = data["data"][0]["user_name"]
-            data = data["data"][0]
-            data["game_name"] = None
-            data["followers"] = None
-            data["view_count"] = None
-            data["profile_image_url"] = None
-            data["login"] = None
-
-            game_id = data["game_id"]
-            if game_id:
-                game_data = await self.get_game_info_by_id(game_id)
-                if game_data:
-                    game_data = game_data["data"][0]
-                    data["game_name"] = game_data["name"]
-            params = {"to_id": self.id}
-            async with aiohttp.ClientSession() as session:
-                async with session.get(
-                    "https://api.twitch.tv/helix/users/follows", headers=header, params=params
-                ) as r:
-                    user_data = await r.json(encoding="utf-8")
-            if user_data:
-                followers = user_data["total"]
-                data["followers"] = followers
-
-            params = {"id": self.id}
-            async with aiohttp.ClientSession() as session:
-                async with session.get(
-                    "https://api.twitch.tv/helix/users", headers=header, params=params
-                ) as r:
-                    user_profile_data = await r.json(encoding="utf-8")
-            if user_profile_data:
-                profile_image_url = user_profile_data["data"][0]["profile_image_url"]
-                data["profile_image_url"] = profile_image_url
-                data["view_count"] = user_profile_data["data"][0]["view_count"]
-                data["login"] = user_profile_data["data"][0]["login"]
-
-            is_rerun = False
-            return self.make_embed(data), data, is_rerun
-        elif r.status == 400:
-=======
 
             if user_profile_data is None:
                 user_profile_data = await self._fetch_user_profile()
@@ -472,7 +391,6 @@
 
             return self.make_embed(final_data), final_data["type"] == "rerun"
         elif stream_code == 400:
->>>>>>> 1c32186d
             raise InvalidTwitchCredentials()
         elif stream_code == 404:
             raise StreamNotFound()
@@ -520,52 +438,6 @@
         return "<{0.__class__.__name__}: {0.name} (ID: {0.id})>".format(self)
 
 
-<<<<<<< HEAD
-class HitboxStream(Stream):
-
-    token_name = None  # This streaming services don't currently require an API key
-
-    def __init__(self, **kwargs):
-        self.games = kwargs.pop("games", {})
-        super().__init__(**kwargs)
-
-    async def is_online(self):
-        url = "https://api.smashcast.tv/media/live/" + self.name
-
-        async with aiohttp.ClientSession() as session:
-            async with session.get(url) as r:
-                # data = await r.json(encoding='utf-8')
-                data = await r.text()
-        data = json.loads(data, strict=False)
-        if "livestream" not in data:
-            raise StreamNotFound()
-        elif data["livestream"][0]["media_is_live"] == "0":
-            # self.already_online = False
-            raise OfflineStream()
-        elif data["livestream"][0]["media_is_live"] == "1":
-            # self.already_online = True
-            return self.make_embed(data), data
-
-        raise APIError(data)
-
-    def make_embed(self, data):
-        base_url = "https://edge.sf.hitbox.tv"
-        livestream = data["livestream"][0]
-        channel = livestream["channel"]
-        url = channel["channel_link"]
-        embed = discord.Embed(title=livestream["media_status"], url=url, color=0x98CB00)
-        embed.set_author(name=livestream["media_name"])
-        embed.add_field(name=_("Followers"), value=humanize_number(channel["followers"]))
-        embed.set_thumbnail(url=base_url + channel["user_logo"])
-        if livestream["media_thumbnail"]:
-            embed.set_image(url=rnd(base_url + livestream["media_thumbnail"]))
-        embed.set_footer(text=_("Playing: ") + livestream["category_name"])
-
-        return embed
-
-
-=======
->>>>>>> 1c32186d
 class PicartoStream(Stream):
 
     token_name = None  # This streaming services don't currently require an API key
