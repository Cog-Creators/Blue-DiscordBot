--- conflicted
+++ resolved
@@ -1,13 +1,6 @@
-<<<<<<< HEAD
-from typing import List
-
-from .errors import StreamNotFound, APIError, InvalidCredentials, OfflineStream, CommunityNotFound, OfflineCommunity
-from random import choice, sample
-=======
 from .errors import StreamNotFound, APIError, OfflineStream, CommunityNotFound, OfflineCommunity, \
     InvalidYoutubeCredentials, InvalidTwitchCredentials
-from random import choice
->>>>>>> a8f46595
+from random import choice, sample
 from string import ascii_letters
 import discord
 import aiohttp
