--- conflicted
+++ resolved
@@ -91,10 +91,7 @@
                 bank_name=bank_name,
                 currency_name=currency_name,
                 default_balance=humanize_number(default_balance),
-<<<<<<< HEAD
-=======
                 maximum_bal=humanize_number(await bank.get_max_balance(ctx.guild)),
->>>>>>> 0be3b1ac
             )
             await ctx.send(box(settings))
 
@@ -138,10 +135,6 @@
     @check_global_setting_guildowner()
     async def bankset_maxbal(self, ctx: commands.Context, *, amount: int):
         """Set the maximum balance a user can get."""
-<<<<<<< HEAD
-        await bank.set_max_balance(amount, ctx.guild)
-        await ctx.send(_("Maximum balance has been set to: {amount:,}").format(amount=amount))
-=======
         try:
             await bank.set_max_balance(amount, ctx.guild)
         except ValueError:
@@ -154,6 +147,5 @@
         await ctx.send(
             _("Maximum balance has been set to: {amount}").format(amount=humanize_number(amount))
         )
->>>>>>> 0be3b1ac
 
     # ENDSECTION