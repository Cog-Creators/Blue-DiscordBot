--- conflicted
+++ resolved
@@ -108,16 +108,11 @@
             currency_name = await bank.get_currency_name(guild)
             default_balance = await bank.get_default_balance(guild)
             settings = _(
-<<<<<<< HEAD
                 "Bank settings:\n\n"
                 "Bank name: {bank_name}\n"
                 "Currency: {currency_name}\n"
                 "Initial balance: {default_balance}\n"
                 "Maximum allowed balance: {maximum_bal}"
-=======
-                "Bank settings:\n\nBank name: {bank_name}\nCurrency: {currency_name}\n"
-                "Default balance: {default_balance}\nMaximum allowed balance: {maximum_bal}"
->>>>>>> efcf91e9
             ).format(
                 bank_name=bank_name,
                 currency_name=currency_name,
@@ -168,7 +163,6 @@
         """Set the maximum balance a user can get."""
         try:
             await bank.set_max_balance(amount, ctx.guild)
-<<<<<<< HEAD
         except ValueError as e:
             return await ctx.send(str(e))
         await ctx.send(
@@ -385,18 +379,4 @@
             highscores.append(box(temp_msg, lang="md"))
 
         if highscores:
-            await menu(ctx, highscores, DEFAULT_CONTROLS)
-=======
-        except ValueError:
-            # noinspection PyProtectedMember
-            return await ctx.send(
-                _("Amount must be greater than zero and less than {max}.").format(
-                    max=humanize_number(bank._MAX_BALANCE)
-                )
-            )
-        await ctx.send(
-            _("Maximum balance has been set to: {amount}").format(amount=humanize_number(amount))
-        )
-
-    # ENDSECTION
->>>>>>> efcf91e9
+            await menu(ctx, highscores, DEFAULT_CONTROLS)