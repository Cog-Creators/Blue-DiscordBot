--- conflicted
+++ resolved
@@ -7,14 +7,10 @@
 import discord
 from redbot.core import Config
 from redbot.core import checks
-<<<<<<< HEAD
+from redbot.core.data_manager import cog_data_path
+from redbot.core.i18n import Translator, cog_i18n
+from redbot.core.utils.chat_formatting import box, pagify
 from redbot.core import commands
-from redbot.core.i18n import Translator, cog_i18n
-=======
-from redbot.core.data_manager import cog_data_path
-from redbot.core.i18n import CogI18n
->>>>>>> 29d9bbad
-from redbot.core.utils.chat_formatting import box, pagify
 
 from redbot.core.bot import Red
 from .checks import install_agreement
