import asyncio
import contextlib
import os
import re
import shutil
import sys
from pathlib import Path
from typing import Tuple, Union, Iterable, Collection, Optional, Dict, Set, List, cast
from collections import defaultdict

import discord
from redbot.core import checks, commands, Config, version_info as red_version_info
from redbot.core.bot import Red
from redbot.core.data_manager import cog_data_path
from redbot.core.i18n import Translator, cog_i18n
from redbot.core.utils.chat_formatting import box, pagify, humanize_list, inline
from redbot.core.utils.menus import start_adding_reactions
from redbot.core.utils.predicates import MessagePredicate, ReactionPredicate

from . import errors
from .checks import do_install_agreement
from .converters import InstalledCog
from .installable import InstallableType, Installable, InstalledModule
from .log import log
from .repo_manager import RepoManager, Repo

_ = Translator("Downloader", __file__)


DEPRECATION_NOTICE = _(
    "\n**WARNING:** The following repos are using shared libraries"
    " which are marked for removal in Red 3.4: {repo_list}.\n"
    " You should inform maintainers of these repos about this message."
)


@cog_i18n(_)
class Downloader(commands.Cog):
    """Install community cogs made by Cog Creators.

    Community cogs, also called third party cogs, are not included
    in the default Red install.
    
    Community cogs come in repositories. Repos are a group of cogs
    you can install. You always need to add the creator's repository
    using the `[p]repo` command before you can install one or more
    cogs from the creator.
    """

    def __init__(self, bot: Red):
        super().__init__()
        self.bot = bot

        self.config = Config.get_conf(self, identifier=998240343, force_registration=True)

        self.config.register_global(schema_version=0, installed_cogs={}, installed_libraries={})

        self.already_agreed = False

        self.LIB_PATH = cog_data_path(self) / "lib"
        self.SHAREDLIB_PATH = self.LIB_PATH / "cog_shared"
        self.SHAREDLIB_INIT = self.SHAREDLIB_PATH / "__init__.py"

        self._create_lib_folder()

        self._repo_manager = RepoManager()
        self._ready = asyncio.Event()
        self._init_task = None
        self._ready_raised = False

    def _create_lib_folder(self, *, remove_first: bool = False) -> None:
        if remove_first:
            shutil.rmtree(str(self.LIB_PATH))
        self.SHAREDLIB_PATH.mkdir(parents=True, exist_ok=True)
        if not self.SHAREDLIB_INIT.exists():
            with self.SHAREDLIB_INIT.open(mode="w", encoding="utf-8") as _:
                pass

    async def cog_before_invoke(self, ctx: commands.Context) -> None:
        async with ctx.typing():
            await self._ready.wait()
        if self._ready_raised:
            await ctx.send(
                "There was an error during Downloader's initialization."
                " Check logs for more information."
            )
            raise commands.CheckFailure()

    def cog_unload(self):
        if self._init_task is not None:
            self._init_task.cancel()

    def create_init_task(self):
        def _done_callback(task: asyncio.Task) -> None:
            exc = task.exception()
            if exc is not None:
                log.error(
                    "An unexpected error occurred during Downloader's initialization.",
                    exc_info=exc,
                )
                self._ready_raised = True
                self._ready.set()

        self._init_task = asyncio.create_task(self.initialize())
        self._init_task.add_done_callback(_done_callback)

    async def initialize(self) -> None:
        await self._repo_manager.initialize()
        await self._maybe_update_config()
        self._ready.set()

    async def _maybe_update_config(self) -> None:
        schema_version = await self.config.schema_version()

        if schema_version == 0:
            await self._schema_0_to_1()
            schema_version += 1
            await self.config.schema_version.set(schema_version)

    async def _schema_0_to_1(self):
        """
        This contains migration to allow saving state
        of both installed cogs and shared libraries.
        """
        old_conf = await self.config.get_raw("installed", default=[])
        if not old_conf:
            return
        async with self.config.installed_cogs() as new_cog_conf:
            for cog_json in old_conf:
                repo_name = cog_json["repo_name"]
                module_name = cog_json["cog_name"]
                if repo_name not in new_cog_conf:
                    new_cog_conf[repo_name] = {}
                new_cog_conf[repo_name][module_name] = {
                    "repo_name": repo_name,
                    "module_name": module_name,
                    "commit": "",
                    "pinned": False,
                }
        await self.config.clear_raw("installed")
        # no reliable way to get installed libraries (i.a. missing repo name)
        # but it only helps `[p]cog update` run faster so it's not an issue

    async def cog_install_path(self) -> Path:
        """Get the current cog install path.

        Returns
        -------
        pathlib.Path
            The default cog install path.

        """
        return await self.bot._cog_mgr.install_path()

    async def installed_cogs(self) -> Tuple[InstalledModule, ...]:
        """Get info on installed cogs.

        Returns
        -------
        `tuple` of `InstalledModule`
            All installed cogs.

        """
        installed = await self.config.installed_cogs()
        # noinspection PyTypeChecker
        return tuple(
            InstalledModule.from_json(cog_json, self._repo_manager)
            for repo_json in installed.values()
            for cog_json in repo_json.values()
        )

    async def installed_libraries(self) -> Tuple[InstalledModule, ...]:
        """Get info on installed shared libraries.

        Returns
        -------
        `tuple` of `InstalledModule`
            All installed shared libraries.

        """
        installed = await self.config.installed_libraries()
        # noinspection PyTypeChecker
        return tuple(
            InstalledModule.from_json(lib_json, self._repo_manager)
            for repo_json in installed.values()
            for lib_json in repo_json.values()
        )

    async def installed_modules(self) -> Tuple[InstalledModule, ...]:
        """Get info on installed cogs and shared libraries.

        Returns
        -------
        `tuple` of `InstalledModule`
            All installed cogs and shared libraries.

        """
        return await self.installed_cogs() + await self.installed_libraries()

    async def _save_to_installed(self, modules: Iterable[InstalledModule]) -> None:
        """Mark modules as installed or updates their json in Config.

        Parameters
        ----------
        modules : `list` of `InstalledModule`
            The modules to check off.

        """
        async with self.config.all() as global_data:
            installed_cogs = global_data["installed_cogs"]
            installed_libraries = global_data["installed_libraries"]
            for module in modules:
                if module.type == InstallableType.COG:
                    installed = installed_cogs
                elif module.type == InstallableType.SHARED_LIBRARY:
                    installed = installed_libraries
                else:
                    continue
                module_json = module.to_json()
                repo_json = installed.setdefault(module.repo_name, {})
                repo_json[module.name] = module_json

    async def _remove_from_installed(self, modules: Iterable[InstalledModule]) -> None:
        """Remove modules from the saved list
        of installed modules (corresponding to type of module).

        Parameters
        ----------
        modules : `list` of `InstalledModule`
            The modules to remove.

        """
        async with self.config.all() as global_data:
            installed_cogs = global_data["installed_cogs"]
            installed_libraries = global_data["installed_libraries"]
            for module in modules:
                if module.type == InstallableType.COG:
                    installed = installed_cogs
                elif module.type == InstallableType.SHARED_LIBRARY:
                    installed = installed_libraries
                else:
                    continue
                with contextlib.suppress(KeyError):
                    installed[module._json_repo_name].pop(module.name)

    async def _shared_lib_load_check(self, cog_name: str) -> Optional[Repo]:
        # remove in Red 3.4
        is_installed, cog = await self.is_installed(cog_name)
        # it's not gonna be None when `is_installed` is True
        # if we'll use typing_extensions in future, `Literal` can solve this
        cog = cast(InstalledModule, cog)
        if is_installed and cog.repo is not None and cog.repo.available_libraries:
            return cog.repo
        return None

    async def _available_updates(
        self, cogs: Iterable[InstalledModule]
    ) -> Tuple[Tuple[Installable, ...], Tuple[Installable, ...]]:
        """
        Get cogs and libraries which can be updated.

        Parameters
        ----------
        cogs : `list` of `InstalledModule`
            List of cogs, which should be checked against the updates.

        Returns
        -------
        tuple
            2-tuple of cogs and libraries which can be updated.

        """
        repos = {cog.repo for cog in cogs if cog.repo is not None}
        installed_libraries = await self.installed_libraries()

        modules: Set[InstalledModule] = set()
        cogs_to_update: Set[Installable] = set()
        libraries_to_update: Set[Installable] = set()
        # split libraries and cogs into 2 categories:
        # 1. `cogs_to_update`, `libraries_to_update` - module needs update, skip diffs
        # 2. `modules` - module MAY need update, check diffs
        for repo in repos:
            for lib in repo.available_libraries:
                try:
                    index = installed_libraries.index(lib)
                except ValueError:
                    libraries_to_update.add(lib)
                else:
                    modules.add(installed_libraries[index])
        for cog in cogs:
            if cog.repo is None:
                # cog had its repo removed, can't check for updates
                continue
            if cog.commit:
                modules.add(cog)
                continue
            # marking cog for update if there's no commit data saved (back-compat, see GH-2571)
            last_cog_occurrence = await cog.repo.get_last_module_occurrence(cog.name)
            if last_cog_occurrence is not None and not last_cog_occurrence.disabled:
                cogs_to_update.add(last_cog_occurrence)

        # Reduces diff requests to a single dict with no repeats
        hashes: Dict[Tuple[Repo, str], Set[InstalledModule]] = defaultdict(set)
        for module in modules:
            module.repo = cast(Repo, module.repo)
            if module.repo.commit != module.commit and await module.repo.is_ancestor(
                module.commit, module.repo.commit
            ):
                hashes[(module.repo, module.commit)].add(module)

        update_commits = []
        for (repo, old_hash), modules_to_check in hashes.items():
            modified = await repo.get_modified_modules(old_hash, repo.commit)
            for module in modules_to_check:
                try:
                    index = modified.index(module)
                except ValueError:
                    # module wasn't modified - we just need to update its commit
                    module.commit = repo.commit
                    update_commits.append(module)
                else:
                    modified_module = modified[index]
                    if modified_module.type == InstallableType.COG:
                        if not modified_module.disabled:
                            cogs_to_update.add(modified_module)
                    elif modified_module.type == InstallableType.SHARED_LIBRARY:
                        libraries_to_update.add(modified_module)

        await self._save_to_installed(update_commits)

        return (tuple(cogs_to_update), tuple(libraries_to_update))

    async def _install_cogs(
        self, cogs: Iterable[Installable]
    ) -> Tuple[Tuple[InstalledModule, ...], Tuple[Installable, ...]]:
        """Installs a list of cogs.

        Parameters
        ----------
        cogs : `list` of `Installable`
            Cogs to install. ``repo`` property of those objects can't be `None`
        Returns
        -------
        tuple
            2-tuple of installed and failed cogs.
        """
        repos: Dict[str, Tuple[Repo, Dict[str, List[Installable]]]] = {}
        for cog in cogs:
            try:
                repo_by_commit = repos[cog.repo_name]
            except KeyError:
                cog.repo = cast(Repo, cog.repo)  # docstring specifies this already
                repo_by_commit = repos[cog.repo_name] = (cog.repo, defaultdict(list))
            cogs_by_commit = repo_by_commit[1]
            cogs_by_commit[cog.commit].append(cog)
        installed = []
        failed = []
        for repo, cogs_by_commit in repos.values():
            exit_to_commit = repo.commit
            for commit, cogs_to_install in cogs_by_commit.items():
                await repo.checkout(commit)
                for cog in cogs_to_install:
                    if await cog.copy_to(await self.cog_install_path()):
                        installed.append(InstalledModule.from_installable(cog))
                    else:
                        failed.append(cog)
            await repo.checkout(exit_to_commit)

        # noinspection PyTypeChecker
        return (tuple(installed), tuple(failed))

    async def _reinstall_libraries(
        self, libraries: Iterable[Installable]
    ) -> Tuple[Tuple[InstalledModule, ...], Tuple[Installable, ...]]:
        """Installs a list of shared libraries, used when updating.

        Parameters
        ----------
        libraries : `list` of `Installable`
            Libraries to reinstall. ``repo`` property of those objects can't be `None`
        Returns
        -------
        tuple
            2-tuple of installed and failed libraries.
        """
        repos: Dict[str, Tuple[Repo, Dict[str, Set[Installable]]]] = {}
        for lib in libraries:
            try:
                repo_by_commit = repos[lib.repo_name]
            except KeyError:
                lib.repo = cast(Repo, lib.repo)  # docstring specifies this already
                repo_by_commit = repos[lib.repo_name] = (lib.repo, defaultdict(set))
            libs_by_commit = repo_by_commit[1]
            libs_by_commit[lib.commit].add(lib)

        all_installed: List[InstalledModule] = []
        all_failed: List[Installable] = []
        for repo, libs_by_commit in repos.values():
            exit_to_commit = repo.commit
            for commit, libs in libs_by_commit.items():
                await repo.checkout(commit)
                installed, failed = await repo.install_libraries(
                    target_dir=self.SHAREDLIB_PATH, req_target_dir=self.LIB_PATH, libraries=libs
                )
                all_installed += installed
                all_failed += failed
            await repo.checkout(exit_to_commit)

        # noinspection PyTypeChecker
        return (tuple(all_installed), tuple(all_failed))

    async def _install_requirements(self, cogs: Iterable[Installable]) -> Tuple[str, ...]:
        """
        Installs requirements for given cogs.

        Parameters
        ----------
        cogs : `list` of `Installable`
            Cogs whose requirements should be installed.
        Returns
        -------
        tuple
            Tuple of failed requirements.
        """

        # Reduces requirements to a single list with no repeats
        requirements = {requirement for cog in cogs for requirement in cog.requirements}
        repos: List[Tuple[Repo, List[str]]] = [(repo, []) for repo in self._repo_manager.repos]

        # This for loop distributes the requirements across all repos
        # which will allow us to concurrently install requirements
        for i, req in enumerate(requirements):
            repo_index = i % len(repos)
            repos[repo_index][1].append(req)

        has_reqs = list(filter(lambda item: len(item[1]) > 0, repos))

        failed_reqs = []
        for repo, reqs in has_reqs:
            for req in reqs:
                if not await repo.install_raw_requirements([req], self.LIB_PATH):
                    failed_reqs.append(req)
        return tuple(failed_reqs)

    @staticmethod
    async def _delete_cog(target: Path) -> None:
        """
        Removes an (installed) cog.
        :param target: Path pointing to an existing file or directory
        :return:
        """
        if not target.exists():
            return

        if target.is_dir():
            shutil.rmtree(str(target))
        elif target.is_file():
            os.remove(str(target))

    @staticmethod
    async def send_pagified(target: discord.abc.Messageable, content: str) -> None:
        for page in pagify(content):
            await target.send(page)

    @commands.command()
    @checks.is_owner()
    async def pipinstall(self, ctx: commands.Context, *deps: str) -> None:
        """Install a group of dependencies using pip."""
        if not deps:
            await ctx.send_help()
            return
        repo = Repo("", "", "", "", Path.cwd())
        async with ctx.typing():
            success = await repo.install_raw_requirements(deps, self.LIB_PATH)

        if success:
            await ctx.send(_("Libraries installed."))
        else:
            await ctx.send(
                _(
                    "Some libraries failed to install. Please check"
                    " your logs for a complete list."
                )
            )

    @commands.group()
    @checks.is_owner()
    async def repo(self, ctx: commands.Context) -> None:
        """Repo management commands."""
        pass

    @repo.command(name="add")
    async def _repo_add(
        self, ctx: commands.Context, name: str, repo_url: str, branch: str = None
    ) -> None:
        """Add a new repo.

        Repo names can only contain characters A-z, numbers, underscores, and hyphens.
        The branch will be the default branch if not specified.
        """
        agreed = await do_install_agreement(ctx)
        if not agreed:
            return
        if re.match(r"^[a-zA-Z0-9_\-]*$", name) is None:
            await ctx.send(
                _("Repo names can only contain characters A-z, numbers, underscores, and hyphens.")
            )
            return
        try:
            async with ctx.typing():
                # noinspection PyTypeChecker
                repo = await self._repo_manager.add_repo(name=name, url=repo_url, branch=branch)
        except errors.ExistingGitRepo:
            await ctx.send(
                _("The repo name you provided is already in use. Please choose another name.")
            )
        except errors.CloningError as err:
            await ctx.send(
                _(
                    "Something went wrong during the cloning process."
                    " See logs for more information."
                )
            )
            log.exception(
                "Something went wrong whilst cloning %s (to revision: %s)",
                repo_url,
                branch,
                exc_info=err,
            )
        except OSError:
            log.exception(
                "Something went wrong trying to add repo %s under name %s", repo_url, name,
            )
            await ctx.send(
                _(
                    "Something went wrong trying to add that repo."
                    " See logs for more information."
                )
            )
        else:
            await ctx.send(_("Repo `{name}` successfully added.").format(name=name))
            if repo.install_msg:
                await ctx.send(repo.install_msg.replace("[p]", ctx.clean_prefix))

    @repo.command(name="delete", aliases=["remove", "del"], usage="<repo_name>")
    async def _repo_del(self, ctx: commands.Context, repo: Repo) -> None:
        """Remove a repo and its files."""
        await self._repo_manager.delete_repo(repo.name)

        await ctx.send(
            _("The repo `{repo.name}` has been deleted successfully.").format(repo=repo)
        )

    @repo.command(name="list")
    async def _repo_list(self, ctx: commands.Context) -> None:
        """List all installed repos."""
        repos = self._repo_manager.repos
        sorted_repos = sorted(repos, key=lambda r: str.lower(r.name))
        joined = _("Installed Repos:\n\n")
        for repo in sorted_repos:
            joined += "+ {}: {}\n".format(repo.name, repo.short or "")

        for page in pagify(joined, ["\n"], shorten_by=16):
            await ctx.send(box(page.lstrip(" "), lang="diff"))

    @repo.command(name="info", usage="<repo_name>")
    async def _repo_info(self, ctx: commands.Context, repo: Repo) -> None:
        """Show information about a repo."""
        made_by = ", ".join(repo.author) or _("Missing from info.json")

        information = _("Repo url: {repo_url}\n").format(repo_url=repo.clean_url)
        if repo.branch:
            information += _("Branch: {branch_name}\n").format(branch_name=repo.branch)
        information += _("Made by: {author}\nDescription:\n{description}").format(
            author=made_by, description=repo.description or ""
        )

        msg = _("Information on {repo_name} repo:{information}").format(
            repo_name=inline(repo.name), information=box(information)
        )

        await ctx.send(msg)

    @repo.command(name="update")
    async def _repo_update(self, ctx: commands.Context, *repos: Repo) -> None:
        """Update all repos, or ones of your choosing."""
        async with ctx.typing():
            updated: Set[str]

            updated_repos, failed = await self._repo_manager.update_repos(repos)
            updated = {repo.name for repo in updated_repos}

            if updated:
                message = _("Repo update completed successfully.")
                message += _("\nUpdated: ") + humanize_list(tuple(map(inline, updated)))
            elif not repos:
                message = _("All installed repos are already up to date.")
            else:
                if len(updated_repos) > 1:
                    message = _("These repos are already up to date.")
                else:
                    message = _("This repo is already up to date.")

            if failed:
                message += "\n" + self.format_failed_repos(failed)

        await self.send_pagified(ctx, message)

    @commands.group()
    @checks.is_owner()
    async def cog(self, ctx: commands.Context) -> None:
        """Cog installation management commands."""
        pass

    @cog.command(name="reinstallreqs")
    async def _cog_reinstallreqs(self, ctx: commands.Context) -> None:
        """
        This command will reinstall cog requirements and shared libraries for all installed cogs.

        Red might ask user to use this when it clears contents of lib folder
        because of change in minor version of Python.
        """
        async with ctx.typing():
            self._create_lib_folder(remove_first=True)
            installed_cogs = await self.installed_cogs()
            cogs = []
            repos = set()
            for cog in installed_cogs:
                if cog.repo is None:
                    continue
                repos.add(cog.repo)
                cogs.append(cog)
            failed_reqs = await self._install_requirements(cogs)
            all_installed_libs: List[InstalledModule] = []
            all_failed_libs: List[Installable] = []
            for repo in repos:
                installed_libs, failed_libs = await repo.install_libraries(
                    target_dir=self.SHAREDLIB_PATH, req_target_dir=self.LIB_PATH
                )
                all_installed_libs += installed_libs
                all_failed_libs += failed_libs
        message = ""
        if failed_reqs:
            message += _("Failed to install requirements: ") + humanize_list(
                tuple(map(inline, failed_reqs))
            )
        if all_failed_libs:
            libnames = [lib.name for lib in failed_libs]
            message += _("\nFailed to install shared libraries: ") + humanize_list(
                tuple(map(inline, libnames))
            )
        if message:
            await self.send_pagified(
                ctx,
                _(
                    "Cog requirements and shared libraries for all installed cogs"
                    " have been reinstalled but there were some errors:\n"
                )
                + message,
            )
        else:
            await ctx.send(
                _(
                    "Cog requirements and shared libraries"
                    " for all installed cogs have been reinstalled."
                )
            )

    @cog.command(name="install", usage="<repo_name> <cogs>")
    async def _cog_install(self, ctx: commands.Context, repo: Repo, *cog_names: str) -> None:
        """Install a cog from the given repo."""
        await self._cog_installrev(ctx, repo, None, cog_names)

    @cog.command(name="installversion", usage="<repo_name> <revision> <cogs>")
    async def _cog_installversion(
        self, ctx: commands.Context, repo: Repo, rev: str, *cog_names: str
    ) -> None:
        """Install a cog from the specified revision of given repo."""
        await self._cog_installrev(ctx, repo, rev, cog_names)

    async def _cog_installrev(
        self, ctx: commands.Context, repo: Repo, rev: Optional[str], cog_names: Iterable[str]
    ) -> None:
        if not cog_names:
            await ctx.send_help()
            return
        commit = None
        async with ctx.typing():
            if rev is not None:
                try:
                    commit = await repo.get_full_sha1(rev)
                except errors.AmbiguousRevision as e:
                    msg = _(
                        "Error: short sha1 `{rev}` is ambiguous. Possible candidates:\n"
                    ).format(rev=rev)
                    for candidate in e.candidates:
                        msg += (
                            f"**{candidate.object_type} {candidate.rev}**"
                            f" - {candidate.description}\n"
                        )
                    await self.send_pagified(ctx, msg)
                    return
                except errors.UnknownRevision:
                    await ctx.send(
                        _("Error: there is no revision `{rev}` in repo `{repo.name}`").format(
                            rev=rev, repo=repo
                        )
                    )
                    return
            cog_names = set(cog_names)

            async with repo.checkout(commit, exit_to_rev=repo.branch):
                cogs, message = await self._filter_incorrect_cogs_by_names(repo, cog_names)
                if not cogs:
                    await self.send_pagified(ctx, message)
                    return
                failed_reqs = await self._install_requirements(cogs)
                if failed_reqs:
                    message += _("\nFailed to install requirements: ") + humanize_list(
                        tuple(map(inline, failed_reqs))
                    )
                    await self.send_pagified(ctx, message)
                    return

                installed_cogs, failed_cogs = await self._install_cogs(cogs)

            deprecation_notice = ""
            if repo.available_libraries:
                deprecation_notice = DEPRECATION_NOTICE.format(repo_list=inline(repo.name))
            installed_libs, failed_libs = await repo.install_libraries(
                target_dir=self.SHAREDLIB_PATH, req_target_dir=self.LIB_PATH
            )
            if rev is not None:
                for cog in installed_cogs:
                    cog.pinned = True
            await self._save_to_installed(installed_cogs + installed_libs)
            if failed_libs:
                libnames = [inline(lib.name) for lib in failed_libs]
                message = (
                    _("\nFailed to install shared libraries for `{repo.name}` repo: ").format(
                        repo=repo
                    )
                    + humanize_list(libnames)
                    + message
                )
            if failed_cogs:
                cognames = [inline(cog.name) for cog in failed_cogs]
                message = _("\nFailed to install cogs: ") + humanize_list(cognames) + message
            if installed_cogs:
                cognames = [inline(cog.name) for cog in installed_cogs]
                message = (
                    _("Successfully installed cogs: ")
                    + humanize_list(cognames)
                    + (
                        _(
                            "\nThese cogs are now pinned and won't get updated automatically."
                            " To change this, use `{prefix}cog unpin <cog>`"
                        ).format(prefix=ctx.clean_prefix)
                        if rev is not None
                        else ""
                    )
                    + _("\nYou can load them using `{prefix}load <cogs>`").format(
                        prefix=ctx.clean_prefix
                    )
                    + message
                )
        # "---" added to separate cog install messages from Downloader's message
        await self.send_pagified(ctx, f"{message}{deprecation_notice}\n---")
        for cog in installed_cogs:
            if cog.install_msg:
                await ctx.send(cog.install_msg.replace("[p]", ctx.clean_prefix))

    @cog.command(name="uninstall", usage="<cogs>")
    async def _cog_uninstall(self, ctx: commands.Context, *cogs: InstalledCog) -> None:
        """Uninstall cogs.

        You may only uninstall cogs which were previously installed
        by Downloader.
        """
        if not cogs:
            await ctx.send_help()
            return
        async with ctx.typing():
            uninstalled_cogs = []
            failed_cogs = []
            for cog in set(cogs):
                real_name = cog.name

                poss_installed_path = (await self.cog_install_path()) / real_name
                if poss_installed_path.exists():
                    with contextlib.suppress(commands.ExtensionNotLoaded):
                        ctx.bot.unload_extension(real_name)
                        await ctx.bot.remove_loaded_package(real_name)
                    await self._delete_cog(poss_installed_path)
                    uninstalled_cogs.append(inline(real_name))
                else:
                    failed_cogs.append(real_name)
            await self._remove_from_installed(cogs)

            message = ""
            if uninstalled_cogs:
                message += _("Successfully uninstalled cogs: ") + humanize_list(uninstalled_cogs)
            if failed_cogs:
                message += (
                    _(
                        "\nDownloader has removed these cogs from the installed cogs list"
                        " but it wasn't able to find their files: "
                    )
                    + humanize_list(tuple(map(inline, failed_cogs)))
                    + _(
                        "\nThey were most likely removed without using `{prefix}cog uninstall`.\n"
                        "You may need to remove those files manually if the cogs are still usable."
                        " If so, ensure the cogs have been unloaded with `{prefix}unload {cogs}`."
                    ).format(prefix=ctx.clean_prefix, cogs=" ".join(failed_cogs))
                )
        await self.send_pagified(ctx, message)

    @cog.command(name="pin", usage="<cogs>")
    async def _cog_pin(self, ctx: commands.Context, *cogs: InstalledCog) -> None:
        """Pin cogs - this will lock cogs on their current version."""
        if not cogs:
            await ctx.send_help()
            return
        already_pinned = []
        pinned = []
        for cog in set(cogs):
            if cog.pinned:
                already_pinned.append(inline(cog.name))
                continue
            cog.pinned = True
            pinned.append(cog)
        message = ""
        if pinned:
            await self._save_to_installed(pinned)
            cognames = [inline(cog.name) for cog in pinned]
            message += _("Pinned cogs: ") + humanize_list(cognames)
        if already_pinned:
            message += _("\nThese cogs were already pinned: ") + humanize_list(already_pinned)
        await self.send_pagified(ctx, message)

    @cog.command(name="unpin", usage="<cogs>")
    async def _cog_unpin(self, ctx: commands.Context, *cogs: InstalledCog) -> None:
        """Unpin cogs - this will remove update lock from cogs."""
        if not cogs:
            await ctx.send_help()
            return
        not_pinned = []
        unpinned = []
        for cog in set(cogs):
            if not cog.pinned:
                not_pinned.append(inline(cog.name))
                continue
            cog.pinned = False
            unpinned.append(cog)
        message = ""
        if unpinned:
            await self._save_to_installed(unpinned)
            cognames = [inline(cog.name) for cog in unpinned]
            message += _("Unpinned cogs: ") + humanize_list(cognames)
        if not_pinned:
            message += _("\nThese cogs weren't pinned: ") + humanize_list(not_pinned)
        await self.send_pagified(ctx, message)

    @cog.command(name="checkforupdates")
    async def _cog_checkforupdates(self, ctx: commands.Context) -> None:
        """
        Check for available cog updates (including pinned cogs).

        This command doesn't update cogs, it only checks for updates.
        Use `[p]cog update` to update cogs.
        """

        async with ctx.typing():
            cogs_to_check, failed = await self._get_cogs_to_check()
            cogs_to_update, libs_to_update = await self._available_updates(cogs_to_check)
            cogs_to_update, filter_message = self._filter_incorrect_cogs(cogs_to_update)

            message = ""
            if cogs_to_update:
                cognames = [cog.name for cog in cogs_to_update]
                message += _("These cogs can be updated: ") + humanize_list(
                    tuple(map(inline, cognames))
                )
            if libs_to_update:
                libnames = [cog.name for cog in libs_to_update]
                message += _("\nThese shared libraries can be updated: ") + humanize_list(
                    tuple(map(inline, libnames))
                )
            if not (cogs_to_update or libs_to_update) and filter_message:
                message += _("No cogs can be updated.")
            message += filter_message

            if not message:
                message = _("All installed cogs are up to date.")

            if failed:
                message += "\n" + self.format_failed_repos(failed)

        await self.send_pagified(ctx, message)

    @cog.command(name="update")
    async def _cog_update(self, ctx: commands.Context, *cogs: InstalledCog) -> None:
        """Update all cogs, or ones of your choosing."""
        await self._cog_update_logic(ctx, cogs=cogs)

    @cog.command(name="updateallfromrepos", usage="<repos>")
    async def _cog_updateallfromrepos(self, ctx: commands.Context, *repos: Repo) -> None:
        """Update all cogs from repos of your choosing."""
        if not repos:
            await ctx.send_help()
            return
        await self._cog_update_logic(ctx, repos=repos)

    @cog.command(name="updatetoversion", usage="<repo_name> <revision> [cogs]")
    async def _cog_updatetoversion(
        self, ctx: commands.Context, repo: Repo, rev: str, *cogs: InstalledCog
    ) -> None:
        """Update all cogs, or ones of your choosing to chosen revision of one repo.

        Note that update doesn't mean downgrade and therefore revision
        has to be newer than the one that cog currently has. If you want to
        downgrade the cog, uninstall and install it again.
        """
        await self._cog_update_logic(ctx, repo=repo, rev=rev, cogs=cogs)

    async def _cog_update_logic(
        self,
        ctx: commands.Context,
        *,
        repo: Optional[Repo] = None,
        repos: Optional[List[Repo]] = None,
        rev: Optional[str] = None,
        cogs: Optional[List[InstalledModule]] = None,
    ) -> None:
        failed_repos = set()
        updates_available = set()

        async with ctx.typing():
            # this is enough to be sure that `rev` is not None (based on calls to this method)
            if repo is not None:
                rev = cast(str, rev)

                try:
                    await repo.update()
                except errors.UpdateError:
                    message = self.format_failed_repos([repo.name])
                    await self.send_pagified(ctx, message)
                    return

                try:
                    commit = await repo.get_full_sha1(rev)
                except errors.AmbiguousRevision as e:
                    msg = _(
                        "Error: short sha1 `{rev}` is ambiguous. Possible candidates:\n"
                    ).format(rev=rev)
                    for candidate in e.candidates:
                        msg += (
                            f"**{candidate.object_type} {candidate.rev}**"
                            f" - {candidate.description}\n"
                        )
                    await self.send_pagified(ctx, msg)
                    return
                except errors.UnknownRevision:
                    message = _(
                        "Error: there is no revision `{rev}` in repo `{repo.name}`"
                    ).format(rev=rev, repo=repo)
                    await ctx.send(message)
                    return

                await repo.checkout(commit)
                cogs_to_check, __ = await self._get_cogs_to_check(
                    repos=[repo], cogs=cogs, update_repos=False
                )

            else:
                cogs_to_check, check_failed = await self._get_cogs_to_check(repos=repos, cogs=cogs)
                failed_repos.update(check_failed)

            pinned_cogs = {cog for cog in cogs_to_check if cog.pinned}
            cogs_to_check -= pinned_cogs

            message = ""
            if not cogs_to_check:
                cogs_to_update = libs_to_update = ()
                message += _("There were no cogs to check.")
                if pinned_cogs:
                    cognames = [cog.name for cog in pinned_cogs]
                    message += _(
                        "\nThese cogs are pinned and therefore weren't checked: "
                    ) + humanize_list(tuple(map(inline, cognames)))
            else:
                cogs_to_update, libs_to_update = await self._available_updates(cogs_to_check)

                updates_available = cogs_to_update or libs_to_update
                cogs_to_update, filter_message = self._filter_incorrect_cogs(cogs_to_update)

                if updates_available:
                    updated_cognames, message = await self._update_cogs_and_libs(
                        cogs_to_update, libs_to_update
                    )
                else:
                    if repos:
                        message += _("Cogs from provided repos are already up to date.")
                    elif repo:
                        if cogs:
                            message += _(
                                "Provided cogs are already up to date with this revision."
                            )
                        else:
                            message += _(
                                "Cogs from provided repo are already up to date with this revision."
                            )
                    else:
                        if cogs:
                            message += _("Provided cogs are already up to date.")
                        else:
                            message += _("All installed cogs are already up to date.")
                if repo is not None:
                    await repo.checkout(repo.branch)
                if pinned_cogs:
                    cognames = [cog.name for cog in pinned_cogs]
                    message += _(
                        "\nThese cogs are pinned and therefore weren't checked: "
                    ) + humanize_list(tuple(map(inline, cognames)))
                message += filter_message

        if failed_repos:
            message += "\n" + self.format_failed_repos(failed_repos)

        repos_with_libs = {
            inline(module.repo.name)
            for module in cogs_to_update + libs_to_update
            if module.repo.available_libraries
        }
        if repos_with_libs:
            message += DEPRECATION_NOTICE.format(repo_list=humanize_list(list(repos_with_libs)))

        await self.send_pagified(ctx, message)

        if updates_available and updated_cognames:
            await self._ask_for_cog_reload(ctx, updated_cognames)

    @cog.command(name="list", usage="<repo_name>")
    async def _cog_list(self, ctx: commands.Context, repo: Repo) -> None:
        """List all available cogs from a single repo."""
        installed = await self.installed_cogs()
        installed_str = ""
        if installed:
            installed_str = _("Installed Cogs:\n") + "\n".join(
                [
                    "- {}{}".format(i.name, ": {}".format(i.short) if i.short else "")
                    for i in installed
                    if i.repo_name == repo.name
                ]
            )
        cogs = _("Available Cogs:\n") + "\n".join(
            [
                "+ {}: {}".format(cog.name, cog.short or "")
                for cog in repo.available_cogs
                if not (cog.hidden or cog in installed)
            ]
        )
        cogs = cogs + "\n\n" + installed_str
        for page in pagify(cogs, ["\n"], shorten_by=16):
            await ctx.send(box(page.lstrip(" "), lang="diff"))

    @cog.command(name="info", usage="<repo_name> <cog_name>")
    async def _cog_info(self, ctx: commands.Context, repo: Repo, cog_name: str) -> None:
        """List information about a single cog."""
        cog = discord.utils.get(repo.available_cogs, name=cog_name)
        if cog is None:
            await ctx.send(
                _("There is no cog `{cog_name}` in the repo `{repo.name}`").format(
                    cog_name=cog_name, repo=repo
                )
            )
            return

        msg = _(
            "Information on {cog_name}:\n{description}\n\n"
            "Made by: {author}\nRequirements: {requirements}"
        ).format(
            cog_name=cog.name,
            description=cog.description or "",
            author=", ".join(cog.author) or _("Missing from info.json"),
            requirements=", ".join(cog.requirements) or "None",
        )
        await ctx.send(box(msg))

    async def is_installed(
        self, cog_name: str
    ) -> Union[Tuple[bool, InstalledModule], Tuple[bool, None]]:
        """Check to see if a cog has been installed through Downloader.

        Parameters
        ----------
        cog_name : str
            The name of the cog to check for.

        Returns
        -------
        `tuple` of (`bool`, `InstalledModule`)
            :code:`(True, InstalledModule)` if the cog is installed, else
            :code:`(False, None)`.

        """
        for installed_cog in await self.installed_cogs():
            if installed_cog.name == cog_name:
                return True, installed_cog
        return False, None

    async def _filter_incorrect_cogs_by_names(
        self, repo: Repo, cog_names: Iterable[str]
    ) -> Tuple[Tuple[Installable, ...], str]:
        """Filter out incorrect cogs from list.

        Parameters
        ----------
        repo : `Repo`
            Repo which should be searched for `cog_names`
        cog_names : `list` of `str`
            Cog names to search for in repo.
        Returns
        -------
        tuple
            2-tuple of cogs to install and error message for incorrect cogs.
        """
        installed_cogs = await self.installed_cogs()
        cogs: List[Installable] = []
        unavailable_cogs: List[str] = []
        already_installed: List[str] = []
        name_already_used: List[str] = []

        for cog_name in cog_names:
            cog: Optional[Installable] = discord.utils.get(repo.available_cogs, name=cog_name)
            if cog is None:
                unavailable_cogs.append(inline(cog_name))
                continue
            if cog in installed_cogs:
                already_installed.append(inline(cog_name))
                continue
            if discord.utils.get(installed_cogs, name=cog.name):
                name_already_used.append(inline(cog_name))
                continue
            cogs.append(cog)

        message = ""

        if unavailable_cogs:
            message += _("\nCouldn't find these cogs in {repo.name}: ").format(
                repo=repo
            ) + humanize_list(unavailable_cogs)
        if already_installed:
            message += _("\nThese cogs were already installed: ") + humanize_list(
                already_installed
            )
        if name_already_used:
            message += _(
                "\nSome cogs with these names are already installed from different repos: "
            ) + humanize_list(name_already_used)
        correct_cogs, add_to_message = self._filter_incorrect_cogs(cogs)
        if add_to_message:
            return correct_cogs, f"{message}{add_to_message}"
        return correct_cogs, message

    def _filter_incorrect_cogs(
        self, cogs: Iterable[Installable]
    ) -> Tuple[Tuple[Installable, ...], str]:
        correct_cogs: List[Installable] = []
        outdated_python_version: List[str] = []
        outdated_bot_version: List[str] = []
        for cog in cogs:
            if cog.min_python_version > sys.version_info:
                outdated_python_version.append(
                    inline(cog.name)
                    + _(" (Minimum: {min_version})").format(
                        min_version=".".join([str(n) for n in cog.min_python_version])
                    )
                )
                continue
            ignore_max = cog.min_bot_version > cog.max_bot_version
            if (
                cog.min_bot_version > red_version_info
                or not ignore_max
                and cog.max_bot_version < red_version_info
            ):
                outdated_bot_version.append(
                    inline(cog.name)
                    + _(" (Minimum: {min_version}").format(min_version=cog.min_bot_version)
                    + (
                        ""
                        if ignore_max
                        else _(", at most: {max_version}").format(max_version=cog.max_bot_version)
                    )
                    + ")"
                )
                continue
            correct_cogs.append(cog)
        message = ""
        if outdated_python_version:
            message += _(
                "\nThese cogs require higher python version than you have: "
            ) + humanize_list(outdated_python_version)
        if outdated_bot_version:
            message += _(
                "\nThese cogs require different Red version"
                " than you currently have ({current_version}): "
            ).format(current_version=red_version_info) + humanize_list(outdated_bot_version)

        return tuple(correct_cogs), message

    async def _get_cogs_to_check(
        self,
        *,
        repos: Optional[Iterable[Repo]] = None,
        cogs: Optional[Iterable[InstalledModule]] = None,
        update_repos: bool = True,
    ) -> Tuple[Set[InstalledModule], List[str]]:
        failed = []
        if not (cogs or repos):
            if update_repos:
                __, failed = await self._repo_manager.update_repos()

            cogs_to_check = {
                cog
                for cog in await self.installed_cogs()
                if cog.repo is not None and cog.repo.name not in failed
            }
        else:
            # this is enough to be sure that `cogs` is not None (based on if above)
            if not repos:
                cogs = cast(Iterable[InstalledModule], cogs)
                repos = {cog.repo for cog in cogs if cog.repo is not None}

            if update_repos:
                __, failed = await self._repo_manager.update_repos(repos)

            if failed:
                # remove failed repos
                repos = {repo for repo in repos if repo.name not in failed}

            if cogs:
                cogs_to_check = {cog for cog in cogs if cog.repo is not None and cog.repo in repos}
            else:
                cogs_to_check = {
                    cog
                    for cog in await self.installed_cogs()
                    if cog.repo is not None and cog.repo in repos
                }

        return (cogs_to_check, failed)

    async def _update_cogs_and_libs(
        self, cogs_to_update: Iterable[Installable], libs_to_update: Iterable[Installable]
    ) -> Tuple[Set[str], str]:
        failed_reqs = await self._install_requirements(cogs_to_update)
        if failed_reqs:
            return (
                set(),
                _("Failed to install requirements: ")
                + humanize_list(tuple(map(inline, failed_reqs))),
            )
        installed_cogs, failed_cogs = await self._install_cogs(cogs_to_update)
        installed_libs, failed_libs = await self._reinstall_libraries(libs_to_update)
        await self._save_to_installed(installed_cogs + installed_libs)
        message = _("Cog update completed successfully.")

        updated_cognames: Set[str] = set()
        if installed_cogs:
            updated_cognames = {cog.name for cog in installed_cogs}
            message += _("\nUpdated: ") + humanize_list(tuple(map(inline, updated_cognames)))
        if failed_cogs:
            cognames = [cog.name for cog in failed_cogs]
            message += _("\nFailed to update cogs: ") + humanize_list(tuple(map(inline, cognames)))
        if not cogs_to_update:
            message = _("No cogs were updated.")
        if installed_libs:
            message += _(
                "\nSome shared libraries were updated, you should restart the bot "
                "to bring the changes into effect."
            )
        if failed_libs:
            libnames = [lib.name for lib in failed_libs]
            message += _("\nFailed to install shared libraries: ") + humanize_list(
                tuple(map(inline, libnames))
            )
        return (updated_cognames, message)

    async def _ask_for_cog_reload(self, ctx: commands.Context, updated_cognames: Set[str]) -> None:
        updated_cognames &= ctx.bot.extensions.keys()  # only reload loaded cogs
        if not updated_cognames:
            await ctx.send(_("None of the updated cogs were previously loaded. Update complete."))
            return

        if not ctx.assume_yes:
            message = _("Would you like to reload the updated cogs?")
            can_react = ctx.channel.permissions_for(ctx.me).add_reactions
            if not can_react:
                message += " (y/n)"
            query: discord.Message = await ctx.send(message)
            if can_react:
                # noinspection PyAsyncCall
                start_adding_reactions(query, ReactionPredicate.YES_OR_NO_EMOJIS)
                pred = ReactionPredicate.yes_or_no(query, ctx.author)
                event = "reaction_add"
            else:
                pred = MessagePredicate.yes_or_no(ctx)
                event = "message"
            try:
                await ctx.bot.wait_for(event, check=pred, timeout=30)
            except asyncio.TimeoutError:
                await query.delete()
                return

            if not pred.result:
                if can_react:
                    await query.delete()
                else:
                    await ctx.send(_("OK then."))
                return
            else:
                if can_react:
                    with contextlib.suppress(discord.Forbidden):
                        await query.clear_reactions()

        await ctx.invoke(ctx.bot.get_cog("Core").reload, *updated_cognames)

    def cog_name_from_instance(self, instance: object) -> str:
        """Determines the cog name that Downloader knows from the cog instance.

        Probably.

        Parameters
        ----------
        instance : object
            The cog instance.

        Returns
        -------
        str
            The name of the cog according to Downloader..

        """
        splitted = instance.__module__.split(".")
        return splitted[0]

    @commands.command()
    async def findcog(self, ctx: commands.Context, command_name: str) -> None:
        """Find which cog a command comes from.

        This will only work with loaded cogs.
        """
        command = ctx.bot.all_commands.get(command_name)

        if command is None:
            await ctx.send(_("That command doesn't seem to exist."))
            return

        # Check if in installed cogs
        cog = command.cog
        if cog:
            cog_name = self.cog_name_from_instance(cog)
            installed, cog_installable = await self.is_installed(cog_name)
            if installed:
                from_git = True
                made_by = humanize_list(cog_installable.author) or _("Missing from info.json")
                repo_url = (
                    _("Missing from installed repos")
                    if cog_installable.repo is None
                    else cog_installable.repo.clean_url
                )
                cog_name = cog_installable.name
            elif cog.__module__.startswith("redbot."):  # core commands or core cog
                from_git = False
                made_by = "Cog Creators"
                repo_url = "https://github.com/Cog-Creators/Red-DiscordBot"
                cog_name = cog.__class__.__name__
            else:  # assume not installed via downloader
                from_git = False
                made_by = _("Unknown")
                repo_url = _("None - this cog wasn't installed via downloader")

        else:
            msg = _("This command is not provided by a cog.")
            await ctx.send(msg)
            return

        if await ctx.embed_requested():
            embed = discord.Embed(color=(await ctx.embed_colour()))
<<<<<<< HEAD
            embed.add_field(name="Command:", value=command_name, inline=False)
            embed.add_field(name="Cog Name:", value=cog_name, inline=False)
            embed.add_field(name="Made by:", value=made_by, inline=False)
            embed.add_field(name="Repo URL:", value=repo_url, inline=False)
            if from_git and cog_installable.repo is not None and cog_installable.repo.branch:
=======
            embed.add_field(name=_("Command:"), value=command_name, inline=False)
            embed.add_field(name=_("Cog Name:"), value=cog_name, inline=False)
            embed.add_field(name=_("Made by:"), value=made_by, inline=False)
            embed.add_field(name=_("Repo URL:"), value=repo_url, inline=False)
            if is_installable and cog_installable.repo is not None and cog_installable.repo.branch:
>>>>>>> 421d1d6e
                embed.add_field(
                    name=_("Repo branch:"), value=cog_installable.repo.branch, inline=False
                )
            await ctx.send(embed=embed)

        else:
            msg = _(
                "Command: {command}\nCog name: {cog}\nMade by: {author}\nRepo URL: {repo_url}\n"
            ).format(command=command_name, author=made_by, repo_url=repo_url, cog=cog_name)
            if from_git and cog_installable.repo is not None and cog_installable.repo.branch:
                msg += _("Repo branch: {branch_name}\n").format(
                    branch_name=cog_installable.repo.branch
                )
            await ctx.send(box(msg))

    @staticmethod
    def format_failed_repos(failed: Collection[str]) -> str:
        """Format collection of ``Repo.name``'s into failed message.

        Parameters
        ----------
        failed : Collection
            Collection of ``Repo.name``

        Returns
        -------
        str
            formatted message
        """

        message = (
            _("Failed to update the following repositories:")
            if len(failed) > 1
            else _("Failed to update the following repository:")
        )
        message += " " + humanize_list(tuple(map(inline, failed))) + "\n"
        message += _(
            "The repository's branch might have been removed or"
            " the repository is no longer accessible at set url."
            " See logs for more information."
        )
        return message<|MERGE_RESOLUTION|>--- conflicted
+++ resolved
@@ -1387,19 +1387,11 @@
 
         if await ctx.embed_requested():
             embed = discord.Embed(color=(await ctx.embed_colour()))
-<<<<<<< HEAD
-            embed.add_field(name="Command:", value=command_name, inline=False)
-            embed.add_field(name="Cog Name:", value=cog_name, inline=False)
-            embed.add_field(name="Made by:", value=made_by, inline=False)
-            embed.add_field(name="Repo URL:", value=repo_url, inline=False)
-            if from_git and cog_installable.repo is not None and cog_installable.repo.branch:
-=======
             embed.add_field(name=_("Command:"), value=command_name, inline=False)
             embed.add_field(name=_("Cog Name:"), value=cog_name, inline=False)
             embed.add_field(name=_("Made by:"), value=made_by, inline=False)
             embed.add_field(name=_("Repo URL:"), value=repo_url, inline=False)
-            if is_installable and cog_installable.repo is not None and cog_installable.repo.branch:
->>>>>>> 421d1d6e
+            if from_git and cog_installable.repo is not None and cog_installable.repo.branch:
                 embed.add_field(
                     name=_("Repo branch:"), value=cog_installable.repo.branch, inline=False
                 )
