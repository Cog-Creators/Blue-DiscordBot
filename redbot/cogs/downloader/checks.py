--- conflicted
+++ resolved
@@ -1,7 +1,4 @@
-<<<<<<< HEAD
-=======
 # -*- coding: utf-8 -*-
->>>>>>> 097e7e56
 # Standard Library
 import asyncio
 
@@ -13,9 +10,8 @@
 __all__ = ["do_install_agreement"]
 
 T_ = Translator("DownloaderChecks", __file__)
+
 _ = lambda s: s
-
-
 REPO_INSTALL_MSG = _(
     "You're about to add a 3rd party repository. The creator of Red"
     " and its community have no responsibility for any potential "
