from __future__ import annotations

import asyncio
import functools
import os
import pkgutil
import shlex
import shutil
import re
import yarl
from concurrent.futures import ThreadPoolExecutor
from pathlib import Path
from subprocess import run as sp_run, PIPE, CompletedProcess
from string import Formatter
from sys import executable
from typing import (
    Any,
    AsyncContextManager,
    Awaitable,
    Dict,
    Generator,
    Iterable,
    List,
    NamedTuple,
    Optional,
    Tuple,
)

import discord
from redbot.core import data_manager, commands, Config
from redbot.core.utils import safe_delete
from redbot.core.i18n import Translator

from . import errors
from .installable import Installable, InstallableType, InstalledModule
from .json_mixins import RepoJSONMixin
from .log import log

_ = Translator("RepoManager", __file__)


class Candidate(NamedTuple):
    rev: str
    object_type: str
    description: str


class _RepoCheckoutCtxManager(
    Awaitable[None], AsyncContextManager[None]
):  # pylint: disable=duplicate-bases
    def __init__(
        self,
        repo: Repo,
        rev: Optional[str],
        exit_to_rev: Optional[str] = None,
        force_checkout: bool = False,
    ):
        self.repo = repo
        self.rev = rev
        if exit_to_rev is None:
            self.exit_to_rev = self.repo.commit
        else:
            self.exit_to_rev = exit_to_rev
        self.force_checkout = force_checkout
        self.coro = repo._checkout(self.rev, force_checkout=self.force_checkout)

    def __await__(self) -> Generator[Any, None, None]:
        return self.coro.__await__()

    async def __aenter__(self) -> None:
        await self

    async def __aexit__(self, exc_type, exc, tb) -> None:
        if self.rev is not None:
            await self.repo._checkout(self.exit_to_rev, force_checkout=self.force_checkout)


class ProcessFormatter(Formatter):
    def vformat(self, format_string, args, kwargs):
        return shlex.split(super().vformat(format_string, args, kwargs))

    def get_value(self, key, args, kwargs):
        obj = super().get_value(key, args, kwargs)
        if isinstance(obj, str) or not isinstance(obj, Iterable):
            return shlex.quote(str(obj))
        return " ".join(shlex.quote(str(o)) for o in obj)


class Repo(RepoJSONMixin):
    GIT_CLONE = (
        "git clone -c credential.helper= -c core.askpass="
        " --recurse-submodules -b {branch} {url} {folder}"
    )
    GIT_CLONE_NO_BRANCH = (
        "git -c credential.helper= -c core.askpass= clone --recurse-submodules {url} {folder}"
    )
    GIT_CURRENT_BRANCH = "git -C {path} symbolic-ref --short HEAD"
    GIT_CURRENT_COMMIT = "git -C {path} rev-parse HEAD"
    GIT_LATEST_COMMIT = "git -C {path} rev-parse {branch}"
    GIT_HARD_RESET = "git -C {path} reset --hard origin/{branch} -q"
    GIT_PULL = (
        "git -c credential.helper= -c core.askpass= -C {path}"
        " pull --recurse-submodules -q --ff-only"
    )
    GIT_DIFF_FILE_STATUS = (
        "git -C {path} diff-tree --no-commit-id --name-status"
        " -r -z --line-prefix='\t' {old_rev} {new_rev}"
    )
    GIT_LOG = "git -C {path} log --relative-date --reverse {old_rev}.. {relative_file_path}"
    GIT_DISCOVER_REMOTE_URL = "git -C {path} config --get remote.origin.url"
    GIT_CHECKOUT = "git -C {path} checkout {rev}"
    GIT_GET_FULL_SHA1 = "git -C {path} rev-parse --verify {rev}^{{commit}}"
    GIT_IS_ANCESTOR = (
        "git -C {path} merge-base --is-ancestor {maybe_ancestor_rev} {descendant_rev}"
    )
    GIT_CHECK_IF_MODULE_EXISTS = "git -C {path} cat-file -e {rev}:{module_name}/__init__.py"
    # ↓ this gives a commit after last occurrence
    GIT_GET_LAST_MODULE_OCCURRENCE_COMMIT = (
        "git -C {path} log --diff-filter=D --pretty=format:%H -n 1 {descendant_rev}"
        " -- {module_name}/__init__.py"
    )

    PIP_INSTALL = "{python} -m pip install -U -t {target_dir} {reqs}"

    MODULE_FOLDER_REGEX = re.compile(r"(\w+)\/")
    AMBIGUOUS_ERROR_REGEX = re.compile(
        r"^hint: {3}(?P<rev>[A-Za-z0-9]+) (?P<type>commit|tag) (?P<desc>.+)$", re.MULTILINE
    )

    def __init__(
        self,
        name: str,
        url: str,
        branch: Optional[str],
        commit: str,
        folder_path: Path,
        available_modules: Tuple[Installable, ...] = (),
        loop: Optional[asyncio.AbstractEventLoop] = None,
    ):
        self.url = url
        self.branch = branch
        self.commit = commit

        self.name = name

        self.folder_path = folder_path
        self.folder_path.mkdir(parents=True, exist_ok=True)

        super().__init__(self.folder_path)

        self.available_modules = available_modules

        self._executor = ThreadPoolExecutor(1)

        self._repo_lock = asyncio.Lock()

        self._loop = loop if loop is not None else asyncio.get_event_loop()

    @property
    def clean_url(self) -> str:
        """Sanitized repo URL (with removed HTTP Basic Auth)"""
        url = yarl.URL(self.url)
        try:
            return url.with_user(None).human_repr()
        except ValueError:
            return self.url

    @classmethod
    async def convert(cls, ctx: commands.Context, argument: str) -> Repo:
        downloader_cog = ctx.bot.get_cog("Downloader")
        if downloader_cog is None:
            raise commands.CommandError(_("No Downloader cog found."))

        # noinspection PyProtectedMember
        repo_manager = downloader_cog._repo_manager
        poss_repo = repo_manager.get_repo(argument)
        if poss_repo is None:
            raise commands.BadArgument(
                _('Repo by the name "{repo_name}" does not exist.').format(repo_name=argument)
            )
        return poss_repo

    def _existing_git_repo(self) -> Tuple[bool, Path]:
        git_path = self.folder_path / ".git"
        return git_path.exists(), git_path

    async def is_ancestor(self, maybe_ancestor_rev: str, descendant_rev: str) -> bool:
        """
        Check if the first is an ancestor of the second.

        Parameters
        ----------
        maybe_ancestor_rev : `str`
            Revision to check if it is ancestor of :code:`descendant_rev`
        descendant_rev : `str`
            Descendant revision

        Returns
        -------
        bool
            `True` if :code:`maybe_ancestor_rev` is
            ancestor of :code:`descendant_rev` or `False` otherwise

        """
        valid_exit_codes = (0, 1)
        p = await self._run(
            ProcessFormatter().format(
                self.GIT_IS_ANCESTOR,
                path=self.folder_path,
                maybe_ancestor_rev=maybe_ancestor_rev,
                descendant_rev=descendant_rev,
            ),
            valid_exit_codes=valid_exit_codes,
        )

        if p.returncode in valid_exit_codes:
            return not bool(p.returncode)
        raise errors.GitException(
            f"Git failed to determine if commit {maybe_ancestor_rev}"
            f" is ancestor of {descendant_rev} for repo at path: {self.folder_path}"
        )

    async def is_on_branch(self) -> bool:
        """
        Check if repo is currently on branch.

        Returns
        -------
        bool
            `True` if repo is on branch or `False` otherwise

        """
        return await self.latest_commit() == self.commit

    async def _get_file_update_statuses(
        self, old_rev: str, new_rev: Optional[str] = None
    ) -> Dict[str, str]:
        """
        Gets the file update status letters for each changed file between the two revisions.

        Parameters
        ----------
        old_rev : `str`
            Pre-update revision
        new_rev : `str`, optional
            Post-update revision, defaults to repo's branch if not given

        Returns
        -------
        Dict[str, str]
            Mapping of filename -> status_letter

        """
        if new_rev is None:
            new_rev = self.branch
        p = await self._run(
            ProcessFormatter().format(
                self.GIT_DIFF_FILE_STATUS, path=self.folder_path, old_rev=old_rev, new_rev=new_rev
            )
        )

        if p.returncode != 0:
            raise errors.GitDiffError(
                "Git diff failed for repo at path: {}".format(self.folder_path)
            )

        stdout = p.stdout.strip(b"\t\n\x00 ").decode().split("\x00\t")
        ret = {}

        for filename in stdout:
            status, __, filepath = filename.partition("\x00")  # NUL character
            ret[filepath] = status

        return ret

    async def get_last_module_occurrence(
        self, module_name: str, descendant_rev: Optional[str] = None
    ) -> Optional[Installable]:
        """
        Gets module's `Installable` from last commit in which it still occurs.

        Parameters
        ----------
        module_name : str
            Name of module to get.
        descendant_rev : `str`, optional
            Revision from which the module's commit must be
            reachable (i.e. descendant commit),
            defaults to repo's branch if not given.

        Returns
        -------
        `Installable`
            Module from last commit in which it still occurs
            or `None` if it couldn't be found.

        """
        if descendant_rev is None:
            descendant_rev = self.branch
        p = await self._run(
            ProcessFormatter().format(
                self.GIT_CHECK_IF_MODULE_EXISTS,
                path=self.folder_path,
                rev=descendant_rev,
                module_name=module_name,
            ),
            debug_only=True,
        )
        if p.returncode == 0:
            async with self.checkout(descendant_rev):
                return discord.utils.get(self.available_modules, name=module_name)

        p = await self._run(
            ProcessFormatter().format(
                self.GIT_GET_LAST_MODULE_OCCURRENCE_COMMIT,
                path=self.folder_path,
                descendant_rev=descendant_rev,
                module_name=module_name,
            )
        )

        if p.returncode != 0:
            raise errors.GitException(
                "Git log failed for repo at path: {}".format(self.folder_path)
            )

        commit = p.stdout.decode().strip()
        if commit:
            async with self.checkout(f"{commit}~"):
                return discord.utils.get(self.available_modules, name=module_name)
        return None

    async def _is_module_modified(self, module: Installable, other_hash: str) -> bool:
        """
        Checks if given module was different in :code:`other_hash`.

        Parameters
        ----------
        module : `Installable`
            Module to check.
        other_hash : `str`
            Hash to compare module to.

        Returns
        -------
        bool
            `True` if module was different, `False` otherwise.

        """
        if module.commit == other_hash:
            return False

        for status in await self._get_file_update_statuses(other_hash, module.commit):
            match = self.MODULE_FOLDER_REGEX.match(status)
            if match is not None and match.group(1) == module.name:
                return True

        return False

    async def get_modified_modules(
        self, old_rev: str, new_rev: Optional[str] = None
    ) -> Tuple[Installable, ...]:
        """
        Gets modified modules between the two revisions.
        For every module that doesn't exist in :code:`new_rev`,
        it will try to find last commit, where it still existed

        Parameters
        ----------
        old_rev : `str`
            Pre-update revision, ancestor of :code:`new_rev`
        new_rev : `str`, optional
            Post-update revision, defaults to repo's branch if not given

        Returns
        -------
        `tuple` of `Installable`
            List of changed modules between the two revisions.

        """
        if new_rev is None:
            new_rev = self.branch
        modified_modules = set()
        # check differences
        for status in await self._get_file_update_statuses(old_rev, new_rev):
            match = self.MODULE_FOLDER_REGEX.match(status)
            if match is not None:
                modified_modules.add(match.group(1))

        async with self.checkout(old_rev):
            # save old modules
            old_hash = self.commit
            old_modules = self.available_modules
            # save new modules
            await self.checkout(new_rev)
            modules = []
            new_modules = self.available_modules
            for old_module in old_modules:
                if old_module.name not in modified_modules:
                    continue
                try:
                    index = new_modules.index(old_module)
                except ValueError:
                    # module doesn't exist in this revision, try finding previous occurrence
                    module = await self.get_last_module_occurrence(old_module.name, new_rev)
                    if module is not None and await self._is_module_modified(module, old_hash):
                        modules.append(module)
                else:
                    modules.append(new_modules[index])

        return tuple(modules)

    async def _get_commit_notes(self, old_rev: str, relative_file_path: str) -> str:
        """
        Gets the commit notes from git log.
        :param old_rev: Point in time to start getting messages
        :param relative_file_path: Path relative to the repo folder of the file
            to get messages for.
        :return: Git commit note log
        """
        p = await self._run(
            ProcessFormatter().format(
                self.GIT_LOG,
                path=self.folder_path,
                old_rev=old_rev,
                relative_file_path=relative_file_path,
            )
        )

        if p.returncode != 0:
            raise errors.GitException(
                "An exception occurred while executing git log on"
                " this repo: {}".format(self.folder_path)
            )

        return p.stdout.decode().strip()

    async def get_full_sha1(self, rev: str) -> str:
        """
        Gets full sha1 object name.

        Parameters
        ----------
        rev : str
            Revision to search for full sha1 object name.

        Raises
        ------
        .UnknownRevision
            When git cannot find provided revision.
        .AmbiguousRevision
            When git cannot resolve provided short sha1 to one commit.

        Returns
        -------
        `str`
            Full sha1 object name for provided revision.

        """
        p = await self._run(
            ProcessFormatter().format(self.GIT_GET_FULL_SHA1, path=self.folder_path, rev=rev)
        )

        if p.returncode != 0:
            stderr = p.stderr.decode().strip()
            ambiguous_error = f"error: short SHA1 {rev} is ambiguous\nhint: The candidates are:\n"
            if not stderr.startswith(ambiguous_error):
                raise errors.UnknownRevision(f"Revision {rev} cannot be found.")
            candidates = []
            for match in self.AMBIGUOUS_ERROR_REGEX.finditer(stderr, len(ambiguous_error)):
                candidates.append(Candidate(match["rev"], match["type"], match["desc"]))
            if candidates:
                raise errors.AmbiguousRevision(f"Short SHA1 {rev} is ambiguous.", candidates)
            raise errors.UnknownRevision(f"Revision {rev} cannot be found.")

        return p.stdout.decode().strip()

    def _update_available_modules(self) -> Tuple[Installable, ...]:
        """
        Updates the available modules attribute for this repo.
        :return: List of available modules.
        """
        curr_modules = []
        """
        for name in self.folder_path.iterdir():
            if name.is_dir():
                spec = importlib.util.spec_from_file_location(
                    name.stem, location=str(name.parent)
                )
                if spec is not None:
                    curr_modules.append(
                        Installable(location=name)
                    )
        """
        for file_finder, name, is_pkg in pkgutil.iter_modules(path=[str(self.folder_path)]):
            if is_pkg:
                curr_modules.append(
                    Installable(location=self.folder_path / name, repo=self, commit=self.commit)
                )
        self.available_modules = tuple(curr_modules)

        return self.available_modules

    async def _run(
        self,
        *args: Any,
        valid_exit_codes: Tuple[int, ...] = (0,),
        debug_only: bool = False,
        **kwargs: Any,
    ) -> CompletedProcess:
        """
        Parameters
        ----------
        valid_exit_codes : tuple
            Specifies valid exit codes, used to determine
            if stderr should be sent as debug or error level in logging.
            When not provided, defaults to :code:`(0,)`
        debug_only : bool
            Specifies if stderr can be sent only as debug level in logging.
            When not provided, defaults to `False`
        """
        env = os.environ.copy()
        env["GIT_TERMINAL_PROMPT"] = "0"
<<<<<<< HEAD
        env.pop("GIT_ASKPASS", None)
=======
        # attempt to force all output to plain ascii english
        # some methods that parse output may expect it
        # according to gettext manual both variables have to be set:
        # https://www.gnu.org/software/gettext/manual/gettext.html#Locale-Environment-Variables
        env["LC_ALL"] = "C"
        env["LANGUAGE"] = "C"
>>>>>>> 67205072
        kwargs["env"] = env
        async with self._repo_lock:
            p: CompletedProcess = await self._loop.run_in_executor(
                self._executor,
                functools.partial(sp_run, *args, stdout=PIPE, stderr=PIPE, **kwargs),
            )
            stderr = p.stderr.decode().strip()
            if stderr:
                if debug_only or p.returncode in valid_exit_codes:
                    log.debug(stderr)
                else:
                    log.error(stderr)
            return p

    async def _setup_repo(self) -> None:
        self.commit = await self.current_commit()
        self._read_info_file()
        self._update_available_modules()

    async def _checkout(self, rev: Optional[str] = None, force_checkout: bool = False) -> None:
        if rev is None:
            return
        if not force_checkout and self.commit == rev:
            return
        exists, __ = self._existing_git_repo()
        if not exists:
            raise errors.MissingGitRepo(
                "A git repo does not exist at path: {}".format(self.folder_path)
            )

        p = await self._run(
            ProcessFormatter().format(self.GIT_CHECKOUT, path=self.folder_path, rev=rev)
        )

        if p.returncode != 0:
            raise errors.UnknownRevision(
                "Could not checkout to {}. This revision may not exist".format(rev)
            )

        await self._setup_repo()

    def checkout(
        self,
        rev: Optional[str] = None,
        *,
        exit_to_rev: Optional[str] = None,
        force_checkout: bool = False,
    ) -> _RepoCheckoutCtxManager:
        """
        Checks out repository to provided revision.

        The return value of this method can also be used as an asynchronous
        context manager, i.e. with :code:`async with` syntax. This will
        checkout repository to :code:`exit_to_rev` on exit of the context manager.

        Parameters
        ----------
        rev : str, optional
            Revision to checkout to, when not provided, method won't do anything
        exit_to_rev : str, optional
            Revision to checkout to after exiting context manager,
            when not provided, defaults to current commit
            This will be ignored, when used with :code:`await` or when :code:`rev` is `None`.
        force_checkout : bool
            When `True` checkout will be done even
            if :code:`self.commit` is the same as target hash
            (applies to exiting context manager as well)
            If provided revision isn't full sha1 hash,
            checkout will be done no matter to this parameter.
            Defaults to `False`.

        Raises
        ------
        .UnknownRevision
            When git cannot checkout to provided revision.

        """

        return _RepoCheckoutCtxManager(self, rev, exit_to_rev, force_checkout)

    async def clone(self) -> Tuple[Installable, ...]:
        """Clone a new repo.

        Returns
        -------
        `tuple` of `str`
            All available module names from this repo.

        """
        exists, path = self._existing_git_repo()
        if exists:
            raise errors.ExistingGitRepo("A git repo already exists at path: {}".format(path))

        if self.branch is not None:
            p = await self._run(
                ProcessFormatter().format(
                    self.GIT_CLONE, branch=self.branch, url=self.url, folder=self.folder_path
                )
            )
        else:
            p = await self._run(
                ProcessFormatter().format(
                    self.GIT_CLONE_NO_BRANCH, url=self.url, folder=self.folder_path
                )
            )

        if p.returncode:
            # Try cleaning up folder
            shutil.rmtree(str(self.folder_path), ignore_errors=True)
            raise errors.CloningError("Error when running git clone.")

        if self.branch is None:
            self.branch = await self.current_branch()

        await self._setup_repo()

        return self.available_modules

    async def current_branch(self) -> str:
        """Determine the current branch using git commands.

        Returns
        -------
        str
            The current branch name.

        """
        exists, __ = self._existing_git_repo()
        if not exists:
            raise errors.MissingGitRepo(
                "A git repo does not exist at path: {}".format(self.folder_path)
            )

        p = await self._run(
            ProcessFormatter().format(self.GIT_CURRENT_BRANCH, path=self.folder_path)
        )

        if p.returncode != 0:
            raise errors.GitException(
                "Could not determine current branch at path: {}".format(self.folder_path)
            )

        return p.stdout.decode().strip()

    async def current_commit(self) -> str:
        """Determine the current commit hash of the repo.

        Returns
        -------
        str
            The requested commit hash.

        """
        exists, __ = self._existing_git_repo()
        if not exists:
            raise errors.MissingGitRepo(
                "A git repo does not exist at path: {}".format(self.folder_path)
            )

        p = await self._run(
            ProcessFormatter().format(self.GIT_CURRENT_COMMIT, path=self.folder_path)
        )

        if p.returncode != 0:
            raise errors.CurrentHashError("Unable to determine commit hash.")

        return p.stdout.decode().strip()

    async def latest_commit(self, branch: Optional[str] = None) -> str:
        """Determine the latest commit hash of the repo.

        Parameters
        ----------
        branch : `str`, optional
            Override for repo's branch attribute.

        Returns
        -------
        str
            The requested commit hash.

        """
        if branch is None:
            branch = self.branch

        exists, __ = self._existing_git_repo()
        if not exists:
            raise errors.MissingGitRepo(
                "A git repo does not exist at path: {}".format(self.folder_path)
            )

        p = await self._run(
            ProcessFormatter().format(self.GIT_LATEST_COMMIT, path=self.folder_path, branch=branch)
        )

        if p.returncode != 0:
            raise errors.CurrentHashError("Unable to determine latest commit hash.")

        return p.stdout.decode().strip()

    async def current_url(self, folder: Optional[Path] = None) -> str:
        """
        Discovers the FETCH URL for a Git repo.

        Parameters
        ----------
        folder : pathlib.Path
            The folder to search for a URL.

        Returns
        -------
        str
            The FETCH URL.

        Raises
        ------
        .NoRemoteURL
            When the folder does not contain a git repo with a FETCH URL.

        """
        if folder is None:
            folder = self.folder_path

        p = await self._run(ProcessFormatter().format(Repo.GIT_DISCOVER_REMOTE_URL, path=folder))

        if p.returncode != 0:
            raise errors.NoRemoteURL("Unable to discover a repo URL.")

        return p.stdout.decode().strip()

    async def hard_reset(self, branch: Optional[str] = None) -> None:
        """Perform a hard reset on the current repo.

        Parameters
        ----------
        branch : `str`, optional
            Override for repo branch attribute.

        """
        if branch is None:
            branch = self.branch

        await self.checkout(branch)
        exists, __ = self._existing_git_repo()
        if not exists:
            raise errors.MissingGitRepo(
                "A git repo does not exist at path: {}".format(self.folder_path)
            )

        p = await self._run(
            ProcessFormatter().format(self.GIT_HARD_RESET, path=self.folder_path, branch=branch)
        )

        if p.returncode != 0:
            raise errors.HardResetError(
                "Some error occurred when trying to"
                " execute a hard reset on the repo at"
                " the following path: {}".format(self.folder_path)
            )

    async def update(self) -> Tuple[str, str]:
        """Update the current branch of this repo.

        Returns
        -------
        `tuple` of `str`
            :py:code`(old commit hash, new commit hash)`

        """
        old_commit = await self.latest_commit()

        await self.hard_reset()

        p = await self._run(ProcessFormatter().format(self.GIT_PULL, path=self.folder_path))

        if p.returncode != 0:
            raise errors.UpdateError(
                "Git pull returned a non zero exit code"
                " for the repo located at path: {}".format(self.folder_path)
            )

        await self._setup_repo()

        return old_commit, self.commit

    async def install_cog(self, cog: Installable, target_dir: Path) -> InstalledModule:
        """Install a cog to the target directory.

        Parameters
        ----------
        cog : Installable
            The package to install.
        target_dir : pathlib.Path
            The target directory for the cog installation.

        Returns
        -------
        `InstalledModule`
            Cog instance.

        Raises
        ------
        .CopyingError
            When cog couldn't be copied.

        """
        if cog not in self.available_cogs:
            raise errors.DownloaderException("That cog does not exist in this repo")

        if not target_dir.is_dir():
            raise ValueError("That target directory is not actually a directory.")

        if not target_dir.exists():
            raise ValueError("That target directory does not exist.")

        if not await cog.copy_to(target_dir=target_dir):
            raise errors.CopyingError("There was an issue during copying of cog's files")

        return InstalledModule.from_installable(cog)

    async def install_libraries(
        self, target_dir: Path, req_target_dir: Path, libraries: Iterable[Installable] = ()
    ) -> Tuple[Tuple[InstalledModule, ...], Tuple[Installable, ...]]:
        """Install shared libraries to the target directory.

        If :code:`libraries` is not specified, all shared libraries in the repo
        will be installed.

        Parameters
        ----------
        target_dir : pathlib.Path
            Directory to install shared libraries to.
        req_target_dir : pathlib.Path
            Directory to install shared library requirements to.
        libraries : `tuple` of `Installable`
            A subset of available libraries.

        Returns
        -------
        tuple
            2-tuple of installed and failed libraries.

        """

        if libraries:
            if not all([i in self.available_libraries for i in libraries]):
                raise ValueError("Some given libraries are not available in this repo.")
        else:
            libraries = self.available_libraries

        if libraries:
            installed = []
            failed = []
            for lib in libraries:
                if not (
                    await self.install_requirements(cog=lib, target_dir=req_target_dir)
                    and await lib.copy_to(target_dir=target_dir)
                ):
                    failed.append(lib)
                else:
                    installed.append(InstalledModule.from_installable(lib))
            return (tuple(installed), tuple(failed))
        return ((), ())

    async def install_requirements(self, cog: Installable, target_dir: Path) -> bool:
        """Install a cog's requirements.

        Requirements will be installed via pip directly into
        :code:`target_dir`.

        Parameters
        ----------
        cog : Installable
            Cog for which to install requirements.
        target_dir : pathlib.Path
            Path to directory  where requirements are to be installed.

        Returns
        -------
        bool
            Success of the installation.

        """
        if not target_dir.is_dir():
            raise ValueError("Target directory is not a directory.")
        target_dir.mkdir(parents=True, exist_ok=True)

        return await self.install_raw_requirements(cog.requirements, target_dir)

    async def install_raw_requirements(
        self, requirements: Iterable[str], target_dir: Path
    ) -> bool:
        """Install a list of requirements using pip.

        Parameters
        ----------
        requirements : `tuple` of `str`
            List of requirement names to install via pip.
        target_dir : pathlib.Path
            Path to directory where requirements are to be installed.

        Returns
        -------
        bool
            Success of the installation

        """
        if not requirements:
            return True

        # TODO: Check and see if any of these modules are already available

        p = await self._run(
            ProcessFormatter().format(
                self.PIP_INSTALL, python=executable, target_dir=target_dir, reqs=requirements
            )
        )

        if p.returncode != 0:
            log.error(
                "Something went wrong when installing"
                " the following requirements:"
                " {}".format(", ".join(requirements))
            )
            return False
        return True

    @property
    def available_cogs(self) -> Tuple[Installable, ...]:
        """`tuple` of `installable` : All available cogs in this Repo.

        This excludes hidden or shared packages.
        """
        # noinspection PyTypeChecker
        return tuple(
            [m for m in self.available_modules if m.type == InstallableType.COG and not m.disabled]
        )

    @property
    def available_libraries(self) -> Tuple[Installable, ...]:
        """`tuple` of `installable` : All available shared libraries in this
        Repo.
        """
        # noinspection PyTypeChecker
        return tuple(
            [m for m in self.available_modules if m.type == InstallableType.SHARED_LIBRARY]
        )

    @classmethod
    async def from_folder(cls, folder: Path, branch: str = "") -> Repo:
        repo = cls(name=folder.stem, url="", branch=branch, commit="", folder_path=folder)
        repo.url = await repo.current_url()
        if branch == "":
            repo.branch = await repo.current_branch()
            repo._update_available_modules()
        else:
            await repo.checkout(repo.branch, force_checkout=True)
        return repo


class RepoManager:

    GITHUB_OR_GITLAB_RE = re.compile(r"https?://git(?:hub)|(?:lab)\.com/")
    TREE_URL_RE = re.compile(r"(?P<tree>/tree)/(?P<branch>\S+)$")

    def __init__(self) -> None:
        self._repos: Dict[str, Repo] = {}
        self.conf = Config.get_conf(self, identifier=170708480, force_registration=True)
        self.conf.register_global(repos={})

    async def initialize(self) -> None:
        await self._load_repos(set_repos=True)

    @property
    def repos_folder(self) -> Path:
        data_folder = data_manager.cog_data_path(self)
        return data_folder / "repos"

    def does_repo_exist(self, name: str) -> bool:
        return name in self._repos

    @staticmethod
    def validate_and_normalize_repo_name(name: str) -> str:
        if not name.isidentifier():
            raise errors.InvalidRepoName("Not a valid Python variable name.")
        return name.lower()

    async def add_repo(self, url: str, name: str, branch: Optional[str] = None) -> Repo:
        """Add and clone a git repository.

        Parameters
        ----------
        url : str
            URL to the git repository.
        name : str
            Internal name of the repository.
        branch : str
            Name of the default branch to checkout into.

        Returns
        -------
        Repo
            New Repo object representing the cloned repository.

        """
        if self.does_repo_exist(name):
            raise errors.ExistingGitRepo(
                "That repo name you provided already exists. Please choose another."
            )

        url, branch = self._parse_url(url, branch)

        # noinspection PyTypeChecker
        r = Repo(
            url=url, name=name, branch=branch, commit="", folder_path=self.repos_folder / name
        )
        await r.clone()
        await self.conf.repos.set_raw(name, value=r.branch)

        self._repos[name] = r

        return r

    def get_repo(self, name: str) -> Optional[Repo]:
        """Get a Repo object for a repository.

        Parameters
        ----------
        name : str
            The name of the repository to retrieve.

        Returns
        -------
        `Repo` or `None`
            Repo object for the repository, if it exists.

        """
        return self._repos.get(name, None)

    @property
    def repos(self) -> Tuple[Repo, ...]:
        return tuple(self._repos.values())

    def get_all_repo_names(self) -> Tuple[str, ...]:
        """Get all repo names.

        Returns
        -------
        `tuple` of `str`
            Repo names.
        """
        # noinspection PyTypeChecker
        return tuple(self._repos.keys())

    def get_all_cogs(self) -> Tuple[Installable, ...]:
        """Get all cogs.

        Returns
        -------
        `tuple` of `Installable`

        """
        all_cogs: List[Installable] = []
        for repo in self._repos.values():
            all_cogs += repo.available_cogs
        return tuple(all_cogs)

    async def delete_repo(self, name: str) -> None:
        """Delete a repository and its folders.

        Parameters
        ----------
        name : str
            The name of the repository to delete.

        Raises
        ------
        .MissingGitRepo
            If the repo does not exist.

        """
        repo = self.get_repo(name)
        if repo is None:
            raise errors.MissingGitRepo("There is no repo with the name {}".format(name))

        safe_delete(repo.folder_path)

        await self.conf.repos.clear_raw(repo.name)
        try:
            del self._repos[name]
        except KeyError:
            pass

    async def update_repo(self, repo_name: str) -> Tuple[Repo, Tuple[str, str]]:
        """Update repo with provided name.

        Parameters
        ----------
        name : str
            The name of the repository to update.

        Returns
        -------
        Tuple[Repo, Tuple[str, str]]
            A 2-`tuple` with Repo object and a 2-`tuple` of `str`
            containing old and new commit hashes.

        """
        repo = self._repos[repo_name]
        old, new = await repo.update()
        return (repo, (old, new))

    async def update_all_repos(self) -> Dict[Repo, Tuple[str, str]]:
        """Call `Repo.update` on all repositories.

        Returns
        -------
        Dict[Repo, Tuple[str, str]]
            A mapping of `Repo` objects that received new commits to
            a 2-`tuple` of `str` containing old and new commit hashes.

        """
        ret = {}
        for repo_name, __ in self._repos.items():
            repo, (old, new) = await self.update_repo(repo_name)
            if old != new:
                ret[repo] = (old, new)
        return ret

    async def _load_repos(self, set_repos: bool = False) -> Dict[str, Repo]:
        ret = {}
        self.repos_folder.mkdir(parents=True, exist_ok=True)
        for folder in self.repos_folder.iterdir():
            if not folder.is_dir():
                continue
            try:
                branch = await self.conf.repos.get_raw(folder.stem, default="")
                ret[folder.stem] = await Repo.from_folder(folder, branch)
                if branch == "":
                    await self.conf.repos.set_raw(folder.stem, value=ret[folder.stem].branch)
            except errors.NoRemoteURL:
                log.warning("A remote URL does not exist for repo %s", folder.stem)
            except errors.DownloaderException as err:
                log.error("Discarding repo %s due to error.", folder.stem, exc_info=err)
                shutil.rmtree(
                    str(folder),
                    onerror=lambda func, path, exc: log.error(
                        "Failed to remove folder %s", path, exc_info=exc
                    ),
                )

        if set_repos:
            self._repos = ret
        return ret

    def _parse_url(self, url: str, branch: Optional[str]) -> Tuple[str, Optional[str]]:
        if self.GITHUB_OR_GITLAB_RE.match(url):
            tree_url_match = self.TREE_URL_RE.search(url)
            if tree_url_match:
                url = url[: tree_url_match.start("tree")]
                if branch is None:
                    branch = tree_url_match["branch"]
        return url, branch<|MERGE_RESOLUTION|>--- conflicted
+++ resolved
@@ -521,16 +521,13 @@
         """
         env = os.environ.copy()
         env["GIT_TERMINAL_PROMPT"] = "0"
-<<<<<<< HEAD
         env.pop("GIT_ASKPASS", None)
-=======
         # attempt to force all output to plain ascii english
         # some methods that parse output may expect it
         # according to gettext manual both variables have to be set:
         # https://www.gnu.org/software/gettext/manual/gettext.html#Locale-Environment-Variables
         env["LC_ALL"] = "C"
         env["LANGUAGE"] = "C"
->>>>>>> 67205072
         kwargs["env"] = env
         async with self._repo_lock:
             p: CompletedProcess = await self._loop.run_in_executor(
