--- conflicted
+++ resolved
@@ -1,11 +1,7 @@
 import argparse
 import functools
 import re
-<<<<<<< HEAD
-from typing import Final, MutableMapping, Optional, Tuple, Union
-=======
 from typing import Final, MutableMapping, Optional, Tuple, Union, Pattern
->>>>>>> 3702e2e9
 
 import discord
 from redbot.core.utils import AsyncIter
@@ -31,58 +27,36 @@
     "get_playlist_converter",
 ]
 
-<<<<<<< HEAD
-_SCOPE_HELP: Final[
-    str
-] = """
-=======
 T_ = _
 _ = lambda s: s
 
 _SCOPE_HELP: Final[str] = _(
     """
->>>>>>> 3702e2e9
 Scope must be a valid version of one of the following:
 ​ ​ ​ ​ Global
 ​ ​ ​ ​ Guild
 ​ ​ ​ ​ User
 """
-<<<<<<< HEAD
-_USER_HELP: Final[
-    str
-] = """
-=======
 )
 _USER_HELP: Final[str] = _(
     """
->>>>>>> 3702e2e9
 Author must be a valid version of one of the following:
 ​ ​ ​ ​ User ID
 ​ ​ ​ ​ User Mention
 ​ ​ ​ ​ User Name#123
 """
-<<<<<<< HEAD
-_GUILD_HELP: Final[
-    str
-] = """
-=======
 )
 _GUILD_HELP: Final[str] = _(
     """
->>>>>>> 3702e2e9
 Guild must be a valid version of one of the following:
 ​ ​ ​ ​ Guild ID
 ​ ​ ​ ​ Exact guild name
 """
 )
 
-<<<<<<< HEAD
-MENTION_RE: Final[re.Pattern] = re.compile(r"^<?(?:(?:@[!&]?)?|#)(\d{15,21})>?$")
-=======
 _ = T_
 
 MENTION_RE: Final[Pattern] = re.compile(r"^<?(?:(?:@[!&]?)?|#)(\d{15,21})>?$")
->>>>>>> 3702e2e9
 
 
 def _match_id(arg: str) -> Optional[int]:
