--- conflicted
+++ resolved
@@ -185,12 +185,8 @@
 class ScopeParser(commands.Converter):
     async def convert(
         self, ctx: commands.Context, argument: str
-<<<<<<< HEAD
-    ) -> Tuple[str, discord.User, Optional[discord.Guild], bool]:
-=======
     ) -> Tuple[Optional[str], discord.User, Optional[discord.Guild], bool]:
 
->>>>>>> 293ae61f
         target_scope: Optional[str] = None
         target_user: Optional[Union[discord.Member, discord.User]] = None
         target_guild: Optional[discord.Guild] = None
@@ -280,15 +276,9 @@
         elif any(x in argument for x in ["--author", "--user", "--member"]):
             raise commands.ArgParserFailure("--scope", "Nothing", custom_help=_USER_HELP)
 
-<<<<<<< HEAD
-        target_scope = target_scope or PlaylistScope.GUILD.value
-        target_user = target_user or ctx.author
-        target_guild = target_guild or ctx.guild
-=======
-        target_scope: str = target_scope or None
+        target_scope: Optional[str] = target_scope or None
         target_user: Union[discord.Member, discord.User] = target_user or ctx.author
         target_guild: discord.Guild = target_guild or ctx.guild
->>>>>>> 293ae61f
 
         return target_scope, target_user, target_guild, specified_user
 
