--- conflicted
+++ resolved
@@ -3094,7 +3094,6 @@
 
         self._restart_connect()
 
-<<<<<<< HEAD
     async def _channel_check(self, ctx):
         player = lavalink.get_player(ctx.guild.id)
         try:
@@ -3120,7 +3119,7 @@
                 return True
         else:
             return False
-=======
+
     async def _check_api_tokens(self):
         spotify = await self.bot.db.api_tokens.get_raw(
             "spotify", default={"client_id": "", "client_secret": ""}
@@ -3131,7 +3130,6 @@
             "spotify_client_secret": spotify["client_secret"],
             "youtube_api": youtube["api_key"],
         }
->>>>>>> 2a486cad
 
     async def _check_external(self):
         external = await self.config.use_external_lavalink()
