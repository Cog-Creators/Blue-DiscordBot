--- conflicted
+++ resolved
@@ -1,7 +1,4 @@
-<<<<<<< HEAD
-=======
 # -*- coding: utf-8 -*-
->>>>>>> 097e7e56
 # Standard Library
 import asyncio
 import contextlib
@@ -14,18 +11,11 @@
 import random
 import re
 import time
-<<<<<<< HEAD
-
-from io import StringIO
-from typing import Optional
-from urllib.parse import urlparse
-=======
 import traceback
 
 from collections import namedtuple
 from io import StringIO
 from typing import List, Optional, Tuple, Union, cast
->>>>>>> 097e7e56
 
 # Red Dependencies
 import aiohttp
@@ -40,11 +30,7 @@
 from redbot.core import Config, bank, checks, commands
 from redbot.core.data_manager import cog_data_path
 from redbot.core.i18n import Translator, cog_i18n
-<<<<<<< HEAD
-from redbot.core.utils.chat_formatting import bold, box, humanize_number, pagify
-=======
 from redbot.core.utils.chat_formatting import bold, box, humanize_number, inline, pagify
->>>>>>> 097e7e56
 from redbot.core.utils.menus import (
     DEFAULT_CONTROLS,
     close_menu,
@@ -56,11 +42,6 @@
 from redbot.core.utils.predicates import MessagePredicate, ReactionPredicate
 
 # Red Relative Imports
-<<<<<<< HEAD
-from .equalizer import Equalizer
-from .errors import LavalinkDownloadFailed
-from .manager import ServerManager
-=======
 from . import audio_dataclasses
 from .apis import HAS_SQL, _ERROR, MusicCache
 from .checks import can_have_caching
@@ -79,7 +60,6 @@
     humanize_scope,
 )
 from .utils import *
->>>>>>> 097e7e56
 
 _ = Translator("Audio", __file__)
 
@@ -1109,14 +1089,8 @@
 
         info_msg = _(
             "This setting is only for bot owners to set a localtracks folder location "
-<<<<<<< HEAD
-            "if the Lavalink.jar is being ran from outside of the Audio data directory.\n"
-            "In the example below, the full path for "
-            "'ParentDirectory' must be passed to this command.\n"
-=======
             "In the example below, the full path for 'ParentDirectory' "
             "must be passed to this command.\n"
->>>>>>> 097e7e56
             "The path must not contain spaces.\n"
             "```\n"
             "ParentDirectory\n"
@@ -1125,18 +1099,11 @@
             "  |           |__01 Cool Song.mp3\n"
             "  |           |__02 Groovy Song.mp3\n"
             "```\n"
-<<<<<<< HEAD
-            "The folder path given to this command must "
-            "contain the Lavalink.jar, the application.yml, and the localtracks folder.\n"
-            "Use this command with no path given to reset it"
-            " to the default, the Audio data directory for this bot.\n"
-=======
             "The folder path given to this command must contain the localtracks folder.\n"
             "**This folder and files need to be visible to the user where `"
             "Lavalink.jar` is being run from.**\n"
             "Use this command with no path given to reset it to the default, "
             "the Audio data directory for this bot.\n"
->>>>>>> 097e7e56
             "Do you want to continue to set the provided path for local tracks?"
         )
         info = await ctx.maybe_send_embed(info_msg)
@@ -1449,13 +1416,8 @@
             "(https://console.developers.google.com/)\n"
             "2. You should be prompted to create a new project (name does not matter).\n"
             "3. Click on Enable APIs and Services at the top.\n"
-<<<<<<< HEAD
-            "4. In the list of APIs choose or search for YouTube Data API "
-            "v3 and click on it. Choose Enable.\n"
-=======
             "4. In the list of APIs choose or search for YouTube Data API v3 and "
             "click on it. Choose Enable.\n"
->>>>>>> 097e7e56
             "5. Click on Credentials on the left navigation bar.\n"
             "6. Click on Create Credential at the top.\n"
             '7. At the top click the link for "API key".\n'
@@ -1885,11 +1847,7 @@
 
     @eq.command(name="save")
     @commands.cooldown(1, 15, commands.BucketType.guild)
-<<<<<<< HEAD
-    async def _eq_save(self, ctx, eq_preset: str = None):
-=======
     async def _eq_save(self, ctx: commands.Context, eq_preset: str = None):
->>>>>>> 097e7e56
         """Save the current eq settings to a preset."""
         if not self._player_check(ctx):
             return await self._embed_msg(ctx, _("Nothing playing."))
@@ -1960,13 +1918,8 @@
         """Set an eq band with a band number or name and value.
 
         Band positions are 1-15 and values have a range of -0.25 to 1.0.
-<<<<<<< HEAD
-        Band names are 25, 40, 63, 100, 160, 250, 400, 630, 1k, 1.6k, \
-        2.5k, 4k, 6.3k, 10k, and 16k Hz.
-=======
         Band names are 25, 40, 63, 100, 160, 250, 400, 630, 1k, 1.6k, 2.5k, 4k,
         6.3k, 10k, and 16k Hz.
->>>>>>> 097e7e56
         Setting a band value to -0.25 nullifies it while +0.25 is double.
         """
         if not self._player_check(ctx):
@@ -2016,13 +1969,8 @@
             return await self._embed_msg(
                 ctx,
                 _(
-<<<<<<< HEAD
-                    "Valid band numbers are 1-15 or the band names "
-                    "listed in the help for this command."
-=======
                     "Valid band numbers are 1-15 or the band names listed in "
                     "the help for this command."
->>>>>>> 097e7e56
                 ),
             )
 
@@ -2123,16 +2071,8 @@
         }
 
         dj_enabled = await self.config.guild(ctx.guild).dj_enabled()
-<<<<<<< HEAD
-        if dj_enabled:
-            if not await self._can_instaskip(ctx, ctx.author):
-                return await menu(ctx, folder_page_list, DEFAULT_CONTROLS)
-            else:
-                await menu(ctx, folder_page_list, local_folder_controls)
-=======
         if dj_enabled and not await self._can_instaskip(ctx, ctx.author):
             return await menu(ctx, folder_page_list, DEFAULT_CONTROLS)
->>>>>>> 097e7e56
         else:
             await menu(ctx, folder_page_list, local_folder_controls)
 
@@ -2521,35 +2461,15 @@
         query = audio_dataclasses.Query.process_input(query)
         if not query.valid:
             return await self._embed_msg(ctx, _("No tracks to play."))
-<<<<<<< HEAD
-        query = query.strip("<>")
-
-        if "open.spotify.com" in query:
-            query = "spotify:{}".format(
-                re.sub(r"(http[s]?://)?(open.spotify.com)/", "", query).replace("/", ":")
-            )
-        if query.startswith("spotify:"):
-=======
         if query.is_spotify:
->>>>>>> 097e7e56
             return await self._get_spotify_tracks(ctx, query)
         await self._enqueue_tracks(ctx, query)
 
-<<<<<<< HEAD
-        if query.startswith("localtrack:"):
-            local_path = await self.config.localpath()
-            await self._localtracks_check(ctx)
-            query = query.replace("localtrack:", "").replace((local_path + "/"), "")
-        allowed_files = (".mp3", ".flac", ".ogg")
-        if not self._match_url(query) and not (query.lower().endswith(allowed_files)):
-            query = "ytsearch:{}".format(query)
-=======
     @commands.command()
     @commands.guild_only()
     @commands.bot_has_permissions(embed_links=True)
     async def genre(self, ctx: commands.Context):
         """Pick a Spotify playlist from a list of categories to start playing."""
->>>>>>> 097e7e56
 
         async def _category_search_menu(
             ctx: commands.Context,
@@ -2605,11 +2525,6 @@
         }
 
         api_data = await self._check_api_tokens()
-<<<<<<< HEAD
-        if "open.spotify.com" in query:
-            query = "spotify:{}".format(
-                re.sub(r"(http[s]?://)?(open.spotify.com)/", "", query).replace("/", ":")
-=======
         if any(
             [
                 not api_data["spotify_client_id"],
@@ -2625,7 +2540,6 @@
                     "\nSee `{prefix}audioset youtubeapi` and `{prefix}audioset spotifyapi` "
                     "for instructions."
                 ).format(prefix=ctx.prefix),
->>>>>>> 097e7e56
             )
         guild_data = await self.config.guild(ctx.guild).all()
         if not self._player_check(ctx):
@@ -2635,38 +2549,11 @@
                     msg += " " + _("Please check your console or logs for details.")
                 return await self._embed_msg(ctx, msg)
             try:
-<<<<<<< HEAD
-                if self.play_lock[ctx.message.guild.id]:
-                    return await self._embed_msg(
-                        ctx, _("Wait until the playlist has finished loading.")
-                    )
-            except KeyError:
-                pass
-
-            parts = query.split(":")
-            if "track" in parts:
-                res = await self._make_spotify_req(
-                    "https://api.spotify.com/v1/tracks/{0}".format(parts[-1])
-                )
-                try:
-                    query = "{} {}".format(res["artists"][0]["name"], res["name"])
-                    if enqueue_tracks:
-                        return await self._enqueue_tracks(ctx, query)
-                    else:
-                        tracks = await player.get_tracks(f"ytsearch:{query}")
-                        if not tracks:
-                            return await self._embed_msg(ctx, _("Nothing found."))
-                        single_track = [tracks[0]]
-                        return single_track
-
-                except KeyError:
-=======
                 if (
                     not ctx.author.voice.channel.permissions_for(ctx.me).connect
                     or not ctx.author.voice.channel.permissions_for(ctx.me).move_members
                     and userlimit(ctx.author.voice.channel)
                 ):
->>>>>>> 097e7e56
                     return await self._embed_msg(
                         ctx, _("I don't have permission to connect to your channel.")
                     )
@@ -2683,44 +2570,6 @@
             if not await self._can_instaskip(ctx, ctx.author):
                 return await self._embed_msg(ctx, _("You need the DJ role to queue tracks."))
         player = lavalink.get_player(ctx.guild.id)
-<<<<<<< HEAD
-        guild_data = await self.config.guild(ctx.guild).all()
-        first_track_only = False
-        if type(query) is not list:
-            if not (
-                query.startswith("http")
-                or query.startswith("localtracks")
-                or query.startswith("ytsearch:")
-            ):
-                query = f"ytsearch:{query}"
-            if query.startswith(("ytsearch", "localtracks")):
-                first_track_only = True
-            tracks = await player.get_tracks(query)
-            if not tracks:
-                return await self._embed_msg(ctx, _("Nothing found."))
-        else:
-            tracks = query
-
-        queue_duration = await self._queue_duration(ctx)
-        queue_total_duration = lavalink.utils.format_time(queue_duration)
-        before_queue_length = len(player.queue)
-
-        if not first_track_only and len(tracks) > 1:
-            # a list of Tracks where all should be enqueued
-            # this is a Spotify playlist aleady made into a list of Tracks or a
-            # url where Lavalink handles providing all Track objects to use, like a
-            # YouTube or Soundcloud playlist
-            track_len = 0
-            for track in tracks:
-                if guild_data["maxlength"] > 0:
-                    if self._track_limit(track, guild_data["maxlength"]):
-                        track_len += 1
-                        player.add(ctx.author, track)
-                else:
-                    track_len += 1
-                    player.add(ctx.author, track)
-=======
->>>>>>> 097e7e56
 
         player.store("channel", ctx.channel.id)
         player.store("guild", ctx.guild.id)
@@ -3090,11 +2939,6 @@
             # this is in the case of [p]play <query>, a single Spotify url/code
             # or this is a localtrack item
             try:
-<<<<<<< HEAD
-                single_track = tracks[0]
-                if guild_data["maxlength"] > 0:
-                    if self._track_limit(single_track, guild_data["maxlength"]):
-=======
 
                 single_track = tracks[index] if index else tracks[0]
                 if seek and seek > 0:
@@ -3113,7 +2957,6 @@
                     )
                 elif guild_data["maxlength"] > 0:
                     if track_limit(single_track, guild_data["maxlength"]):
->>>>>>> 097e7e56
                         player.add(ctx.author, single_track)
                         player.maybe_shuffle()
                         self.bot.dispatch(
@@ -3908,52 +3751,6 @@
             scope, ctx=guild if scope == PlaylistScope.GUILD.value else author
         )
 
-<<<<<<< HEAD
-                if target_playlists:
-                    await self._embed_msg(
-                        ctx,
-                        _(
-                            "A playlist with that name already exists in {to_guild_name}."
-                            "\nPlease enter a new name for this playlist."
-                        ).format(to_guild_name=to_guild.name),
-                    )
-                    try:
-                        playlist_name_msg = await ctx.bot.wait_for(
-                            "message",
-                            timeout=15.0,
-                            check=MessagePredicate.regex(fr"^(?!{re.escape(ctx.prefix)})", ctx),
-                        )
-                        new_playlist_name = playlist_name_msg.content.split(" ")[0].strip('"')
-                        if len(new_playlist_name) > 20:
-                            return await self._embed_msg(
-                                ctx, _("Try the playlist copy command again with a shorter name.")
-                            )
-                        if new_playlist_name in to_playlists:
-                            return await self._embed_msg(
-                                ctx,
-                                _(
-                                    "Playlist name already exists in {to_guild_name}, "
-                                    "try the playlist copy command again with a different name."
-                                ).format(to_guild_name=to_guild.name),
-                            )
-                    except asyncio.TimeoutError:
-                        return await self._embed_msg(
-                            ctx, _("No playlist name entered, try again later.")
-                        )
-                    to_playlists[new_playlist_name] = from_playlists[playlist_name]
-                    return await self._embed_msg(
-                        ctx,
-                        _(
-                            "Playlist {name} copied from {from_guild_name} to {to_guild_name}.\n"
-                            "New playlist name on {to_guild_name}: {new_name}"
-                        ).format(
-                            name=playlist_name,
-                            from_guild_name=from_guild.name,
-                            to_guild_name=to_guild.name,
-                            new_name=new_playlist_name,
-                        ),
-                    )
-=======
         try:
             playlist_id, playlist_arg = await self._get_correct_playlist_id(
                 ctx, playlist_matches, scope, author, guild, specified_user
@@ -3964,7 +3761,6 @@
             return await self._embed_msg(
                 ctx, _("Could not match '{arg}' to a playlist.").format(arg=playlist_arg)
             )
->>>>>>> 097e7e56
 
         try:
             playlist = await get_playlist(playlist_id, scope, self.bot, guild, author)
@@ -4225,11 +4021,6 @@
             spaces = "\N{EN SPACE}" * (len(str(len(playlist.tracks))) + 2)
             for track in playlist.tracks:
                 track_idx = track_idx + 1
-<<<<<<< HEAD
-                msg += "`{}.` **[{}]({})**\n".format(
-                    track_idx, track["info"]["title"], track["info"]["uri"]
-                )
-=======
                 query = audio_dataclasses.Query.process_input(track["info"]["uri"])
                 if query.is_local:
                     if track["info"]["title"] != "Unknown title":
@@ -4247,7 +4038,6 @@
                         track_idx, track["info"]["title"], track["info"]["uri"]
                     )
 
->>>>>>> 097e7e56
         else:
             msg = "No tracks."
 
@@ -4364,11 +4154,7 @@
         await menu(ctx, playlist_embeds, DEFAULT_CONTROLS)
 
     @staticmethod
-<<<<<<< HEAD
-    async def _build_playlist_list_page(ctx, page_num, abc_names):
-=======
     async def _build_playlist_list_page(ctx: commands.Context, page_num, abc_names, scope):
->>>>>>> 097e7e56
         plist_num_pages = math.ceil(len(abc_names) / 5)
         plist_idx_start = (page_num - 1) * 5
         plist_idx_end = plist_idx_start + 5
@@ -4391,22 +4177,6 @@
         return embed
 
     @commands.cooldown(1, 15, commands.BucketType.guild)
-<<<<<<< HEAD
-    @playlist.command(name="queue")
-    async def _playlist_queue(self, ctx, playlist_name=None):
-        """Save the queue to a playlist."""
-        dj_enabled = await self.config.guild(ctx.guild).dj_enabled()
-        if dj_enabled:
-            if not await self._can_instaskip(ctx, ctx.author):
-                return await self._embed_msg(ctx, _("You need the DJ role to save playlists."))
-        async with self.config.guild(ctx.guild).playlists() as playlists:
-            if playlist_name in playlists:
-                return await self._embed_msg(
-                    ctx, _("Playlist name already exists, try again with a different name.")
-                )
-            if not self._player_check(ctx):
-                return await self._embed_msg(ctx, _("Nothing playing."))
-=======
     @playlist.command(name="queue", usage="<name> [args]")
     async def _playlist_queue(
         self, ctx: commands.Context, playlist_name: str, *, scope_data: ScopeParser = None
@@ -4462,7 +4232,6 @@
         if not self._player_check(ctx):
             return await self._embed_msg(ctx, _("Nothing playing."))
 
->>>>>>> 097e7e56
         player = lavalink.get_player(ctx.guild.id)
         if not player.queue:
             return await self._embed_msg(ctx, _("There's nothing in the queue."))
@@ -4760,11 +4529,7 @@
                     if not local_path.exists() and not local_path.is_file():
                         continue
                 if maxlength > 0:
-<<<<<<< HEAD
-                    if not self._track_limit(track["info"]["length"], maxlength):
-=======
                     if not track_limit(track.length, maxlength):
->>>>>>> 097e7e56
                         continue
 
                 player.add(author_obj, track)
@@ -5373,18 +5138,8 @@
     ):
         search = query.is_search
         tracklist = []
-<<<<<<< HEAD
-        if type(query) is tuple:
-            query = " ".join(query)
-        if "open.spotify.com" in query:
-            query = "spotify:{}".format(
-                re.sub(r"(http[s]?://)?(open.spotify.com)/", "", query).replace("/", ":")
-            )
-        if query.startswith("spotify:"):
-=======
 
         if query.is_spotify:
->>>>>>> 097e7e56
             try:
                 if self.play_lock[ctx.message.guild.id]:
                     return await self._embed_msg(
@@ -5553,18 +5308,6 @@
 
                 return await ctx.send(embed=embed)
             return await self._embed_msg(ctx, _("There's nothing in the queue."))
-<<<<<<< HEAD
-        len_queue_pages = math.ceil(len(player.queue) / 10)
-        queue_page_list = []
-        for page_num in range(1, len_queue_pages + 1):
-            embed = await self._build_queue_page(ctx, player, page_num)
-            queue_page_list.append(embed)
-        if page > len_queue_pages:
-            page = len_queue_pages
-        await menu(ctx, queue_page_list, queue_controls, page=(page - 1))
-
-    async def _build_queue_page(self, ctx, player, page_num):
-=======
 
         async with ctx.typing():
             len_queue_pages = math.ceil(len(player.queue) / 10)
@@ -5579,7 +5322,6 @@
     async def _build_queue_page(
         self, ctx: commands.Context, player: lavalink.player_manager.Player, page_num
     ):
->>>>>>> 097e7e56
         shuffle = await self.config.guild(ctx.guild).shuffle()
         repeat = await self.config.guild(ctx.guild).repeat()
         autoplay = await self.config.guild(ctx.guild).auto_play() or self.owns_autoplay
@@ -5799,13 +5541,8 @@
             await self._embed_msg(
                 ctx,
                 _(
-<<<<<<< HEAD
-                    "Removed {removed_tracks} tracks queued by "
-                    "members outside of the voice channel."
-=======
                     "Removed {removed_tracks} tracks queued by members o"
                     "utside of the voice channel."
->>>>>>> 097e7e56
                 ).format(removed_tracks=removed_tracks),
             )
 
@@ -6078,10 +5815,6 @@
                 track_len = 0
                 empty_queue = not player.queue
                 for track in tracks:
-<<<<<<< HEAD
-                    if guild_data["maxlength"] > 0:
-                        if self._track_limit(track, guild_data["maxlength"]):
-=======
                     if not await is_allowed(
                         ctx.guild,
                         (
@@ -6093,7 +5826,6 @@
                         continue
                     elif guild_data["maxlength"] > 0:
                         if track_limit(track, guild_data["maxlength"]):
->>>>>>> 097e7e56
                             track_len += 1
                             player.add(ctx.author, track)
                             self.bot.dispatch(
@@ -6239,12 +5971,7 @@
             return await self._embed_msg(ctx, _("This track is not allowed in this server."))
         elif guild_data["maxlength"] > 0:
 
-<<<<<<< HEAD
-        if guild_data["maxlength"] > 0:
-            if self._track_limit(search_choice.length, guild_data["maxlength"]):
-=======
             if track_limit(search_choice.length, guild_data["maxlength"]):
->>>>>>> 097e7e56
                 player.add(ctx.author, search_choice)
                 player.maybe_shuffle()
                 self.bot.dispatch(
@@ -6312,12 +6039,7 @@
                     search_list += "`{}.` **{}**\n".format(
                         search_track_num, track.to_string_user()
                     )
-<<<<<<< HEAD
-                    folder = False
-        if hasattr(track[0], "uri"):
-=======
         if hasattr(tracks[0], "uri"):
->>>>>>> 097e7e56
             title = _("Tracks Found:")
             footer = _("search results")
         elif folder:
@@ -6642,13 +6364,6 @@
                         )
                     ),
                 )
-<<<<<<< HEAD
-            elif player.shuffle:
-                return await self._embed_msg(
-                    ctx, _("Can't skip to a track while shuffle is enabled.")
-                )
-=======
->>>>>>> 097e7e56
             embed = discord.Embed(
                 colour=await ctx.embed_colour(),
                 title=_("{skip_to_track} Tracks Skipped".format(skip_to_track=skip_to_track)),
@@ -6670,21 +6385,6 @@
         await player.play()
         player.queue += queue_to_append
 
-<<<<<<< HEAD
-    @staticmethod
-    async def _get_description(track):
-        if "localtracks" in track.uri:
-            if not track.title == "Unknown title":
-                return "**{} - {}**\n{}".format(
-                    track.author, track.title, track.uri.replace("localtracks/", "")
-                )
-            else:
-                return "{}".format(track.uri.replace("localtracks/", ""))
-        else:
-            return "**[{}]({})**".format(track.title, track.uri)
-
-=======
->>>>>>> 097e7e56
     @commands.command()
     @commands.guild_only()
     @commands.bot_has_permissions(embed_links=True)
@@ -6711,18 +6411,12 @@
         if dj_enabled and not vote_enabled:
             if not await self._can_instaskip(ctx, ctx.author):
                 return await self._embed_msg(ctx, _("You need the DJ role to stop the music."))
-<<<<<<< HEAD
-        if player.is_playing or (not player.is_playing and player.paused):
-            await self._embed_msg(ctx, _("Stopping..."))
-            await player.stop()
-=======
         if (
             player.is_playing
             or (not player.is_playing and player.paused)
             or player.queue
             or getattr(player.current, "extras", {}).get("autoplay")
         ):
->>>>>>> 097e7e56
             eq = player.fetch("eq")
             if eq:
                 await self.config.custom("EQUALIZER", ctx.guild.id).eq_bands.set(eq.bands)
@@ -6916,11 +6610,7 @@
         self._restart_connect()
 
     @staticmethod
-<<<<<<< HEAD
-    async def _apply_gain(guild_id, band, gain):
-=======
     async def _apply_gain(guild_id: int, band, gain):
->>>>>>> 097e7e56
         const = {
             "op": "equalizer",
             "guildId": str(guild_id),
@@ -6933,11 +6623,7 @@
             pass
 
     @staticmethod
-<<<<<<< HEAD
-    async def _apply_gains(guild_id, gains):
-=======
     async def _apply_gains(guild_id: int, gains):
->>>>>>> 097e7e56
         const = {
             "op": "equalizer",
             "guildId": str(guild_id),
@@ -7211,41 +6897,7 @@
         else:
             return reaction.emoji, user
 
-<<<<<<< HEAD
-    async def _localtracks_folders(self, ctx):
-        if not await self._localtracks_check(ctx):
-            return
-        localtracks_folders = sorted(
-            (
-                f
-                for f in os.listdir(os.getcwd() + "/localtracks/")
-                if not os.path.isfile(os.getcwd() + "/localtracks/" + f)
-            ),
-            key=lambda s: s.casefold(),
-        )
-        return localtracks_folders
-
-    @staticmethod
-    def _match_url(url):
-        try:
-            query_url = urlparse(url)
-            return all([query_url.scheme, query_url.netloc, query_url.path])
-        except Exception:
-            return False
-
-    @staticmethod
-    def _match_yt_playlist(url):
-        yt_list_playlist = re.compile(
-            r"^(https?://)?(www\.)?(youtube\.com|youtu\.?be)" r"(/playlist\?).*(list=)(.*)(&|$)"
-        )
-        if yt_list_playlist.match(url):
-            return True
-        return False
-
-    def _play_lock(self, ctx, tf):
-=======
     def _play_lock(self, ctx: commands.Context, tf):
->>>>>>> 097e7e56
         if tf:
             self.play_lock[ctx.message.guild.id] = True
         else:
@@ -7262,197 +6914,6 @@
         except KeyError:
             return False
 
-<<<<<<< HEAD
-    @staticmethod
-    async def _queue_duration(ctx):
-        player = lavalink.get_player(ctx.guild.id)
-        duration = []
-        for i in range(len(player.queue)):
-            if not player.queue[i].is_stream:
-                duration.append(player.queue[i].length)
-        queue_duration = sum(duration)
-        if not player.queue:
-            queue_duration = 0
-        try:
-            if not player.current.is_stream:
-                remain = player.current.length - player.position
-            else:
-                remain = 0
-        except AttributeError:
-            remain = 0
-        queue_total_duration = remain + queue_duration
-        return queue_total_duration
-
-    @staticmethod
-    async def _remove_react(message, react_emoji, react_user):
-        try:
-            await message.remove_reaction(react_emoji, react_user)
-        except (discord.Forbidden, discord.HTTPException, discord.NotFound):
-            pass
-
-    @staticmethod
-    def _to_json(ctx, playlist_url, tracklist):
-        playlist = {"author": ctx.author.id, "playlist_url": playlist_url, "tracks": tracklist}
-        return playlist
-
-    @staticmethod
-    def _track_creator(player, position=None, other_track=None):
-        if position == "np":
-            queued_track = player.current
-        elif position is None:
-            queued_track = other_track
-        else:
-            queued_track = player.queue[position]
-        track_keys = queued_track._info.keys()
-        track_values = queued_track._info.values()
-        track_id = queued_track.track_identifier
-        track_info = {}
-        for k, v in zip(track_keys, track_values):
-            track_info[k] = v
-        keys = ["track", "info"]
-        values = [track_id, track_info]
-        track_obj = {}
-        for key, value in zip(keys, values):
-            track_obj[key] = value
-        return track_obj
-
-    @staticmethod
-    def _track_limit(track, maxlength):
-        try:
-            length = round(track.length / 1000)
-        except AttributeError:
-            length = round(track / 1000)
-        if length > 900000000000000:  # livestreams return 9223372036854775807ms
-            return True
-        elif length >= maxlength:
-            return False
-        else:
-            return True
-
-    @staticmethod
-    async def _time_convert(length):
-        match = re.compile(r"(?:(\d+):)?([0-5]?[0-9]):([0-5][0-9])").match(length)
-        if match is not None:
-            hr = int(match.group(1)) if match.group(1) else 0
-            mn = int(match.group(2)) if match.group(2) else 0
-            sec = int(match.group(3)) if match.group(3) else 0
-            pos = sec + (mn * 60) + (hr * 3600)
-            return pos * 1000
-        else:
-            try:
-                return int(length) * 1000
-            except ValueError:
-                return 0
-
-    @staticmethod
-    def _url_check(url):
-        valid_tld = [
-            "youtube.com",
-            "youtu.be",
-            "soundcloud.com",
-            "bandcamp.com",
-            "vimeo.com",
-            "mixer.com",
-            "twitch.tv",
-            "spotify.com",
-            "localtracks",
-        ]
-        query_url = urlparse(url)
-        url_domain = ".".join(query_url.netloc.split(".")[-2:])
-        if not query_url.netloc:
-            url_domain = ".".join(query_url.path.split("/")[0].split(".")[-2:])
-        return True if url_domain in valid_tld else False
-
-    @staticmethod
-    def _userlimit(channel):
-        if channel.user_limit == 0:
-            return False
-        if channel.user_limit < len(channel.members) + 1:
-            return True
-        else:
-            return False
-
-    async def _youtube_api_search(self, yt_key, query):
-        params = {"q": query, "part": "id", "key": yt_key, "maxResults": 1, "type": "video"}
-        yt_url = "https://www.googleapis.com/youtube/v3/search"
-        try:
-            async with self.session.request("GET", yt_url, params=params) as r:
-                if r.status == 400:
-                    return None
-                else:
-                    search_response = await r.json()
-        except RuntimeError:
-            return None
-        for search_result in search_response.get("items", []):
-            if search_result["id"]["kind"] == "youtube#video":
-                return "https://www.youtube.com/watch?v={}".format(search_result["id"]["videoId"])
-
-    # Spotify-related methods below are originally from:
-    # https://github.com/Just-Some-Bots/MusicBot/blob/master/musicbot/spotify.py
-
-    @staticmethod
-    async def _check_token(token):
-        now = int(time.time())
-        return token["expires_at"] - now < 60
-
-    async def _get_spotify_token(self):
-        if self.spotify_token and not await self._check_token(self.spotify_token):
-            return self.spotify_token["access_token"]
-        token = await self._request_token()
-        if token is None:
-            log.debug("Requested a token from Spotify, did not end up getting one.")
-        try:
-            token["expires_at"] = int(time.time()) + token["expires_in"]
-        except KeyError:
-            return
-        self.spotify_token = token
-        log.debug("Created a new access token for Spotify: {0}".format(token))
-        return self.spotify_token["access_token"]
-
-    async def _make_get(self, url, headers=None):
-        async with self.session.request("GET", url, headers=headers) as r:
-            if r.status != 200:
-                log.debug(
-                    "Issue making GET request to {0}: [{1.status}] {2}".format(
-                        url, r, await r.json()
-                    )
-                )
-            return await r.json()
-
-    async def _make_post(self, url, payload, headers=None):
-        async with self.session.post(url, data=payload, headers=headers) as r:
-            if r.status != 200:
-                log.debug(
-                    "Issue making POST request to {0}: [{1.status}] {2}".format(
-                        url, r, await r.json()
-                    )
-                )
-            return await r.json()
-
-    async def _make_spotify_req(self, url):
-        token = await self._get_spotify_token()
-        return await self._make_get(url, headers={"Authorization": "Bearer {0}".format(token)})
-
-    @staticmethod
-    def _make_token_auth(client_id, client_secret):
-        auth_header = base64.b64encode((client_id + ":" + client_secret).encode("ascii"))
-        return {"Authorization": "Basic %s" % auth_header.decode("ascii")}
-
-    async def _request_token(self):
-        tokens = await self.bot.get_shared_api_tokens("spotify")
-        self.client_id = tokens.get("client_id", "")
-        self.client_secret = tokens.get("client_secret", "")
-        payload = {"grant_type": "client_credentials"}
-        headers = self._make_token_auth(
-            self.client_id["client_id"], self.client_secret["client_secret"]
-        )
-        r = await self._make_post(
-            "https://accounts.spotify.com/api/token", payload=payload, headers=headers
-        )
-        return r
-
-=======
->>>>>>> 097e7e56
     @commands.Cog.listener()
     async def on_voice_state_update(
         self, member: discord.Member, before: discord.VoiceState, after: discord.VoiceState
