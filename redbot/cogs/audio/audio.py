# -*- coding: utf-8 -*-
import asyncio
import contextlib
import datetime
import heapq
import json
import logging
import random
import re
import time
import traceback
from collections import namedtuple, Counter
from io import StringIO
from typing import List, Optional, Tuple, Union, cast

import aiohttp
import discord
import lavalink
import math
from fuzzywuzzy import process

import redbot.core
from redbot.core import Config, bank, checks, commands
from redbot.core.data_manager import cog_data_path
from redbot.core.i18n import Translator, cog_i18n
from redbot.core.utils.chat_formatting import bold, box, humanize_number, inline, pagify
from redbot.core.utils.menus import (
    DEFAULT_CONTROLS,
    close_menu,
    menu,
    next_page,
    prev_page,
    start_adding_reactions,
)
from redbot.core.utils.predicates import MessagePredicate, ReactionPredicate

from . import audio_dataclasses
from .apis import _ERROR, HAS_SQL, MusicCache
from .checks import can_have_caching
from .converters import ComplexScopeParser, ScopeParser, get_lazy_converter, get_playlist_converter
from .equalizer import Equalizer
from .errors import (
    DatabaseError,
    LavalinkDownloadFailed,
    MissingGuild,
    SpotifyFetchError,
    TooManyMatches,
)
from .manager import ServerManager
from .playlists import (
    FakePlaylist,
    Playlist,
    PlaylistScope,
    create_playlist,
    delete_playlist,
    get_all_playlist,
    get_playlist,
    humanize_scope,
)
from .utils import (
    CacheLevel,
    Notifier,
    clear_react,
    draw_time,
    dynamic_time,
    get_description,
    is_allowed,
    match_url,
    match_yt_playlist,
    pass_config_to_dependencies,
    queue_duration,
    remove_react,
    rgetattr,
    time_convert,
    track_creator,
    track_limit,
    url_check,
    userlimit,
)

_ = Translator("Audio", __file__)

__version__ = "1.0.0"
__author__ = ["aikaterna", "Draper"]

log = logging.getLogger("red.audio")

_SCHEMA_VERSION = 2
LazyGreedyConverter = get_lazy_converter("--")
PlaylistConverter = get_playlist_converter()


@cog_i18n(_)
class Audio(commands.Cog):
    """Play audio through voice channels."""

    _default_lavalink_settings = {
        "host": "localhost",
        "rest_port": 2333,
        "ws_port": 2333,
        "password": "youshallnotpass",
    }

    def __init__(self, bot):
        super().__init__()
        self.bot = bot
        self.config = Config.get_conf(self, 2711759130, force_registration=True)
        self.skip_votes = {}
        self.session = aiohttp.ClientSession()
        self._connect_task = None
        self._disconnect_task = None
        self._cleaned_up = False
        self._connection_aborted = False
        self.play_lock = {}
        self._manager: Optional[ServerManager] = None
        self._cog_name = None
        self._cog_id = None
        default_global = dict(
            schema_version=1,
            cache_level=0,
            cache_age=365,
            status=False,
            use_external_lavalink=False,
            restrict=True,
            current_version=redbot.core.VersionInfo.from_str(__version__).to_json(),
            localpath=str(cog_data_path(raw_name="Audio")),
            **self._default_lavalink_settings,
        )

        default_guild = dict(
            auto_play=False,
            autoplaylist=dict(enabled=False, id=None, name=None, scope=None),
            disconnect=False,
            dj_enabled=False,
            dj_role=None,
            emptydc_enabled=False,
            emptydc_timer=0,
            emptypause_enabled=False,
            emptypause_timer=0,
            jukebox=False,
            jukebox_price=0,
            maxlength=0,
            notify=False,
            repeat=False,
            shuffle=False,
            thumbnail=False,
            volume=100,
            vote_enabled=False,
            vote_percent=0,
            room_lock=None,
            url_keyword_blacklist=[],
            url_keyword_whitelist=[],
        )
        _playlist = dict(id=None, author=None, name=None, playlist_url=None, tracks=[])
        self.config.init_custom("EQUALIZER", 1)
        self.config.register_custom("EQUALIZER", eq_bands=[], eq_presets={})
        self.config.init_custom(PlaylistScope.GLOBAL.value, 1)
        self.config.register_custom(PlaylistScope.GLOBAL.value, **_playlist)
        self.config.init_custom(PlaylistScope.GUILD.value, 2)
        self.config.register_custom(PlaylistScope.GUILD.value, **_playlist)
        self.config.init_custom(PlaylistScope.USER.value, 2)
        self.config.register_custom(PlaylistScope.USER.value, **_playlist)
        self.config.register_guild(**default_guild)
        self.config.register_global(**default_global)
        self.music_cache = MusicCache(bot, self.session, path=str(cog_data_path(raw_name="Audio")))
        self._error_counter = Counter()
        self._error_timer = {}
        self._disconnected_players = {}
        self.play_lock = {}

        self._manager: Optional[ServerManager] = None
        # These has to be a task since this requires the bot to be ready
        # If it waits for ready in startup, we cause a deadlock during initial load
        # as initial load happens before the bot can ever be ready.
        self._init_task = self.bot.loop.create_task(self.initialize())
        self._ready_event = asyncio.Event()

    @property
    def owns_autoplay(self):
        c = self.bot.get_cog(self._cog_name)
        if c and id(c) == self._cog_id:
            return c

    @owns_autoplay.setter
    def owns_autoplay(self, value: commands.Cog):
        if self.owns_autoplay:
            raise RuntimeError(
                f"`{self._cog_name}` already has ownership of autoplay, "
                f"please unload it if you wish to load `{value.qualified_name}`."
            )
        self._cog_name = value.qualified_name
        self._cog_id = id(value)

    @owns_autoplay.deleter
    def owns_autoplay(self):
        self._cog_name = None
        self._cog_id = None

    async def cog_before_invoke(self, ctx: commands.Context):
        await self._ready_event.wait()
        # check for unsupported arch
        # Check on this needs refactoring at a later date
        # so that we have a better way to handle the tasks
        if self.llsetup in [ctx.command, ctx.command.root_parent]:
            pass

        elif self._connect_task and self._connect_task.cancelled():
            await ctx.send(
                "You have attempted to run Audio's Lavalink server on an unsupported"
                " architecture. Only settings related commands will be available."
            )
            raise RuntimeError(
                "Not running audio command due to invalid machine architecture for Lavalink."
            )

        dj_enabled = await self.config.guild(ctx.guild).dj_enabled()
        if dj_enabled:
            dj_role_obj = ctx.guild.get_role(await self.config.guild(ctx.guild).dj_role())
            if not dj_role_obj:
                await self.config.guild(ctx.guild).dj_enabled.set(None)
                await self.config.guild(ctx.guild).dj_role.set(None)
                await self._embed_msg(ctx, _("No DJ role found. Disabling DJ mode."))

    async def initialize(self):
        await self.bot.wait_until_ready()
        # Unlike most cases, we want the cache to exit before migration.
        await self.music_cache.initialize(self.config)
        await self._migrate_config(
            from_version=await self.config.schema_version(), to_version=_SCHEMA_VERSION
        )
        pass_config_to_dependencies(self.config, self.bot, await self.config.localpath())
        self._restart_connect()
        self._disconnect_task = self.bot.loop.create_task(self.disconnect_timer())
        lavalink.register_event_listener(self.event_handler)
        if not HAS_SQL:
            error_message = (
                "Audio version: {version}\nThis version requires some SQL dependencies to "
                "access the caching features, "
                "your Python install is missing some of them.\n\n"
                "For instructions on how to fix it Google "
                f"`{_ERROR}`.\n"
                "You will need to install the missing SQL dependency.\n\n"
            ).format(version=__version__)
            with contextlib.suppress(discord.HTTPException):
                for page in pagify(error_message):
                    await self.bot.send_to_owners(page)
            log.critical(error_message)

        self._ready_event.set()
        self.bot.dispatch("red_audio_initialized", self)

    async def _migrate_config(self, from_version: int, to_version: int):
        database_entries = []
        time_now = str(datetime.datetime.now(datetime.timezone.utc))
        if from_version == to_version:
            return
        elif from_version < to_version:
            all_guild_data = await self.config.all_guilds()
            all_playlist = {}
            for guild_id, guild_data in all_guild_data.items():
                temp_guild_playlist = guild_data.pop("playlists", None)
                if temp_guild_playlist:
                    guild_playlist = {}
                    for count, (name, data) in enumerate(temp_guild_playlist.items(), 1):
                        if not data or not name:
                            continue
                        playlist = {"id": count, "name": name, "guild": int(guild_id)}
                        playlist.update(data)
                        guild_playlist[str(count)] = playlist

                        tracks_in_playlist = data.get("tracks", []) or []
                        for t in tracks_in_playlist:
                            uri = t.get("info", {}).get("uri")
                            if uri:
                                t = {"loadType": "V2_COMPAT", "tracks": [t], "query": uri}
                                database_entries.append(
                                    {
                                        "query": uri,
                                        "data": json.dumps(t),
                                        "last_updated": time_now,
                                        "last_fetched": time_now,
                                    }
                                )
                    if guild_playlist:
                        all_playlist[str(guild_id)] = guild_playlist
            await self.config.custom(PlaylistScope.GUILD.value).set(all_playlist)
            # new schema is now in place
            await self.config.schema_version.set(_SCHEMA_VERSION)

            # migration done, now let's delete all the old stuff
            for guild_id in all_guild_data:
                await self.config.guild(
                    cast(discord.Guild, discord.Object(id=guild_id))
                ).clear_raw("playlists")
        if database_entries and HAS_SQL:
            await self.music_cache.insert("lavalink", database_entries)

    def _restart_connect(self):
        if self._connect_task:
            self._connect_task.cancel()

        self._connect_task = self.bot.loop.create_task(self.attempt_connect())

    async def attempt_connect(self, timeout: int = 50):
        self._connection_aborted = False
        max_retries = 5
        retry_count = 0
        while retry_count < max_retries:
            external = await self.config.use_external_lavalink()
            if external is False:
                settings = self._default_lavalink_settings
                host = settings["host"]
                password = settings["password"]
                rest_port = settings["rest_port"]
                ws_port = settings["ws_port"]
                if self._manager is not None:
                    await self._manager.shutdown()
                self._manager = ServerManager()
                try:
                    await self._manager.start()
                except LavalinkDownloadFailed as exc:
                    await asyncio.sleep(1)
                    if exc.should_retry:
                        log.exception(
                            "Exception whilst starting internal Lavalink server, retrying...",
                            exc_info=exc,
                        )
                        retry_count += 1
                        continue
                    else:
                        log.exception(
                            "Fatal exception whilst starting internal Lavalink server, "
                            "aborting...",
                            exc_info=exc,
                        )
                        self._connection_aborted = True
                        raise
                except asyncio.CancelledError:
                    log.exception("Invalid machine architecture, cannot run Lavalink.")
                    raise
                except Exception as exc:
                    log.exception(
                        "Unhandled exception whilst starting internal Lavalink server, "
                        "aborting...",
                        exc_info=exc,
                    )
                    self._connection_aborted = True
                    raise
                else:
                    break
            else:
                host = await self.config.host()
                password = await self.config.password()
                rest_port = await self.config.rest_port()
                ws_port = await self.config.ws_port()
                break
        else:
            log.critical(
                "Setting up the Lavalink server failed after multiple attempts. See above "
                "tracebacks for details."
            )
            self._connection_aborted = True
            return

        retry_count = 0
        while retry_count < max_retries:
            try:
                await lavalink.initialize(
                    bot=self.bot,
                    host=host,
                    password=password,
                    rest_port=rest_port,
                    ws_port=ws_port,
                    timeout=timeout,
                )
            except asyncio.TimeoutError:
                log.error("Connecting to Lavalink server timed out, retrying...")
                if external is False and self._manager is not None:
                    await self._manager.shutdown()
                retry_count += 1
                await asyncio.sleep(1)  # prevent busylooping
            except Exception as exc:
                log.exception(
                    "Unhandled exception whilst connecting to Lavalink, aborting...", exc_info=exc
                )
                self._connection_aborted = True
                raise
            else:
                break
        else:
            self._connection_aborted = True
            log.critical(
                "Connecting to the Lavalink server failed after multiple attempts. See above "
                "tracebacks for details."
            )

<<<<<<< HEAD
    @staticmethod
    async def _players_check():
        try:
            current = next(
                (
                    player.current
                    for player in lavalink.active_players()
                    if player.current is not None
                ),
                None,
            )
            get_single_title = getattr(current, "title")
            uri = getattr(current, "uri")
            query = audio_dataclasses.Query.process_input(uri)
            if get_single_title and uri:
                if get_single_title == "Unknown title":
                    get_single_title = uri
                    if not get_single_title.startswith("http"):
                        get_single_title = get_single_title.rsplit("/", 1)[-1]
                elif query.is_local:
                    get_single_title = "{} - {}".format(current.author, current.title)
=======
    async def error_reset(self, player: lavalink.Player):
        guild = player.channel.guild
        now = time.time()
        seconds_allowed = 10
        last_error = self._error_timer.setdefault(guild.id, now)
        if now - seconds_allowed > last_error:
            self._error_timer[guild.id] = 0
            self._error_counter[guild.id] = 0

    async def increase_error_counter(self, player: lavalink.Player) -> bool:
        guild = player.channel.guild
        now = time.time()
        self._error_counter[guild.id] += 1
        self._error_timer[guild.id] = now
        return self._error_counter[guild.id] >= 5

    @staticmethod
    async def _players_check():
        try:
            get_single_title = lavalink.active_players()[0].current.title
            query = audio_dataclasses.Query.process_input(lavalink.active_players()[0].current.uri)
            if get_single_title == "Unknown title":
                get_single_title = lavalink.active_players()[0].current.uri
                if not get_single_title.startswith("http"):
                    get_single_title = get_single_title.rsplit("/", 1)[-1]
            elif query.is_local:
                get_single_title = "{} - {}".format(
                    lavalink.active_players()[0].current.author,
                    lavalink.active_players()[0].current.title,
                )
            else:
                get_single_title = lavalink.active_players()[0].current.title
>>>>>>> 1c7b7dee
            playing_servers = len(lavalink.active_players())
        except IndexError:
            get_single_title = None
            playing_servers = 0
        return get_single_title, playing_servers

    async def _status_check(self, playing_servers):
<<<<<<< HEAD
        if playing_servers > 1:
            await self.bot.change_presence(
                activity=discord.Activity(
                    name=_("music in {} servers").format(playing_servers),
                    type=discord.ActivityType.playing,
                )
            )
        elif playing_servers == 1:
            single_title = await self._players_check()
            await self.bot.change_presence(
                activity=discord.Activity(
                    name=single_title[0], type=discord.ActivityType.listening
                )
            )
        elif playing_servers == 0:
            await self.bot.change_presence(activity=None)
=======
        if playing_servers == 0:
            await self.bot.change_presence(activity=None)
        if playing_servers == 1:
            single_title = await self._players_check()
            await self.bot.change_presence(
                activity=discord.Activity(
                    name=single_title[0], type=discord.ActivityType.listening
                )
            )
        if playing_servers > 1:
            await self.bot.change_presence(
                activity=discord.Activity(
                    name=_("music in {} servers").format(playing_servers),
                    type=discord.ActivityType.playing,
                )
            )
>>>>>>> 1c7b7dee

    async def event_handler(
        self, player: lavalink.Player, event_type: lavalink.LavalinkEvents, extra
    ):
<<<<<<< HEAD
        current_track = player.current
        current_channel = player.channel
        guild = rgetattr(current_channel, "guild", None)
        current_uri = rgetattr(current_track, "uri", None)
        current_requester = rgetattr(current_track, "requester", None)
        current_title = rgetattr(current_track, "title", None)
        current_author = rgetattr(current_track, "author", None)
        current_stream = rgetattr(current_track, "is_stream", None)
        current_length = rgetattr(current_track, "length", None)
        current_thumbnail = rgetattr(current_track, "thumbnail", None)
        current_extras = rgetattr(current_track, "extras", {})

        disconnect = await self.config.guild(guild).disconnect()
        autoplay = await self.config.guild(guild).auto_play() or self.owns_autoplay
        notify = await self.config.guild(guild).notify()
        status = await self.config.status()
        repeat = await self.config.guild(guild).repeat()
=======
        disconnect = await self.config.guild(player.channel.guild).disconnect()
        autoplay = await self.config.guild(player.channel.guild).auto_play() or self.owns_autoplay
        notify = await self.config.guild(player.channel.guild).notify()
        status = await self.config.status()
        repeat = await self.config.guild(player.channel.guild).repeat()

        await self.error_reset(player)
>>>>>>> 1c7b7dee

        if event_type == lavalink.LavalinkEvents.TRACK_START:
            self.skip_votes[guild] = []
            playing_song = player.fetch("playing_song")
            requester = player.fetch("requester")
            player.store("prev_song", playing_song)
            player.store("prev_requester", requester)
            player.store("playing_song", current_track)
            player.store("requester", current_requester)
            self.bot.dispatch("red_audio_track_start", guild, current_track, current_requester)
        if event_type == lavalink.LavalinkEvents.TRACK_END:
            prev_song = player.fetch("prev_song")
            prev_requester = player.fetch("prev_requester")
            self.bot.dispatch("red_audio_track_end", guild, prev_song, prev_requester)
        if event_type == lavalink.LavalinkEvents.QUEUE_END:
            prev_song = player.fetch("prev_song")
            prev_requester = player.fetch("prev_requester")
            self.bot.dispatch("red_audio_queue_end", guild, prev_song, prev_requester)
            if autoplay and not player.queue and player.fetch("playing_song") is not None:
                if self.owns_autoplay is None:
                    try:
                        await self.music_cache.autoplay(player)
                    except DatabaseError:
                        notify_channel = player.fetch("channel")
                        if notify_channel:
                            notify_channel = self.bot.get_channel(notify_channel)
                            await self._embed_msg(
                                notify_channel, _("Autoplay: Couldn't get a valid track.")
                            )
                        return
                else:
                    self.bot.dispatch(
                        "red_audio_should_auto_play",
                        player,
                        guild,
                        current_channel,
                        self.play_query,
                    )
        if event_type == lavalink.LavalinkEvents.TRACK_START and notify:
            notify_channel = player.fetch("channel")
            prev_song = player.fetch("prev_song")
            if notify_channel:
                notify_channel = self.bot.get_channel(notify_channel)
                if player.fetch("notify_message") is not None:
                    with contextlib.suppress(discord.HTTPException):
                        await player.fetch("notify_message").delete()

                if (
                    autoplay
                    and current_extras.get("autoplay")
                    and (prev_song is None or not prev_song.extras.get("autoplay"))
                ):
                    embed = discord.Embed(
                        colour=(await self.bot.get_embed_colour(notify_channel)),
                        title=_("Auto play started."),
                    )
                    await notify_channel.send(embed=embed)

                query = audio_dataclasses.Query.process_input(current_uri)
                if query.valid:
                    if query.is_local if player.current else False:
                        if current_title != "Unknown title":
                            description = f"**{current_author} - {current_title}**\n{audio_dataclasses.LocalPath(current_uri).to_string_hidden()}"
                        else:
                            description = (
                                f"{audio_dataclasses.LocalPath(current_uri).to_string_hidden()}"
                            )
                    else:
                        description = f"**[{current_title}]({current_uri})**"
                    if current_stream:
                        dur = "LIVE"
                    else:
                        dur = lavalink.utils.format_time(current_length)
                    embed = discord.Embed(
                        colour=(await self.bot.get_embed_color(notify_channel)),
                        title=_("Now Playing"),
                        description=description,
                    )
                    embed.set_footer(
                        text=_("Track length: {length} | Requested by: {user}").format(
                            length=dur, user=current_requester
                        )
                    )
                    if await self.config.guild(guild).thumbnail() and current_thumbnail:
                        embed.set_thumbnail(url=current_thumbnail)
                    notify_message = await notify_channel.send(embed=embed)
                    player.store("notify_message", notify_message)
        if event_type == lavalink.LavalinkEvents.TRACK_START and status:
            player_check = await self._players_check()
            await self._status_check(player_check[1])
<<<<<<< HEAD
=======

>>>>>>> 1c7b7dee
        if event_type == lavalink.LavalinkEvents.TRACK_END and status:
            await asyncio.sleep(1)
            if not player.is_playing:
                player_check = await self._players_check()
                await self._status_check(player_check[1])

        if not autoplay and event_type == lavalink.LavalinkEvents.QUEUE_END and notify:
            notify_channel = player.fetch("channel")
            if notify_channel:
                notify_channel = self.bot.get_channel(notify_channel)
                embed = discord.Embed(
                    colour=(await self.bot.get_embed_colour(notify_channel)),
                    title=_("Queue ended."),
                )
                await notify_channel.send(embed=embed)
<<<<<<< HEAD
        elif event_type == lavalink.LavalinkEvents.QUEUE_END and disconnect and not autoplay:
            self.bot.dispatch("red_audio_audio_disconnect", guild)
            await player.disconnect()
=======

        elif not autoplay and event_type == lavalink.LavalinkEvents.QUEUE_END and disconnect:
            await player.disconnect()
            self.bot.dispatch("red_audio_audio_disconnect", player.channel.guild)

>>>>>>> 1c7b7dee
        if event_type == lavalink.LavalinkEvents.QUEUE_END and status:
            player_check = await self._players_check()
            await self._status_check(player_check[1])

        if event_type == lavalink.LavalinkEvents.TRACK_EXCEPTION:
            message_channel = player.fetch("channel")
<<<<<<< HEAD
            if message_channel:
                message_channel = self.bot.get_channel(message_channel)
                query = audio_dataclasses.Query.process_input(current_uri)
                if query.valid:
                    if player.current and query.is_local:
                        query = audio_dataclasses.Query.process_input(current_uri)
                        if player.current.title == "Unknown title":
                            description = "{}".format(query.track.to_string_hidden())
                        else:
                            song = bold("{} - {}").format(current_author, current_title)
                            description = "{}\n{}".format(song, query.track.to_string_hidden())
                    else:
                        description = bold("[{}]({})").format(current_title, current_uri)

                    embed = discord.Embed(
                        colour=(await self.bot.get_embed_color(message_channel)),
                        title=_("Track Error"),
                        description="{}\n{}".format(extra, description),
                    )
                    embed.set_footer(text=_("Skipping..."))
                    await message_channel.send(embed=embed)
=======
>>>>>>> 1c7b7dee
            while True:
                if player.current in player.queue:
                    player.queue.remove(player.current)
                else:
                    break
            if repeat:
                player.current = None
            self._error_counter.setdefault(player.channel.guild.id, 0)
            if player.channel.guild.id not in self._error_counter:
                self._error_counter[player.channel.guild.id] = 0
            early_exit = await self.increase_error_counter(player)
            if early_exit:
                self._disconnected_players[player.channel.guild.id] = True
                self.play_lock[player.channel.guild.id] = False
                eq = player.fetch("eq")
                player.queue = []
                player.store("playing_song", None)
                if eq:
                    await self.config.custom("EQUALIZER", player.channel.guild.id).eq_bands.set(
                        eq.bands
                    )
                await player.stop()
                await player.disconnect()
                self.bot.dispatch("red_audio_audio_disconnect", player.channel.guild)
            if message_channel:
                message_channel = self.bot.get_channel(message_channel)
                if early_exit:
                    embed = discord.Embed(
                        colour=(await self.bot.get_embed_color(message_channel)),
                        title=_("Multiple errors detected"),
                        description=_(
                            "Closing the audio player "
                            "due to multiple errors being detected. "
                            "If this persists, please inform the bot owner "
                            "as the Audio cog may be temporally unavailable."
                        ),
                    )
                    await message_channel.send(embed=embed)
                else:
                    query = audio_dataclasses.Query.process_input(player.current.uri)
                    if player.current and query.is_local:
                        query = audio_dataclasses.Query.process_input(player.current.uri)
                        if player.current.title == "Unknown title":
                            description = "{}".format(query.track.to_string_hidden())
                        else:
                            song = bold("{} - {}").format(
                                player.current.author, player.current.title
                            )
                            description = "{}\n{}".format(song, query.track.to_string_hidden())
                    else:
                        description = bold("[{}]({})").format(
                            player.current.title, player.current.uri
                        )

                    embed = discord.Embed(
                        colour=(await self.bot.get_embed_color(message_channel)),
                        title=_("Track Error"),
                        description="{}\n{}".format(extra, description),
                    )
                    embed.set_footer(text=_("Skipping..."))
                    await message_channel.send(embed=embed)
                    await player.skip()

    async def play_query(
        self,
        query: str,
        guild: discord.Guild,
        channel: discord.VoiceChannel,
        is_autoplay: bool = True,
    ):
        if not self._player_check(guild.me):
            try:
                if (
                    not channel.permissions_for(guild.me).connect
                    or not channel.permissions_for(guild.me).move_members
                    and userlimit(channel)
                ):
                    log.error(f"I don't have permission to connect to {channel} in {guild}.")

                await lavalink.connect(channel)
                player = lavalink.get_player(guild.id)
                player.store("connect", datetime.datetime.utcnow())
            except IndexError:
                log.debug(
                    f"Connection to Lavalink has not yet been established"
                    f" while trying to connect to to {channel} in {guild}."
                )
                return

        player = lavalink.get_player(guild.id)

        player.store("channel", channel.id)
        player.store("guild", guild.id)
        await self._data_check(guild.me)
        query = audio_dataclasses.Query.process_input(query)
        ctx = namedtuple("Context", "message")
        results, called_api = await self.music_cache.lavalink_query(ctx(guild), player, query)

        if not results.tracks:
            log.debug(f"Query returned no tracks.")
            return
        track = results.tracks[0]

        if not await is_allowed(
            guild, f"{track.title} {track.author} {track.uri} {str(query._raw)}"
        ):
            log.debug(f"Query is not allowed in {guild} ({guild.id})")
            return
        track.extras = {"autoplay": is_autoplay}
        player.add(player.channel.guild.me, track)
        self.bot.dispatch(
            "red_audio_track_auto_play", player.channel.guild, track, player.channel.guild.me
        )
        if not player.current:
            await player.play()

    async def delegate_autoplay(self, cog: commands.Cog = None):
        """
        Parameters
        ----------
        cog: Optional[commands.Cog]
            The Cog who is taking ownership of Audio's autoplay.
            If :code:`None` gives ownership back to Audio
        """
        if isinstance(cog, commands.Cog):
            self.owns_autoplay = cog
        else:
            del self.owns_autoplay

    @commands.group()
    @commands.guild_only()
    @commands.bot_has_permissions(embed_links=True)
    async def audioset(self, ctx: commands.Context):
        """Music configuration options."""
        pass

    @audioset.command()
    @checks.mod_or_permissions(manage_messages=True)
    async def dc(self, ctx: commands.Context):
        """Toggle the bot auto-disconnecting when done playing.

        This setting takes precedence over [p]audioset emptydisconnect.
        """

        disconnect = await self.config.guild(ctx.guild).disconnect()
        autoplay = await self.config.guild(ctx.guild).auto_play()
        msg = ""
        msg += _("Auto-disconnection at queue end: {true_or_false}.").format(
            true_or_false=_("Enabled") if not disconnect else _("Disabled")
        )
        await self.config.guild(ctx.guild).repeat.set(not disconnect)
        if disconnect is not True and autoplay is True:
            msg += _("\nAuto-play has been disabled.")
            await self.config.guild(ctx.guild).auto_play.set(False)

        await self.config.guild(ctx.guild).disconnect.set(not disconnect)

        embed = discord.Embed(
            title=_("Auto-disconnection settings changed"),
            description=msg,
            colour=await ctx.embed_colour(),
        )
        await ctx.send(embed=embed)

    @audioset.group(name="restrictions")
    @checks.mod_or_permissions(manage_messages=True)
    async def _perms(self, ctx: commands.Context):
        """Manages the keyword whitelist and blacklist."""
        pass

    @_perms.group(name="whitelist")
    async def _perms_whitelist(self, ctx: commands.Context):
        """Manages the keyword whitelist."""
        pass

    @_perms.group(name="blacklist")
    async def _perms_blacklist(self, ctx: commands.Context):
        """Manages the keyword blacklist."""
        pass

    @_perms_blacklist.command(name="add")
    async def _perms_blacklist_add(self, ctx: commands.Context, *, keyword: str):
        """Adds a keyword to the blacklist."""
        keyword = keyword.lower().strip()
        if not keyword:
            return await ctx.send_help()
        exists = False
        async with self.config.guild(ctx.guild).url_keyword_blacklist() as blacklist:
            if keyword in blacklist:
                exists = True
            else:
                blacklist.append(keyword)
        if exists:
            return await self._embed_msg(ctx, _("Keyword already in the blacklist."))
        else:
            embed = discord.Embed(title=_("Blacklist modified"), colour=await ctx.embed_colour())
            embed.description = _("Added: `{blacklisted}` to the blacklist.").format(
                blacklisted=keyword
            )
            await ctx.send(embed=embed)

    @_perms_whitelist.command(name="add")
    async def _perms_whitelist_add(self, ctx: commands.Context, *, keyword: str):
        """Adds a keyword to the whitelist.

        If anything is added to whitelist, it will blacklist everything else.
        """
        keyword = keyword.lower().strip()
        if not keyword:
            return await ctx.send_help()
        exists = False
        async with self.config.guild(ctx.guild).url_keyword_whitelist() as whitelist:
            if keyword in whitelist:
                exists = True
            else:
                whitelist.append(keyword)
        if exists:
            return await self._embed_msg(ctx, _("Keyword already in the whitelist."))
        else:
            embed = discord.Embed(title=_("Whitelist modified"), colour=await ctx.embed_colour())
            embed.description = _("Added: `{whitelisted}` to the whitelist.").format(
                whitelisted=keyword
            )
            await ctx.send(embed=embed)

    @_perms_blacklist.command(name="delete", aliases=["del", "remove"])
    async def _perms_blacklist_delete(self, ctx: commands.Context, *, keyword: str):
        """Removes a keyword from the blacklist."""
        keyword = keyword.lower().strip()
        if not keyword:
            return await ctx.send_help()
        exists = True
        async with self.config.guild(ctx.guild).url_keyword_blacklist() as blacklist:
            if keyword not in blacklist:
                exists = False
            else:
                blacklist.remove(keyword)
        if not exists:
            return await self._embed_msg(ctx, _("Keyword is not in the blacklist."))
        else:
            embed = discord.Embed(title=_("Blacklist modified"), colour=await ctx.embed_colour())
            embed.description = _("Removed: `{blacklisted}` from the blacklist.").format(
                blacklisted=keyword
            )
            await ctx.send(embed=embed)

    @_perms_whitelist.command(name="delete", aliases=["del", "remove"])
    async def _perms_whitelist_delete(self, ctx: commands.Context, *, keyword: str):
        """Removes a keyword from the whitelist."""
        keyword = keyword.lower().strip()
        if not keyword:
            return await ctx.send_help()
        exists = True
        async with self.config.guild(ctx.guild).url_keyword_whitelist() as whitelist:
            if keyword not in whitelist:
                exists = False
            else:
                whitelist.remove(keyword)
        if not exists:
            return await self._embed_msg(ctx, _("Keyword already in the whitelist."))
        else:
            embed = discord.Embed(title=_("Whitelist modified"), colour=await ctx.embed_colour())
            embed.description = _("Removed: `{whitelisted}` from the whitelist.").format(
                whitelisted=keyword
            )
            await ctx.send(embed=embed)

    @_perms_whitelist.command(name="list")
    async def _perms_whitelist_list(self, ctx: commands.Context):
        """List all keywords added to the whitelist."""
        whitelist = await self.config.guild(ctx.guild).url_keyword_whitelist()
        if not whitelist:
            return await self._embed_msg(ctx, _("Nothing in the whitelist."))
        whitelist.sort()
        text = ""
        total = len(whitelist)
        pages = []
        for i, entry in enumerate(whitelist, 1):
            text += f"{i}. [{entry}]"
            if i != total:
                text += "\n"
                if i % 10 == 0:
                    pages.append(box(text, lang="ini"))
                    text = ""
            else:
                pages.append(box(text, lang="ini"))
        embed_colour = await ctx.embed_colour()
        pages = list(
            discord.Embed(title="Whitelist", description=page, colour=embed_colour)
            for page in pages
        )
        await menu(ctx, pages, DEFAULT_CONTROLS)

    @_perms_blacklist.command(name="list")
    async def _perms_blacklist_list(self, ctx: commands.Context):
        """List all keywords added to the blacklist."""
        blacklist = await self.config.guild(ctx.guild).url_keyword_blacklist()
        if not blacklist:
            return await self._embed_msg(ctx, _("Nothing in the blacklist."))
        blacklist.sort()
        text = ""
        total = len(blacklist)
        pages = []
        for i, entry in enumerate(blacklist, 1):
            text += f"{i}. [{entry}]"
            if i != total:
                text += "\n"
                if i % 10 == 0:
                    pages.append(box(text, lang="ini"))
                    text = ""
            else:
                pages.append(box(text, lang="ini"))
        embed_colour = await ctx.embed_colour()
        pages = list(
            discord.Embed(title="Whitelist", description=page, colour=embed_colour)
            for page in pages
        )
        await menu(ctx, pages, DEFAULT_CONTROLS)

    @_perms_whitelist.command(name="clear")
    async def _perms_whitelist_clear(self, ctx: commands.Context):
        """Clear all keywords from the whitelist."""
        whitelist = await self.config.guild(ctx.guild).url_keyword_whitelist()
        if not whitelist:
            return await self._embed_msg(ctx, _("Nothing in the whitelist."))
        await self.config.guild(ctx.guild).url_keyword_whitelist.clear()
        return await self._embed_msg(ctx, _("All entries have been removed from the whitelist."))

    @_perms_blacklist.command(name="clear")
    async def _perms_blacklist_clear(self, ctx: commands.Context):
        """Clear all keywords added to the blacklist."""
        blacklist = await self.config.guild(ctx.guild).url_keyword_blacklist()
        if not blacklist:
            return await self._embed_msg(ctx, _("Nothing in the blacklist."))
        await self.config.guild(ctx.guild).url_keyword_blacklist.clear()
        return await self._embed_msg(ctx, _("All entries have been removed from the blacklist."))

    @audioset.group(name="autoplay")
    @checks.mod_or_permissions(manage_messages=True)
    async def _autoplay(self, ctx: commands.Context):
        """Change auto-play setting."""

    @_autoplay.command(name="toggle")
    async def _autoplay_toggle(self, ctx: commands.Context):
        """Toggle auto-play when there no songs in queue."""
        autoplay = await self.config.guild(ctx.guild).auto_play()
        repeat = await self.config.guild(ctx.guild).repeat()
        disconnect = await self.config.guild(ctx.guild).disconnect()
        msg = _("Auto-play when queue ends: {true_or_false}.").format(
            true_or_false=_("Enabled") if not autoplay else _("Disabled")
        )
        await self.config.guild(ctx.guild).auto_play.set(not autoplay)
        if autoplay is not True and repeat is True:
            msg += _("\nRepeat has been disabled.")
            await self.config.guild(ctx.guild).repeat.set(False)
        if autoplay is not True and disconnect is True:
            msg += _("\nAuto-disconnecting at queue end has been disabled.")
            await self.config.guild(ctx.guild).disconnect.set(False)

        embed = discord.Embed(
            title=_("Auto-play settings changed"), description=msg, colour=await ctx.embed_colour()
        )
        await ctx.send(embed=embed)
        if self._player_check(ctx):
            await self._data_check(ctx)

    @_autoplay.command(name="playlist", usage="<playlist_name_OR_id> [args]")
    async def __autoplay_playlist(
        self,
        ctx: commands.Context,
        playlist_matches: PlaylistConverter,
        *,
        scope_data: ScopeParser = None,
    ):
        """Set a playlist to auto-play songs from.

        **Usage**:
        ​ ​ ​ ​ [p]audioset autoplay playlist_name_OR_id args

        **Args**:
        ​ ​ ​ ​ The following are all optional:
        ​ ​ ​ ​ ​ ​ ​ ​ --scope <scope>
        ​ ​ ​ ​ ​ ​ ​ ​ --author [user]
        ​ ​ ​ ​ ​ ​ ​ ​ --guild [guild] **Only the bot owner can use this**

        Scope is one of the following:
        ​ ​ ​ ​ Global
        ​ ​ ​ ​ Guild
        ​ ​ ​ ​ User

        Author can be one of the following:
        ​ ​ ​ ​ User ID
        ​ ​ ​ ​ User Mention
        ​ ​ ​ ​ User Name#123

        Guild can be one of the following:
        ​ ​ ​ ​ Guild ID
        ​ ​ ​ ​ Exact guild name

        Example use:
        ​ ​ ​ ​ [p]audioset autoplay MyGuildPlaylist
        ​ ​ ​ ​ [p]audioset autoplay MyGlobalPlaylist --scope Global
        ​ ​ ​ ​ [p]audioset autoplay PersonalPlaylist --scope User --author Draper
        """
        if scope_data is None:
            scope_data = [PlaylistScope.GUILD.value, ctx.author, ctx.guild, False]

        scope, author, guild, specified_user = scope_data
        try:
            playlist_id, playlist_arg = await self._get_correct_playlist_id(
                ctx, playlist_matches, scope, author, guild, specified_user
            )
        except TooManyMatches as e:
            return await self._embed_msg(ctx, str(e))
        if playlist_id is None:
            return await self._embed_msg(
                ctx, _("Could not match '{arg}' to a playlist").format(arg=playlist_arg)
            )
        try:
            playlist = await get_playlist(playlist_id, scope, self.bot, guild, author)
            tracks = playlist.tracks
            if not tracks:
                return await self._embed_msg(
                    ctx, _("Playlist {name} has no tracks.").format(name=playlist.name)
                )
            playlist_data = dict(enabled=True, id=playlist.id, name=playlist.name, scope=scope)
            await self.config.guild(ctx.guild).autoplaylist.set(playlist_data)
        except RuntimeError:
            return await self._embed_msg(
                ctx,
                _("Playlist {id} does not exist in {scope} scope.").format(
                    id=playlist_id, scope=humanize_scope(scope, the=True)
                ),
            )
        except MissingGuild:
            return await self._embed_msg(
                ctx, _("You need to specify the Guild ID for the guild to lookup.")
            )
        else:
            return await self._embed_msg(
                ctx,
                _("Playlist {name} (`{id}`) [**{scope}**] will be used for autoplay.").format(
                    name=playlist.name,
                    id=playlist.id,
                    scope=humanize_scope(
                        scope, ctx=guild if scope == PlaylistScope.GUILD.value else author
                    ),
                ),
            )

    @_autoplay.command(name="reset")
    async def _autoplay_reset(self, ctx: commands.Context):
        """Resets auto-play to the default playlist."""
        playlist_data = dict(enabled=False, id=None, name=None, scope=None)
        await self.config.guild(ctx.guild).autoplaylist.set(playlist_data)
        return await self._embed_msg(ctx, _("Set auto-play playlist to default value."))

    @audioset.command()
    @checks.admin_or_permissions(manage_roles=True)
    async def dj(self, ctx: commands.Context):
        """Toggle DJ mode.

        DJ mode allows users with the DJ role to use audio commands.
        """
        dj_role = ctx.guild.get_role(await self.config.guild(ctx.guild).dj_role())
        if dj_role is None:
            await self._embed_msg(
                ctx, _("Please set a role to use with DJ mode. Enter the role name or ID now.")
            )

            try:
                pred = MessagePredicate.valid_role(ctx)
                await ctx.bot.wait_for("message", timeout=15.0, check=pred)
                await ctx.invoke(self.role, role_name=pred.result)
            except asyncio.TimeoutError:
                return await self._embed_msg(ctx, _("Response timed out, try again later."))

        dj_enabled = await self.config.guild(ctx.guild).dj_enabled()
        await self.config.guild(ctx.guild).dj_enabled.set(not dj_enabled)
        await self._embed_msg(
            ctx,
            _("DJ role: {true_or_false}.").format(
                true_or_false=_("Enabled") if not dj_enabled else _("Disabled")
            ),
        )

    @audioset.command()
    @checks.mod_or_permissions(administrator=True)
    async def emptydisconnect(self, ctx: commands.Context, seconds: int):
        """Auto-disconnect from channel when bot is alone in it for x seconds. 0 to disable."""
        if seconds < 0:
            return await self._embed_msg(ctx, _("Can't be less than zero."))
        if 10 > seconds > 0:
            seconds = 10
        if seconds == 0:
            enabled = False
            await self._embed_msg(ctx, _("Empty disconnect disabled."))
        else:
            enabled = True
            await self._embed_msg(
                ctx,
                _("Empty disconnect timer set to {num_seconds}.").format(
                    num_seconds=dynamic_time(seconds)
                ),
            )

        await self.config.guild(ctx.guild).emptydc_timer.set(seconds)
        await self.config.guild(ctx.guild).emptydc_enabled.set(enabled)

    @audioset.command()
    @checks.mod_or_permissions(administrator=True)
    async def emptypause(self, ctx: commands.Context, seconds: int):
        """Auto-pause after x seconds when room is empty. 0 to disable."""
        if seconds < 0:
            return await self._embed_msg(ctx, _("Can't be less than zero."))
        if 10 > seconds > 0:
            seconds = 10
        if seconds == 0:
            enabled = False
            await self._embed_msg(ctx, _("Empty pause disabled."))
        else:
            enabled = True
            await self._embed_msg(
                ctx,
                _("Empty pause timer set to {num_seconds}.").format(
                    num_seconds=dynamic_time(seconds)
                ),
            )
        await self.config.guild(ctx.guild).emptypause_timer.set(seconds)
        await self.config.guild(ctx.guild).emptypause_enabled.set(enabled)

    @audioset.command()
    @checks.mod_or_permissions(administrator=True)
    async def jukebox(self, ctx: commands.Context, price: int):
        """Set a price for queueing tracks for non-mods. 0 to disable."""
        if price < 0:
            return await self._embed_msg(ctx, _("Can't be less than zero."))
        if price == 0:
            jukebox = False
            await self._embed_msg(ctx, _("Jukebox mode disabled."))
        else:
            jukebox = True
            await self._embed_msg(
                ctx,
                _("Track queueing command price set to {price} {currency}.").format(
                    price=humanize_number(price), currency=await bank.get_currency_name(ctx.guild)
                ),
            )

        await self.config.guild(ctx.guild).jukebox_price.set(price)
        await self.config.guild(ctx.guild).jukebox.set(jukebox)

    @audioset.command()
    @checks.is_owner()
    async def localpath(self, ctx: commands.Context, *, local_path=None):
        """Set the localtracks path if the Lavalink.jar is not run from the Audio data folder.

        Leave the path blank to reset the path to the default, the Audio data directory.
        """

        if not local_path:
            await self.config.localpath.set(str(cog_data_path(raw_name="Audio")))
            pass_config_to_dependencies(
                self.config, self.bot, str(cog_data_path(raw_name="Audio"))
            )
            return await self._embed_msg(
                ctx, _("The localtracks path location has been reset to the default location.")
            )

        info_msg = _(
            "This setting is only for bot owners to set a localtracks folder location "
            "In the example below, the full path for 'ParentDirectory' "
            "must be passed to this command.\n"
            "The path must not contain spaces.\n"
            "```\n"
            "ParentDirectory\n"
            "  |__ localtracks  (folder)\n"
            "  |     |__ Awesome Album Name  (folder)\n"
            "  |           |__01 Cool Song.mp3\n"
            "  |           |__02 Groovy Song.mp3\n"
            "```\n"
            "The folder path given to this command must contain the localtracks folder.\n"
            "**This folder and files need to be visible to the user where `"
            "Lavalink.jar` is being run from.**\n"
            "Use this command with no path given to reset it to the default, "
            "the Audio data directory for this bot.\n"
            "Do you want to continue to set the provided path for local tracks?"
        )
        info = await ctx.maybe_send_embed(info_msg)

        start_adding_reactions(info, ReactionPredicate.YES_OR_NO_EMOJIS)
        pred = ReactionPredicate.yes_or_no(info, ctx.author)
        await ctx.bot.wait_for("reaction_add", check=pred)

        if not pred.result:
            with contextlib.suppress(discord.HTTPException):
                await info.delete()
            return
        temp = audio_dataclasses.LocalPath(local_path, forced=True)
        if not temp.exists() or not temp.is_dir():
            return await self._embed_msg(
                ctx,
                _("{local_path} does not seem like a valid path.").format(local_path=local_path),
            )

        if not temp.localtrack_folder.exists():
            warn_msg = _(
                "`{localtracks}` does not exist. "
                "The path will still be saved, but please check the path and "
                "create a localtracks folder in `{localfolder}` before attempting "
                "to play local tracks."
            ).format(localfolder=temp.absolute(), localtracks=temp.localtrack_folder.absolute())
            await ctx.send(
                embed=discord.Embed(
                    title=_("Incorrect environment."),
                    description=warn_msg,
                    colour=await ctx.embed_colour(),
                )
            )
        local_path = str(temp.localtrack_folder.absolute())
        await self.config.localpath.set(local_path)
        pass_config_to_dependencies(self.config, self.bot, local_path)
        await self._embed_msg(
            ctx, _("Localtracks path set to: {local_path}.").format(local_path=local_path)
        )

    @audioset.command()
    @checks.mod_or_permissions(administrator=True)
    async def maxlength(self, ctx: commands.Context, seconds: Union[int, str]):
        """Max length of a track to queue in seconds. 0 to disable.

        Accepts seconds or a value formatted like 00:00:00 (`hh:mm:ss`) or 00:00 (`mm:ss`).
        Invalid input will turn the max length setting off."""
        if not isinstance(seconds, int):
            seconds = time_convert(seconds)
        if seconds < 0:
            return await self._embed_msg(ctx, _("Can't be less than zero."))
        if seconds == 0:
            await self._embed_msg(ctx, _("Track max length disabled."))
        else:
            await self._embed_msg(
                ctx, _("Track max length set to {seconds}.").format(seconds=dynamic_time(seconds))
            )

        await self.config.guild(ctx.guild).maxlength.set(seconds)

    @audioset.command()
    @checks.mod_or_permissions(manage_messages=True)
    async def notify(self, ctx: commands.Context):
        """Toggle track announcement and other bot messages."""
        notify = await self.config.guild(ctx.guild).notify()
        await self.config.guild(ctx.guild).notify.set(not notify)
        await self._embed_msg(
            ctx,
            _("Verbose mode: {true_or_false}.").format(
                true_or_false=_("Enabled") if not notify else _("Disabled")
            ),
        )

    @audioset.command()
    @checks.is_owner()
    async def restrict(self, ctx: commands.Context):
        """Toggle the domain restriction on Audio.

        When toggled off, users will be able to play songs from non-commercial websites and links.
        When toggled on, users are restricted to YouTube, SoundCloud,
        Mixer, Vimeo, Twitch, and Bandcamp links."""
        restrict = await self.config.restrict()
        await self.config.restrict.set(not restrict)
        await self._embed_msg(
            ctx,
            _("Commercial links only: {true_or_false}.").format(
                true_or_false=_("Enabled") if not restrict else _("Disabled")
            ),
        )

    @audioset.command()
    @checks.admin_or_permissions(manage_roles=True)
    async def role(self, ctx: commands.Context, role_name: discord.Role):
        """Set the role to use for DJ mode."""
        await self.config.guild(ctx.guild).dj_role.set(role_name.id)
        dj_role_obj = ctx.guild.get_role(await self.config.guild(ctx.guild).dj_role())
        await self._embed_msg(ctx, _("DJ role set to: {role.name}.").format(role=dj_role_obj))

    @audioset.command()
    async def settings(self, ctx: commands.Context):
        """Show the current settings."""
        is_owner = await ctx.bot.is_owner(ctx.author)
        global_data = await self.config.all()
        data = await self.config.guild(ctx.guild).all()
        dj_role_obj = ctx.guild.get_role(data["dj_role"])
        dj_enabled = data["dj_enabled"]
        emptydc_enabled = data["emptydc_enabled"]
        emptydc_timer = data["emptydc_timer"]
        emptypause_enabled = data["emptypause_enabled"]
        emptypause_timer = data["emptypause_timer"]
        jukebox = data["jukebox"]
        jukebox_price = data["jukebox_price"]
        thumbnail = data["thumbnail"]
        dc = data["disconnect"]
        autoplay = data["auto_play"]
        maxlength = data["maxlength"]
        vote_percent = data["vote_percent"]
        current_level = CacheLevel(global_data["cache_level"])
        song_repeat = _("Enabled") if data["repeat"] else _("Disabled")
        song_shuffle = _("Enabled") if data["shuffle"] else _("Disabled")
        song_notify = _("Enabled") if data["notify"] else _("Disabled")
        song_status = _("Enabled") if global_data["status"] else _("Disabled")

        spotify_cache = CacheLevel.set_spotify()
        youtube_cache = CacheLevel.set_youtube()
        lavalink_cache = CacheLevel.set_lavalink()
        has_spotify_cache = current_level.is_superset(spotify_cache)
        has_youtube_cache = current_level.is_superset(youtube_cache)
        has_lavalink_cache = current_level.is_superset(lavalink_cache)
        autoplaylist = data["autoplaylist"]
        vote_enabled = data["vote_enabled"]
        msg = "----" + _("Server Settings") + "----        \n"
        msg += _("Auto-disconnect:  [{dc}]\n").format(dc=_("Enabled") if dc else _("Disabled"))
        msg += _("Auto-play:        [{autoplay}]\n").format(
            autoplay=_("Enabled") if autoplay else _("Disabled")
        )
        if emptydc_enabled:
            msg += _("Disconnect timer: [{num_seconds}]\n").format(
                num_seconds=dynamic_time(emptydc_timer)
            )
        if emptypause_enabled:
            msg += _("Auto Pause timer: [{num_seconds}]\n").format(
                num_seconds=dynamic_time(emptypause_timer)
            )
        if dj_enabled and dj_role_obj:
            msg += _("DJ Role:          [{role.name}]\n").format(role=dj_role_obj)
        if jukebox:
            msg += _("Jukebox:          [{jukebox_name}]\n").format(jukebox_name=jukebox)
            msg += _("Command price:    [{jukebox_price}]\n").format(
                jukebox_price=humanize_number(jukebox_price)
            )
        if maxlength > 0:
            msg += _("Max track length: [{tracklength}]\n").format(
                tracklength=dynamic_time(maxlength)
            )
        msg += _(
            "Repeat:           [{repeat}]\n"
            "Shuffle:          [{shuffle}]\n"
            "Song notify msgs: [{notify}]\n"
            "Songs as status:  [{status}]\n"
        ).format(repeat=song_repeat, shuffle=song_shuffle, notify=song_notify, status=song_status)
        if thumbnail:
            msg += _("Thumbnails:       [{0}]\n").format(
                _("Enabled") if thumbnail else _("Disabled")
            )
        if vote_percent > 0:
            msg += _(
                "Vote skip:        [{vote_enabled}]\nSkip percentage:  [{vote_percent}%]\n"
            ).format(
                vote_percent=vote_percent,
                vote_enabled=_("Enabled") if vote_enabled else _("Disabled"),
            )

        if self.owns_autoplay is not None:
            msg += (
                "\n---"
                + _("Auto-play Settings")
                + "---        \n"
                + _("Owning Cog:       [{name}]\n").format(name=self._cog_name)
            )
        elif autoplay or autoplaylist["enabled"]:
            if autoplaylist["enabled"]:
                pname = autoplaylist["name"]
                pid = autoplaylist["id"]
                pscope = autoplaylist["scope"]
                if pscope == PlaylistScope.GUILD.value:
                    pscope = f"Server"
                elif pscope == PlaylistScope.USER.value:
                    pscope = f"User"
                else:
                    pscope = "Global"
            else:
                pname = _("Cached")
                pid = _("Cached")
                pscope = _("Cached")
            msg += (
                "\n---"
                + _("Auto-play Settings")
                + "---        \n"
                + _("Playlist name:    [{pname}]\n")
                + _("Playlist ID:      [{pid}]\n")
                + _("Playlist scope:   [{pscope}]\n")
            ).format(pname=pname, pid=pid, pscope=pscope)

        if is_owner:
            msg += (
                "\n---"
                + _("Cache Settings")
                + "---        \n"
                + _("Max age:          [{max_age}]\n")
                + _("Spotify cache:    [{spotify_status}]\n")
                + _("Youtube cache:    [{youtube_status}]\n")
                + _("Lavalink cache:   [{lavalink_status}]\n")
            ).format(
                max_age=str(await self.config.cache_age()) + " " + _("days"),
                spotify_status=_("Enabled") if has_spotify_cache else _("Disabled"),
                youtube_status=_("Enabled") if has_youtube_cache else _("Disabled"),
                lavalink_status=_("Enabled") if has_lavalink_cache else _("Disabled"),
            )

        msg += _(
            "\n---" + _("Lavalink Settings") + "---        \n"
            "Cog version:      [{version}]\n"
            "Red-Lavalink:     [{redlava}]\n"
            "External server:  [{use_external_lavalink}]\n"
        ).format(
            version=__version__,
            redlava=lavalink.__version__,
            use_external_lavalink=_("Enabled")
            if global_data["use_external_lavalink"]
            else _("Disabled"),
        )
        if is_owner:
            msg += _("Localtracks path: [{localpath}]\n").format(**global_data)

        embed = discord.Embed(colour=await ctx.embed_colour(), description=box(msg, lang="ini"))
        return await ctx.send(embed=embed)

    @audioset.command()
    @checks.is_owner()
    async def spotifyapi(self, ctx: commands.Context):
        """Instructions to set the Spotify API tokens."""
        message = _(
            "1. Go to Spotify developers and log in with your Spotify account.\n"
            "(https://developer.spotify.com/dashboard/applications)\n"
            '2. Click "Create An App".\n'
            "3. Fill out the form provided with your app name, etc.\n"
            '4. When asked if you\'re developing commercial integration select "No".\n'
            "5. Accept the terms and conditions.\n"
            "6. Copy your client ID and your client secret into:\n"
            "`{prefix}set api spotify client_id <your_client_id_here> "
            "client_secret <your_client_secret_here>`"
        ).format(prefix=ctx.prefix)
        await ctx.maybe_send_embed(message)

    @checks.is_owner()
    @audioset.command()
    async def status(self, ctx: commands.Context):
        """Enable/disable tracks' titles as status."""
        status = await self.config.status()
        await self.config.status.set(not status)
        await self._embed_msg(
            ctx,
            _("Song titles as status: {true_or_false}.").format(
                true_or_false=_("Enabled") if not status else _("Disabled")
            ),
        )

    @audioset.command()
    @checks.mod_or_permissions(administrator=True)
    async def thumbnail(self, ctx: commands.Context):
        """Toggle displaying a thumbnail on audio messages."""
        thumbnail = await self.config.guild(ctx.guild).thumbnail()
        await self.config.guild(ctx.guild).thumbnail.set(not thumbnail)
        await self._embed_msg(
            ctx,
            _("Thumbnail display: {true_or_false}.").format(
                true_or_false=_("Enabled") if not thumbnail else _("Disabled")
            ),
        )

    @audioset.command()
    @checks.mod_or_permissions(administrator=True)
    async def vote(self, ctx: commands.Context, percent: int):
        """Percentage needed for non-mods to skip tracks. 0 to disable."""
        if percent < 0:
            return await self._embed_msg(ctx, _("Can't be less than zero."))
        elif percent > 100:
            percent = 100
        if percent == 0:
            enabled = False
            await self._embed_msg(
                ctx, _("Voting disabled. All users can use queue management commands.")
            )
        else:
            enabled = True
            await self._embed_msg(
                ctx, _("Vote percentage set to {percent}%.").format(percent=percent)
            )

        await self.config.guild(ctx.guild).vote_percent.set(percent)
        await self.config.guild(ctx.guild).vote_enabled.set(enabled)

    @audioset.command()
    @checks.is_owner()
    async def youtubeapi(self, ctx: commands.Context):
        """Instructions to set the YouTube API key."""
        message = _(
            f"1. Go to Google Developers Console and log in with your Google account.\n"
            "(https://console.developers.google.com/)\n"
            "2. You should be prompted to create a new project (name does not matter).\n"
            "3. Click on Enable APIs and Services at the top.\n"
            "4. In the list of APIs choose or search for YouTube Data API v3 and "
            "click on it. Choose Enable.\n"
            "5. Click on Credentials on the left navigation bar.\n"
            "6. Click on Create Credential at the top.\n"
            '7. At the top click the link for "API key".\n'
            "8. No application restrictions are needed. Click Create at the bottom.\n"
            "9. You now have a key to add to `{prefix}set api youtube api_key <your_api_key_here>`"
        ).format(prefix=ctx.prefix)
        await ctx.maybe_send_embed(message)

    @audioset.command(name="cache", usage="level=[5, 3, 2, 1, 0, -1, -2, -3]")
    @checks.is_owner()
    @can_have_caching()
    async def _storage(self, ctx: commands.Context, *, level: int = None):
        """Sets the caching level.

        Level can be one of the following:

        0: Disables all caching
        1: Enables Spotify Cache
        2: Enables YouTube Cache
        3: Enables Lavalink Cache
        5: Enables all Caches

        If you wish to disable a specific cache use a negative number.

        """
        current_level = CacheLevel(await self.config.cache_level())
        spotify_cache = CacheLevel.set_spotify()
        youtube_cache = CacheLevel.set_youtube()
        lavalink_cache = CacheLevel.set_lavalink()
        has_spotify_cache = current_level.is_superset(spotify_cache)
        has_youtube_cache = current_level.is_superset(youtube_cache)
        has_lavalink_cache = current_level.is_superset(lavalink_cache)

        if level is None:
            msg = (
                "---"
                + _("Cache Settings")
                + "---        \n"
                + _("Max age:          [{max_age}]\n")
                + _("Spotify cache:    [{spotify_status}]\n")
                + _("Youtube cache:    [{youtube_status}]\n")
                + _("Lavalink cache:   [{lavalink_status}]\n")
            ).format(
                max_age=str(await self.config.cache_age()) + " " + _("days"),
                spotify_status=_("Enabled") if has_spotify_cache else _("Disabled"),
                youtube_status=_("Enabled") if has_youtube_cache else _("Disabled"),
                lavalink_status=_("Enabled") if has_lavalink_cache else _("Disabled"),
            )
            await ctx.send(
                embed=discord.Embed(
                    colour=await ctx.embed_colour(), description=box(msg, lang="ini")
                )
            )
            return await ctx.send_help()
        if level not in [5, 3, 2, 1, 0, -1, -2, -3]:
            return await ctx.send_help()

        removing = level < 0

        if level == 5:
            newcache = CacheLevel.all()
        elif level == 0:
            newcache = CacheLevel.none()
        elif level in [-3, 3]:
            if removing:
                newcache = current_level - lavalink_cache
            else:
                newcache = current_level + lavalink_cache
        elif level in [-2, 2]:
            if removing:
                newcache = current_level - youtube_cache
            else:
                newcache = current_level + youtube_cache
        elif level in [-1, 1]:
            if removing:
                newcache = current_level - spotify_cache
            else:
                newcache = current_level + spotify_cache
        else:
            return await ctx.send_help()

        has_spotify_cache = newcache.is_superset(spotify_cache)
        has_youtube_cache = newcache.is_superset(youtube_cache)
        has_lavalink_cache = newcache.is_superset(lavalink_cache)
        msg = (
            "---"
            + _("Cache Settings")
            + "---        \n"
            + _("Max age:          [{max_age}]\n")
            + _("Spotify cache:    [{spotify_status}]\n")
            + _("Youtube cache:    [{youtube_status}]\n")
            + _("Lavalink cache:   [{lavalink_status}]\n")
        ).format(
            max_age=str(await self.config.cache_age()) + " " + _("days"),
            spotify_status=_("Enabled") if has_spotify_cache else _("Disabled"),
            youtube_status=_("Enabled") if has_youtube_cache else _("Disabled"),
            lavalink_status=_("Enabled") if has_lavalink_cache else _("Disabled"),
        )
        await ctx.send(
            embed=discord.Embed(colour=await ctx.embed_colour(), description=box(msg, lang="ini"))
        )

        await self.config.cache_level.set(newcache.value)

    @audioset.command(name="cacheage")
    @checks.is_owner()
    @can_have_caching()
    async def _cacheage(self, ctx: commands.Context, age: int):
        """Sets the cache max age.

        This commands allows you to set the max number of days
        before an entry in the cache becomes invalid.
        """
        msg = ""
        if age < 7:
            msg = _(
                "Cache age cannot be less than 7 days. If you wish to disable it run "
                "{prefix}audioset cache.\n"
            ).format(prefix=ctx.prefix)
            age = 7
        msg += _("I've set the cache age to {age} days").format(age=age)
        await self.config.cache_age.set(age)
        await self._embed_msg(ctx, msg)

    @commands.command()
    @commands.guild_only()
    @commands.bot_has_permissions(embed_links=True, add_reactions=True)
    async def audiostats(self, ctx: commands.Context):
        """Audio stats."""
        server_num = len(lavalink.active_players())
        total_num = len(lavalink.all_players())
        localtracks = await self.config.localpath()

        msg = ""
        for p in lavalink.all_players():
            connect_start = p.fetch("connect")
            connect_dur = dynamic_time(
                int((datetime.datetime.utcnow() - connect_start).total_seconds())
            )
            try:
                query = audio_dataclasses.Query.process_input(p.current.uri)
                if query.is_local:
                    if p.current.title == "Unknown title":
                        current_title = localtracks.LocalPath(p.current.uri).to_string_hidden()
                        msg += "{} [`{}`]: **{}**\n".format(
                            p.channel.guild.name, connect_dur, current_title
                        )
                    else:
                        current_title = p.current.title
                        msg += "{} [`{}`]: **{} - {}**\n".format(
                            p.channel.guild.name, connect_dur, p.current.author, current_title
                        )
                else:
                    msg += "{} [`{}`]: **[{}]({})**\n".format(
                        p.channel.guild.name, connect_dur, p.current.title, p.current.uri
                    )
            except AttributeError:
                msg += "{} [`{}`]: **{}**\n".format(
                    p.channel.guild.name, connect_dur, _("Nothing playing.")
                )

        if total_num == 0:
            return await self._embed_msg(ctx, _("Not connected anywhere."))
        servers_embed = []
        pages = 1
        for page in pagify(msg, delims=["\n"], page_length=1500):
            em = discord.Embed(
                colour=await ctx.embed_colour(),
                title=_("Playing in {num}/{total} servers:").format(
                    num=humanize_number(server_num), total=humanize_number(total_num)
                ),
                description=page,
            )
            em.set_footer(
                text="Page {}/{}".format(
                    humanize_number(pages), humanize_number((math.ceil(len(msg) / 1500)))
                )
            )
            pages += 1
            servers_embed.append(em)

        await menu(ctx, servers_embed, DEFAULT_CONTROLS)

    @commands.command()
    @commands.guild_only()
    @commands.bot_has_permissions(embed_links=True)
    async def bump(self, ctx: commands.Context, index: int):
        """Bump a track number to the top of the queue."""
        dj_enabled = await self.config.guild(ctx.guild).dj_enabled()
        if not self._player_check(ctx):
            return await self._embed_msg(ctx, _("Nothing playing."))
        player = lavalink.get_player(ctx.guild.id)
        if (
            not ctx.author.voice or ctx.author.voice.channel != player.channel
        ) and not await self._can_instaskip(ctx, ctx.author):
            return await self._embed_msg(
                ctx, _("You must be in the voice channel to bump a track.")
            )
        if dj_enabled:
            if not await self._can_instaskip(ctx, ctx.author):
                return await self._embed_msg(ctx, _("You need the DJ role to bump tracks."))
        if index > len(player.queue) or index < 1:
            return await self._embed_msg(
                ctx, _("Song number must be greater than 1 and within the queue limit.")
            )

        bump_index = index - 1
        bump_song = player.queue[bump_index]
        player.queue.insert(0, bump_song)
        removed = player.queue.pop(index)
        query = audio_dataclasses.Query.process_input(removed.uri)
        if query.is_local:
            localtrack = audio_dataclasses.LocalPath(removed.uri)
            if removed.title != "Unknown title":
                description = "**{} - {}**\n{}".format(
                    removed.author, removed.title, localtrack.to_string_hidden()
                )
            else:
                description = localtrack.to_string_hidden()
        else:
            description = "**[{}]({})**".format(removed.title, removed.uri)
        await ctx.send(
            embed=discord.Embed(
                title=_("Moved track to the top of the queue."),
                colour=await ctx.embed_colour(),
                description=description,
            )
        )

    @commands.command()
    @commands.guild_only()
    @commands.bot_has_permissions(embed_links=True)
    async def disconnect(self, ctx: commands.Context):
        """Disconnect from the voice channel."""
        if not self._player_check(ctx):
            return await self._embed_msg(ctx, _("Nothing playing."))
        else:
            dj_enabled = await self.config.guild(ctx.guild).dj_enabled()
            player = lavalink.get_player(ctx.guild.id)

            if dj_enabled:
                if not await self._can_instaskip(ctx, ctx.author):
                    return await self._embed_msg(ctx, _("You need the DJ role to disconnect."))
            if not await self._can_instaskip(ctx, ctx.author) and not await self._is_alone(ctx):
                return await self._embed_msg(ctx, _("There are other people listening to music."))
            else:
                await self._embed_msg(ctx, _("Disconnecting..."))
                self.bot.dispatch("red_audio_audio_disconnect", ctx.guild)
                self._play_lock(ctx, False)
                eq = player.fetch("eq")
                player.queue = []
                player.store("playing_song", None)
                if eq:
                    await self.config.custom("EQUALIZER", ctx.guild.id).eq_bands.set(eq.bands)
                await player.stop()
                await player.disconnect()

    @commands.group(invoke_without_command=True)
    @commands.guild_only()
    @commands.cooldown(1, 15, commands.BucketType.guild)
    @commands.bot_has_permissions(embed_links=True, add_reactions=True)
    async def eq(self, ctx: commands.Context):
        """Equalizer management."""
        if not self._player_check(ctx):
            ctx.command.reset_cooldown(ctx)
            return await self._embed_msg(ctx, _("Nothing playing."))
        dj_enabled = await self.config.guild(ctx.guild).dj_enabled()
        player = lavalink.get_player(ctx.guild.id)
        eq = player.fetch("eq", Equalizer())
        reactions = ["◀", "⬅", "⏫", "🔼", "🔽", "⏬", "➡", "▶", "⏺", "ℹ"]
        await self._eq_msg_clear(player.fetch("eq_message"))
        eq_message = await ctx.send(box(eq.visualise(), lang="ini"))

        if dj_enabled and not await self._can_instaskip(ctx, ctx.author):
            try:
                await eq_message.add_reaction("ℹ")
            except discord.errors.NotFound:
                pass
        else:
            start_adding_reactions(eq_message, reactions, self.bot.loop)

        eq_msg_with_reacts = await ctx.fetch_message(eq_message.id)
        player.store("eq_message", eq_msg_with_reacts)
        await self._eq_interact(ctx, player, eq, eq_msg_with_reacts, 0)

    @eq.command(name="delete", aliases=["del", "remove"])
    async def _eq_delete(self, ctx: commands.Context, eq_preset: str):
        """Delete a saved eq preset."""
        async with self.config.custom("EQUALIZER", ctx.guild.id).eq_presets() as eq_presets:
            eq_preset = eq_preset.lower()
            try:
                if eq_presets[eq_preset][
                    "author"
                ] != ctx.author.id and not await self._can_instaskip(ctx, ctx.author):
                    return await self._embed_msg(
                        ctx, _("You are not the author of that preset setting.")
                    )
                del eq_presets[eq_preset]
            except KeyError:
                return await self._embed_msg(
                    ctx,
                    _(
                        "{eq_preset} is not in the eq preset list.".format(
                            eq_preset=eq_preset.capitalize()
                        )
                    ),
                )
            except TypeError:
                if await self._can_instaskip(ctx, ctx.author):
                    del eq_presets[eq_preset]
                else:
                    return await self._embed_msg(
                        ctx, _("You are not the author of that preset setting.")
                    )

        await self._embed_msg(
            ctx, _("The {preset_name} preset was deleted.".format(preset_name=eq_preset))
        )

    @eq.command(name="list")
    async def _eq_list(self, ctx: commands.Context):
        """List saved eq presets."""
        eq_presets = await self.config.custom("EQUALIZER", ctx.guild.id).eq_presets()
        if not eq_presets.keys():
            return await self._embed_msg(ctx, _("No saved equalizer presets."))

        space = "\N{EN SPACE}"
        header_name = _("Preset Name")
        header_author = _("Author")
        header = box(
            "[{header_name}]{space}[{header_author}]\n".format(
                header_name=header_name, space=space * 9, header_author=header_author
            ),
            lang="ini",
        )
        preset_list = ""
        for preset, bands in eq_presets.items():
            try:
                author = self.bot.get_user(bands["author"])
            except TypeError:
                author = "None"
            msg = f"{preset}{space * (22 - len(preset))}{author}\n"
            preset_list += msg

        page_list = []
        for page in pagify(preset_list, delims=[", "], page_length=1000):
            formatted_page = box(page, lang="ini")
            embed = discord.Embed(
                colour=await ctx.embed_colour(), description=f"{header}\n{formatted_page}"
            )
            embed.set_footer(
                text=_("{num} preset(s)").format(num=humanize_number(len(list(eq_presets.keys()))))
            )
            page_list.append(embed)
        if len(page_list) == 1:
            return await ctx.send(embed=page_list[0])
        await menu(ctx, page_list, DEFAULT_CONTROLS)

    @eq.command(name="load")
    async def _eq_load(self, ctx: commands.Context, eq_preset: str):
        """Load a saved eq preset."""
        eq_preset = eq_preset.lower()
        eq_presets = await self.config.custom("EQUALIZER", ctx.guild.id).eq_presets()
        try:
            eq_values = eq_presets[eq_preset]["bands"]
        except KeyError:
            return await self._embed_msg(
                ctx, _("No preset named {eq_preset}.".format(eq_preset=eq_preset))
            )
        except TypeError:
            eq_values = eq_presets[eq_preset]

        if not self._player_check(ctx):
            return await self._embed_msg(ctx, _("Nothing playing."))

        dj_enabled = await self.config.guild(ctx.guild).dj_enabled()
        player = lavalink.get_player(ctx.guild.id)
        if dj_enabled:
            if not await self._can_instaskip(ctx, ctx.author):
                return await self._embed_msg(
                    ctx, _("You need the DJ role to load equalizer presets.")
                )

        await self.config.custom("EQUALIZER", ctx.guild.id).eq_bands.set(eq_values)
        await self._eq_check(ctx, player)
        eq = player.fetch("eq", Equalizer())
        await self._eq_msg_clear(player.fetch("eq_message"))
        message = await ctx.send(
            content=box(eq.visualise(), lang="ini"),
            embed=discord.Embed(
                colour=await ctx.embed_colour(),
                title=_("The {eq_preset} preset was loaded.".format(eq_preset=eq_preset)),
            ),
        )
        player.store("eq_message", message)

    @eq.command(name="reset")
    async def _eq_reset(self, ctx: commands.Context):
        """Reset the eq to 0 across all bands."""
        if not self._player_check(ctx):
            return await self._embed_msg(ctx, _("Nothing playing."))
        dj_enabled = await self.config.guild(ctx.guild).dj_enabled()
        if dj_enabled:
            if not await self._can_instaskip(ctx, ctx.author):
                return await self._embed_msg(
                    ctx, _("You need the DJ role to reset the equalizer.")
                )
        player = lavalink.get_player(ctx.guild.id)
        eq = player.fetch("eq", Equalizer())

        for band in range(eq._band_count):
            eq.set_gain(band, 0.0)

        await self._apply_gains(ctx.guild.id, eq.bands)
        await self.config.custom("EQUALIZER", ctx.guild.id).eq_bands.set(eq.bands)
        player.store("eq", eq)
        await self._eq_msg_clear(player.fetch("eq_message"))
        message = await ctx.send(
            content=box(eq.visualise(), lang="ini"),
            embed=discord.Embed(
                colour=await ctx.embed_colour(), title=_("Equalizer values have been reset.")
            ),
        )
        player.store("eq_message", message)

    @eq.command(name="save")
    @commands.cooldown(1, 15, commands.BucketType.guild)
    async def _eq_save(self, ctx: commands.Context, eq_preset: str = None):
        """Save the current eq settings to a preset."""
        if not self._player_check(ctx):
            return await self._embed_msg(ctx, _("Nothing playing."))
        dj_enabled = await self.config.guild(ctx.guild).dj_enabled()
        if dj_enabled:
            if not await self._can_instaskip(ctx, ctx.author):
                return await self._embed_msg(
                    ctx, _("You need the DJ role to save equalizer presets.")
                )
        if not eq_preset:
            await self._embed_msg(ctx, _("Please enter a name for this equalizer preset."))
            try:
                eq_name_msg = await ctx.bot.wait_for(
                    "message",
                    timeout=15.0,
                    check=MessagePredicate.regex(fr"^(?!{re.escape(ctx.prefix)})", ctx),
                )
                eq_preset = eq_name_msg.content.split(" ")[0].strip('"').lower()
            except asyncio.TimeoutError:
                return await self._embed_msg(
                    ctx, _("No equalizer preset name entered, try the command again later.")
                )

        eq_exists_msg = None
        eq_preset = eq_preset.lower().lstrip(ctx.prefix)
        eq_presets = await self.config.custom("EQUALIZER", ctx.guild.id).eq_presets()
        eq_list = list(eq_presets.keys())

        if len(eq_preset) > 20:
            return await self._embed_msg(ctx, _("Try the command again with a shorter name."))
        if eq_preset in eq_list:
            embed = discord.Embed(
                colour=await ctx.embed_colour(),
                title=_("Preset name already exists, do you want to replace it?"),
            )
            eq_exists_msg = await ctx.send(embed=embed)
            start_adding_reactions(eq_exists_msg, ReactionPredicate.YES_OR_NO_EMOJIS)
            pred = ReactionPredicate.yes_or_no(eq_exists_msg, ctx.author)
            await ctx.bot.wait_for("reaction_add", check=pred)
            if not pred.result:
                await self._clear_react(eq_exists_msg)
                embed2 = discord.Embed(
                    colour=await ctx.embed_colour(), title=_("Not saving preset.")
                )
                return await eq_exists_msg.edit(embed=embed2)

        player = lavalink.get_player(ctx.guild.id)
        eq = player.fetch("eq", Equalizer())
        to_append = {eq_preset: {"author": ctx.author.id, "bands": eq.bands}}
        new_eq_presets = {**eq_presets, **to_append}
        await self.config.custom("EQUALIZER", ctx.guild.id).eq_presets.set(new_eq_presets)
        embed3 = discord.Embed(
            colour=await ctx.embed_colour(),
            title=_(
                "Current equalizer saved to the {preset_name} preset.".format(
                    preset_name=eq_preset
                )
            ),
        )
        if eq_exists_msg:
            await self._clear_react(eq_exists_msg)
            await eq_exists_msg.edit(embed=embed3)
        else:
            await ctx.send(embed=embed3)

    @eq.command(name="set")
    async def _eq_set(self, ctx: commands.Context, band_name_or_position, band_value: float):
        """Set an eq band with a band number or name and value.

        Band positions are 1-15 and values have a range of -0.25 to 1.0.
        Band names are 25, 40, 63, 100, 160, 250, 400, 630, 1k, 1.6k, 2.5k, 4k,
        6.3k, 10k, and 16k Hz.
        Setting a band value to -0.25 nullifies it while +0.25 is double.
        """
        if not self._player_check(ctx):
            return await self._embed_msg(ctx, _("Nothing playing."))

        dj_enabled = await self.config.guild(ctx.guild).dj_enabled()
        if dj_enabled:
            if not await self._can_instaskip(ctx, ctx.author):
                return await self._embed_msg(
                    ctx, _("You need the DJ role to set equalizer presets.")
                )

        player = lavalink.get_player(ctx.guild.id)
        band_names = [
            "25",
            "40",
            "63",
            "100",
            "160",
            "250",
            "400",
            "630",
            "1k",
            "1.6k",
            "2.5k",
            "4k",
            "6.3k",
            "10k",
            "16k",
        ]

        eq = player.fetch("eq", Equalizer())
        bands_num = eq._band_count
        if band_value > 1:
            band_value = 1
        elif band_value <= -0.25:
            band_value = -0.25
        else:
            band_value = round(band_value, 1)

        try:
            band_number = int(band_name_or_position) - 1
        except ValueError:
            band_number = None

        if band_number not in range(0, bands_num) and band_name_or_position not in band_names:
            return await self._embed_msg(
                ctx,
                _(
                    "Valid band numbers are 1-15 or the band names listed in "
                    "the help for this command."
                ),
            )

        if band_name_or_position in band_names:
            band_pos = band_names.index(band_name_or_position)
            band_int = False
            eq.set_gain(int(band_pos), band_value)
            await self._apply_gain(ctx.guild.id, int(band_pos), band_value)
        else:
            band_int = True
            eq.set_gain(band_number, band_value)
            await self._apply_gain(ctx.guild.id, band_number, band_value)

        await self._eq_msg_clear(player.fetch("eq_message"))
        await self.config.custom("EQUALIZER", ctx.guild.id).eq_bands.set(eq.bands)
        player.store("eq", eq)
        band_name = band_names[band_number] if band_int else band_name_or_position
        message = await ctx.send(
            content=box(eq.visualise(), lang="ini"),
            embed=discord.Embed(
                colour=await ctx.embed_colour(),
                title=_(
                    "The {band_name}Hz band has been set to {band_value}.".format(
                        band_name=band_name, band_value=band_value
                    )
                ),
            ),
        )
        player.store("eq_message", message)

    @commands.group()
    @commands.guild_only()
    @commands.bot_has_permissions(embed_links=True, add_reactions=True)
    async def local(self, ctx: commands.Context):
        """Local playback commands."""

    @local.command(name="folder", aliases=["start"])
    async def local_folder(
        self, ctx: commands.Context, play_subfolders: Optional[bool] = True, *, folder: str = None
    ):
        """Play all songs in a localtracks folder."""
        if not await self._localtracks_check(ctx):
            return

        if not folder:
            await ctx.invoke(self.local_play, play_subfolders=play_subfolders)
        else:
            folder = folder.strip()
            _dir = audio_dataclasses.LocalPath.joinpath(folder)
            if not _dir.exists():
                return await self._embed_msg(
                    ctx, _("No localtracks folder named {name}.").format(name=folder)
                )
            query = audio_dataclasses.Query.process_input(_dir, search_subfolders=play_subfolders)
            await self._local_play_all(ctx, query, from_search=False if not folder else True)

    @local.command(name="play")
    async def local_play(self, ctx: commands.Context, play_subfolders: Optional[bool] = True):
        """Play a local track."""
        if not await self._localtracks_check(ctx):
            return
        localtracks_folders = await self._localtracks_folders(
            ctx, search_subfolders=play_subfolders
        )
        if not localtracks_folders:
            return await self._embed_msg(ctx, _("No album folders found."))
        async with ctx.typing():
            len_folder_pages = math.ceil(len(localtracks_folders) / 5)
            folder_page_list = []
            for page_num in range(1, len_folder_pages + 1):
                embed = await self._build_search_page(ctx, localtracks_folders, page_num)
                folder_page_list.append(embed)

        async def _local_folder_menu(
            ctx: commands.Context,
            pages: list,
            controls: dict,
            message: discord.Message,
            page: int,
            timeout: float,
            emoji: str,
        ):
            if message:
                with contextlib.suppress(discord.HTTPException):
                    await message.delete()
                await self._search_button_action(ctx, localtracks_folders, emoji, page)
                return None

        local_folder_controls = {
            "1⃣": _local_folder_menu,
            "2⃣": _local_folder_menu,
            "3⃣": _local_folder_menu,
            "4⃣": _local_folder_menu,
            "5⃣": _local_folder_menu,
            "⬅": prev_page,
            "❌": close_menu,
            "➡": next_page,
        }

        dj_enabled = await self.config.guild(ctx.guild).dj_enabled()
        if dj_enabled and not await self._can_instaskip(ctx, ctx.author):
            return await menu(ctx, folder_page_list, DEFAULT_CONTROLS)
        else:
            await menu(ctx, folder_page_list, local_folder_controls)

    @local.command(name="search")
    async def local_search(
        self, ctx: commands.Context, play_subfolders: Optional[bool] = True, *, search_words
    ):
        """Search for songs across all localtracks folders."""
        if not await self._localtracks_check(ctx):
            return
        all_tracks = await self._folder_list(
            ctx,
            (
                audio_dataclasses.Query.process_input(
                    audio_dataclasses.LocalPath(
                        await self.config.localpath()
                    ).localtrack_folder.absolute(),
                    search_subfolders=play_subfolders,
                )
            ),
        )
        if not all_tracks:
            return await self._embed_msg(ctx, _("No album folders found."))
        async with ctx.typing():
            search_list = await self._build_local_search_list(all_tracks, search_words)
        if not search_list:
            return await self._embed_msg(ctx, _("No matches."))
        return await ctx.invoke(self.search, query=search_list)

    async def _localtracks_folders(self, ctx: commands.Context, search_subfolders=False):
        audio_data = audio_dataclasses.LocalPath(
            audio_dataclasses.LocalPath(None).localtrack_folder.absolute()
        )
        if not await self._localtracks_check(ctx):
            return

        return audio_data.subfolders_in_tree() if search_subfolders else audio_data.subfolders()

    async def _folder_list(self, ctx: commands.Context, query: audio_dataclasses.Query):
        if not await self._localtracks_check(ctx):
            return
        query = audio_dataclasses.Query.process_input(query)
        if not query.track.exists():
            return
        return (
            query.track.tracks_in_tree()
            if query.search_subfolders
            else query.track.tracks_in_folder()
        )

    async def _folder_tracks(
        self, ctx, player: lavalink.player_manager.Player, query: audio_dataclasses.Query
    ):
        if not await self._localtracks_check(ctx):
            return

        audio_data = audio_dataclasses.LocalPath(None)
        try:
            query.track.path.relative_to(audio_data.to_string())
        except ValueError:
            return
        local_tracks = []
        for local_file in await self._all_folder_tracks(ctx, query):
            trackdata, called_api = await self.music_cache.lavalink_query(ctx, player, local_file)
            with contextlib.suppress(IndexError):
                local_tracks.append(trackdata.tracks[0])
        return local_tracks

    async def _local_play_all(
        self, ctx: commands.Context, query: audio_dataclasses.Query, from_search=False
    ):
        if not await self._localtracks_check(ctx):
            return
        if from_search:
            query = audio_dataclasses.Query.process_input(
                query.track.to_string(), invoked_from="local folder"
            )
        await ctx.invoke(self.search, query=query)

    async def _all_folder_tracks(self, ctx: commands.Context, query: audio_dataclasses.Query):
        if not await self._localtracks_check(ctx):
            return

        return (
            query.track.tracks_in_tree()
            if query.search_subfolders
            else query.track.tracks_in_folder()
        )

    async def _localtracks_check(self, ctx: commands.Context):
        folder = audio_dataclasses.LocalPath(None)
        if folder.localtrack_folder.exists():
            return True
        if ctx.invoked_with != "start":
            await self._embed_msg(ctx, _("No localtracks folder."))
        return False

    @staticmethod
    async def _build_local_search_list(to_search, search_words):
        to_search_string = {i.track.name for i in to_search}
        search_results = process.extract(search_words, to_search_string, limit=50)
        search_list = []
        for track_match, percent_match in search_results:
            if percent_match > 60:
                search_list.extend(
                    [i.track.to_string_hidden() for i in to_search if i.track.name == track_match]
                )
        return search_list

    @commands.command()
    @commands.guild_only()
    @commands.bot_has_permissions(embed_links=True, add_reactions=True)
    async def now(self, ctx: commands.Context):
        """Now playing."""
        if not self._player_check(ctx):
            return await self._embed_msg(ctx, _("Nothing playing."))
        expected = ("⏮", "⏹", "⏯", "⏭")
        emoji = {"prev": "⏮", "stop": "⏹", "pause": "⏯", "next": "⏭"}
        player = lavalink.get_player(ctx.guild.id)
        if player.current:
            arrow = await draw_time(ctx)
            pos = lavalink.utils.format_time(player.position)
            if player.current.is_stream:
                dur = "LIVE"
            else:
                dur = lavalink.utils.format_time(player.current.length)
            query = audio_dataclasses.Query.process_input(player.current.uri)
            if query.is_local:
                if not player.current.title == "Unknown title":
                    song = "**{track.author} - {track.title}**\n{uri}\n"
                else:
                    song = "{uri}\n"
            else:
                song = "**[{track.title}]({track.uri})**\n"
            song += _("Requested by: **{track.requester}**")
            song += "\n\n{arrow}`{pos}`/`{dur}`"
            song = song.format(
                track=player.current,
                uri=audio_dataclasses.LocalPath(player.current.uri).to_string_hidden()
                if audio_dataclasses.Query.process_input(player.current.uri).is_local
                else player.current.uri,
                arrow=arrow,
                pos=pos,
                dur=dur,
            )
        else:
            song = _("Nothing.")

        if player.fetch("np_message") is not None:
            with contextlib.suppress(discord.HTTPException):
                await player.fetch("np_message").delete()

        embed = discord.Embed(
            colour=await ctx.embed_colour(), title=_("Now Playing"), description=song
        )
        if await self.config.guild(ctx.guild).thumbnail() and player.current:
            if player.current.thumbnail:
                embed.set_thumbnail(url=player.current.thumbnail)

        shuffle = await self.config.guild(ctx.guild).shuffle()
        repeat = await self.config.guild(ctx.guild).repeat()
        autoplay = await self.config.guild(ctx.guild).auto_play() or self.owns_autoplay
        text = ""
        text += (
            _("Auto-Play")
            + ": "
            + ("\N{WHITE HEAVY CHECK MARK}" if autoplay else "\N{CROSS MARK}")
        )
        text += (
            (" | " if text else "")
            + _("Shuffle")
            + ": "
            + ("\N{WHITE HEAVY CHECK MARK}" if shuffle else "\N{CROSS MARK}")
        )
        text += (
            (" | " if text else "")
            + _("Repeat")
            + ": "
            + ("\N{WHITE HEAVY CHECK MARK}" if repeat else "\N{CROSS MARK}")
        )
        embed.set_footer(text=text)

        message = await ctx.send(embed=embed)

        player.store("np_message", message)

        dj_enabled = await self.config.guild(ctx.guild).dj_enabled()
        vote_enabled = await self.config.guild(ctx.guild).vote_enabled()
        if dj_enabled or vote_enabled:
            if not await self._can_instaskip(ctx, ctx.author) and not await self._is_alone(ctx):
                return

        if player.current:
            task = start_adding_reactions(message, expected[:4], ctx.bot.loop)
        else:
            task = None

        try:
            (r, u) = await self.bot.wait_for(
                "reaction_add",
                check=ReactionPredicate.with_emojis(expected, message, ctx.author),
                timeout=30.0,
            )
        except asyncio.TimeoutError:
            return await self._clear_react(message, emoji)
        else:
            if task is not None:
                task.cancel()
        reacts = {v: k for k, v in emoji.items()}
        react = reacts[r.emoji]
        if react == "prev":
            await self._clear_react(message, emoji)
            await ctx.invoke(self.prev)
        elif react == "stop":
            await self._clear_react(message, emoji)
            await ctx.invoke(self.stop)
        elif react == "pause":
            await self._clear_react(message, emoji)
            await ctx.invoke(self.pause)
        elif react == "next":
            await self._clear_react(message, emoji)
            await ctx.invoke(self.skip)

    @commands.command()
    @commands.guild_only()
    @commands.bot_has_permissions(embed_links=True)
    async def pause(self, ctx: commands.Context):
        """Pause or resume a playing track."""
        dj_enabled = await self.config.guild(ctx.guild).dj_enabled()
        if not self._player_check(ctx):
            return await self._embed_msg(ctx, _("Nothing playing."))
        player = lavalink.get_player(ctx.guild.id)
        if (
            not ctx.author.voice or ctx.author.voice.channel != player.channel
        ) and not await self._can_instaskip(ctx, ctx.author):
            return await self._embed_msg(
                ctx, _("You must be in the voice channel pause or resume.")
            )
        if dj_enabled:
            if not await self._can_instaskip(ctx, ctx.author) and not await self._is_alone(ctx):
                return await self._embed_msg(
                    ctx, _("You need the DJ role to pause or resume tracks.")
                )

        if not player.current:
            return await self._embed_msg(ctx, _("Nothing playing."))
        query = audio_dataclasses.Query.process_input(player.current.uri)
        if query.is_local:
            query = audio_dataclasses.Query.process_input(player.current.uri)
            if player.current.title == "Unknown title":
                description = "{}".format(query.track.to_string_hidden())
            else:
                song = bold("{} - {}").format(player.current.author, player.current.title)
                description = "{}\n{}".format(song, query.track.to_string_hidden())
        else:
            description = bold("[{}]({})").format(player.current.title, player.current.uri)

        if player.current and not player.paused:
            await player.pause()
            embed = discord.Embed(
                colour=await ctx.embed_colour(), title=_("Track Paused"), description=description
            )
            return await ctx.send(embed=embed)
        if player.current and player.paused:
            await player.pause(False)
            embed = discord.Embed(
                colour=await ctx.embed_colour(), title=_("Track Resumed"), description=description
            )
            return await ctx.send(embed=embed)

        await self._embed_msg(ctx, _("Nothing playing."))

    @commands.command()
    @commands.guild_only()
    @commands.bot_has_permissions(embed_links=True)
    async def percent(self, ctx: commands.Context):
        """Queue percentage."""
        if not self._player_check(ctx):
            return await self._embed_msg(ctx, _("Nothing playing."))
        player = lavalink.get_player(ctx.guild.id)
        queue_tracks = player.queue
        requesters = {"total": 0, "users": {}}

        async def _usercount(req_username):
            if req_username in requesters["users"]:
                requesters["users"][req_username]["songcount"] += 1
                requesters["total"] += 1
            else:
                requesters["users"][req_username] = {}
                requesters["users"][req_username]["songcount"] = 1
                requesters["total"] += 1

        for track in queue_tracks:
            req_username = "{}#{}".format(track.requester.name, track.requester.discriminator)
            await _usercount(req_username)

        try:
            req_username = "{}#{}".format(
                player.current.requester.name, player.current.requester.discriminator
            )
            await _usercount(req_username)
        except AttributeError:
            return await self._embed_msg(ctx, _("There's  nothing in the queue."))

        for req_username in requesters["users"]:
            percentage = float(requesters["users"][req_username]["songcount"]) / float(
                requesters["total"]
            )
            requesters["users"][req_username]["percent"] = round(percentage * 100, 1)

        top_queue_users = heapq.nlargest(
            20,
            [
                (x, requesters["users"][x][y])
                for x in requesters["users"]
                for y in requesters["users"][x]
                if y == "percent"
            ],
            key=lambda x: x[1],
        )
        queue_user = ["{}: {:g}%".format(x[0], x[1]) for x in top_queue_users]
        queue_user_list = "\n".join(queue_user)
        embed = discord.Embed(
            colour=await ctx.embed_colour(),
            title=_("Queued and playing tracks:"),
            description=queue_user_list,
        )
        await ctx.send(embed=embed)

    @commands.command()
    @commands.guild_only()
    @commands.bot_has_permissions(embed_links=True)
    async def play(self, ctx: commands.Context, *, query: str):
        """Play a URL or search for a track."""
        guild_data = await self.config.guild(ctx.guild).all()
        restrict = await self.config.restrict()
        if restrict and match_url(query):
            valid_url = url_check(query)
            if not valid_url:
                return await self._embed_msg(ctx, _("That URL is not allowed."))
        if not self._player_check(ctx):
            if self._connection_aborted:
                msg = _("Connection to Lavalink has failed.")
                if await ctx.bot.is_owner(ctx.author):
                    msg += " " + _("Please check your console or logs for details.")
                return await self._embed_msg(ctx, msg)
            try:
                if (
                    not ctx.author.voice.channel.permissions_for(ctx.me).connect
                    or not ctx.author.voice.channel.permissions_for(ctx.me).move_members
                    and userlimit(ctx.author.voice.channel)
                ):
                    return await self._embed_msg(
                        ctx, _("I don't have permission to connect to your channel.")
                    )
                await lavalink.connect(ctx.author.voice.channel)
                player = lavalink.get_player(ctx.guild.id)
                player.store("connect", datetime.datetime.utcnow())
            except AttributeError:
                return await self._embed_msg(ctx, _("Connect to a voice channel first."))
            except IndexError:
                return await self._embed_msg(
                    ctx, _("Connection to Lavalink has not yet been established.")
                )
        if guild_data["dj_enabled"]:
            if not await self._can_instaskip(ctx, ctx.author):
                return await self._embed_msg(ctx, _("You need the DJ role to queue tracks."))
        player = lavalink.get_player(ctx.guild.id)

        player.store("channel", ctx.channel.id)
        player.store("guild", ctx.guild.id)
        await self._eq_check(ctx, player)
        await self._data_check(ctx)
        if (
            not ctx.author.voice or ctx.author.voice.channel != player.channel
        ) and not await self._can_instaskip(ctx, ctx.author):
            return await self._embed_msg(
                ctx, _("You must be in the voice channel to use the play command.")
            )
        if not await self._currency_check(ctx, guild_data["jukebox_price"]):
            return
        query = audio_dataclasses.Query.process_input(query)
        if not query.valid:
            return await self._embed_msg(ctx, _("No tracks to play."))
        if query.is_spotify:
            return await self._get_spotify_tracks(ctx, query)
        await self._enqueue_tracks(ctx, query)

    @commands.command()
    @commands.guild_only()
    @commands.bot_has_permissions(embed_links=True)
    async def genre(self, ctx: commands.Context):
        """Pick a Spotify playlist from a list of categories to start playing."""

        async def _category_search_menu(
            ctx: commands.Context,
            pages: list,
            controls: dict,
            message: discord.Message,
            page: int,
            timeout: float,
            emoji: str,
        ):
            if message:
                output = await self._genre_search_button_action(ctx, category_list, emoji, page)
                with contextlib.suppress(discord.HTTPException):
                    await message.delete()
                return output

        async def _playlist_search_menu(
            ctx: commands.Context,
            pages: list,
            controls: dict,
            message: discord.Message,
            page: int,
            timeout: float,
            emoji: str,
        ):
            if message:
                output = await self._genre_search_button_action(
                    ctx, playlists_list, emoji, page, playlist=True
                )
                with contextlib.suppress(discord.HTTPException):
                    await message.delete()
                return output

        category_search_controls = {
            "1⃣": _category_search_menu,
            "2⃣": _category_search_menu,
            "3⃣": _category_search_menu,
            "4⃣": _category_search_menu,
            "5⃣": _category_search_menu,
            "⬅": prev_page,
            "❌": close_menu,
            "➡": next_page,
        }
        playlist_search_controls = {
            "1⃣": _playlist_search_menu,
            "2⃣": _playlist_search_menu,
            "3⃣": _playlist_search_menu,
            "4⃣": _playlist_search_menu,
            "5⃣": _playlist_search_menu,
            "⬅": prev_page,
            "❌": close_menu,
            "➡": next_page,
        }

        api_data = await self._check_api_tokens()
        if any(
            [
                not api_data["spotify_client_id"],
                not api_data["spotify_client_secret"],
                not api_data["youtube_api"],
            ]
        ):
            return await self._embed_msg(
                ctx,
                _(
                    "The owner needs to set the Spotify client ID, Spotify client secret, "
                    "and YouTube API key before Spotify URLs or codes can be used. "
                    "\nSee `{prefix}audioset youtubeapi` and `{prefix}audioset spotifyapi` "
                    "for instructions."
                ).format(prefix=ctx.prefix),
            )
        guild_data = await self.config.guild(ctx.guild).all()
        if not self._player_check(ctx):
            if self._connection_aborted:
                msg = _("Connection to Lavalink has failed.")
                if await ctx.bot.is_owner(ctx.author):
                    msg += " " + _("Please check your console or logs for details.")
                return await self._embed_msg(ctx, msg)
            try:
                if (
                    not ctx.author.voice.channel.permissions_for(ctx.me).connect
                    or not ctx.author.voice.channel.permissions_for(ctx.me).move_members
                    and userlimit(ctx.author.voice.channel)
                ):
                    return await self._embed_msg(
                        ctx, _("I don't have permission to connect to your channel.")
                    )
                await lavalink.connect(ctx.author.voice.channel)
                player = lavalink.get_player(ctx.guild.id)
                player.store("connect", datetime.datetime.utcnow())
            except AttributeError:
                return await self._embed_msg(ctx, _("Connect to a voice channel first."))
            except IndexError:
                return await self._embed_msg(
                    ctx, _("Connection to Lavalink has not yet been established.")
                )
        if guild_data["dj_enabled"]:
            if not await self._can_instaskip(ctx, ctx.author):
                return await self._embed_msg(ctx, _("You need the DJ role to queue tracks."))
        player = lavalink.get_player(ctx.guild.id)

        player.store("channel", ctx.channel.id)
        player.store("guild", ctx.guild.id)
        await self._eq_check(ctx, player)
        await self._data_check(ctx)
        if (
            not ctx.author.voice or ctx.author.voice.channel != player.channel
        ) and not await self._can_instaskip(ctx, ctx.author):
            return await self._embed_msg(
                ctx, _("You must be in the voice channel to use the genre command.")
            )
        try:
            category_list = await self.music_cache.spotify_api.get_categories()
        except SpotifyFetchError as error:
            return await self._embed_msg(ctx, _(error.message).format(prefix=ctx.prefix))
        if not category_list:
            return await self._embed_msg(ctx, _("No categories found, try again later."))
        len_folder_pages = math.ceil(len(category_list) / 5)
        category_search_page_list = []
        for page_num in range(1, len_folder_pages + 1):
            embed = await self._build_genre_search_page(
                ctx, category_list, page_num, _("Categories")
            )
            category_search_page_list.append(embed)
        cat_menu_output = await menu(ctx, category_search_page_list, category_search_controls)
        if not cat_menu_output:
            return await self._embed_msg(ctx, _("No categories selected, try again later."))
        category_name, category_pick = cat_menu_output
        playlists_list = await self.music_cache.spotify_api.get_playlist_from_category(
            category_pick
        )
        if not playlists_list:
            return await self._embed_msg(ctx, _("No categories found, try again later."))
        len_folder_pages = math.ceil(len(playlists_list) / 5)
        playlists_search_page_list = []
        for page_num in range(1, len_folder_pages + 1):
            embed = await self._build_genre_search_page(
                ctx,
                playlists_list,
                page_num,
                _("Playlists for {friendly_name}").format(friendly_name=category_name),
                playlist=True,
            )
            playlists_search_page_list.append(embed)
        playlists_pick = await menu(ctx, playlists_search_page_list, playlist_search_controls)
        query = audio_dataclasses.Query.process_input(playlists_pick)
        if not query.valid:
            return await self._embed_msg(ctx, _("No tracks to play."))
        if not await self._currency_check(ctx, guild_data["jukebox_price"]):
            return
        if query.is_spotify:
            return await self._get_spotify_tracks(ctx, query)
        return await self._embed_msg(ctx, _("Couldn't find tracks for the selected playlist."))

    @staticmethod
    async def _genre_search_button_action(
        ctx: commands.Context, options, emoji, page, playlist=False
    ):
        try:
            if emoji == "1⃣":
                search_choice = options[0 + (page * 5)]
            elif emoji == "2⃣":
                search_choice = options[1 + (page * 5)]
            elif emoji == "3⃣":
                search_choice = options[2 + (page * 5)]
            elif emoji == "4⃣":
                search_choice = options[3 + (page * 5)]
            elif emoji == "5⃣":
                search_choice = options[4 + (page * 5)]
            else:
                search_choice = options[0 + (page * 5)]
                # TODO: Verify this doesn't break exit and arrows
        except IndexError:
            search_choice = options[-1]
        if not playlist:
            return list(search_choice.items())[0]
        else:
            return search_choice.get("uri")

    @staticmethod
    async def _build_genre_search_page(
        ctx: commands.Context, tracks, page_num, title, playlist=False
    ):
        search_num_pages = math.ceil(len(tracks) / 5)
        search_idx_start = (page_num - 1) * 5
        search_idx_end = search_idx_start + 5
        search_list = ""
        for i, entry in enumerate(tracks[search_idx_start:search_idx_end], start=search_idx_start):
            search_track_num = i + 1
            if search_track_num > 5:
                search_track_num = search_track_num % 5
            if search_track_num == 0:
                search_track_num = 5
            if playlist:
                name = "**[{}]({})** - {}".format(
                    entry.get("name"),
                    entry.get("url"),
                    str(entry.get("tracks")) + " " + _("tracks"),
                )
            else:
                name = f"{list(entry.keys())[0]}"
            search_list += "`{}.` {}\n".format(search_track_num, name)

        embed = discord.Embed(
            colour=await ctx.embed_colour(), title=title, description=search_list
        )
        embed.set_footer(
            text=_("Page {page_num}/{total_pages}").format(
                page_num=page_num, total_pages=search_num_pages
            )
        )
        return embed

    @commands.command()
    @commands.guild_only()
    @commands.bot_has_permissions(embed_links=True)
    @checks.mod_or_permissions(manage_messages=True)
    async def autoplay(self, ctx: commands.Context):
        """Starts auto play."""
        if not self._player_check(ctx):
            if self._connection_aborted:
                msg = _("Connection to Lavalink has failed.")
                if await ctx.bot.is_owner(ctx.author):
                    msg += " " + _("Please check your console or logs for details.")
                return await self._embed_msg(ctx, msg)
            try:
                if (
                    not ctx.author.voice.channel.permissions_for(ctx.me).connect
                    or not ctx.author.voice.channel.permissions_for(ctx.me).move_members
                    and userlimit(ctx.author.voice.channel)
                ):
                    return await self._embed_msg(
                        ctx, _("I don't have permission to connect to your channel.")
                    )
                await lavalink.connect(ctx.author.voice.channel)
                player = lavalink.get_player(ctx.guild.id)
                player.store("connect", datetime.datetime.utcnow())
            except AttributeError:
                return await self._embed_msg(ctx, _("Connect to a voice channel first."))
            except IndexError:
                return await self._embed_msg(
                    ctx, _("Connection to Lavalink has not yet been established.")
                )
        guild_data = await self.config.guild(ctx.guild).all()
        if guild_data["dj_enabled"]:
            if not await self._can_instaskip(ctx, ctx.author):
                return await self._embed_msg(ctx, _("You need the DJ role to queue tracks."))
        player = lavalink.get_player(ctx.guild.id)

        player.store("channel", ctx.channel.id)
        player.store("guild", ctx.guild.id)
        await self._eq_check(ctx, player)
        await self._data_check(ctx)
        if (
            not ctx.author.voice or ctx.author.voice.channel != player.channel
        ) and not await self._can_instaskip(ctx, ctx.author):
            return await self._embed_msg(
                ctx, _("You must be in the voice channel to use the autoplay command.")
            )
        if not await self._currency_check(ctx, guild_data["jukebox_price"]):
            return
        if self.owns_autoplay is None:
            try:
                await self.music_cache.autoplay(player)
            except DatabaseError:
                notify_channel = player.fetch("channel")
                if notify_channel:
                    notify_channel = self.bot.get_channel(notify_channel)
                    await self._embed_msg(
                        notify_channel, _("Autoplay: Couldn't get a valid track.")
                    )
                return
        else:
            self.bot.dispatch(
                "red_audio_should_auto_play",
                player,
                player.channel.guild,
                player.channel,
                self.play_query,
            )
        if not guild_data["auto_play"]:
            await ctx.invoke(self._autoplay_toggle)
        if not guild_data["notify"] and (
            (player.current and not player.current.extras.get("autoplay")) or not player.current
        ):
            await self._embed_msg(ctx, _("Auto play started."))
        elif player.current:
            await self._embed_msg(ctx, _("Adding a track to queue."))

    async def _get_spotify_tracks(self, ctx: commands.Context, query: audio_dataclasses.Query):
        if ctx.invoked_with in ["play", "genre"]:
            enqueue_tracks = True
        else:
            enqueue_tracks = False
        player = lavalink.get_player(ctx.guild.id)
        api_data = await self._check_api_tokens()

        if (
            not api_data["spotify_client_id"]
            or not api_data["spotify_client_secret"]
            or not api_data["youtube_api"]
        ):
            return await self._embed_msg(
                ctx,
                _(
                    "The owner needs to set the Spotify client ID, Spotify client secret, "
                    "and YouTube API key before Spotify URLs or codes can be used. "
                    "\nSee `{prefix}audioset youtubeapi` and `{prefix}audioset spotifyapi` "
                    "for instructions."
                ).format(prefix=ctx.prefix),
            )
        try:
            if self.play_lock[ctx.message.guild.id]:
                return await self._embed_msg(
                    ctx, _("Wait until the playlist has finished loading.")
                )
        except KeyError:
            pass

        if query.single_track:
            try:
                res = await self.music_cache.spotify_query(
                    ctx, "track", query.id, skip_youtube=True, notifier=None
                )
                if not res:
                    return await self._embed_msg(ctx, _("Nothing found."))
            except SpotifyFetchError as error:
                self._play_lock(ctx, False)
                return await self._embed_msg(ctx, _(error.message).format(prefix=ctx.prefix))
            self._play_lock(ctx, False)
            try:
                if enqueue_tracks:
                    new_query = audio_dataclasses.Query.process_input(res[0])
                    new_query.start_time = query.start_time
                    return await self._enqueue_tracks(ctx, new_query)
                else:
                    result, called_api = await self.music_cache.lavalink_query(
                        ctx, player, audio_dataclasses.Query.process_input(res[0])
                    )
                    tracks = result.tracks
                    if not tracks:
                        return await self._embed_msg(ctx, _("Nothing found."))
                    single_track = tracks[0]
                    single_track.start_timestamp = query.start_time * 1000
                    single_track = [single_track]

                    return single_track

            except KeyError:
                self._play_lock(ctx, False)
                return await self._embed_msg(
                    ctx,
                    _(
                        "The Spotify API key or client secret has not been set properly. "
                        "\nUse `{prefix}audioset spotifyapi` for instructions."
                    ).format(prefix=ctx.prefix),
                )
        elif query.is_album or query.is_playlist:
            self._play_lock(ctx, True)
            track_list = await self._spotify_playlist(
                ctx, "album" if query.is_album else "playlist", query, enqueue_tracks
            )
            self._play_lock(ctx, False)
            return track_list
        else:
            return await self._embed_msg(
                ctx, _("This doesn't seem to be a supported Spotify URL or code.")
            )

    async def _enqueue_tracks(
        self, ctx: commands.Context, query: Union[audio_dataclasses.Query, list]
    ):
        player = lavalink.get_player(ctx.guild.id)
        try:
            if self.play_lock[ctx.message.guild.id]:
                return await self._embed_msg(
                    ctx, _("Wait until the playlist has finished loading.")
                )
        except KeyError:
            self._play_lock(ctx, True)
        guild_data = await self.config.guild(ctx.guild).all()
        first_track_only = False
        index = None
        playlist_data = None
        seek = 0
        if type(query) is not list:

            if query.single_track:
                first_track_only = True
                index = query.track_index
                if query.start_time:
                    seek = query.start_time
            result, called_api = await self.music_cache.lavalink_query(ctx, player, query)
            tracks = result.tracks
            playlist_data = result.playlist_info
            if not tracks:
                self._play_lock(ctx, False)
                embed = discord.Embed(title=_("Nothing found."), colour=await ctx.embed_colour())
                if result.exception_message:
                    embed.set_footer(text=result.exception_message)
                if await self.config.use_external_lavalink() and query.is_local:
                    embed.description = _(
                        "Local tracks will not work "
                        "if the `Lavalink.jar` cannot see the track.\n"
                        "This may be due to permissions or because Lavalink.jar is being run "
                        "in a different machine than the local tracks."
                    )
                return await ctx.send(embed=embed)
        else:
            tracks = query
        queue_dur = await queue_duration(ctx)
        queue_total_duration = lavalink.utils.format_time(queue_dur)
        before_queue_length = len(player.queue)

        if not first_track_only and len(tracks) > 1:
            # a list of Tracks where all should be enqueued
            # this is a Spotify playlist aleady made into a list of Tracks or a
            # url where Lavalink handles providing all Track objects to use, like a
            # YouTube or Soundcloud playlist
            track_len = 0
            empty_queue = not player.queue
            for track in tracks:
                if not await is_allowed(
                    ctx.guild,
                    (
                        f"{track.title} {track.author} {track.uri} "
                        f"{str(audio_dataclasses.Query.process_input(track))}"
                    ),
                ):
                    log.debug(f"Query is not allowed in {ctx.guild} ({ctx.guild.id})")
                    continue
                elif guild_data["maxlength"] > 0:
                    if track_limit(track, guild_data["maxlength"]):
                        track_len += 1
                        player.add(ctx.author, track)
                        self.bot.dispatch(
                            "red_audio_track_enqueue", player.channel.guild, track, ctx.author
                        )

                else:
                    track_len += 1
                    player.add(ctx.author, track)
                    self.bot.dispatch(
                        "red_audio_track_enqueue", player.channel.guild, track, ctx.author
                    )
            player.maybe_shuffle(0 if empty_queue else 1)

            if len(tracks) > track_len:
                maxlength_msg = " {bad_tracks} tracks cannot be queued.".format(
                    bad_tracks=(len(tracks) - track_len)
                )
            else:
                maxlength_msg = ""
            embed = discord.Embed(
                colour=await ctx.embed_colour(),
                description="{name}".format(
                    name=playlist_data.name if playlist_data else _("No Title")
                ),
                title=_("Playlist Enqueued"),
            )
            embed.set_footer(
                text=_("Added {num} tracks to the queue.{maxlength_msg}").format(
                    num=track_len, maxlength_msg=maxlength_msg
                )
            )
            if not guild_data["shuffle"] and queue_dur > 0:
                embed.set_footer(
                    text=_(
                        "{time} until start of playlist playback: starts at #{position} in queue"
                    ).format(time=queue_total_duration, position=before_queue_length + 1)
                )
            if not player.current:
                await player.play()
        else:
            # a ytsearch: prefixed item where we only need the first Track returned
            # this is in the case of [p]play <query>, a single Spotify url/code
            # or this is a localtrack item
            try:

                single_track = tracks[index] if index else tracks[0]
                if seek and seek > 0:
                    single_track.start_timestamp = seek * 1000
                if not await is_allowed(
                    ctx.guild,
                    (
                        f"{single_track.title} {single_track.author} {single_track.uri} "
                        f"{str(audio_dataclasses.Query.process_input(single_track))}"
                    ),
                ):
                    log.debug(f"Query is not allowed in {ctx.guild} ({ctx.guild.id})")
                    self._play_lock(ctx, False)
                    return await self._embed_msg(
                        ctx, _("This track is not allowed in this server.")
                    )
                elif guild_data["maxlength"] > 0:
                    if track_limit(single_track, guild_data["maxlength"]):
                        player.add(ctx.author, single_track)
                        player.maybe_shuffle()
                        self.bot.dispatch(
                            "red_audio_track_enqueue",
                            player.channel.guild,
                            single_track,
                            ctx.author,
                        )
                    else:
                        self._play_lock(ctx, False)
                        return await self._embed_msg(ctx, _("Track exceeds maximum length."))

                else:
                    player.add(ctx.author, single_track)
                    player.maybe_shuffle()
                    self.bot.dispatch(
                        "red_audio_track_enqueue", player.channel.guild, single_track, ctx.author
                    )
            except IndexError:
                self._play_lock(ctx, False)
                return await self._embed_msg(
                    ctx, _("Nothing found. Check your Lavalink logs for details.")
                )
            query = audio_dataclasses.Query.process_input(single_track.uri)
            if query.is_local:
                if single_track.title != "Unknown title":
                    description = "**{} - {}**\n{}".format(
                        single_track.author,
                        single_track.title,
                        audio_dataclasses.LocalPath(single_track.uri).to_string_hidden(),
                    )
                else:
                    description = "{}".format(
                        audio_dataclasses.LocalPath(single_track.uri).to_string_hidden()
                    )
            else:
                description = "**[{}]({})**".format(single_track.title, single_track.uri)
            embed = discord.Embed(
                colour=await ctx.embed_colour(), title=_("Track Enqueued"), description=description
            )
            if not guild_data["shuffle"] and queue_dur > 0:
                embed.set_footer(
                    text=_("{time} until track playback: #{position} in queue").format(
                        time=queue_total_duration, position=before_queue_length + 1
                    )
                )

        await ctx.send(embed=embed)
        if not player.current:
            await player.play()

        self._play_lock(ctx, False)

    async def _spotify_playlist(
        self,
        ctx: commands.Context,
        stype: str,
        query: audio_dataclasses.Query,
        enqueue: bool = False,
    ):

        player = lavalink.get_player(ctx.guild.id)
        try:
            embed1 = discord.Embed(
                colour=await ctx.embed_colour(), title=_("Please wait, finding tracks...")
            )
            playlist_msg = await ctx.send(embed=embed1)
            notifier = Notifier(
                ctx,
                playlist_msg,
                {
                    "spotify": _("Getting track {num}/{total}..."),
                    "youtube": _("Matching track {num}/{total}..."),
                    "lavalink": _("Loading track {num}/{total}..."),
                    "lavalink_time": _("Approximate time remaining: {seconds}"),
                },
            )
            track_list = await self.music_cache.spotify_enqueue(
                ctx,
                stype,
                query.id,
                enqueue=enqueue,
                player=player,
                lock=self._play_lock,
                notifier=notifier,
            )
        except SpotifyFetchError as error:
            self._play_lock(ctx, False)
            return await self._embed_msg(ctx, _(error.message).format(prefix=ctx.prefix))
        except (RuntimeError, aiohttp.ServerDisconnectedError):
            self._play_lock(ctx, False)
            error_embed = discord.Embed(
                colour=await ctx.embed_colour(),
                title=_("The connection was reset while loading the playlist."),
            )
            await ctx.send(embed=error_embed)
            return None
        except Exception as e:
            self._play_lock(ctx, False)
            raise e
        self._play_lock(ctx, False)
        return track_list

    async def can_manage_playlist(
        self, scope: str, playlist: Playlist, ctx: commands.Context, user, guild
    ):

        is_owner = await ctx.bot.is_owner(ctx.author)
        has_perms = False
        user_to_query = user
        guild_to_query = guild
        dj_enabled = None
        playlist_author = (
            guild.get_member(playlist.author)
            if guild
            else self.bot.get_user(playlist.author) or user
        )

        is_different_user = len({playlist.author, user_to_query.id, ctx.author.id}) != 1
        is_different_guild = True if guild_to_query is None else ctx.guild.id != guild_to_query.id

        if is_owner:
            has_perms = True
        elif playlist.scope == PlaylistScope.USER.value:
            if not is_different_user:
                has_perms = True
        elif playlist.scope == PlaylistScope.GUILD.value:
            if not is_different_guild:
                dj_enabled = await self.config.guild(ctx.guild).dj_enabled()
                if guild.owner_id == ctx.author.id:
                    has_perms = True
                elif dj_enabled and await self._has_dj_role(ctx, ctx.author):
                    has_perms = True
                elif await ctx.bot.is_mod(ctx.author):
                    has_perms = True
                elif not dj_enabled and not is_different_user:
                    has_perms = True

        if has_perms is False:
            if hasattr(playlist, "name"):
                msg = _(
                    "You do not have the permissions to manage {name} " "(`{id}`) [**{scope}**]."
                ).format(
                    user=playlist_author,
                    name=playlist.name,
                    id=playlist.id,
                    scope=humanize_scope(
                        playlist.scope,
                        ctx=guild_to_query
                        if playlist.scope == PlaylistScope.GUILD.value
                        else playlist_author
                        if playlist.scope == PlaylistScope.USER.value
                        else None,
                    ),
                )
            elif playlist.scope == PlaylistScope.GUILD.value and (
                is_different_guild or dj_enabled
            ):
                msg = _(
                    "You do not have the permissions to manage that playlist in {guild}."
                ).format(guild=guild_to_query)
            elif (
                playlist.scope in [PlaylistScope.GUILD.value, PlaylistScope.USER.value]
                and is_different_user
            ):
                msg = _(
                    "You do not have the permissions to manage playlist owned by {user}."
                ).format(user=playlist_author)
            else:
                msg = _(
                    "You do not have the permissions to manage "
                    "playlists in {scope} scope.".format(scope=humanize_scope(scope, the=True))
                )

            await self._embed_msg(ctx, msg)
            return False
        return True

    async def _get_correct_playlist_id(
        self,
        context: commands.Context,
        matches: dict,
        scope: str,
        author: discord.User,
        guild: discord.Guild,
        specified_user: bool = False,
    ) -> Tuple[Optional[int], str]:
        """
        Parameters
        ----------
        context: commands.Context
            The context in which this is being called.
        matches: dict
            A dict of the matches found where key is scope and value is matches.
        scope:str
            The custom config scope. A value from :code:`PlaylistScope`.
        author: discord.User
            The user.
        guild: discord.Guild
            The guild.
        specified_user: bool
            Whether or not a user ID was specified via argparse.
        Returns
        -------
        Tuple[Optional[int], str]
            Tuple of Playlist ID or None if none found and original user input.
        Raises
        ------
        `TooManyMatches`
            When more than 10 matches are found or
            When multiple matches are found but none is selected.

        """
        original_input = matches.get("arg")
        correct_scope_matches = matches.get(scope)
        guild_to_query = guild.id
        user_to_query = author.id
        if not correct_scope_matches:
            return None, original_input
        if scope == PlaylistScope.USER.value:
            correct_scope_matches = [
                (i[2]["id"], i[2]["name"], len(i[2]["tracks"]), i[2]["author"])
                for i in correct_scope_matches
                if str(user_to_query) == i[0]
            ]
        elif scope == PlaylistScope.GUILD.value:
            if specified_user:
                correct_scope_matches = [
                    (i[2]["id"], i[2]["name"], len(i[2]["tracks"]), i[2]["author"])
                    for i in correct_scope_matches
                    if str(guild_to_query) == i[0] and i[2]["author"] == user_to_query
                ]
            else:
                correct_scope_matches = [
                    (i[2]["id"], i[2]["name"], len(i[2]["tracks"]), i[2]["author"])
                    for i in correct_scope_matches
                    if str(guild_to_query) == i[0]
                ]
        else:
            if specified_user:
                correct_scope_matches = [
                    (i[2]["id"], i[2]["name"], len(i[2]["tracks"]), i[2]["author"])
                    for i in correct_scope_matches
                    if i[2]["author"] == user_to_query
                ]
            else:
                correct_scope_matches = [
                    (i[2]["id"], i[2]["name"], len(i[2]["tracks"]), i[2]["author"])
                    for i in correct_scope_matches
                ]
        match_count = len(correct_scope_matches)
        # We done all the trimming we can with the info available time to ask the user
        if match_count > 10:
            if original_input.isnumeric():
                arg = int(original_input)
                correct_scope_matches = [
                    (i, n, t, a) for i, n, t, a in correct_scope_matches if i == arg
                ]
            if match_count > 10:
                raise TooManyMatches(
                    f"{match_count} playlists match {original_input}: "
                    f"Please try to be more specific, or use the playlist ID."
                )
        elif match_count == 1:
            return correct_scope_matches[0][0], original_input
        elif match_count == 0:
            return None, original_input

        # TODO : Convert this section to a new paged reaction menu when Toby Menus are Merged
        pos_len = 3
        playlists = f"{'#':{pos_len}}\n"

        for number, (pid, pname, ptracks, pauthor) in enumerate(correct_scope_matches, 1):
            author = self.bot.get_user(pauthor) or "Unknown"
            line = (
                f"{number}."
                f"    <{pname}>\n"
                f" - Scope:  < {humanize_scope(scope)} >\n"
                f" - ID:     < {pid} >\n"
                f" - Tracks: < {ptracks} >\n"
                f" - Author: < {author} >\n\n"
            )
            playlists += line

        embed = discord.Embed(
            title="Playlists found, which one would you like?",
            description=box(playlists, lang="md"),
            colour=await context.embed_colour(),
        )
        msg = await context.send(embed=embed)
        avaliable_emojis = ReactionPredicate.NUMBER_EMOJIS[1:]
        avaliable_emojis.append("🔟")
        emojis = avaliable_emojis[: len(correct_scope_matches)]
        emojis.append("❌")
        start_adding_reactions(msg, emojis)
        pred = ReactionPredicate.with_emojis(emojis, msg, user=context.author)
        try:
            await context.bot.wait_for("reaction_add", check=pred, timeout=60)
        except asyncio.TimeoutError:
            with contextlib.suppress(discord.HTTPException):
                await msg.delete()
            raise TooManyMatches(
                "Too many matches found and you did not select which one you wanted."
            )
        if emojis[pred.result] == "❌":
            with contextlib.suppress(discord.HTTPException):
                await msg.delete()
            raise TooManyMatches(
                "Too many matches found and you did not select which one you wanted."
            )
        with contextlib.suppress(discord.HTTPException):
            await msg.delete()
        return correct_scope_matches[pred.result][0], original_input

    @commands.group()
    @commands.guild_only()
    @commands.bot_has_permissions(embed_links=True)
    async def playlist(self, ctx: commands.Context):
        """Playlist configuration options.

        Scope info:
        ​ ​ ​ ​ **Global**:
        ​ ​ ​ ​ ​ ​ ​ ​ Visible to all users of this bot.
        ​ ​ ​ ​ ​ ​ ​ ​ Only editable by bot owner.
        ​ ​ ​ ​ **Guild**:
        ​ ​ ​ ​ ​ ​ ​ ​ Visible to all users in this guild.
        ​ ​ ​ ​ ​ ​ ​ ​ Editable by bot owner, guild owner, guild admins,
        ​ ​ ​ ​ ​ ​ ​ ​ guild mods, DJ role and playlist creator.
        ​ ​ ​ ​ **User**:
        ​ ​ ​ ​ ​ ​ ​ ​ Visible to all bot users, if --author is passed.
        ​ ​ ​ ​ ​ ​ ​ ​ Editable by bot owner and creator.

        """
        pass

    @playlist.command(name="append", usage="<playlist_name_OR_id> <track_name_OR_url> [args]")
    async def _playlist_append(
        self,
        ctx: commands.Context,
        playlist_matches: PlaylistConverter,
        query: LazyGreedyConverter,
        *,
        scope_data: ScopeParser = None,
    ):
        """Add a track URL, playlist link, or quick search to a playlist.

        The track(s) will be appended to the end of the playlist.

        **Usage**:
        ​ ​ ​ ​ [p]playlist append playlist_name_OR_id track_name_OR_url args

        **Args**:
        ​ ​ ​ ​ The following are all optional:
        ​ ​ ​ ​ ​ ​ ​ ​ --scope <scope>
        ​ ​ ​ ​ ​ ​ ​ ​ --author [user]
        ​ ​ ​ ​ ​ ​ ​ ​ --guild [guild] **Only the bot owner can use this**

        Scope is one of the following:
        ​ ​ ​ ​ Global
        ​ ​ ​ ​ Guild
        ​ ​ ​ ​ User

        Author can be one of the following:
        ​ ​ ​ ​ User ID
        ​ ​ ​ ​ User Mention
        ​ ​ ​ ​ User Name#123

        Guild can be one of the following:
        ​ ​ ​ ​ Guild ID
        ​ ​ ​ ​ Exact guild name

        Example use:
        ​ ​ ​ ​ [p]playlist append MyGuildPlaylist Hello by Adele
        ​ ​ ​ ​ [p]playlist append MyGlobalPlaylist Hello by Adele --scope Global
        ​ ​ ​ ​ [p]playlist append MyGlobalPlaylist Hello by Adele --scope Global
        --Author Draper#6666
        """
        if scope_data is None:
            scope_data = [PlaylistScope.GUILD.value, ctx.author, ctx.guild, False]
        scope, author, guild, specified_user = scope_data
        if not await self._playlist_check(ctx):
            return
        try:
            playlist_id, playlist_arg = await self._get_correct_playlist_id(
                ctx, playlist_matches, scope, author, guild, specified_user
            )
        except TooManyMatches as e:
            return await self._embed_msg(ctx, str(e))
        if playlist_id is None:
            return await self._embed_msg(
                ctx, _("Could not match '{arg}' to a playlist").format(arg=playlist_arg)
            )

        try:
            playlist = await get_playlist(playlist_id, scope, self.bot, guild, author)
        except RuntimeError:
            return await self._embed_msg(
                ctx,
                _("Playlist {id} does not exist in {scope} scope.").format(
                    id=playlist_id, scope=humanize_scope(scope, the=True)
                ),
            )
        except MissingGuild:
            return await self._embed_msg(
                ctx, _("You need to specify the Guild ID for the guild to lookup.")
            )

        if not await self.can_manage_playlist(scope, playlist, ctx, author, guild):
            return
        player = lavalink.get_player(ctx.guild.id)
        to_append = await self._playlist_tracks(
            ctx, player, audio_dataclasses.Query.process_input(query)
        )
        if not to_append:
            return await self._embed_msg(ctx, _("Could not find a track matching your query."))
        track_list = playlist.tracks
        tracks_obj_list = playlist.tracks_obj
        to_append_count = len(to_append)
        scope_name = humanize_scope(
            scope, ctx=guild if scope == PlaylistScope.GUILD.value else author
        )
        appended = 0

        if to_append and to_append_count == 1:
            to = lavalink.Track(to_append[0])
            if to in tracks_obj_list:
                return await self._embed_msg(
                    ctx,
                    _("{track} is already in {playlist} (`{id}`) [**{scope}**].").format(
                        track=to.title, playlist=playlist.name, id=playlist.id, scope=scope_name
                    ),
                )
            else:
                appended += 1
        if to_append and to_append_count > 1:
            to_append_temp = []
            for t in to_append:
                to = lavalink.Track(t)
                if to not in tracks_obj_list:
                    appended += 1
                    to_append_temp.append(t)
            to_append = to_append_temp
        if appended > 0:
            track_list.extend(to_append)
            update = {"tracks": track_list, "url": None}
            await playlist.edit(update)

        if to_append_count == 1 and appended == 1:
            track_title = to_append[0]["info"]["title"]
            return await self._embed_msg(
                ctx,
                _("{track} appended to {playlist} (`{id}`) [**{scope}**].").format(
                    track=track_title, playlist=playlist.name, id=playlist.id, scope=scope_name
                ),
            )

        desc = _("{num} tracks appended to {playlist} (`{id}`) [**{scope}**].").format(
            num=appended, playlist=playlist.name, id=playlist.id, scope=scope_name
        )
        if to_append_count > appended:
            diff = to_append_count - appended
            desc += _("\n{existing} {plural} already in the playlist and were skipped.").format(
                existing=diff, plural=_("tracks are") if diff != 1 else _("track is")
            )

        embed = discord.Embed(
            title=_("Playlist Modified"), colour=await ctx.embed_colour(), description=desc
        )
        await ctx.send(embed=embed)

    @playlist.command(name="copy", usage="<id_or_name> [args]")
    async def _playlist_copy(
        self,
        ctx: commands.Context,
        playlist_matches: PlaylistConverter,
        *,
        scope_data: ComplexScopeParser = None,
    ):

        """Copy a playlist from one scope to another.

        **Usage**:
        ​ ​ ​ ​ [p]playlist copy playlist_name_OR_id args

        **Args**:
        ​ ​ ​ ​ The following are all optional:
        ​ ​ ​ ​ ​ ​ ​ ​ --from-scope <scope>
        ​ ​ ​ ​ ​ ​ ​ ​ --from-author [user]
        ​ ​ ​ ​ ​ ​ ​ ​ --from-guild [guild] **Only the bot owner can use this**

        ​ ​ ​ ​ ​ ​ ​ ​ --to-scope <scope>
        ​ ​ ​ ​ ​ ​ ​ ​ --to-author [user]
        ​ ​ ​ ​ ​ ​ ​ ​ --to-guild [guild] **Only the bot owner can use this**

        Scope is one of the following:
        ​ ​ ​ ​ Global
        ​ ​ ​ ​ Guild
        ​ ​ ​ ​ User

        Author can be one of the following:
        ​ ​ ​ ​ User ID
        ​ ​ ​ ​ User Mention
        ​ ​ ​ ​ User Name#123

        Guild can be one of the following:
        ​ ​ ​ ​ Guild ID
        ​ ​ ​ ​ Exact guild name

        Example use:
        ​ ​ ​ ​ [p]playlist copy MyGuildPlaylist --from-scope Guild --to-scope Global
        ​ ​ ​ ​ [p]playlist copy MyGlobalPlaylist --from-scope Global --to-author Draper#6666
        --to-scope User
        ​ ​ ​ ​ [p]playlist copy MyPersonalPlaylist --from-scope user --to-author Draper#6666
        --to-scope Guild --to-guild Red - Discord Bot

        """

        if scope_data is None:
            scope_data = [
                PlaylistScope.GUILD.value,
                ctx.author,
                ctx.guild,
                False,
                PlaylistScope.GUILD.value,
                ctx.author,
                ctx.guild,
                False,
            ]
        (
            from_scope,
            from_author,
            from_guild,
            specified_from_user,
            to_scope,
            to_author,
            to_guild,
            specified_to_user,
        ) = scope_data

        try:
            playlist_id, playlist_arg = await self._get_correct_playlist_id(
                ctx, playlist_matches, from_scope, from_author, from_guild, specified_from_user
            )
        except TooManyMatches as e:
            return await self._embed_msg(ctx, str(e))

        if playlist_id is None:
            return await self._embed_msg(
                ctx, _("Could not match '{arg}' to a playlist.").format(arg=playlist_arg)
            )

        temp_playlist = FakePlaylist(to_author.id, to_scope)
        if not await self.can_manage_playlist(to_scope, temp_playlist, ctx, to_author, to_guild):
            return

        try:
            from_playlist = await get_playlist(
                playlist_id, from_scope, self.bot, from_guild, from_author.id
            )
        except RuntimeError:
            return await self._embed_msg(
                ctx,
                _("Playlist {id} does not exist in {scope} scope.").format(
                    id=playlist_id, scope=humanize_scope(to_scope, the=True)
                ),
            )
        except MissingGuild:
            return await self._embed_msg(
                ctx, _("You need to specify the Guild ID for the guild to lookup.")
            )

        to_playlist = await create_playlist(
            ctx,
            to_scope,
            from_playlist.name,
            from_playlist.url,
            from_playlist.tracks,
            to_author,
            to_guild,
        )
        if to_scope == PlaylistScope.GLOBAL.value:
            to_scope_name = "the Global"
        elif to_scope == PlaylistScope.USER.value:
            to_scope_name = to_author
        else:
            to_scope_name = to_guild

        if from_scope == PlaylistScope.GLOBAL.value:
            from_scope_name = "the Global"
        elif from_scope == PlaylistScope.USER.value:
            from_scope_name = from_author
        else:
            from_scope_name = from_guild

        return await self._embed_msg(
            ctx,
            _(
                "Playlist {name} (`{from_id}`) copied from {from_scope} to {to_scope} (`{to_id}`)."
            ).format(
                name=from_playlist.name,
                from_id=from_playlist.id,
                from_scope=humanize_scope(from_scope, ctx=from_scope_name, the=True),
                to_scope=humanize_scope(to_scope, ctx=to_scope_name, the=True),
                to_id=to_playlist.id,
            ),
        )

    @playlist.command(name="create", usage="<name> [args]")
    async def _playlist_create(
        self, ctx: commands.Context, playlist_name: str, *, scope_data: ScopeParser = None
    ):
        """Create an empty playlist.

        **Usage**:
        ​ ​ ​ ​ [p]playlist create playlist_name args

        **Args**:
        ​ ​ ​ ​ The following are all optional:
        ​ ​ ​ ​ ​ ​ ​ ​ --scope <scope>
        ​ ​ ​ ​ ​ ​ ​ ​ --author [user]
        ​ ​ ​ ​ ​ ​ ​ ​ --guild [guild] **Only the bot owner can use this**

        Scope is one of the following:
        ​ ​ ​ ​ Global
        ​ ​ ​ ​ Guild
        ​ ​ ​ ​ User

        Author can be one of the following:
        ​ ​ ​ ​ User ID
        ​ ​ ​ ​ User Mention
        ​ ​ ​ ​ User Name#123

        Guild can be one of the following:
        ​ ​ ​ ​ Guild ID
        ​ ​ ​ ​ Exact guild name

        Example use:
        ​ ​ ​ ​ [p]playlist create MyGuildPlaylist
        ​ ​ ​ ​ [p]playlist create MyGlobalPlaylist --scope Global
        ​ ​ ​ ​ [p]playlist create MyPersonalPlaylist --scope User
        """
        if scope_data is None:
            scope_data = [PlaylistScope.GUILD.value, ctx.author, ctx.guild, False]
        scope, author, guild, specified_user = scope_data

        temp_playlist = FakePlaylist(author.id, scope)
        scope_name = humanize_scope(
            scope, ctx=guild if scope == PlaylistScope.GUILD.value else author
        )
        if not await self.can_manage_playlist(scope, temp_playlist, ctx, author, guild):
            return
        playlist_name = playlist_name.split(" ")[0].strip('"')[:32]
        if playlist_name.isnumeric():
            return await self._embed_msg(
                ctx,
                _(
                    "Playlist names must be a single word (up to 32 "
                    "characters) and not numbers only."
                ),
            )
        playlist = await create_playlist(ctx, scope, playlist_name, None, None, author, guild)
        return await self._embed_msg(
            ctx,
            _("Empty playlist {name} (`{id}`) [**{scope}**] created.").format(
                name=playlist.name, id=playlist.id, scope=scope_name
            ),
        )

    @playlist.command(name="delete", aliases=["del"], usage="<playlist_name_OR_id> [args]")
    async def _playlist_delete(
        self,
        ctx: commands.Context,
        playlist_matches: PlaylistConverter,
        *,
        scope_data: ScopeParser = None,
    ):
        """Delete a saved playlist.

        **Usage**:
        ​ ​ ​ ​ [p]playlist delete playlist_name_OR_id args

        **Args**:
        ​ ​ ​ ​ The following are all optional:
        ​ ​ ​ ​ ​ ​ ​ ​ --scope <scope>
        ​ ​ ​ ​ ​ ​ ​ ​ --author [user]
        ​ ​ ​ ​ ​ ​ ​ ​ --guild [guild] **Only the bot owner can use this**

        Scope is one of the following:
        ​ ​ ​ ​ Global
        ​ ​ ​ ​ Guild
        ​ ​ ​ ​ User

        Author can be one of the following:
        ​ ​ ​ ​ User ID
        ​ ​ ​ ​ User Mention
        ​ ​ ​ ​ User Name#123

        Guild can be one of the following:
        ​ ​ ​ ​ Guild ID
        ​ ​ ​ ​ Exact guild name

        Example use:
        ​ ​ ​ ​ [p]playlist delete MyGuildPlaylist
        ​ ​ ​ ​ [p]playlist delete MyGlobalPlaylist --scope Global
        ​ ​ ​ ​ [p]playlist delete MyPersonalPlaylist --scope User
        """
        if scope_data is None:
            scope_data = [PlaylistScope.GUILD.value, ctx.author, ctx.guild, False]
        scope, author, guild, specified_user = scope_data

        try:
            playlist_id, playlist_arg = await self._get_correct_playlist_id(
                ctx, playlist_matches, scope, author, guild, specified_user
            )
        except TooManyMatches as e:
            return await self._embed_msg(ctx, str(e))
        if playlist_id is None:
            return await self._embed_msg(
                ctx, _("Could not match '{arg}' to a playlist.").format(arg=playlist_arg)
            )

        try:
            playlist = await get_playlist(playlist_id, scope, self.bot, guild, author)
        except RuntimeError:
            return await self._embed_msg(
                ctx,
                _("Playlist {id} does not exist in {scope} scope.").format(
                    id=playlist_id, scope=humanize_scope(scope, the=True)
                ),
            )
        except MissingGuild:
            return await self._embed_msg(
                ctx, _("You need to specify the Guild ID for the guild to lookup.")
            )

        if not await self.can_manage_playlist(scope, playlist, ctx, author, guild):
            return
        scope_name = humanize_scope(
            scope, ctx=guild if scope == PlaylistScope.GUILD.value else author
        )
        await delete_playlist(scope, playlist.id, guild or ctx.guild, author or ctx.author)

        await self._embed_msg(
            ctx,
            _("{name} (`{id}`) [**{scope}**] playlist deleted.").format(
                name=playlist.name, id=playlist.id, scope=scope_name
            ),
        )

    @playlist.command(name="dedupe", usage="<playlist_name_OR_id> [args]")
    async def _playlist_remdupe(
        self,
        ctx: commands.Context,
        playlist_matches: PlaylistConverter,
        *,
        scope_data: ScopeParser = None,
    ):
        """Remove duplicate tracks from a saved playlist.

        **Usage**:
        ​ ​ ​ ​ [p]playlist dedupe playlist_name_OR_id args

        **Args**:
        ​ ​ ​ ​ The following are all optional:
        ​ ​ ​ ​ ​ ​ ​ ​ --scope <scope>
        ​ ​ ​ ​ ​ ​ ​ ​ --author [user]
        ​ ​ ​ ​ ​ ​ ​ ​ --guild [guild] **Only the bot owner can use this**

        Scope is one of the following:
        ​ ​ ​ ​ Global
        ​ ​ ​ ​ Guild
        ​ ​ ​ ​ User

        Author can be one of the following:
        ​ ​ ​ ​ User ID
        ​ ​ ​ ​ User Mention
        ​ ​ ​ ​ User Name#123

        Guild can be one of the following:
        ​ ​ ​ ​ Guild ID
        ​ ​ ​ ​ Exact guild name

        Example use:
        ​ ​ ​ ​ [p]playlist dedupe MyGuildPlaylist
        ​ ​ ​ ​ [p]playlist dedupe MyGlobalPlaylist --scope Global
        ​ ​ ​ ​ [p]playlist dedupe MyPersonalPlaylist --scope User
        """
        async with ctx.typing():
            if scope_data is None:
                scope_data = [PlaylistScope.GUILD.value, ctx.author, ctx.guild, False]
            scope, author, guild, specified_user = scope_data
            scope_name = humanize_scope(
                scope, ctx=guild if scope == PlaylistScope.GUILD.value else author
            )

            try:
                playlist_id, playlist_arg = await self._get_correct_playlist_id(
                    ctx, playlist_matches, scope, author, guild, specified_user
                )
            except TooManyMatches as e:
                return await self._embed_msg(ctx, str(e))
            if playlist_id is None:
                return await self._embed_msg(
                    ctx, _("Could not match '{arg}' to a playlist.").format(arg=playlist_arg)
                )

            try:
                playlist = await get_playlist(playlist_id, scope, self.bot, guild, author)
            except RuntimeError:
                return await self._embed_msg(
                    ctx,
                    _("Playlist {id} does not exist in {scope} scope.").format(
                        id=playlist_id, scope=humanize_scope(scope, the=True)
                    ),
                )
            except MissingGuild:
                return await self._embed_msg(
                    ctx, _("You need to specify the Guild ID for the guild to lookup.")
                )

            if not await self.can_manage_playlist(scope, playlist, ctx, author, guild):
                return

            track_objects = playlist.tracks_obj
            original_count = len(track_objects)
            unique_tracks = set()
            unique_tracks_add = unique_tracks.add
            track_objects = [
                x for x in track_objects if not (x in unique_tracks or unique_tracks_add(x))
            ]

            tracklist = []
            for track in track_objects:
                track_keys = track._info.keys()
                track_values = track._info.values()
                track_id = track.track_identifier
                track_info = {}
                for k, v in zip(track_keys, track_values):
                    track_info[k] = v
                keys = ["track", "info"]
                values = [track_id, track_info]
                track_obj = {}
                for key, value in zip(keys, values):
                    track_obj[key] = value
                tracklist.append(track_obj)

            final_count = len(tracklist)
            if original_count - final_count != 0:
                update = {"tracks": tracklist, "url": None}
                await playlist.edit(update)

            if original_count - final_count != 0:
                await self._embed_msg(
                    ctx,
                    _(
                        "Removed {track_diff} duplicated "
                        "tracks from {name} (`{id}`) [**{scope}**] playlist."
                    ).format(
                        name=playlist.name,
                        id=playlist.id,
                        track_diff=original_count - final_count,
                        scope=scope_name,
                    ),
                )
                return
            else:
                await self._embed_msg(
                    ctx,
                    _("{name} (`{id}`) [**{scope}**] playlist has no duplicate tracks.").format(
                        name=playlist.name, id=playlist.id, scope=scope_name
                    ),
                )
                return

    @checks.is_owner()
    @playlist.command(name="download", usage="<playlist_name_OR_id> [v2=False] [args]")
    @commands.bot_has_permissions(attach_files=True)
    async def _playlist_download(
        self,
        ctx: commands.Context,
        playlist_matches: PlaylistConverter,
        v2: Optional[bool] = False,
        *,
        scope_data: ScopeParser = None,
    ):
        """Download a copy of a playlist.

        These files can be used with the [p]playlist upload command.
        Red v2-compatible playlists can be generated by passing True
        for the v2 variable.

        **Usage**:
        ​ ​ ​ ​ [p]playlist download playlist_name_OR_id [v2=True_OR_False] args

        **Args**:
        ​ ​ ​ ​ The following are all optional:
        ​ ​ ​ ​ ​ ​ ​ ​ --scope <scope>
        ​ ​ ​ ​ ​ ​ ​ ​ --author [user]
        ​ ​ ​ ​ ​ ​ ​ ​ --guild [guild] **Only the bot owner can use this**

        Scope is one of the following:
        ​ ​ ​ ​ Global
        ​ ​ ​ ​ Guild
        ​ ​ ​ ​ User

        Author can be one of the following:
        ​ ​ ​ ​ User ID
        ​ ​ ​ ​ User Mention
        ​ ​ ​ ​ User Name#123

        Guild can be one of the following:
        ​ ​ ​ ​ Guild ID
        ​ ​ ​ ​ Exact guild name

        Example use:
        ​ ​ ​ ​ [p]playlist download MyGuildPlaylist True
        ​ ​ ​ ​ [p]playlist download MyGlobalPlaylist False --scope Global
        ​ ​ ​ ​ [p]playlist download MyPersonalPlaylist --scope User
        """
        if scope_data is None:
            scope_data = [PlaylistScope.GUILD.value, ctx.author, ctx.guild, False]
        scope, author, guild, specified_user = scope_data

        try:
            playlist_id, playlist_arg = await self._get_correct_playlist_id(
                ctx, playlist_matches, scope, author, guild, specified_user
            )
        except TooManyMatches as e:
            return await self._embed_msg(ctx, str(e))
        if playlist_id is None:
            return await self._embed_msg(
                ctx, _("Could not match '{arg}' to a playlist.").format(arg=playlist_arg)
            )

        try:
            playlist = await get_playlist(playlist_id, scope, self.bot, guild, author)
        except RuntimeError:
            return await self._embed_msg(
                ctx,
                _("Playlist {id} does not exist in {scope} scope.").format(
                    id=playlist_id, scope=humanize_scope(scope, the=True)
                ),
            )
        except MissingGuild:
            return await self._embed_msg(
                ctx, _("You need to specify the Guild ID for the guild to lookup.")
            )

        schema = 2
        version = "v3" if v2 is False else "v2"

        if not playlist.tracks:
            return await self._embed_msg(ctx, _("That playlist has no tracks."))
        if version == "v2":
            v2_valid_urls = ["https://www.youtube.com/watch?v=", "https://soundcloud.com/"]
            song_list = []
            for track in playlist.tracks:
                if track["info"]["uri"].startswith(tuple(v2_valid_urls)):
                    song_list.append(track["info"]["uri"])
            playlist_data = {
                "author": playlist.author,
                "link": playlist.url,
                "playlist": song_list,
                "name": playlist.name,
            }
            file_name = playlist.name
        else:
            playlist_data = playlist.to_json()
            playlist_songs_backwards_compatible = [
                track["info"]["uri"] for track in playlist.tracks
            ]
            playlist_data[
                "playlist"
            ] = (
                playlist_songs_backwards_compatible
            )  # TODO: Keep new playlists backwards compatible, Remove me in a few releases
            playlist_data[
                "link"
            ] = (
                playlist.url
            )  # TODO: Keep new playlists backwards compatible, Remove me in a few releases
            file_name = playlist.id
        playlist_data.update({"schema": schema, "version": version})
        playlist_data = json.dumps(playlist_data)
        to_write = StringIO()
        to_write.write(playlist_data)
        to_write.seek(0)
        await ctx.send(file=discord.File(to_write, filename=f"{file_name}.txt"))
        to_write.close()

    @playlist.command(name="info", usage="<playlist_name_OR_id> [args]")
    async def _playlist_info(
        self,
        ctx: commands.Context,
        playlist_matches: PlaylistConverter,
        *,
        scope_data: ScopeParser = None,
    ):
        """Retrieve information from a saved playlist.

        **Usage**:
        ​ ​ ​ ​ [p]playlist info playlist_name_OR_id args

        **Args**:
        ​ ​ ​ ​ The following are all optional:
        ​ ​ ​ ​ ​ ​ ​ ​ --scope <scope>
        ​ ​ ​ ​ ​ ​ ​ ​ --author [user]
        ​ ​ ​ ​ ​ ​ ​ ​ --guild [guild] **Only the bot owner can use this**

        Scope is one of the following:
        ​ ​ ​ ​ Global
        ​ ​ ​ ​ Guild
        ​ ​ ​ ​ User

        Author can be one of the following:
        ​ ​ ​ ​ User ID
        ​ ​ ​ ​ User Mention
        ​ ​ ​ ​ User Name#123

        Guild can be one of the following:
        ​ ​ ​ ​ Guild ID
        ​ ​ ​ ​ Exact guild name

        Example use:
        ​ ​ ​ ​ [p]playlist info MyGuildPlaylist
        ​ ​ ​ ​ [p]playlist info MyGlobalPlaylist --scope Global
        ​ ​ ​ ​ [p]playlist info MyPersonalPlaylist --scope User
        """
        if scope_data is None:
            scope_data = [PlaylistScope.GUILD.value, ctx.author, ctx.guild, False]
        scope, author, guild, specified_user = scope_data
        scope_name = humanize_scope(
            scope, ctx=guild if scope == PlaylistScope.GUILD.value else author
        )

        try:
            playlist_id, playlist_arg = await self._get_correct_playlist_id(
                ctx, playlist_matches, scope, author, guild, specified_user
            )
        except TooManyMatches as e:
            return await self._embed_msg(ctx, str(e))
        if playlist_id is None:
            return await self._embed_msg(
                ctx, _("Could not match '{arg}' to a playlist.").format(arg=playlist_arg)
            )

        try:
            playlist = await get_playlist(playlist_id, scope, self.bot, guild, author)
        except RuntimeError:
            return await self._embed_msg(
                ctx,
                _("Playlist {id} does not exist in {scope} scope.").format(
                    id=playlist_id, scope=humanize_scope(scope, the=True)
                ),
            )
        except MissingGuild:
            return await self._embed_msg(
                ctx, _("You need to specify the Guild ID for the guild to lookup.")
            )
        track_len = len(playlist.tracks)

        msg = "​"
        track_idx = 0
        if track_len > 0:
            spaces = "\N{EN SPACE}" * (len(str(len(playlist.tracks))) + 2)
            for track in playlist.tracks:
                track_idx = track_idx + 1
                query = audio_dataclasses.Query.process_input(track["info"]["uri"])
                if query.is_local:
                    if track["info"]["title"] != "Unknown title":
                        msg += "`{}.` **{} - {}**\n{}{}\n".format(
                            track_idx,
                            track["info"]["author"],
                            track["info"]["title"],
                            spaces,
                            query.to_string_user(),
                        )
                    else:
                        msg += "`{}.` {}\n".format(track_idx, query.to_string_user())
                else:
                    msg += "`{}.` **[{}]({})**\n".format(
                        track_idx, track["info"]["title"], track["info"]["uri"]
                    )

        else:
            msg = "No tracks."

        if not playlist.url:
            embed_title = _("Playlist info for {playlist_name} (`{id}`) [**{scope}**]:\n").format(
                playlist_name=playlist.name, id=playlist.id, scope=scope_name
            )
        else:
            embed_title = _(
                "Playlist info for {playlist_name} (`{id}`) [**{scope}**]:\nURL: {url}"
            ).format(
                playlist_name=playlist.name, url=playlist.url, id=playlist.id, scope=scope_name
            )

        page_list = []
        pages = list(pagify(msg, delims=["\n"], page_length=2000))
        total_pages = len(pages)
        for numb, page in enumerate(pages, start=1):
            embed = discord.Embed(
                colour=await ctx.embed_colour(), title=embed_title, description=page
            )
            author_obj = self.bot.get_user(playlist.author)
            embed.set_footer(
                text=_("Page {page}/{pages} | Author: {author_name} | {num} track(s)").format(
                    author_name=author_obj, num=track_len, pages=total_pages, page=numb
                )
            )
            page_list.append(embed)
        await menu(ctx, page_list, DEFAULT_CONTROLS)

    @playlist.command(name="list", usage="[args]")
    @commands.bot_has_permissions(add_reactions=True)
    async def _playlist_list(self, ctx: commands.Context, *, scope_data: ScopeParser = None):
        """List saved playlists.

        **Usage**:
        ​ ​ ​ ​ [p]playlist list args

        **Args**:
        ​ ​ ​ ​ The following are all optional:
        ​ ​ ​ ​ ​ ​ ​ ​ --scope <scope>
        ​ ​ ​ ​ ​ ​ ​ ​ --author [user]
        ​ ​ ​ ​ ​ ​ ​ ​ --guild [guild] **Only the bot owner can use this**

        Scope is one of the following:
        ​ ​ ​ ​ Global
        ​ ​ ​ ​ Guild
        ​ ​ ​ ​ User

        Author can be one of the following:
        ​ ​ ​ ​ User ID
        ​ ​ ​ ​ User Mention
        ​ ​ ​ ​ User Name#123

        Guild can be one of the following:
        ​ ​ ​ ​ Guild ID
        ​ ​ ​ ​ Exact guild name

        Example use:
        ​ ​ ​ ​ [p]playlist list
        ​ ​ ​ ​ [p]playlist list --scope Global
        ​ ​ ​ ​ [p]playlist list --scope User
        """
        if scope_data is None:
            scope_data = [PlaylistScope.GUILD.value, ctx.author, ctx.guild, False]
        scope, author, guild, specified_user = scope_data

        try:
            playlists = await get_all_playlist(scope, self.bot, guild, author, specified_user)
        except MissingGuild:
            return await self._embed_msg(
                ctx, _("You need to specify the Guild ID for the guild to lookup.")
            )

        if scope == PlaylistScope.GUILD.value:
            name = f"{guild.name}"
        elif scope == PlaylistScope.USER.value:
            name = f"{author}"
        else:
            name = "the global scope"

        if not playlists and specified_user:
            return await self._embed_msg(
                ctx,
                _("No saved playlists for {scope} created by {author}.").format(
                    scope=name, author=author
                ),
            )
        elif not playlists:
            return await self._embed_msg(
                ctx, _("No saved playlists for {scope}.").format(scope=name)
            )

        playlist_list = []
        space = "\N{EN SPACE}"
        for playlist in playlists:
            playlist_list.append(
                ("\n" + space * 4).join(
                    (
                        bold(playlist.name),
                        _("ID: {id}").format(id=playlist.id),
                        _("Tracks: {num}").format(num=len(playlist.tracks)),
                        _("Author: {name}\n").format(name=self.bot.get_user(playlist.author)),
                    )
                )
            )
        abc_names = sorted(playlist_list, key=str.lower)
        len_playlist_list_pages = math.ceil(len(abc_names) / 5)
        playlist_embeds = []

        for page_num in range(1, len_playlist_list_pages + 1):
            embed = await self._build_playlist_list_page(ctx, page_num, abc_names, name)
            playlist_embeds.append(embed)
        await menu(ctx, playlist_embeds, DEFAULT_CONTROLS)

    @staticmethod
    async def _build_playlist_list_page(ctx: commands.Context, page_num, abc_names, scope):
        plist_num_pages = math.ceil(len(abc_names) / 5)
        plist_idx_start = (page_num - 1) * 5
        plist_idx_end = plist_idx_start + 5
        plist = ""
        for i, playlist_info in enumerate(
            abc_names[plist_idx_start:plist_idx_end], start=plist_idx_start
        ):
            item_idx = i + 1
            plist += "`{}.` {}".format(item_idx, playlist_info)
        embed = discord.Embed(
            colour=await ctx.embed_colour(),
            title=_("Playlists for {scope}:").format(scope=scope),
            description=plist,
        )
        embed.set_footer(
            text=_("Page {page_num}/{total_pages} | {num} playlists.").format(
                page_num=page_num, total_pages=plist_num_pages, num=len(abc_names)
            )
        )
        return embed

    @commands.cooldown(1, 15, commands.BucketType.guild)
    @playlist.command(name="queue", usage="<name> [args]")
    async def _playlist_queue(
        self, ctx: commands.Context, playlist_name: str, *, scope_data: ScopeParser = None
    ):
        """Save the queue to a playlist.

        **Usage**:
        ​ ​ ​ ​ [p]playlist queue playlist_name

        **Args**:
        ​ ​ ​ ​ The following are all optional:
        ​ ​ ​ ​ ​ ​ ​ ​ --scope <scope>
        ​ ​ ​ ​ ​ ​ ​ ​ --author [user]
        ​ ​ ​ ​ ​ ​ ​ ​ --guild [guild] **Only the bot owner can use this**

        Scope is one of the following:
        ​ ​ ​ ​ Global
        ​ ​ ​ ​ Guild
        ​ ​ ​ ​ User

        Author can be one of the following:
        ​ ​ ​ ​ User ID
        ​ ​ ​ ​ User Mention
        ​ ​ ​ ​ User Name#123

        Guild can be one of the following:
        ​ ​ ​ ​ Guild ID
        ​ ​ ​ ​ Exact guild name

        Example use:
        ​ ​ ​ ​ [p]playlist queue MyGuildPlaylist
        ​ ​ ​ ​ [p]playlist queue MyGlobalPlaylist --scope Global
        ​ ​ ​ ​ [p]playlist queue MyPersonalPlaylist --scope User
        """
        if scope_data is None:
            scope_data = [PlaylistScope.GUILD.value, ctx.author, ctx.guild, False]
        scope, author, guild, specified_user = scope_data
        scope_name = humanize_scope(
            scope, ctx=guild if scope == PlaylistScope.GUILD.value else author
        )
        temp_playlist = FakePlaylist(author.id, scope)
        if not await self.can_manage_playlist(scope, temp_playlist, ctx, author, guild):
            return
        playlist_name = playlist_name.split(" ")[0].strip('"')[:32]
        if playlist_name.isnumeric():
            return await self._embed_msg(
                ctx,
                _(
                    "Playlist names must be a single word "
                    "(up to 32 characters) and not numbers only."
                ),
            )
        if not self._player_check(ctx):
            return await self._embed_msg(ctx, _("Nothing playing."))

        player = lavalink.get_player(ctx.guild.id)
        if not player.queue:
            return await self._embed_msg(ctx, _("There's nothing in the queue."))
        tracklist = []
        np_song = track_creator(player, "np")
        tracklist.append(np_song)
        for track in player.queue:
            queue_idx = player.queue.index(track)
            track_obj = track_creator(player, queue_idx)
            tracklist.append(track_obj)

        playlist = await create_playlist(ctx, scope, playlist_name, None, tracklist, author, guild)
        await self._embed_msg(
            ctx,
            _(
                "Playlist {name} (`{id}`) [**{scope}**] saved "
                "from current queue: {num} tracks added."
            ).format(
                name=playlist.name, num=len(playlist.tracks), id=playlist.id, scope=scope_name
            ),
        )

    @playlist.command(name="remove", usage="<playlist_name_OR_id> <url> [args]")
    async def _playlist_remove(
        self,
        ctx: commands.Context,
        playlist_matches: PlaylistConverter,
        url: str,
        *,
        scope_data: ScopeParser = None,
    ):
        """Remove a track from a playlist by url.

         **Usage**:
        ​ ​ ​ ​ [p]playlist remove playlist_name_OR_id url args

        **Args**:
        ​ ​ ​ ​ The following are all optional:
        ​ ​ ​ ​ ​ ​ ​ ​ --scope <scope>
        ​ ​ ​ ​ ​ ​ ​ ​ --author [user]
        ​ ​ ​ ​ ​ ​ ​ ​ --guild [guild] **Only the bot owner can use this**

        Scope is one of the following:
        ​ ​ ​ ​ Global
        ​ ​ ​ ​ Guild
        ​ ​ ​ ​ User

        Author can be one of the following:
        ​ ​ ​ ​ User ID
        ​ ​ ​ ​ User Mention
        ​ ​ ​ ​ User Name#123

        Guild can be one of the following:
        ​ ​ ​ ​ Guild ID
        ​ ​ ​ ​ Exact guild name

        Example use:
        ​ ​ ​ ​ [p]playlist remove MyGuildPlaylist https://www.youtube.com/watch?v=MN3x-kAbgFU
        ​ ​ ​ ​ [p]playlist remove MyGlobalPlaylist https://www.youtube.com/watch?v=MN3x-kAbgFU
        --scope Global
        ​ ​ ​ ​ [p]playlist remove MyPersonalPlaylist https://www.youtube.com/watch?v=MN3x-kAbgFU
        --scope User
        """
        if scope_data is None:
            scope_data = [PlaylistScope.GUILD.value, ctx.author, ctx.guild, False]
        scope, author, guild, specified_user = scope_data
        scope_name = humanize_scope(
            scope, ctx=guild if scope == PlaylistScope.GUILD.value else author
        )

        try:
            playlist_id, playlist_arg = await self._get_correct_playlist_id(
                ctx, playlist_matches, scope, author, guild, specified_user
            )
        except TooManyMatches as e:
            return await self._embed_msg(ctx, str(e))
        if playlist_id is None:
            return await self._embed_msg(
                ctx, _("Could not match '{arg}' to a playlist.").format(arg=playlist_arg)
            )

        try:
            playlist = await get_playlist(playlist_id, scope, self.bot, guild, author)
        except RuntimeError:
            return await self._embed_msg(
                ctx,
                _("Playlist {id} does not exist in {scope} scope.").format(
                    id=playlist_id, scope=humanize_scope(scope, the=True)
                ),
            )
        except MissingGuild:
            return await self._embed_msg(
                ctx, _("You need to specify the Guild ID for the guild to lookup.")
            )

        if not await self.can_manage_playlist(scope, playlist, ctx, author, guild):
            return

        track_list = playlist.tracks
        clean_list = [track for track in track_list if url != track["info"]["uri"]]
        if len(track_list) == len(clean_list):
            return await self._embed_msg(ctx, _("URL not in playlist."))
        del_count = len(track_list) - len(clean_list)
        if not clean_list:
            await delete_playlist(
                scope=playlist.scope, playlist_id=playlist.id, guild=guild, author=playlist.author
            )
            return await self._embed_msg(ctx, _("No tracks left, removing playlist."))
        update = {"tracks": clean_list, "url": None}
        await playlist.edit(update)
        if del_count > 1:
            await self._embed_msg(
                ctx,
                _(
                    "{num} entries have been removed from the"
                    " playlist {playlist_name} (`{id}`) [**{scope}**]."
                ).format(
                    num=del_count, playlist_name=playlist.name, id=playlist.id, scope=scope_name
                ),
            )
        else:
            await self._embed_msg(
                ctx,
                _(
                    "The track has been removed from the"
                    " playlist: {playlist_name} (`{id}`) [**{scope}**]."
                ).format(playlist_name=playlist.name, id=playlist.id, scope=scope_name),
            )

    @playlist.command(name="save", usage="<name> <url> [args]")
    async def _playlist_save(
        self,
        ctx: commands.Context,
        playlist_name: str,
        playlist_url: str,
        *,
        scope_data: ScopeParser = None,
    ):
        """Save a playlist from a url.

        **Usage**:
        ​ ​ ​ ​ [p]playlist save name url args

        **Args**:
        ​ ​ ​ ​ The following are all optional:
        ​ ​ ​ ​ ​ ​ ​ ​ --scope <scope>
        ​ ​ ​ ​ ​ ​ ​ ​ --author [user]
        ​ ​ ​ ​ ​ ​ ​ ​ --guild [guild] **Only the bot owner can use this**

        Scope is one of the following:
        ​ ​ ​ ​ Global
        ​ ​ ​ ​ Guild
        ​ ​ ​ ​ User

        Author can be one of the following:
        ​ ​ ​ ​ User ID
        ​ ​ ​ ​ User Mention
        ​ ​ ​ ​ User Name#123

        Guild can be one of the following:
        ​ ​ ​ ​ Guild ID
        ​ ​ ​ ​ Exact guild name

        Example use:
        ​ ​ ​ ​ [p]playlist save MyGuildPlaylist
        https://www.youtube.com/playlist?list=PLx0sYbCqOb8Q_CLZC2BdBSKEEB59BOPUM
        ​ ​ ​ ​ [p]playlist save MyGlobalPlaylist
        https://www.youtube.com/playlist?list=PLx0sYbCqOb8Q_CLZC2BdBSKEEB59BOPUM --scope Global
        ​ ​ ​ ​ [p]playlist save MyPersonalPlaylist
        https://open.spotify.com/playlist/1RyeIbyFeIJVnNzlGr5KkR --scope User
        """
        if scope_data is None:
            scope_data = [PlaylistScope.GUILD.value, ctx.author, ctx.guild, False]
        scope, author, guild, specified_user = scope_data
        scope_name = humanize_scope(
            scope, ctx=guild if scope == PlaylistScope.GUILD.value else author
        )

        temp_playlist = FakePlaylist(author.id, scope)
        if not await self.can_manage_playlist(scope, temp_playlist, ctx, author, guild):
            return
        playlist_name = playlist_name.split(" ")[0].strip('"')[:32]
        if playlist_name.isnumeric():
            return await self._embed_msg(
                ctx,
                _(
                    "Playlist names must be a single word (up to 32 "
                    "characters) and not numbers only."
                ),
            )
        if not await self._playlist_check(ctx):
            return
        player = lavalink.get_player(ctx.guild.id)
        tracklist = await self._playlist_tracks(
            ctx, player, audio_dataclasses.Query.process_input(playlist_url)
        )
        if tracklist is not None:
            playlist = await create_playlist(
                ctx, scope, playlist_name, playlist_url, tracklist, author, guild
            )
            return await self._embed_msg(
                ctx,
                _("Playlist {name} (`{id}`) [**{scope}**] saved: {num} tracks added.").format(
                    name=playlist.name, num=len(tracklist), id=playlist.id, scope=scope_name
                ),
            )

    @playlist.command(name="start", usage="<playlist_name_OR_id> [args]")
    async def _playlist_start(
        self,
        ctx: commands.Context,
        playlist_matches: PlaylistConverter,
        *,
        scope_data: ScopeParser = None,
    ):
        """Load a playlist into the queue.

        **Usage**:
        ​ ​ ​ ​ [p]playlist start playlist_name_OR_id args

        **Args**:
        ​ ​ ​ ​ The following are all optional:
        ​ ​ ​ ​ ​ ​ ​ ​ --scope <scope>
        ​ ​ ​ ​ ​ ​ ​ ​ --author [user]
        ​ ​ ​ ​ ​ ​ ​ ​ --guild [guild] **Only the bot owner can use this**

        Scope is one of the following:
        ​ ​ ​ ​ Global
        ​ ​ ​ ​ Guild
        ​ ​ ​ ​ User

        Author can be one of the following:
        ​ ​ ​ ​ User ID
        ​ ​ ​ ​ User Mention
        ​ ​ ​ ​ User Name#123

        Guild can be one of the following:
        ​ ​ ​ ​ Guild ID
        ​ ​ ​ ​ Exact guild name

        Example use:
        ​ ​ ​ ​ [p]playlist start MyGuildPlaylist
        ​ ​ ​ ​ [p]playlist start MyGlobalPlaylist --scope Global
        ​ ​ ​ ​ [p]playlist start MyPersonalPlaylist --scope User
        """
        if scope_data is None:
            scope_data = [PlaylistScope.GUILD.value, ctx.author, ctx.guild, False]
        scope, author, guild, specified_user = scope_data
        dj_enabled = await self.config.guild(ctx.guild).dj_enabled()
        if dj_enabled:
            if not await self._can_instaskip(ctx, ctx.author):
                await self._embed_msg(ctx, _("You need the DJ role to start playing playlists."))
                return False

        try:
            playlist_id, playlist_arg = await self._get_correct_playlist_id(
                ctx, playlist_matches, scope, author, guild, specified_user
            )
        except TooManyMatches as e:
            return await self._embed_msg(ctx, str(e))
        if playlist_id is None:
            return await self._embed_msg(
                ctx, _("Could not match '{arg}' to a playlist").format(arg=playlist_arg)
            )

        if not await self._playlist_check(ctx):
            return
        jukebox_price = await self.config.guild(ctx.guild).jukebox_price()
        if not await self._currency_check(ctx, jukebox_price):
            return
        maxlength = await self.config.guild(ctx.guild).maxlength()
        author_obj = self.bot.get_user(ctx.author.id)
        track_len = 0
        playlist = None
        try:
            playlist = await get_playlist(playlist_id, scope, self.bot, guild, author)
            player = lavalink.get_player(ctx.guild.id)
            tracks = playlist.tracks_obj
            empty_queue = not player.queue
            for track in tracks:
                if not await is_allowed(
                    ctx.guild,
                    (
                        f"{track.title} {track.author} {track.uri} "
                        f"{str(audio_dataclasses.Query.process_input(track))}"
                    ),
                ):
                    log.debug(f"Query is not allowed in {ctx.guild} ({ctx.guild.id})")
                    continue
                query = audio_dataclasses.Query.process_input(track.uri)
                if query.is_local:
                    local_path = audio_dataclasses.LocalPath(track.uri)
                    if not await self._localtracks_check(ctx):
                        pass
                    if not local_path.exists() and not local_path.is_file():
                        continue
                if maxlength > 0:
                    if not track_limit(track.length, maxlength):
                        continue

                player.add(author_obj, track)
                self.bot.dispatch(
                    "red_audio_track_enqueue", player.channel.guild, track, ctx.author
                )
                track_len += 1
            player.maybe_shuffle(0 if empty_queue else 1)
            if len(tracks) > track_len:
                maxlength_msg = " {bad_tracks} tracks cannot be queued.".format(
                    bad_tracks=(len(tracks) - track_len)
                )
            else:
                maxlength_msg = ""
            if scope == PlaylistScope.GUILD.value:
                scope_name = f"{guild.name}"
            elif scope == PlaylistScope.USER.value:
                scope_name = f"{author}"
            else:
                scope_name = "the global scope"

            embed = discord.Embed(
                colour=await ctx.embed_colour(),
                title=_("Playlist Enqueued"),
                description=_(
                    "{name} - (`{id}`) [**{scope}**]\nAdded {num} "
                    "tracks to the queue.{maxlength_msg}"
                ).format(
                    num=track_len,
                    maxlength_msg=maxlength_msg,
                    name=playlist.name,
                    id=playlist.id,
                    scope=scope_name,
                ),
            )
            await ctx.send(embed=embed)
            if not player.current:
                await player.play()
            return
        except RuntimeError:
            return await self._embed_msg(
                ctx,
                _("Playlist {id} does not exist in {scope} scope.").format(
                    id=playlist_id, scope=humanize_scope(scope, the=True)
                ),
            )
        except MissingGuild:
            return await self._embed_msg(
                ctx, _("You need to specify the Guild ID for the guild to lookup.")
            )
        except TypeError:
            if playlist:
                return await ctx.invoke(self.play, query=playlist.url)

    @playlist.command(name="update", usage="<playlist_name_OR_id> [args]")
    async def _playlist_update(
        self,
        ctx: commands.Context,
        playlist_matches: PlaylistConverter,
        *,
        scope_data: ScopeParser = None,
    ):
        """Updates all tracks in a playlist.

        **Usage**:
        ​ ​ ​ ​ [p]playlist update playlist_name_OR_id args

        **Args**:
        ​ ​ ​ ​ The following are all optional:
        ​ ​ ​ ​ ​ ​ ​ ​ --scope <scope>
        ​ ​ ​ ​ ​ ​ ​ ​ --author [user]
        ​ ​ ​ ​ ​ ​ ​ ​ --guild [guild] **Only the bot owner can use this**

        Scope is one of the following:
        ​ ​ ​ ​ Global
        ​ ​ ​ ​ Guild
        ​ ​ ​ ​ User

        Author can be one of the following:
        ​ ​ ​ ​ User ID
        ​ ​ ​ ​ User Mention
        ​ ​ ​ ​ User Name#123

        Guild can be one of the following:
        ​ ​ ​ ​ Guild ID
        ​ ​ ​ ​ Exact guild name

        Example use:
        ​ ​ ​ ​ [p]playlist update MyGuildPlaylist
        ​ ​ ​ ​ [p]playlist update MyGlobalPlaylist --scope Global
        ​ ​ ​ ​ [p]playlist update MyPersonalPlaylist --scope User
        """

        if scope_data is None:
            scope_data = [PlaylistScope.GUILD.value, ctx.author, ctx.guild, False]
        scope, author, guild, specified_user = scope_data
        try:
            playlist_id, playlist_arg = await self._get_correct_playlist_id(
                ctx, playlist_matches, scope, author, guild, specified_user
            )
        except TooManyMatches as e:
            return await self._embed_msg(ctx, str(e))

        if playlist_id is None:
            return await self._embed_msg(
                ctx, _("Could not match '{arg}' to a playlist.").format(arg=playlist_arg)
            )

        if not await self._playlist_check(ctx):
            return
        try:
            playlist = await get_playlist(playlist_id, scope, self.bot, guild, author)
            if not await self.can_manage_playlist(scope, playlist, ctx, author, guild):
                return
            if playlist.url:
                player = lavalink.get_player(ctx.guild.id)
                added, removed, playlist = await self._maybe_update_playlist(ctx, player, playlist)
            else:
                return await self._embed_msg(ctx, _("Custom playlists cannot be updated."))
        except RuntimeError:
            return await self._embed_msg(
                ctx,
                _("Playlist {id} does not exist in {scope} scope.").format(
                    id=playlist_id, scope=humanize_scope(scope, the=True)
                ),
            )
        except MissingGuild:
            return await self._embed_msg(
                ctx, _("You need to specify the Guild ID for the guild to lookup.")
            )
        else:
            scope_name = humanize_scope(
                scope, ctx=guild if scope == PlaylistScope.GUILD.value else author
            )
            if added or removed:
                _colour = await ctx.embed_colour()
                embeds = []
                total_added = len(added)
                total_removed = len(removed)
                total_pages = math.ceil(total_removed / 10) + math.ceil(total_added / 10)
                page_count = 0
                if removed:
                    removed_text = ""
                    for i, track in enumerate(removed, 1):
                        if len(track.title) > 40:
                            track_title = str(track.title).replace("[", "")
                            track_title = "{}...".format((track_title[:40]).rstrip(" "))
                        else:
                            track_title = track.title
                        removed_text += f"`{i}.` **[{track_title}]({track.uri})**\n"
                        if i % 10 == 0 or i == total_removed:
                            page_count += 1
                            embed = discord.Embed(
                                title=_("Tracks removed"), colour=_colour, description=removed_text
                            )
                            text = _("Page {page_num}/{total_pages}").format(
                                page_num=page_count, total_pages=total_pages
                            )
                            embed.set_footer(text=text)
                            embeds.append(embed)
                            removed_text = ""
                if added:
                    added_text = ""
                    for i, track in enumerate(added, 1):
                        if len(track.title) > 40:
                            track_title = str(track.title).replace("[", "")
                            track_title = "{}...".format((track_title[:40]).rstrip(" "))
                        else:
                            track_title = track.title
                        added_text += f"`{i}.` **[{track_title}]({track.uri})**\n"
                        if i % 10 == 0 or i == total_added:
                            page_count += 1
                            embed = discord.Embed(
                                title=_("Tracks added"), colour=_colour, description=added_text
                            )
                            text = _("Page {page_num}/{total_pages}").format(
                                page_num=page_count, total_pages=total_pages
                            )
                            embed.set_footer(text=text)
                            embeds.append(embed)
                            added_text = ""
                await menu(ctx, embeds, DEFAULT_CONTROLS)
            else:
                return await self._embed_msg(
                    ctx,
                    _("No changes for {name} (`{id}`) [**{scope}**].").format(
                        id=playlist.id, name=playlist.name, scope=scope_name
                    ),
                )

    @checks.is_owner()
    @playlist.command(name="upload", usage="[args]")
    async def _playlist_upload(self, ctx: commands.Context, *, scope_data: ScopeParser = None):
        """Uploads a playlist file as a playlist for the bot.

        V2 and old V3 playlist will be slow.
        V3 Playlist made with [p]playlist download will load a lot faster.

        **Usage**:
        ​ ​ ​ ​ [p]playlist upload args

        **Args**:
        ​ ​ ​ ​ The following are all optional:
        ​ ​ ​ ​ ​ ​ ​ ​ --scope <scope>
        ​ ​ ​ ​ ​ ​ ​ ​ --author [user]
        ​ ​ ​ ​ ​ ​ ​ ​ --guild [guild] **Only the bot owner can use this**

        Scope is one of the following:
        ​ ​ ​ ​ Global
        ​ ​ ​ ​ Guild
        ​ ​ ​ ​ User

        Author can be one of the following:
        ​ ​ ​ ​ User ID
        ​ ​ ​ ​ User Mention
        ​ ​ ​ ​ User Name#123

        Guild can be one of the following:
        ​ ​ ​ ​ Guild ID
        ​ ​ ​ ​ Exact guild name

        Example use:
        ​ ​ ​ ​ [p]playlist upload
        ​ ​ ​ ​ [p]playlist upload --scope Global
        ​ ​ ​ ​ [p]playlist upload --scope User
        """
        if scope_data is None:
            scope_data = [PlaylistScope.GUILD.value, ctx.author, ctx.guild, False]
        scope, author, guild, specified_user = scope_data
        temp_playlist = FakePlaylist(author.id, scope)
        if not await self.can_manage_playlist(scope, temp_playlist, ctx, author, guild):
            return

        if not await self._playlist_check(ctx):
            return
        player = lavalink.get_player(ctx.guild.id)

        await self._embed_msg(
            ctx,
            _("Please upload the playlist file. Any other message will cancel this operation."),
        )

        try:
            file_message = await ctx.bot.wait_for(
                "message", timeout=30.0, check=MessagePredicate.same_context(ctx)
            )
        except asyncio.TimeoutError:
            return await self._embed_msg(ctx, _("No file detected, try again later."))
        try:
            file_url = file_message.attachments[0].url
        except IndexError:
            return await self._embed_msg(ctx, _("Upload cancelled."))
        file_suffix = file_url.rsplit(".", 1)[1]
        if file_suffix != "txt":
            return await self._embed_msg(ctx, _("Only playlist files can be uploaded."))
        try:
            async with self.session.request("GET", file_url) as r:
                uploaded_playlist = await r.json(content_type="text/plain")
        except UnicodeDecodeError:
            return await self._embed_msg(ctx, _("Not a valid playlist file."))

        new_schema = uploaded_playlist.get("schema", 1) >= 2
        version = uploaded_playlist.get("version", "v2")

        if new_schema and version == "v3":
            uploaded_playlist_url = uploaded_playlist.get("playlist_url", None)
            track_list = uploaded_playlist.get("tracks", [])
        else:
            uploaded_playlist_url = uploaded_playlist.get("link", None)
            track_list = uploaded_playlist.get("playlist", [])

        uploaded_playlist_name = uploaded_playlist.get(
            "name", (file_url.split("/")[6]).split(".")[0]
        )
        if (
            not uploaded_playlist_url
            or not match_yt_playlist(uploaded_playlist_url)
            or not (
                await self.music_cache.lavalink_query(
                    ctx, player, audio_dataclasses.Query.process_input(uploaded_playlist_url)
                )
            )[0].tracks
        ):
            if version == "v3":
                return await self._load_v3_playlist(
                    ctx,
                    scope,
                    uploaded_playlist_name,
                    uploaded_playlist_url,
                    track_list,
                    author,
                    guild,
                )
            return await self._load_v2_playlist(
                ctx,
                track_list,
                player,
                uploaded_playlist_url,
                uploaded_playlist_name,
                scope,
                author,
                guild,
            )
        return await ctx.invoke(
            self._playlist_save,
            playlist_name=uploaded_playlist_name,
            playlist_url=uploaded_playlist_url,
            scope_data=(scope, author, guild, specified_user),
        )

    @playlist.command(name="rename", usage="<playlist_name_OR_id> <new_name> [args]")
    async def _playlist_rename(
        self,
        ctx: commands.Context,
        playlist_matches: PlaylistConverter,
        new_name: str,
        *,
        scope_data: ScopeParser = None,
    ):
        """Rename an existing playlist.

        **Usage**:
        ​ ​ ​ ​ [p]playlist rename playlist_name_OR_id new_name args

        **Args**:
        ​ ​ ​ ​ The following are all optional:
        ​ ​ ​ ​ ​ ​ ​ ​ --scope <scope>
        ​ ​ ​ ​ ​ ​ ​ ​ --author [user]
        ​ ​ ​ ​ ​ ​ ​ ​ --guild [guild] **Only the bot owner can use this**

        Scope is one of the following:
        ​ ​ ​ ​ Global
        ​ ​ ​ ​ Guild
        ​ ​ ​ ​ User

        Author can be one of the following:
        ​ ​ ​ ​ User ID
        ​ ​ ​ ​ User Mention
        ​ ​ ​ ​ User Name#123

        Guild can be one of the following:
        ​ ​ ​ ​ Guild ID
        ​ ​ ​ ​ Exact guild name

        Example use:
        ​ ​ ​ ​ [p]playlist rename MyGuildPlaylist RenamedGuildPlaylist
        ​ ​ ​ ​ [p]playlist rename MyGlobalPlaylist RenamedGlobalPlaylist --scope Global
        ​ ​ ​ ​ [p]playlist rename MyPersonalPlaylist RenamedPersonalPlaylist --scope User
        """
        if scope_data is None:
            scope_data = [PlaylistScope.GUILD.value, ctx.author, ctx.guild, False]
        scope, author, guild, specified_user = scope_data

        new_name = new_name.split(" ")[0].strip('"')[:32]
        if new_name.isnumeric():
            return await self._embed_msg(
                ctx,
                _(
                    "Playlist names must be a single word (up to 32 "
                    "characters) and not numbers only."
                ),
            )

        try:
            playlist_id, playlist_arg = await self._get_correct_playlist_id(
                ctx, playlist_matches, scope, author, guild, specified_user
            )
        except TooManyMatches as e:
            return await self._embed_msg(ctx, str(e))
        if playlist_id is None:
            return await self._embed_msg(
                ctx, _("Could not match '{arg}' to a playlist.").format(arg=playlist_arg)
            )

        try:
            playlist = await get_playlist(playlist_id, scope, self.bot, guild, author)
        except RuntimeError:
            return await self._embed_msg(
                ctx,
                _("Playlist {id} does not exist in {scope} scope.").format(
                    id=playlist_id, scope=humanize_scope(scope, the=True)
                ),
            )
        except MissingGuild:
            return await self._embed_msg(
                ctx, _("You need to specify the Guild ID for the guild to lookup.")
            )

        if not await self.can_manage_playlist(scope, playlist, ctx, author, guild):
            return
        scope_name = humanize_scope(
            scope, ctx=guild if scope == PlaylistScope.GUILD.value else author
        )
        old_name = playlist.name
        update = {"name": new_name}
        await playlist.edit(update)
        msg = _("'{old}' playlist has been renamed to '{new}' (`{id}`) [**{scope}**]").format(
            old=bold(old_name), new=bold(playlist.name), id=playlist.id, scope=scope_name
        )
        await self._embed_msg(ctx, msg)

    async def _load_v3_playlist(
        self,
        ctx: commands.Context,
        scope: str,
        uploaded_playlist_name: str,
        uploaded_playlist_url: str,
        track_list,
        author: Union[discord.User, discord.Member],
        guild: Union[discord.Guild],
    ):
        embed1 = discord.Embed(
            colour=await ctx.embed_colour(), title=_("Please wait, adding tracks...")
        )
        playlist_msg = await ctx.send(embed=embed1)
        track_count = len(track_list)
        uploaded_track_count = len(track_list)
        await asyncio.sleep(1)
        embed2 = discord.Embed(
            colour=await ctx.embed_colour(),
            title=_("Loading track {num}/{total}...").format(
                num=track_count, total=uploaded_track_count
            ),
        )
        await playlist_msg.edit(embed=embed2)
        playlist = await create_playlist(
            ctx, scope, uploaded_playlist_name, uploaded_playlist_url, track_list, author, guild
        )
        scope_name = humanize_scope(
            scope, ctx=guild if scope == PlaylistScope.GUILD.value else author
        )
        if not track_count:
            msg = _("Empty playlist {name} (`{id}`) [**{scope}**] created.").format(
                name=playlist.name, id=playlist.id, scope=scope_name
            )
        elif uploaded_track_count != track_count:
            bad_tracks = uploaded_track_count - track_count
            msg = _(
                "Added {num} tracks from the {playlist_name} playlist. {num_bad} track(s) "
                "could not be loaded."
            ).format(num=track_count, playlist_name=playlist.name, num_bad=bad_tracks)
        else:
            msg = _("Added {num} tracks from the {playlist_name} playlist.").format(
                num=track_count, playlist_name=playlist.name
            )
        embed3 = discord.Embed(
            colour=await ctx.embed_colour(), title=_("Playlist Saved"), description=msg
        )
        await playlist_msg.edit(embed=embed3)
        database_entries = []
        time_now = str(datetime.datetime.now(datetime.timezone.utc))
        for t in track_list:
            uri = t.get("info", {}).get("uri")
            if uri:
                t = {"loadType": "V2_COMPAT", "tracks": [t], "query": uri}
                database_entries.append(
                    {
                        "query": uri,
                        "data": json.dumps(t),
                        "last_updated": time_now,
                        "last_fetched": time_now,
                    }
                )
        if database_entries and HAS_SQL:
            await self.music_cache.insert("lavalink", database_entries)

    async def _load_v2_playlist(
        self,
        ctx: commands.Context,
        uploaded_track_list,
        player: lavalink.player_manager.Player,
        playlist_url: str,
        uploaded_playlist_name: str,
        scope: str,
        author: Union[discord.User, discord.Member],
        guild: Union[discord.Guild],
    ):
        track_list = []
        track_count = 0
        successfull_count = 0
        uploaded_track_count = len(uploaded_track_list)

        embed1 = discord.Embed(
            colour=await ctx.embed_colour(), title=_("Please wait, adding tracks...")
        )
        playlist_msg = await ctx.send(embed=embed1)
        notifier = Notifier(ctx, playlist_msg, {"playlist": _("Loading track {num}/{total}...")})
        for song_url in uploaded_track_list:
            track_count += 1
            try:
                result, called_api = await self.music_cache.lavalink_query(
                    ctx, player, audio_dataclasses.Query.process_input(song_url)
                )
                track = result.tracks
            except Exception:
                continue
            try:
                track_obj = track_creator(player, other_track=track[0])
                track_list.append(track_obj)
                successfull_count += 1
            except Exception:
                continue
            if (track_count % 2 == 0) or (track_count == len(uploaded_track_list)):
                await notifier.notify_user(
                    current=track_count, total=len(uploaded_track_list), key="playlist"
                )

        playlist = await create_playlist(
            ctx, scope, uploaded_playlist_name, playlist_url, track_list, author, guild
        )
        scope_name = humanize_scope(
            scope, ctx=guild if scope == PlaylistScope.GUILD.value else author
        )
        if not successfull_count:
            msg = _("Empty playlist {name} (`{id}`) [**{scope}**] created.").format(
                name=playlist.name, id=playlist.id, scope=scope_name
            )
        elif uploaded_track_count != successfull_count:
            bad_tracks = uploaded_track_count - successfull_count
            msg = _(
                "Added {num} tracks from the {playlist_name} playlist. {num_bad} track(s) "
                "could not be loaded."
            ).format(num=successfull_count, playlist_name=playlist.name, num_bad=bad_tracks)
        else:
            msg = _("Added {num} tracks from the {playlist_name} playlist.").format(
                num=successfull_count, playlist_name=playlist.name
            )
        embed3 = discord.Embed(
            colour=await ctx.embed_colour(), title=_("Playlist Saved"), description=msg
        )
        await playlist_msg.edit(embed=embed3)

    async def _maybe_update_playlist(
        self, ctx: commands.Context, player: lavalink.player_manager.Player, playlist: Playlist
    ) -> Tuple[List[lavalink.Track], List[lavalink.Track], Playlist]:
        if playlist.url is None:
            return [], [], playlist
        results = {}
        updated_tracks = await self._playlist_tracks(
            ctx, player, audio_dataclasses.Query.process_input(playlist.url)
        )
        if not updated_tracks:
            # No Tracks available on url Lets set it to none to avoid repeated calls here
            results["url"] = None
        if updated_tracks:  # Tracks have been updated
            results["tracks"] = updated_tracks

        old_tracks = playlist.tracks_obj
        new_tracks = [lavalink.Track(data=track) for track in updated_tracks]
        removed = list(set(old_tracks) - set(new_tracks))
        added = list(set(new_tracks) - set(old_tracks))
        if removed or added:
            await playlist.edit(results)

        return added, removed, playlist

    async def _playlist_check(self, ctx: commands.Context):
        if not self._player_check(ctx):
            if self._connection_aborted:
                msg = _("Connection to Lavalink has failed.")
                if await ctx.bot.is_owner(ctx.author):
                    msg += " " + _("Please check your console or logs for details.")
                await self._embed_msg(ctx, msg)
                return False
            try:
                if (
                    not ctx.author.voice.channel.permissions_for(ctx.me).connect
                    or not ctx.author.voice.channel.permissions_for(ctx.me).move_members
                    and userlimit(ctx.author.voice.channel)
                ):
                    await self._embed_msg(
                        ctx, _("I don't have permission to connect to your channel.")
                    )
                    return False
                await lavalink.connect(ctx.author.voice.channel)
                player = lavalink.get_player(ctx.guild.id)
                player.store("connect", datetime.datetime.utcnow())
            except IndexError:
                await self._embed_msg(
                    ctx, _("Connection to Lavalink has not yet been established.")
                )
                return False
            except AttributeError:
                await self._embed_msg(ctx, _("Connect to a voice channel first."))
                return False

        player = lavalink.get_player(ctx.guild.id)
        player.store("channel", ctx.channel.id)
        player.store("guild", ctx.guild.id)
        if (
            not ctx.author.voice or ctx.author.voice.channel != player.channel
        ) and not await self._can_instaskip(ctx, ctx.author):
            await self._embed_msg(
                ctx, _("You must be in the voice channel to use the playlist command.")
            )
            return False
        await self._eq_check(ctx, player)
        await self._data_check(ctx)
        return True

    async def _playlist_tracks(
        self,
        ctx: commands.Context,
        player: lavalink.player_manager.Player,
        query: audio_dataclasses.Query,
    ):
        search = query.is_search
        tracklist = []

        if query.is_spotify:
            try:
                if self.play_lock[ctx.message.guild.id]:
                    return await self._embed_msg(
                        ctx, _("Wait until the playlist has finished loading.")
                    )
            except KeyError:
                pass
            tracks = await self._get_spotify_tracks(ctx, query)
            if not tracks:
                return await self._embed_msg(ctx, _("Nothing found."))
            for track in tracks:
                track_obj = track_creator(player, other_track=track)
                tracklist.append(track_obj)
            self._play_lock(ctx, False)
        elif query.is_search:
            result, called_api = await self.music_cache.lavalink_query(ctx, player, query)
            tracks = result.tracks
            if not tracks:
                return await self._embed_msg(ctx, _("Nothing found."))
        else:
            result, called_api = await self.music_cache.lavalink_query(ctx, player, query)
            tracks = result.tracks

        if not search and len(tracklist) == 0:
            for track in tracks:
                track_obj = track_creator(player, other_track=track)
                tracklist.append(track_obj)
        elif len(tracklist) == 0:
            track_obj = track_creator(player, other_track=tracks[0])
            tracklist.append(track_obj)
        return tracklist

    @commands.command()
    @commands.guild_only()
    @commands.bot_has_permissions(embed_links=True)
    async def prev(self, ctx: commands.Context):
        """Skip to the start of the previously played track."""
        if not self._player_check(ctx):
            return await self._embed_msg(ctx, _("Nothing playing."))
        dj_enabled = await self.config.guild(ctx.guild).dj_enabled()
        player = lavalink.get_player(ctx.guild.id)
        if dj_enabled:
            if not await self._can_instaskip(ctx, ctx.author) and not await self._is_alone(ctx):
                return await self._embed_msg(ctx, _("You need the DJ role to skip tracks."))
        if (
            not ctx.author.voice or ctx.author.voice.channel != player.channel
        ) and not await self._can_instaskip(ctx, ctx.author):
            return await self._embed_msg(
                ctx, _("You must be in the voice channel to skip the music.")
            )
        if player.fetch("prev_song") is None:
            return await self._embed_msg(ctx, _("No previous track."))
        else:
            track = player.fetch("prev_song")
            player.add(player.fetch("prev_requester"), track)
            self.bot.dispatch("red_audio_track_enqueue", player.channel.guild, track, ctx.author)
            queue_len = len(player.queue)
            bump_song = player.queue[-1]
            player.queue.insert(0, bump_song)
            player.queue.pop(queue_len)
            await player.skip()
            query = audio_dataclasses.Query.process_input(player.current.uri)
            if query.is_local:

                if player.current.title == "Unknown title":
                    description = "{}".format(query.track.to_string_hidden())
                else:
                    song = bold("{} - {}").format(player.current.author, player.current.title)
                    description = "{}\n{}".format(song, query.track.to_string_hidden())
            else:
                description = f"**[{player.current.title}]({player.current.uri})**"
            embed = discord.Embed(
                colour=await ctx.embed_colour(),
                title=_("Replaying Track"),
                description=description,
            )
            await ctx.send(embed=embed)

    @commands.group(invoke_without_command=True)
    @commands.guild_only()
    @commands.bot_has_permissions(embed_links=True, add_reactions=True)
    async def queue(self, ctx: commands.Context, *, page: int = 1):
        """List the songs in the queue."""

        async def _queue_menu(
            ctx: commands.Context,
            pages: list,
            controls: dict,
            message: discord.Message,
            page: int,
            timeout: float,
            emoji: str,
        ):
            if message:
                await ctx.send_help(self.queue)
                with contextlib.suppress(discord.HTTPException):
                    await message.delete()
                return None

        queue_controls = {"⬅": prev_page, "❌": close_menu, "➡": next_page, "ℹ": _queue_menu}

        if not self._player_check(ctx):
            return await self._embed_msg(ctx, _("There's nothing in the queue."))
        player = lavalink.get_player(ctx.guild.id)
        if not player.queue:
            if player.current:
                arrow = await draw_time(ctx)
                pos = lavalink.utils.format_time(player.position)
                if player.current.is_stream:
                    dur = "LIVE"
                else:
                    dur = lavalink.utils.format_time(player.current.length)

                query = audio_dataclasses.Query.process_input(player.current)

                if query.is_local:
                    if player.current.title != "Unknown title":
                        song = "**{track.author} - {track.title}**\n{uri}\n"
                    else:
                        song = "{uri}\n"
                else:
                    song = "**[{track.title}]({track.uri})**\n"
                song += _("Requested by: **{track.requester}**")
                song += "\n\n{arrow}`{pos}`/`{dur}`"
                song = song.format(
                    track=player.current,
                    uri=audio_dataclasses.LocalPath(player.current.uri).to_string_hidden()
                    if audio_dataclasses.Query.process_input(player.current.uri).is_local
                    else player.current.uri,
                    arrow=arrow,
                    pos=pos,
                    dur=dur,
                )

                embed = discord.Embed(
                    colour=await ctx.embed_colour(), title=_("Now Playing"), description=song
                )
                if await self.config.guild(ctx.guild).thumbnail() and player.current:
                    if player.current.thumbnail:
                        embed.set_thumbnail(url=player.current.thumbnail)

                shuffle = await self.config.guild(ctx.guild).shuffle()
                repeat = await self.config.guild(ctx.guild).repeat()
                autoplay = await self.config.guild(ctx.guild).auto_play() or self.owns_autoplay
                text = ""
                text += (
                    _("Auto-Play")
                    + ": "
                    + ("\N{WHITE HEAVY CHECK MARK}" if autoplay else "\N{CROSS MARK}")
                )
                text += (
                    (" | " if text else "")
                    + _("Shuffle")
                    + ": "
                    + ("\N{WHITE HEAVY CHECK MARK}" if shuffle else "\N{CROSS MARK}")
                )
                text += (
                    (" | " if text else "")
                    + _("Repeat")
                    + ": "
                    + ("\N{WHITE HEAVY CHECK MARK}" if repeat else "\N{CROSS MARK}")
                )
                embed.set_footer(text=text)

                return await ctx.send(embed=embed)
            return await self._embed_msg(ctx, _("There's nothing in the queue."))

        async with ctx.typing():
            len_queue_pages = math.ceil(len(player.queue) / 10)
            queue_page_list = []
            for page_num in range(1, len_queue_pages + 1):
                embed = await self._build_queue_page(ctx, player, page_num)
                queue_page_list.append(embed)
            if page > len_queue_pages:
                page = len_queue_pages
        return await menu(ctx, queue_page_list, queue_controls, page=(page - 1))

    async def _build_queue_page(
        self, ctx: commands.Context, player: lavalink.player_manager.Player, page_num
    ):
        shuffle = await self.config.guild(ctx.guild).shuffle()
        repeat = await self.config.guild(ctx.guild).repeat()
        autoplay = await self.config.guild(ctx.guild).auto_play() or self.owns_autoplay

        queue_num_pages = math.ceil(len(player.queue) / 10)
        queue_idx_start = (page_num - 1) * 10
        queue_idx_end = queue_idx_start + 10
        queue_list = ""
        try:
            arrow = await draw_time(ctx)
        except AttributeError:
            return await self._embed_msg(ctx, _("There's nothing in the queue."))
        pos = lavalink.utils.format_time(player.position)

        if player.current.is_stream:
            dur = "LIVE"
        else:
            dur = lavalink.utils.format_time(player.current.length)

        query = audio_dataclasses.Query.process_input(player.current)

        if query.is_stream:
            queue_list += _("**Currently livestreaming:**\n")
            queue_list += "**[{current.title}]({current.uri})**\n".format(current=player.current)
            queue_list += _("Requested by: **{user}**").format(user=player.current.requester)
            queue_list += f"\n\n{arrow}`{pos}`/`{dur}`\n\n"

        elif query.is_local:
            if player.current.title != "Unknown title":
                queue_list += "\n".join(
                    (
                        _("Playing: ")
                        + "**{current.author} - {current.title}**".format(current=player.current),
                        audio_dataclasses.LocalPath(player.current.uri).to_string_hidden(),
                        _("Requested by: **{user}**\n").format(user=player.current.requester),
                        f"{arrow}`{pos}`/`{dur}`\n\n",
                    )
                )
            else:
                queue_list += "\n".join(
                    (
                        _("Playing: ")
                        + audio_dataclasses.LocalPath(player.current.uri).to_string_hidden(),
                        _("Requested by: **{user}**\n").format(user=player.current.requester),
                        f"{arrow}`{pos}`/`{dur}`\n\n",
                    )
                )
        else:
            queue_list += _("Playing: ")
            queue_list += "**[{current.title}]({current.uri})**\n".format(current=player.current)
            queue_list += _("Requested by: **{user}**").format(user=player.current.requester)
            queue_list += f"\n\n{arrow}`{pos}`/`{dur}`\n\n"

        for i, track in enumerate(
            player.queue[queue_idx_start:queue_idx_end], start=queue_idx_start
        ):
            if len(track.title) > 40:
                track_title = str(track.title).replace("[", "")
                track_title = "{}...".format((track_title[:40]).rstrip(" "))
            else:
                track_title = track.title
            req_user = track.requester
            track_idx = i + 1
            query = audio_dataclasses.Query.process_input(track)

            if query.is_local:
                if track.title == "Unknown title":
                    queue_list += f"`{track_idx}.` " + ", ".join(
                        (
                            bold(audio_dataclasses.LocalPath(track.uri).to_string_hidden()),
                            _("requested by **{user}**\n").format(user=req_user),
                        )
                    )
                else:
                    queue_list += f"`{track_idx}.` **{track.author} - {track_title}**, " + _(
                        "requested by **{user}**\n"
                    ).format(user=req_user)
            else:
                queue_list += f"`{track_idx}.` **[{track_title}]({track.uri})**, "
                queue_list += _("requested by **{user}**\n").format(user=req_user)

        embed = discord.Embed(
            colour=await ctx.embed_colour(),
            title="Queue for " + ctx.guild.name,
            description=queue_list,
        )
        if await self.config.guild(ctx.guild).thumbnail() and player.current.thumbnail:
            embed.set_thumbnail(url=player.current.thumbnail)
        queue_dur = await queue_duration(ctx)
        queue_total_duration = lavalink.utils.format_time(queue_dur)
        text = _(
            "Page {page_num}/{total_pages} | {num_tracks} "
            "tracks, {num_remaining} remaining  |  \n\n"
        ).format(
            page_num=page_num,
            total_pages=queue_num_pages,
            num_tracks=len(player.queue) + 1,
            num_remaining=queue_total_duration,
        )
        text += (
            _("Auto-Play")
            + ": "
            + ("\N{WHITE HEAVY CHECK MARK}" if autoplay else "\N{CROSS MARK}")
        )
        text += (
            (" | " if text else "")
            + _("Shuffle")
            + ": "
            + ("\N{WHITE HEAVY CHECK MARK}" if shuffle else "\N{CROSS MARK}")
        )
        text += (
            (" | " if text else "")
            + _("Repeat")
            + ": "
            + ("\N{WHITE HEAVY CHECK MARK}" if repeat else "\N{CROSS MARK}")
        )
        embed.set_footer(text=text)
        return embed

    @staticmethod
    async def _build_queue_search_list(queue_list, search_words):
        track_list = []
        queue_idx = 0
        for track in queue_list:
            queue_idx = queue_idx + 1
            if not match_url(track.uri):
                query = audio_dataclasses.Query.process_input(track)
                if track.title == "Unknown title":
                    track_title = query.track.to_string_hidden()
                else:
                    track_title = "{} - {}".format(track.author, track.title)
            else:
                track_title = track.title

            song_info = {str(queue_idx): track_title}
            track_list.append(song_info)
        search_results = process.extract(search_words, track_list, limit=50)
        search_list = []
        for search, percent_match in search_results:
            for queue_position, title in search.items():
                if percent_match > 89:
                    search_list.append([queue_position, title])
        return search_list

    @staticmethod
    async def _build_queue_search_page(ctx: commands.Context, page_num, search_list):
        search_num_pages = math.ceil(len(search_list) / 10)
        search_idx_start = (page_num - 1) * 10
        search_idx_end = search_idx_start + 10
        track_match = ""
        for i, track in enumerate(
            search_list[search_idx_start:search_idx_end], start=search_idx_start
        ):
            track_idx = i + 1
            if type(track) is str:
                track_location = audio_dataclasses.LocalPath(track).to_string_hidden()
                track_match += "`{}.` **{}**\n".format(track_idx, track_location)
            else:
                track_match += "`{}.` **{}**\n".format(track[0], track[1])
        embed = discord.Embed(
            colour=await ctx.embed_colour(), title=_("Matching Tracks:"), description=track_match
        )
        embed.set_footer(
            text=(_("Page {page_num}/{total_pages}") + " | {num_tracks} tracks").format(
                page_num=page_num, total_pages=search_num_pages, num_tracks=len(search_list)
            )
        )
        return embed

    @queue.command(name="clear")
    @commands.guild_only()
    async def _queue_clear(self, ctx: commands.Context):
        """Clears the queue."""
        try:
            player = lavalink.get_player(ctx.guild.id)
        except KeyError:
            return await self._embed_msg(ctx, _("There's nothing in the queue."))
        dj_enabled = await self.config.guild(ctx.guild).dj_enabled()
        if not self._player_check(ctx) or not player.queue:
            return await self._embed_msg(ctx, _("There's nothing in the queue."))

        if dj_enabled:
            if not await self._can_instaskip(ctx, ctx.author) and not await self._is_alone(ctx):
                return await self._embed_msg(ctx, _("You need the DJ role to clear the queue."))
        player.queue.clear()
        await self._embed_msg(ctx, _("The queue has been cleared."))

    @queue.command(name="clean")
    @commands.guild_only()
    async def _queue_clean(self, ctx: commands.Context):
        """Removes songs from the queue if the requester is not in the voice channel."""
        try:
            player = lavalink.get_player(ctx.guild.id)
        except KeyError:
            return await self._embed_msg(ctx, _("There's nothing in the queue."))
        dj_enabled = await self.config.guild(ctx.guild).dj_enabled()
        if not self._player_check(ctx) or not player.queue:
            return await self._embed_msg(ctx, _("There's nothing in the queue."))
        if dj_enabled:
            if not await self._can_instaskip(ctx, ctx.author) and not await self._is_alone(ctx):
                return await self._embed_msg(ctx, _("You need the DJ role to clean the queue."))
        clean_tracks = []
        removed_tracks = 0
        listeners = player.channel.members
        for track in player.queue:
            if track.requester in listeners:
                clean_tracks.append(track)
            else:
                removed_tracks += 1
        player.queue = clean_tracks
        if removed_tracks == 0:
            await self._embed_msg(ctx, _("Removed 0 tracks."))
        else:
            await self._embed_msg(
                ctx,
                _(
                    "Removed {removed_tracks} tracks queued by members o"
                    "utside of the voice channel."
                ).format(removed_tracks=removed_tracks),
            )

    @queue.command(name="cleanself")
    @commands.guild_only()
    async def _queue_cleanself(self, ctx: commands.Context):
        """Removes all tracks you requested from the queue."""

        try:
            player = lavalink.get_player(ctx.guild.id)
        except KeyError:
            return await self._embed_msg(ctx, _("There's nothing in the queue."))
        if not self._player_check(ctx) or not player.queue:
            return await self._embed_msg(ctx, _("There's nothing in the queue."))

        clean_tracks = []
        removed_tracks = 0
        for track in player.queue:
            if track.requester != ctx.author:
                clean_tracks.append(track)
            else:
                removed_tracks += 1
        player.queue = clean_tracks
        if removed_tracks == 0:
            await self._embed_msg(ctx, _("Removed 0 tracks."))
        else:
            await self._embed_msg(
                ctx,
                _("Removed {removed_tracks} tracks queued by {member.display_name}.").format(
                    removed_tracks=removed_tracks, member=ctx.author
                ),
            )

    @queue.command(name="search")
    @commands.guild_only()
    async def _queue_search(self, ctx: commands.Context, *, search_words: str):
        """Search the queue."""
        try:
            player = lavalink.get_player(ctx.guild.id)
        except KeyError:
            return await self._embed_msg(ctx, _("There's nothing in the queue."))
        if not self._player_check(ctx) or not player.queue:
            return await self._embed_msg(ctx, _("There's nothing in the queue."))

        search_list = await self._build_queue_search_list(player.queue, search_words)
        if not search_list:
            return await self._embed_msg(ctx, _("No matches."))

        len_search_pages = math.ceil(len(search_list) / 10)
        search_page_list = []
        for page_num in range(1, len_search_pages + 1):
            embed = await self._build_queue_search_page(ctx, page_num, search_list)
            search_page_list.append(embed)
        await menu(ctx, search_page_list, DEFAULT_CONTROLS)

    @queue.command(name="shuffle")
    @commands.guild_only()
    async def _queue_shuffle(self, ctx: commands.Context):
        """Shuffles the queue."""
        dj_enabled = await self.config.guild(ctx.guild).dj_enabled()
        if dj_enabled:
            if not await self._can_instaskip(ctx, ctx.author) and not await self._is_alone(ctx):
                return await self._embed_msg(ctx, _("You need the DJ role to shuffle the queue."))
        if not self._player_check(ctx):
            return await self._embed_msg(ctx, _("There's nothing in the queue."))
        try:
            if (
                not ctx.author.voice.channel.permissions_for(ctx.me).connect
                or not ctx.author.voice.channel.permissions_for(ctx.me).move_members
                and userlimit(ctx.author.voice.channel)
            ):
                return await self._embed_msg(
                    ctx, _("I don't have permission to connect to your channel.")
                )
            await lavalink.connect(ctx.author.voice.channel)
            player = lavalink.get_player(ctx.guild.id)
            player.store("connect", datetime.datetime.utcnow())
        except AttributeError:
            return await self._embed_msg(ctx, _("Connect to a voice channel first."))
        except IndexError:
            return await self._embed_msg(
                ctx, _("Connection to Lavalink has not yet been established.")
            )
        except KeyError:
            return await self._embed_msg(ctx, _("There's nothing in the queue."))

        if not self._player_check(ctx) or not player.queue:
            return await self._embed_msg(ctx, _("There's nothing in the queue."))

        player.force_shuffle(0)
        return await self._embed_msg(ctx, _("Queue has been shuffled."))

    @commands.command()
    @commands.guild_only()
    @commands.bot_has_permissions(embed_links=True)
    async def repeat(self, ctx: commands.Context):
        """Toggle repeat."""
        dj_enabled = await self.config.guild(ctx.guild).dj_enabled()
        if dj_enabled:
            if not await self._can_instaskip(ctx, ctx.author) and not await self._has_dj_role(
                ctx, ctx.author
            ):
                return await self._embed_msg(ctx, _("You need the DJ role to toggle repeat."))
        if self._player_check(ctx):
            await self._data_check(ctx)
            player = lavalink.get_player(ctx.guild.id)
            if (
                not ctx.author.voice or ctx.author.voice.channel != player.channel
            ) and not await self._can_instaskip(ctx, ctx.author):
                return await self._embed_msg(
                    ctx, _("You must be in the voice channel to toggle repeat.")
                )

        autoplay = await self.config.guild(ctx.guild).auto_play()
        repeat = await self.config.guild(ctx.guild).repeat()
        msg = ""
        msg += _("Repeat tracks: {true_or_false}.").format(
            true_or_false=_("Enabled") if not repeat else _("Disabled")
        )
        await self.config.guild(ctx.guild).repeat.set(not repeat)
        if repeat is not True and autoplay is True:
            msg += _("\nAuto-play has been disabled.")
            await self.config.guild(ctx.guild).auto_play.set(False)

        embed = discord.Embed(
            title=_("Repeat settings changed"), description=msg, colour=await ctx.embed_colour()
        )
        await ctx.send(embed=embed)
        if self._player_check(ctx):
            await self._data_check(ctx)

    @commands.command()
    @commands.guild_only()
    @commands.bot_has_permissions(embed_links=True)
    async def remove(self, ctx: commands.Context, index: int):
        """Remove a specific track number from the queue."""
        dj_enabled = await self.config.guild(ctx.guild).dj_enabled()
        if not self._player_check(ctx):
            return await self._embed_msg(ctx, _("Nothing playing."))
        player = lavalink.get_player(ctx.guild.id)
        if not player.queue:
            return await self._embed_msg(ctx, _("Nothing queued."))
        if dj_enabled:
            if not await self._can_instaskip(ctx, ctx.author):
                return await self._embed_msg(ctx, _("You need the DJ role to remove tracks."))
        if (
            not ctx.author.voice or ctx.author.voice.channel != player.channel
        ) and not await self._can_instaskip(ctx, ctx.author):
            return await self._embed_msg(
                ctx, _("You must be in the voice channel to manage the queue.")
            )
        if index > len(player.queue) or index < 1:
            return await self._embed_msg(
                ctx, _("Song number must be greater than 1 and within the queue limit.")
            )
        index -= 1
        removed = player.queue.pop(index)
        query = audio_dataclasses.Query.process_input(removed.uri)
        if query.is_local:
            local_path = audio_dataclasses.LocalPath(removed.uri).to_string_hidden()
            if removed.title == "Unknown title":
                removed_title = local_path
            else:
                removed_title = "{} - {}\n{}".format(removed.author, removed.title, local_path)
        else:
            removed_title = removed.title
        await self._embed_msg(
            ctx, _("Removed {track} from the queue.").format(track=removed_title)
        )

    @commands.command()
    @commands.guild_only()
    @commands.bot_has_permissions(embed_links=True, add_reactions=True)
    async def search(self, ctx: commands.Context, *, query: str):
        """Pick a track with a search.

        Use `[p]search list <search term>` to queue all tracks found
        on YouTube. `[p]search sc <search term>` will search SoundCloud
        instead of YouTube.
        """

        async def _search_menu(
            ctx: commands.Context,
            pages: list,
            controls: dict,
            message: discord.Message,
            page: int,
            timeout: float,
            emoji: str,
        ):
            if message:
                await self._search_button_action(ctx, tracks, emoji, page)
                with contextlib.suppress(discord.HTTPException):
                    await message.delete()
                return None

        search_controls = {
            "1⃣": _search_menu,
            "2⃣": _search_menu,
            "3⃣": _search_menu,
            "4⃣": _search_menu,
            "5⃣": _search_menu,
            "⬅": prev_page,
            "❌": close_menu,
            "➡": next_page,
        }

        if not self._player_check(ctx):
            if self._connection_aborted:
                msg = _("Connection to Lavalink has failed.")
                if await ctx.bot.is_owner(ctx.author):
                    msg += " " + _("Please check your console or logs for details.")
                return await self._embed_msg(ctx, msg)
            try:
                if (
                    not ctx.author.voice.channel.permissions_for(ctx.me).connect
                    or not ctx.author.voice.channel.permissions_for(ctx.me).move_members
                    and userlimit(ctx.author.voice.channel)
                ):
                    return await self._embed_msg(
                        ctx, _("I don't have permission to connect to your channel.")
                    )
                await lavalink.connect(ctx.author.voice.channel)
                player = lavalink.get_player(ctx.guild.id)
                player.store("connect", datetime.datetime.utcnow())
            except AttributeError:
                return await self._embed_msg(ctx, _("Connect to a voice channel first."))
            except IndexError:
                return await self._embed_msg(
                    ctx, _("Connection to Lavalink has not yet been established.")
                )
        player = lavalink.get_player(ctx.guild.id)
        guild_data = await self.config.guild(ctx.guild).all()
        player.store("channel", ctx.channel.id)
        player.store("guild", ctx.guild.id)
        if (
            not ctx.author.voice or ctx.author.voice.channel != player.channel
        ) and not await self._can_instaskip(ctx, ctx.author):
            return await self._embed_msg(
                ctx, _("You must be in the voice channel to enqueue tracks.")
            )
        await self._eq_check(ctx, player)
        await self._data_check(ctx)

        if not isinstance(query, list):
            query = audio_dataclasses.Query.process_input(query)
            if query.invoked_from == "search list" or query.invoked_from == "local folder":
                if query.invoked_from == "search list":
                    result, called_api = await self.music_cache.lavalink_query(ctx, player, query)
                    tracks = result.tracks
                else:
                    tracks = await self._folder_tracks(ctx, player, query)
                if not tracks:
                    embed = discord.Embed(
                        title=_("Nothing found."), colour=await ctx.embed_colour()
                    )
                    if await self.config.use_external_lavalink() and query.is_local:
                        embed.description = _(
                            "Local tracks will not work "
                            "if the `Lavalink.jar` cannot see the track.\n"
                            "This may be due to permissions or because Lavalink.jar is being run "
                            "in a different machine than the local tracks."
                        )
                    return await ctx.send(embed=embed)
                queue_dur = await queue_duration(ctx)
                queue_total_duration = lavalink.utils.format_time(queue_dur)

                track_len = 0
                empty_queue = not player.queue
                for track in tracks:
                    if not await is_allowed(
                        ctx.guild,
                        (
                            f"{track.title} {track.author} {track.uri} "
                            f"{str(audio_dataclasses.Query.process_input(track))}"
                        ),
                    ):
                        log.debug(f"Query is not allowed in {ctx.guild} ({ctx.guild.id})")
                        continue
                    elif guild_data["maxlength"] > 0:
                        if track_limit(track, guild_data["maxlength"]):
                            track_len += 1
                            player.add(ctx.author, track)
                            self.bot.dispatch(
                                "red_audio_track_enqueue", player.channel.guild, track, ctx.author
                            )
                    else:
                        track_len += 1
                        player.add(ctx.author, track)
                        self.bot.dispatch(
                            "red_audio_track_enqueue", player.channel.guild, track, ctx.author
                        )
                    if not player.current:
                        await player.play()
                player.maybe_shuffle(0 if empty_queue else 1)
                if len(tracks) > track_len:
                    maxlength_msg = " {bad_tracks} tracks cannot be queued.".format(
                        bad_tracks=(len(tracks) - track_len)
                    )
                else:
                    maxlength_msg = ""
                songembed = discord.Embed(
                    colour=await ctx.embed_colour(),
                    title=_("Queued {num} track(s).{maxlength_msg}").format(
                        num=track_len, maxlength_msg=maxlength_msg
                    ),
                )
                if not guild_data["shuffle"] and queue_dur > 0:
                    songembed.set_footer(
                        text=_(
                            "{time} until start of search playback: starts at #{position} in queue"
                        ).format(time=queue_total_duration, position=len(player.queue) + 1)
                    )
                return await ctx.send(embed=songembed)
            elif query.is_local and query.single_track:
                tracks = await self._folder_list(ctx, query)
            elif query.is_local and query.is_album:
                if ctx.invoked_with == "folder":
                    return await self._local_play_all(ctx, query, from_search=True)
                else:
                    tracks = await self._folder_list(ctx, query)
            else:
                result, called_api = await self.music_cache.lavalink_query(ctx, player, query)
                tracks = result.tracks
            if not tracks:
                embed = discord.Embed(title=_("Nothing found."), colour=await ctx.embed_colour())
                if await self.config.use_external_lavalink() and query.is_local:
                    embed.description = _(
                        "Local tracks will not work "
                        "if the `Lavalink.jar` cannot see the track.\n"
                        "This may be due to permissions or because Lavalink.jar is being run "
                        "in a different machine than the local tracks."
                    )
                return await ctx.send(embed=embed)
        else:
            tracks = query

        len_search_pages = math.ceil(len(tracks) / 5)
        search_page_list = []
        for page_num in range(1, len_search_pages + 1):
            embed = await self._build_search_page(ctx, tracks, page_num)
            search_page_list.append(embed)

        dj_enabled = await self.config.guild(ctx.guild).dj_enabled()
        if dj_enabled:
            if not await self._can_instaskip(ctx, ctx.author):
                return await menu(ctx, search_page_list, DEFAULT_CONTROLS)

        await menu(ctx, search_page_list, search_controls)

    async def _search_button_action(self, ctx: commands.Context, tracks, emoji, page):
        if not self._player_check(ctx):
            if self._connection_aborted:
                msg = _("Connection to Lavalink has failed.")
                if await ctx.bot.is_owner(ctx.author):
                    msg += " " + _("Please check your console or logs for details.")
                return await self._embed_msg(ctx, msg)
            try:
                await lavalink.connect(ctx.author.voice.channel)
                player = lavalink.get_player(ctx.guild.id)
                player.store("connect", datetime.datetime.utcnow())
            except AttributeError:
                return await self._embed_msg(ctx, _("Connect to a voice channel first."))
            except IndexError:
                return await self._embed_msg(
                    ctx, _("Connection to Lavalink has not yet been established.")
                )
        player = lavalink.get_player(ctx.guild.id)
        guild_data = await self.config.guild(ctx.guild).all()
        if not await self._currency_check(ctx, guild_data["jukebox_price"]):
            return
        try:
            if emoji == "1⃣":
                search_choice = tracks[0 + (page * 5)]
            elif emoji == "2⃣":
                search_choice = tracks[1 + (page * 5)]
            elif emoji == "3⃣":
                search_choice = tracks[2 + (page * 5)]
            elif emoji == "4⃣":
                search_choice = tracks[3 + (page * 5)]
            elif emoji == "5⃣":
                search_choice = tracks[4 + (page * 5)]
            else:
                search_choice = tracks[0 + (page * 5)]
                # TODO: verify this does not break exit and arrows
        except IndexError:
            search_choice = tracks[-1]
        try:
            query = audio_dataclasses.Query.process_input(search_choice.uri)
            if query.is_local:

                localtrack = audio_dataclasses.LocalPath(search_choice.uri)
                if search_choice.title != "Unknown title":
                    description = "**{} - {}**\n{}".format(
                        search_choice.author, search_choice.title, localtrack.to_string_hidden()
                    )
                else:
                    description = localtrack.to_string_hidden()
            else:
                description = "**[{}]({})**".format(search_choice.title, search_choice.uri)

        except AttributeError:
            search_choice = audio_dataclasses.Query.process_input(search_choice)
            if search_choice.track.exists() and search_choice.track.is_dir():
                return await ctx.invoke(self.search, query=search_choice)
            elif search_choice.track.exists() and search_choice.track.is_file():
                search_choice.invoked_from = "localtrack"
            return await ctx.invoke(self.play, query=search_choice)

        embed = discord.Embed(
            colour=await ctx.embed_colour(), title=_("Track Enqueued"), description=description
        )
        queue_dur = await queue_duration(ctx)
        queue_total_duration = lavalink.utils.format_time(queue_dur)
        if not await is_allowed(
            ctx.guild,
            (
                f"{search_choice.title} {search_choice.author} {search_choice.uri} "
                f"{str(audio_dataclasses.Query.process_input(search_choice))}"
            ),
        ):
            log.debug(f"Query is not allowed in {ctx.guild} ({ctx.guild.id})")
            self._play_lock(ctx, False)
            return await self._embed_msg(ctx, _("This track is not allowed in this server."))
        elif guild_data["maxlength"] > 0:

            if track_limit(search_choice.length, guild_data["maxlength"]):
                player.add(ctx.author, search_choice)
                player.maybe_shuffle()
                self.bot.dispatch(
                    "red_audio_track_enqueue", player.channel.guild, search_choice, ctx.author
                )
            else:
                return await self._embed_msg(ctx, _("Track exceeds maximum length."))
        else:
            player.add(ctx.author, search_choice)
            player.maybe_shuffle()
            self.bot.dispatch(
                "red_audio_track_enqueue", player.channel.guild, search_choice, ctx.author
            )

        if not guild_data["shuffle"] and queue_dur > 0:
            embed.set_footer(
                text=_("{time} until track playback: #{position} in queue").format(
                    time=queue_total_duration, position=len(player.queue) + 1
                )
            )

        if not player.current:
            await player.play()
        await ctx.send(embed=embed)

    @staticmethod
    async def _build_search_page(ctx: commands.Context, tracks, page_num):
        search_num_pages = math.ceil(len(tracks) / 5)
        search_idx_start = (page_num - 1) * 5
        search_idx_end = search_idx_start + 5
        search_list = ""
        command = ctx.invoked_with
        folder = False
        for i, track in enumerate(tracks[search_idx_start:search_idx_end], start=search_idx_start):
            search_track_num = i + 1
            if search_track_num > 5:
                search_track_num = search_track_num % 5
            if search_track_num == 0:
                search_track_num = 5
            try:
                query = audio_dataclasses.Query.process_input(track.uri)
                if query.is_local:
                    search_list += "`{0}.` **{1}**\n[{2}]\n".format(
                        search_track_num,
                        track.title,
                        audio_dataclasses.LocalPath(track.uri).to_string_hidden(),
                    )
                else:
                    search_list += "`{0}.` **[{1}]({2})**\n".format(
                        search_track_num, track.title, track.uri
                    )
            except AttributeError:
                track = audio_dataclasses.Query.process_input(track)
                if track.is_local and command != "search":
                    search_list += "`{}.` **{}**\n".format(
                        search_track_num, track.to_string_user()
                    )
                    folder = True
                elif command == "search":
                    search_list += "`{}.` **{}**\n".format(
                        search_track_num, track.to_string_user()
                    )
                else:
                    search_list += "`{}.` **{}**\n".format(
                        search_track_num, track.to_string_user()
                    )
        if hasattr(tracks[0], "uri"):
            title = _("Tracks Found:")
            footer = _("search results")
        elif folder:
            title = _("Folders Found:")
            footer = _("local folders")
        else:
            title = _("Files Found:")
            footer = _("local tracks")
        embed = discord.Embed(
            colour=await ctx.embed_colour(), title=title, description=search_list
        )
        embed.set_footer(
            text=(_("Page {page_num}/{total_pages}") + " | {num_results} {footer}").format(
                page_num=page_num,
                total_pages=search_num_pages,
                num_results=len(tracks),
                footer=footer,
            )
        )
        return embed

    @commands.command()
    @commands.guild_only()
    @commands.bot_has_permissions(embed_links=True)
    async def seek(self, ctx: commands.Context, seconds: Union[int, str]):
        """Seek ahead or behind on a track by seconds or a to a specific time.

        Accepts seconds or a value formatted like 00:00:00 (`hh:mm:ss`) or 00:00 (`mm:ss`)."""
        dj_enabled = await self.config.guild(ctx.guild).dj_enabled()
        vote_enabled = await self.config.guild(ctx.guild).vote_enabled()
        is_alone = await self._is_alone(ctx)
        is_requester = await self.is_requester(ctx, ctx.author)
        can_skip = await self._can_instaskip(ctx, ctx.author)

        if not self._player_check(ctx):
            return await self._embed_msg(ctx, _("Nothing playing."))
        player = lavalink.get_player(ctx.guild.id)
        if (not ctx.author.voice or ctx.author.voice.channel != player.channel) and not can_skip:
            return await self._embed_msg(ctx, _("You must be in the voice channel to use seek."))

        if vote_enabled and not can_skip and not is_alone:
            return await self._embed_msg(
                ctx, _("There are other people listening - vote to skip instead.")
            )

        if dj_enabled and not (can_skip or is_requester) and not is_alone:
            return await self._embed_msg(
                ctx, _("You need the DJ role or be the track requester to use seek.")
            )

        if player.current:
            if player.current.is_stream:
                return await self._embed_msg(ctx, _("Can't seek on a stream."))
            else:
                try:
                    int(seconds)
                    abs_position = False
                except ValueError:
                    abs_position = True
                    seconds = time_convert(seconds)
                if seconds == 0:
                    return await self._embed_msg(ctx, _("Invalid input for the time to seek."))
                if not abs_position:
                    time_sec = int(seconds) * 1000
                    seek = player.position + time_sec
                    if seek <= 0:
                        await self._embed_msg(
                            ctx, _("Moved {num_seconds}s to 00:00:00").format(num_seconds=seconds)
                        )
                    else:
                        await self._embed_msg(
                            ctx,
                            _("Moved {num_seconds}s to {time}").format(
                                num_seconds=seconds, time=lavalink.utils.format_time(seek)
                            ),
                        )
                    await player.seek(seek)
                else:
                    await self._embed_msg(
                        ctx,
                        _("Moved to {time}").format(
                            time=lavalink.utils.format_time(seconds * 1000)
                        ),
                    )
                    await player.seek(seconds * 1000)
        else:
            await self._embed_msg(ctx, _("Nothing playing."))

    @commands.command()
    @commands.guild_only()
    @commands.bot_has_permissions(embed_links=True)
    async def shuffle(self, ctx: commands.Context):
        """Toggle shuffle."""
        dj_enabled = await self.config.guild(ctx.guild).dj_enabled()
        if dj_enabled:
            if not await self._can_instaskip(ctx, ctx.author):
                return await self._embed_msg(ctx, _("You need the DJ role to toggle shuffle."))
        if self._player_check(ctx):
            await self._data_check(ctx)
            player = lavalink.get_player(ctx.guild.id)
            if (
                not ctx.author.voice or ctx.author.voice.channel != player.channel
            ) and not await self._can_instaskip(ctx, ctx.author):
                return await self._embed_msg(
                    ctx, _("You must be in the voice channel to toggle shuffle.")
                )

        shuffle = await self.config.guild(ctx.guild).shuffle()
        await self.config.guild(ctx.guild).shuffle.set(not shuffle)
        await self._embed_msg(
            ctx,
            _("Shuffle tracks: {true_or_false}.").format(
                true_or_false=_("Enabled") if not shuffle else _("Disabled")
            ),
        )
        if self._player_check(ctx):
            await self._data_check(ctx)

    @commands.command()
    @commands.guild_only()
    @commands.bot_has_permissions(embed_links=True)
    async def sing(self, ctx: commands.Context):
        """Make Red sing one of her songs."""
        ids = (
            "zGTkAVsrfg8",
            "cGMWL8cOeAU",
            "vFrjMq4aL-g",
            "WROI5WYBU_A",
            "41tIUr_ex3g",
            "f9O2Rjn1azc",
        )
        url = f"https://www.youtube.com/watch?v={random.choice(ids)}"
        await ctx.invoke(self.play, query=url)

    @commands.command()
    @commands.guild_only()
    @commands.bot_has_permissions(embed_links=True)
    async def skip(self, ctx: commands.Context, skip_to_track: int = None):
        """Skip to the next track, or to a given track number."""
        if not self._player_check(ctx):
            return await self._embed_msg(ctx, _("Nothing playing."))
        player = lavalink.get_player(ctx.guild.id)
        if (
            not ctx.author.voice or ctx.author.voice.channel != player.channel
        ) and not await self._can_instaskip(ctx, ctx.author):
            return await self._embed_msg(
                ctx, _("You must be in the voice channel to skip the music.")
            )
        if not player.current:
            return await self._embed_msg(ctx, _("Nothing playing."))
        dj_enabled = await self.config.guild(ctx.guild).dj_enabled()
        vote_enabled = await self.config.guild(ctx.guild).vote_enabled()
        is_alone = await self._is_alone(ctx)
        is_requester = await self.is_requester(ctx, ctx.author)
        can_skip = await self._can_instaskip(ctx, ctx.author)
        if dj_enabled and not vote_enabled:
            if not (can_skip or is_requester) and not is_alone:
                return await self._embed_msg(
                    ctx, _("You need the DJ role or be the track requester to skip tracks.")
                )
            if (
                is_requester
                and not can_skip
                and isinstance(skip_to_track, int)
                and skip_to_track > 1
            ):
                return await self._embed_msg(ctx, _("You can only skip the current track."))
        if vote_enabled:
            if not can_skip:
                if skip_to_track is not None:
                    return await self._embed_msg(
                        ctx, _("Can't skip to a specific track in vote mode without the DJ role.")
                    )
                if ctx.author.id in self.skip_votes[ctx.message.guild]:
                    self.skip_votes[ctx.message.guild].remove(ctx.author.id)
                    reply = _("I removed your vote to skip.")
                else:
                    self.skip_votes[ctx.message.guild].append(ctx.author.id)
                    reply = _("You voted to skip.")

                num_votes = len(self.skip_votes[ctx.message.guild])
                vote_mods = []
                for member in player.channel.members:
                    can_skip = await self._can_instaskip(ctx, member)
                    if can_skip:
                        vote_mods.append(member)
                num_members = len(player.channel.members) - len(vote_mods)
                vote = int(100 * num_votes / num_members)
                percent = await self.config.guild(ctx.guild).vote_percent()
                if vote >= percent:
                    self.skip_votes[ctx.message.guild] = []
                    await self._embed_msg(ctx, _("Vote threshold met."))
                    return await self._skip_action(ctx)
                else:
                    reply += _(
                        " Votes: {num_votes}/{num_members}"
                        " ({cur_percent}% out of {required_percent}% needed)"
                    ).format(
                        num_votes=humanize_number(num_votes),
                        num_members=humanize_number(num_members),
                        cur_percent=vote,
                        required_percent=percent,
                    )
                    return await self._embed_msg(ctx, reply)
            else:
                return await self._skip_action(ctx, skip_to_track)
        else:
            return await self._skip_action(ctx, skip_to_track)

    async def _can_instaskip(self, ctx: commands.Context, member: discord.Member):

        dj_enabled = await self.config.guild(ctx.guild).dj_enabled()

        if member.bot:
            return True

        if member.id == ctx.guild.owner_id:
            return True

        if dj_enabled:
            if await self._has_dj_role(ctx, member):
                return True

        if await ctx.bot.is_owner(member):
            return True

        if await ctx.bot.is_mod(member):
            return True

        if await self._channel_check(ctx):
            return True

        return False

    @staticmethod
    async def _is_alone(ctx: commands.Context):
        channel_members = rgetattr(ctx, "guild.me.voice.channel.members", [])
        nonbots = sum(m.id != ctx.author.id for m in channel_members if not m.bot)
        return nonbots < 1

    async def _has_dj_role(self, ctx: commands.Context, member: discord.Member):
        dj_role_obj = ctx.guild.get_role(await self.config.guild(ctx.guild).dj_role())
        return dj_role_obj in ctx.guild.get_member(member.id).roles

    @staticmethod
    async def is_requester(ctx: commands.Context, member: discord.Member):
        try:
            player = lavalink.get_player(ctx.guild.id)
            log.debug(f"Current requester is {player.current}")
            return player.current.requester.id == member.id
        except Exception as e:
            log.error(e)
        return False

    async def _skip_action(self, ctx: commands.Context, skip_to_track: int = None):
        player = lavalink.get_player(ctx.guild.id)
        autoplay = await self.config.guild(player.channel.guild).auto_play() or self.owns_autoplay
        if not player.current or (not player.queue and not autoplay):
            try:
                pos, dur = player.position, player.current.length
            except AttributeError:
                return await self._embed_msg(ctx, _("There's nothing in the queue."))
            time_remain = lavalink.utils.format_time(dur - pos)
            if player.current.is_stream:
                embed = discord.Embed(
                    colour=await ctx.embed_colour(), title=_("There's nothing in the queue.")
                )
                embed.set_footer(
                    text=_("Currently livestreaming {track}").format(track=player.current.title)
                )
            else:
                embed = discord.Embed(
                    colour=await ctx.embed_colour(), title=_("There's nothing in the queue.")
                )
                embed.set_footer(
                    text=_("{time} left on {track}").format(
                        time=time_remain, track=player.current.title
                    )
                )
            return await ctx.send(embed=embed)
        elif autoplay and not player.queue:
            embed = discord.Embed(
                colour=await ctx.embed_colour(),
                title=_("Track Skipped"),
                description=await get_description(player.current),
            )
            await ctx.send(embed=embed)
            return await player.skip()

        queue_to_append = []
        if skip_to_track is not None and skip_to_track != 1:
            if skip_to_track < 1:
                return await self._embed_msg(
                    ctx, _("Track number must be equal to or greater than 1.")
                )
            elif skip_to_track > len(player.queue):
                return await self._embed_msg(
                    ctx,
                    _(
                        "There are only {queuelen} songs currently queued.".format(
                            queuelen=len(player.queue)
                        )
                    ),
                )
            embed = discord.Embed(
                colour=await ctx.embed_colour(),
                title=_("{skip_to_track} Tracks Skipped".format(skip_to_track=skip_to_track)),
            )
            await ctx.send(embed=embed)
            if player.repeat:
                queue_to_append = player.queue[0 : min(skip_to_track - 1, len(player.queue) - 1)]
            player.queue = player.queue[
                min(skip_to_track - 1, len(player.queue) - 1) : len(player.queue)
            ]
        else:
            embed = discord.Embed(
                colour=await ctx.embed_colour(),
                title=_("Track Skipped"),
                description=await get_description(player.current),
            )
            await ctx.send(embed=embed)
        self.bot.dispatch("red_audio_skip_track", player.channel.guild, player.current, ctx.author)
        await player.play()
        player.queue += queue_to_append

    @commands.command()
    @commands.guild_only()
    @commands.bot_has_permissions(embed_links=True)
    async def stop(self, ctx: commands.Context):
        """Stop playback and clear the queue."""
        dj_enabled = await self.config.guild(ctx.guild).dj_enabled()
        vote_enabled = await self.config.guild(ctx.guild).vote_enabled()
        if not self._player_check(ctx):
            return await self._embed_msg(ctx, _("Nothing playing."))
        player = lavalink.get_player(ctx.guild.id)
        if (
            not ctx.author.voice or ctx.author.voice.channel != player.channel
        ) and not await self._can_instaskip(ctx, ctx.author):
            return await self._embed_msg(
                ctx, _("You must be in the voice channel to stop the music.")
            )
        if vote_enabled or vote_enabled and dj_enabled:
            if not await self._can_instaskip(ctx, ctx.author) and not await self._is_alone(ctx):
                return await self._embed_msg(
                    ctx, _("There are other people listening - vote to skip instead.")
                )
        if dj_enabled and not vote_enabled:
            if not await self._can_instaskip(ctx, ctx.author):
                return await self._embed_msg(ctx, _("You need the DJ role to stop the music."))
        if (
            player.is_playing
            or (not player.is_playing and player.paused)
            or player.queue
            or getattr(player.current, "extras", {}).get("autoplay")
        ):
            eq = player.fetch("eq")
            if eq:
                await self.config.custom("EQUALIZER", ctx.guild.id).eq_bands.set(eq.bands)
            player.queue = []
            player.store("playing_song", None)
            player.store("prev_requester", None)
            player.store("prev_song", None)
            player.store("requester", None)
            await player.stop()
            await self._embed_msg(ctx, _("Stopping..."))

    @commands.command()
    @commands.guild_only()
    @commands.cooldown(1, 15, commands.BucketType.guild)
    @commands.bot_has_permissions(embed_links=True)
    async def summon(self, ctx: commands.Context):
        """Summon the bot to a voice channel."""
        dj_enabled = await self.config.guild(ctx.guild).dj_enabled()
        if dj_enabled:
            if not await self._can_instaskip(ctx, ctx.author):
                return await self._embed_msg(ctx, _("You need the DJ role to summon the bot."))
        try:
            if (
                not ctx.author.voice.channel.permissions_for(ctx.me).connect
                or not ctx.author.voice.channel.permissions_for(ctx.me).move_members
                and userlimit(ctx.author.voice.channel)
            ):
                return await self._embed_msg(
                    ctx, _("I don't have permission to connect to your channel.")
                )
            if not self._player_check(ctx):
                await lavalink.connect(ctx.author.voice.channel)
                player = lavalink.get_player(ctx.guild.id)
                player.store("connect", datetime.datetime.utcnow())
            else:
                player = lavalink.get_player(ctx.guild.id)
                if ctx.author.voice.channel == player.channel:
                    return
                await player.move_to(ctx.author.voice.channel)
        except AttributeError:
            return await self._embed_msg(ctx, _("Connect to a voice channel first."))
        except IndexError:
            return await self._embed_msg(
                ctx, _("Connection to Lavalink has not yet been established.")
            )

    @commands.command()
    @commands.guild_only()
    @commands.bot_has_permissions(embed_links=True)
    async def volume(self, ctx: commands.Context, vol: int = None):
        """Set the volume, 1% - 150%."""
        dj_enabled = await self.config.guild(ctx.guild).dj_enabled()
        if not vol:
            vol = await self.config.guild(ctx.guild).volume()
            embed = discord.Embed(
                colour=await ctx.embed_colour(),
                title=_("Current Volume:"),
                description=str(vol) + "%",
            )
            if not self._player_check(ctx):
                embed.set_footer(text=_("Nothing playing."))
            return await ctx.send(embed=embed)
        if self._player_check(ctx):
            player = lavalink.get_player(ctx.guild.id)
            if (
                not ctx.author.voice or ctx.author.voice.channel != player.channel
            ) and not await self._can_instaskip(ctx, ctx.author):
                return await self._embed_msg(
                    ctx, _("You must be in the voice channel to change the volume.")
                )
        if dj_enabled:
            if not await self._can_instaskip(ctx, ctx.author) and not await self._has_dj_role(
                ctx, ctx.author
            ):
                return await self._embed_msg(ctx, _("You need the DJ role to change the volume."))
        if vol < 0:
            vol = 0
        if vol > 150:
            vol = 150
            await self.config.guild(ctx.guild).volume.set(vol)
            if self._player_check(ctx):
                await lavalink.get_player(ctx.guild.id).set_volume(vol)
        else:
            await self.config.guild(ctx.guild).volume.set(vol)
            if self._player_check(ctx):
                await lavalink.get_player(ctx.guild.id).set_volume(vol)
        embed = discord.Embed(
            colour=await ctx.embed_colour(), title=_("Volume:"), description=str(vol) + "%"
        )
        if not self._player_check(ctx):
            embed.set_footer(text=_("Nothing playing."))
        await ctx.send(embed=embed)

    @commands.group(aliases=["llset"])
    @commands.guild_only()
    @commands.bot_has_permissions(embed_links=True)
    @checks.is_owner()
    async def llsetup(self, ctx: commands.Context):
        """Lavalink server configuration options."""
        pass

    @llsetup.command()
    async def external(self, ctx: commands.Context):
        """Toggle using external lavalink servers."""
        external = await self.config.use_external_lavalink()
        await self.config.use_external_lavalink.set(not external)

        if external:
            embed = discord.Embed(
                colour=await ctx.embed_colour(),
                title=_("External lavalink server: {true_or_false}.").format(
                    true_or_false=_("Enabled") if not external else _("Disabled")
                ),
            )
            await ctx.send(embed=embed)
        else:
            if self._manager is not None:
                await self._manager.shutdown()
            await self._embed_msg(
                ctx,
                _("External lavalink server: {true_or_false}.").format(
                    true_or_false=_("Enabled") if not external else _("Disabled")
                ),
            )

        self._restart_connect()

    @llsetup.command()
    async def host(self, ctx: commands.Context, host: str):
        """Set the lavalink server host."""
        await self.config.host.set(host)
        if await self._check_external():
            embed = discord.Embed(
                colour=await ctx.embed_colour(), title=_("Host set to {host}.").format(host=host)
            )
            embed.set_footer(text=_("External lavalink server set to True."))
            await ctx.send(embed=embed)
        else:
            await self._embed_msg(ctx, _("Host set to {host}.").format(host=host))

        self._restart_connect()

    @llsetup.command()
    async def password(self, ctx: commands.Context, password: str):
        """Set the lavalink server password."""
        await self.config.password.set(str(password))
        if await self._check_external():
            embed = discord.Embed(
                colour=await ctx.embed_colour(),
                title=_("Server password set to {password}.").format(password=password),
            )
            embed.set_footer(text=_("External lavalink server set to True."))
            await ctx.send(embed=embed)
        else:
            await self._embed_msg(
                ctx, _("Server password set to {password}.").format(password=password)
            )

        self._restart_connect()

    @llsetup.command()
    async def restport(self, ctx: commands.Context, rest_port: int):
        """Set the lavalink REST server port."""
        await self.config.rest_port.set(rest_port)
        if await self._check_external():
            embed = discord.Embed(
                colour=await ctx.embed_colour(),
                title=_("REST port set to {port}.").format(port=rest_port),
            )
            embed.set_footer(text=_("External lavalink server set to True."))
            await ctx.send(embed=embed)
        else:
            await self._embed_msg(ctx, _("REST port set to {port}.").format(port=rest_port))

        self._restart_connect()

    @llsetup.command()
    async def wsport(self, ctx: commands.Context, ws_port: int):
        """Set the lavalink websocket server port."""
        await self.config.ws_port.set(ws_port)
        if await self._check_external():
            embed = discord.Embed(
                colour=await ctx.embed_colour(),
                title=_("Websocket port set to {port}.").format(port=ws_port),
            )
            embed.set_footer(text=_("External lavalink server set to True."))
            await ctx.send(embed=embed)
        else:
            await self._embed_msg(ctx, _("Websocket port set to {port}.").format(port=ws_port))

        self._restart_connect()

    @staticmethod
    async def _apply_gain(guild_id: int, band, gain):
        const = {
            "op": "equalizer",
            "guildId": str(guild_id),
            "bands": [{"band": band, "gain": gain}],
        }

        try:
            await lavalink.get_player(guild_id).node.send({**const})
        except (KeyError, IndexError):
            pass

    @staticmethod
    async def _apply_gains(guild_id: int, gains):
        const = {
            "op": "equalizer",
            "guildId": str(guild_id),
            "bands": [{"band": x, "gain": y} for x, y in enumerate(gains)],
        }

        try:
            await lavalink.get_player(guild_id).node.send({**const})
        except (KeyError, IndexError):
            pass

    async def _channel_check(self, ctx: commands.Context):
        try:
            player = lavalink.get_player(ctx.guild.id)
        except KeyError:
            return False
        try:
            in_channel = sum(
                not m.bot for m in ctx.guild.get_member(self.bot.user.id).voice.channel.members
            )
        except AttributeError:
            return False

        if not ctx.author.voice:
            user_channel = None
        else:
            user_channel = ctx.author.voice.channel

        if in_channel == 0 and user_channel:
            if (
                (player.channel != user_channel)
                and not player.current
                and player.position == 0
                and len(player.queue) == 0
            ):
                await player.move_to(user_channel)
                return True
        else:
            return False

    async def _check_api_tokens(self):
        spotify = await self.bot.get_shared_api_tokens("spotify")
        youtube = await self.bot.get_shared_api_tokens("youtube")
        return {
            "spotify_client_id": spotify.get("client_id", ""),
            "spotify_client_secret": spotify.get("client_secret", ""),
            "youtube_api": youtube.get("api_key", ""),
        }

    async def _check_external(self):
        external = await self.config.use_external_lavalink()
        if not external:
            if self._manager is not None:
                await self._manager.shutdown()
            await self.config.use_external_lavalink.set(True)
            return True
        else:
            return False

    async def _clear_react(self, message: discord.Message, emoji: dict = None):
        """Non blocking version of clear_react"""
        return self.bot.loop.create_task(clear_react(self.bot, message, emoji))

    async def _currency_check(self, ctx: commands.Context, jukebox_price: int):
        jukebox = await self.config.guild(ctx.guild).jukebox()
        if jukebox and not await self._can_instaskip(ctx, ctx.author):
            try:
                await bank.withdraw_credits(ctx.author, jukebox_price)
                return True
            except ValueError:
                credits_name = await bank.get_currency_name(ctx.guild)
                await self._embed_msg(
                    ctx,
                    _("Not enough {currency} ({required_credits} required).").format(
                        currency=credits_name, required_credits=humanize_number(jukebox_price)
                    ),
                )
                return False
        else:
            return True

    async def _data_check(self, ctx: commands.Context):
        player = lavalink.get_player(ctx.guild.id)
        shuffle = await self.config.guild(ctx.guild).shuffle()
        repeat = await self.config.guild(ctx.guild).repeat()
        volume = await self.config.guild(ctx.guild).volume()
        player.repeat = repeat
        player.shuffle = shuffle
        if player.volume != volume:
            await player.set_volume(volume)

    async def disconnect_timer(self):
        stop_times = {}
        pause_times = {}
        while True:
            for p in lavalink.all_players():
                server = p.channel.guild

                if [self.bot.user] == p.channel.members:
                    stop_times.setdefault(server.id, time.time())
                    pause_times.setdefault(server.id, time.time())
                else:
                    stop_times.pop(server.id, None)
                    if p.paused and server.id in pause_times:
                        try:
                            await p.pause(False)
                        except Exception:
                            log.error(
                                "Exception raised in Audio's emptypause_timer.", exc_info=True
                            )
                    pause_times.pop(server.id, None)
            servers = stop_times.copy()
            servers.update(pause_times)
            for sid in servers:
                server_obj = self.bot.get_guild(sid)
                if sid in stop_times and await self.config.guild(server_obj).emptydc_enabled():
                    emptydc_timer = await self.config.guild(server_obj).emptydc_timer()
                    if (time.time() - stop_times[sid]) >= emptydc_timer:
                        stop_times.pop(sid)
                        try:
                            player = lavalink.get_player(sid)
                            await player.stop()
                            await player.disconnect()
                        except Exception as err:
                            log.error("Exception raised in Audio's emptydc_timer.", exc_info=True)
                            if "No such player for that guild" in str(err):
                                stop_times.pop(sid, None)
                            pass
                elif (
                    sid in pause_times and await self.config.guild(server_obj).emptypause_enabled()
                ):
                    emptypause_timer = await self.config.guild(server_obj).emptypause_timer()
                    if (time.time() - pause_times.get(sid)) >= emptypause_timer:
                        try:
                            await lavalink.get_player(sid).pause()
                        except Exception as err:
                            if "No such player for that guild" in str(err):
                                pause_times.pop(sid, None)
                            log.error(
                                "Exception raised in Audio's emptypause_timer.", exc_info=True
                            )
            await asyncio.sleep(5)

    @staticmethod
    async def _embed_msg(ctx: commands.Context, title: str):
        embed = discord.Embed(colour=await ctx.embed_colour(), title=title)
        await ctx.send(embed=embed)

    async def _eq_check(self, ctx: commands.Context, player: lavalink.Player):
        eq = player.fetch("eq", Equalizer())

        config_bands = await self.config.custom("EQUALIZER", ctx.guild.id).eq_bands()
        if not config_bands:
            config_bands = eq.bands
            await self.config.custom("EQUALIZER", ctx.guild.id).eq_bands.set(eq.bands)

        if eq.bands != config_bands:
            band_num = list(range(0, eq._band_count))
            band_value = config_bands
            eq_dict = {}
            for k, v in zip(band_num, band_value):
                eq_dict[k] = v
            for band, value in eq_dict.items():
                eq.set_gain(band, value)
            player.store("eq", eq)
            await self._apply_gains(ctx.guild.id, config_bands)

    async def _eq_interact(
        self, ctx: commands.Context, player: lavalink.Player, eq, message, selected
    ):
        player.store("eq", eq)
        emoji = {
            "far_left": "◀",
            "one_left": "⬅",
            "max_output": "⏫",
            "output_up": "🔼",
            "output_down": "🔽",
            "min_output": "⏬",
            "one_right": "➡",
            "far_right": "▶",
            "reset": "⏺",
            "info": "ℹ",
        }
        selector = f'{" " * 8}{"   " * selected}^^'
        try:
            await message.edit(content=box(f"{eq.visualise()}\n{selector}", lang="ini"))
        except discord.errors.NotFound:
            return
        try:
            react_emoji, react_user = await self._get_eq_reaction(ctx, message, emoji)
        except TypeError:
            return

        if not react_emoji:
            await self.config.custom("EQUALIZER", ctx.guild.id).eq_bands.set(eq.bands)
            await self._clear_react(message, emoji)

        if react_emoji == "⬅":
            await remove_react(message, react_emoji, react_user)
            await self._eq_interact(ctx, player, eq, message, max(selected - 1, 0))

        if react_emoji == "➡":
            await remove_react(message, react_emoji, react_user)
            await self._eq_interact(ctx, player, eq, message, min(selected + 1, 14))

        if react_emoji == "🔼":
            await remove_react(message, react_emoji, react_user)
            _max = "{:.2f}".format(min(eq.get_gain(selected) + 0.1, 1.0))
            eq.set_gain(selected, float(_max))
            await self._apply_gain(ctx.guild.id, selected, _max)
            await self._eq_interact(ctx, player, eq, message, selected)

        if react_emoji == "🔽":
            await remove_react(message, react_emoji, react_user)
            _min = "{:.2f}".format(max(eq.get_gain(selected) - 0.1, -0.25))
            eq.set_gain(selected, float(_min))
            await self._apply_gain(ctx.guild.id, selected, _min)
            await self._eq_interact(ctx, player, eq, message, selected)

        if react_emoji == "⏫":
            await remove_react(message, react_emoji, react_user)
            _max = 1.0
            eq.set_gain(selected, _max)
            await self._apply_gain(ctx.guild.id, selected, _max)
            await self._eq_interact(ctx, player, eq, message, selected)

        if react_emoji == "⏬":
            await remove_react(message, react_emoji, react_user)
            _min = -0.25
            eq.set_gain(selected, _min)
            await self._apply_gain(ctx.guild.id, selected, _min)
            await self._eq_interact(ctx, player, eq, message, selected)

        if react_emoji == "◀":
            await remove_react(message, react_emoji, react_user)
            selected = 0
            await self._eq_interact(ctx, player, eq, message, selected)

        if react_emoji == "▶":
            await remove_react(message, react_emoji, react_user)
            selected = 14
            await self._eq_interact(ctx, player, eq, message, selected)

        if react_emoji == "⏺":
            await remove_react(message, react_emoji, react_user)
            for band in range(eq._band_count):
                eq.set_gain(band, 0.0)
            await self._apply_gains(ctx.guild.id, eq.bands)
            await self._eq_interact(ctx, player, eq, message, selected)

        if react_emoji == "ℹ":
            await remove_react(message, react_emoji, react_user)
            await ctx.send_help(self.eq)
            await self._eq_interact(ctx, player, eq, message, selected)

    @staticmethod
    async def _eq_msg_clear(eq_message: discord.Message):
        if eq_message is not None:
            with contextlib.suppress(discord.HTTPException):
                await eq_message.delete()

    async def _get_eq_reaction(self, ctx: commands.Context, message: discord.Message, emoji):
        try:
            reaction, user = await self.bot.wait_for(
                "reaction_add",
                check=lambda r, u: r.message.id == message.id
                and u.id == ctx.author.id
                and r.emoji in emoji.values(),
                timeout=30,
            )
        except asyncio.TimeoutError:
            await self._clear_react(message, emoji)
            return None
        else:
            return reaction.emoji, user

    def _play_lock(self, ctx: commands.Context, tf):
        if tf:
            self.play_lock[ctx.message.guild.id] = True
        else:
            self.play_lock[ctx.message.guild.id] = False

    def _player_check(self, ctx: commands.Context):
        if self._connection_aborted:
            return False
        try:
            lavalink.get_player(ctx.guild.id)
            return True
        except IndexError:
            return False
        except KeyError:
            return False

    @commands.Cog.listener()
    async def on_voice_state_update(
        self, member: discord.Member, before: discord.VoiceState, after: discord.VoiceState
    ):
        await self._ready_event.wait()
        if after.channel != before.channel:
            try:
                self.skip_votes[before.channel.guild].remove(member.id)
            except (ValueError, KeyError, AttributeError):
                pass

    def cog_unload(self):
        if not self._cleaned_up:
            self.bot.dispatch("red_audio_unload", self)
            self.session.detach()
            self.bot.loop.create_task(self._close_database())
            if self._disconnect_task:
                self._disconnect_task.cancel()

            if self._connect_task:
                self._connect_task.cancel()

            if self._init_task:
                self._init_task.cancel()

            lavalink.unregister_event_listener(self.event_handler)
            self.bot.loop.create_task(lavalink.close())
            if self._manager is not None:
                self.bot.loop.create_task(self._manager.shutdown())

            self._cleaned_up = True

    @bump.error
    @disconnect.error
    @genre.error
    @local_folder.error
    @local_play.error
    @local_search.error
    @play.error
    @prev.error
    @search.error
    @_playlist_append.error
    @_playlist_save.error
    @_playlist_update.error
    @_playlist_upload.error
    async def _clear_lock_on_error(self, ctx: commands.Context, error):
        # TODO: Change this in a future PR
        # FIXME: This seems to be consuming tracebacks and not adding them to last traceback
        # which is handled by on_command_error
        # Make it so that this can be used to show user friendly errors
        if not isinstance(
            getattr(error, "original", error),
            (
                commands.CheckFailure,
                commands.UserInputError,
                commands.DisabledCommand,
                commands.CommandOnCooldown,
            ),
        ):
            self._play_lock(ctx, False)
            await self.music_cache.run_tasks(ctx)
            message = "Error in command '{}'. Check your console or logs for details.".format(
                ctx.command.qualified_name
            )
            await ctx.send(inline(message))
            exception_log = "Exception in command '{}'\n" "".format(ctx.command.qualified_name)
            exception_log += "".join(
                traceback.format_exception(type(error), error, error.__traceback__)
            )
            self.bot._last_exception = exception_log

        await ctx.bot.on_command_error(
            ctx, getattr(error, "original", error), unhandled_by_cog=True
        )

    async def cog_after_invoke(self, ctx: commands.Context):
        await self._process_db(ctx)

    async def _process_db(self, ctx: commands.Context):
        await self.music_cache.run_tasks(ctx)

    async def _close_database(self):
        await self.music_cache.run_all_pending_tasks()
        await self.music_cache.close()

    __del__ = cog_unload<|MERGE_RESOLUTION|>--- conflicted
+++ resolved
@@ -5,6 +5,7 @@
 import heapq
 import json
 import logging
+import math
 import random
 import re
 import time
@@ -16,7 +17,6 @@
 import aiohttp
 import discord
 import lavalink
-import math
 from fuzzywuzzy import process
 
 import redbot.core
@@ -394,7 +394,22 @@
                 "tracebacks for details."
             )
 
-<<<<<<< HEAD
+    async def error_reset(self, player: lavalink.Player):
+        guild = player.channel.guild
+        now = time.time()
+        seconds_allowed = 10
+        last_error = self._error_timer.setdefault(guild.id, now)
+        if now - seconds_allowed > last_error:
+            self._error_timer[guild.id] = 0
+            self._error_counter[guild.id] = 0
+
+    async def increase_error_counter(self, player: lavalink.Player) -> bool:
+        guild = player.channel.guild
+        now = time.time()
+        self._error_counter[guild.id] += 1
+        self._error_timer[guild.id] = now
+        return self._error_counter[guild.id] >= 5
+
     @staticmethod
     async def _players_check():
         try:
@@ -406,50 +421,16 @@
                 ),
                 None,
             )
-            get_single_title = getattr(current, "title")
-            uri = getattr(current, "uri")
+            get_single_title = getattr(current, "title", None)
+            uri = getattr(current, "uri", None)
             query = audio_dataclasses.Query.process_input(uri)
             if get_single_title and uri:
                 if get_single_title == "Unknown title":
                     get_single_title = uri
                     if not get_single_title.startswith("http"):
-                        get_single_title = get_single_title.rsplit("/", 1)[-1]
+                        get_single_title = query.to_string_user()
                 elif query.is_local:
                     get_single_title = "{} - {}".format(current.author, current.title)
-=======
-    async def error_reset(self, player: lavalink.Player):
-        guild = player.channel.guild
-        now = time.time()
-        seconds_allowed = 10
-        last_error = self._error_timer.setdefault(guild.id, now)
-        if now - seconds_allowed > last_error:
-            self._error_timer[guild.id] = 0
-            self._error_counter[guild.id] = 0
-
-    async def increase_error_counter(self, player: lavalink.Player) -> bool:
-        guild = player.channel.guild
-        now = time.time()
-        self._error_counter[guild.id] += 1
-        self._error_timer[guild.id] = now
-        return self._error_counter[guild.id] >= 5
-
-    @staticmethod
-    async def _players_check():
-        try:
-            get_single_title = lavalink.active_players()[0].current.title
-            query = audio_dataclasses.Query.process_input(lavalink.active_players()[0].current.uri)
-            if get_single_title == "Unknown title":
-                get_single_title = lavalink.active_players()[0].current.uri
-                if not get_single_title.startswith("http"):
-                    get_single_title = get_single_title.rsplit("/", 1)[-1]
-            elif query.is_local:
-                get_single_title = "{} - {}".format(
-                    lavalink.active_players()[0].current.author,
-                    lavalink.active_players()[0].current.title,
-                )
-            else:
-                get_single_title = lavalink.active_players()[0].current.title
->>>>>>> 1c7b7dee
             playing_servers = len(lavalink.active_players())
         except IndexError:
             get_single_title = None
@@ -457,7 +438,6 @@
         return get_single_title, playing_servers
 
     async def _status_check(self, playing_servers):
-<<<<<<< HEAD
         if playing_servers > 1:
             await self.bot.change_presence(
                 activity=discord.Activity(
@@ -474,29 +454,15 @@
             )
         elif playing_servers == 0:
             await self.bot.change_presence(activity=None)
-=======
-        if playing_servers == 0:
-            await self.bot.change_presence(activity=None)
-        if playing_servers == 1:
-            single_title = await self._players_check()
-            await self.bot.change_presence(
-                activity=discord.Activity(
-                    name=single_title[0], type=discord.ActivityType.listening
-                )
-            )
-        if playing_servers > 1:
-            await self.bot.change_presence(
-                activity=discord.Activity(
-                    name=_("music in {} servers").format(playing_servers),
-                    type=discord.ActivityType.playing,
-                )
-            )
->>>>>>> 1c7b7dee
 
     async def event_handler(
         self, player: lavalink.Player, event_type: lavalink.LavalinkEvents, extra
     ):
-<<<<<<< HEAD
+        disconnect = await self.config.guild(player.channel.guild).disconnect()
+        autoplay = await self.config.guild(player.channel.guild).auto_play() or self.owns_autoplay
+        notify = await self.config.guild(player.channel.guild).notify()
+        status = await self.config.status()
+        repeat = await self.config.guild(player.channel.guild).repeat()
         current_track = player.current
         current_channel = player.channel
         guild = rgetattr(current_channel, "guild", None)
@@ -509,20 +475,7 @@
         current_thumbnail = rgetattr(current_track, "thumbnail", None)
         current_extras = rgetattr(current_track, "extras", {})
 
-        disconnect = await self.config.guild(guild).disconnect()
-        autoplay = await self.config.guild(guild).auto_play() or self.owns_autoplay
-        notify = await self.config.guild(guild).notify()
-        status = await self.config.status()
-        repeat = await self.config.guild(guild).repeat()
-=======
-        disconnect = await self.config.guild(player.channel.guild).disconnect()
-        autoplay = await self.config.guild(player.channel.guild).auto_play() or self.owns_autoplay
-        notify = await self.config.guild(player.channel.guild).notify()
-        status = await self.config.status()
-        repeat = await self.config.guild(player.channel.guild).repeat()
-
         await self.error_reset(player)
->>>>>>> 1c7b7dee
 
         if event_type == lavalink.LavalinkEvents.TRACK_START:
             self.skip_votes[guild] = []
@@ -613,10 +566,7 @@
         if event_type == lavalink.LavalinkEvents.TRACK_START and status:
             player_check = await self._players_check()
             await self._status_check(player_check[1])
-<<<<<<< HEAD
-=======
-
->>>>>>> 1c7b7dee
+
         if event_type == lavalink.LavalinkEvents.TRACK_END and status:
             await asyncio.sleep(1)
             if not player.is_playing:
@@ -632,47 +582,15 @@
                     title=_("Queue ended."),
                 )
                 await notify_channel.send(embed=embed)
-<<<<<<< HEAD
-        elif event_type == lavalink.LavalinkEvents.QUEUE_END and disconnect and not autoplay:
+        elif not autoplay and event_type == lavalink.LavalinkEvents.QUEUE_END and disconnect:
             self.bot.dispatch("red_audio_audio_disconnect", guild)
             await player.disconnect()
-=======
-
-        elif not autoplay and event_type == lavalink.LavalinkEvents.QUEUE_END and disconnect:
-            await player.disconnect()
-            self.bot.dispatch("red_audio_audio_disconnect", player.channel.guild)
-
->>>>>>> 1c7b7dee
         if event_type == lavalink.LavalinkEvents.QUEUE_END and status:
             player_check = await self._players_check()
             await self._status_check(player_check[1])
 
         if event_type == lavalink.LavalinkEvents.TRACK_EXCEPTION:
             message_channel = player.fetch("channel")
-<<<<<<< HEAD
-            if message_channel:
-                message_channel = self.bot.get_channel(message_channel)
-                query = audio_dataclasses.Query.process_input(current_uri)
-                if query.valid:
-                    if player.current and query.is_local:
-                        query = audio_dataclasses.Query.process_input(current_uri)
-                        if player.current.title == "Unknown title":
-                            description = "{}".format(query.track.to_string_hidden())
-                        else:
-                            song = bold("{} - {}").format(current_author, current_title)
-                            description = "{}\n{}".format(song, query.track.to_string_hidden())
-                    else:
-                        description = bold("[{}]({})").format(current_title, current_uri)
-
-                    embed = discord.Embed(
-                        colour=(await self.bot.get_embed_color(message_channel)),
-                        title=_("Track Error"),
-                        description="{}\n{}".format(extra, description),
-                    )
-                    embed.set_footer(text=_("Skipping..."))
-                    await message_channel.send(embed=embed)
-=======
->>>>>>> 1c7b7dee
             while True:
                 if player.current in player.queue:
                     player.queue.remove(player.current)
@@ -712,29 +630,29 @@
                     )
                     await message_channel.send(embed=embed)
                 else:
-                    query = audio_dataclasses.Query.process_input(player.current.uri)
-                    if player.current and query.is_local:
-                        query = audio_dataclasses.Query.process_input(player.current.uri)
-                        if player.current.title == "Unknown title":
-                            description = "{}".format(query.track.to_string_hidden())
+                    query = audio_dataclasses.Query.process_input(current_uri)
+                    if query.valid:
+                        if player.current and query.is_local:
+                            if player.current.title == "Unknown title":
+                                description = "{}".format(query.to_string_user())
+                            else:
+                                song = bold("{} - {}").format(
+                                    current_author, current_uri
+                                )
+                                description = "{}\n{}".format(song, query.to_string_user())
                         else:
-                            song = bold("{} - {}").format(
-                                player.current.author, player.current.title
+                            description = bold("[{}]({})").format(
+                                current_title, current_uri
                             )
-                            description = "{}\n{}".format(song, query.track.to_string_hidden())
-                    else:
-                        description = bold("[{}]({})").format(
-                            player.current.title, player.current.uri
+
+                        embed = discord.Embed(
+                            colour=(await self.bot.get_embed_color(message_channel)),
+                            title=_("Track Error"),
+                            description="{}\n{}".format(extra, description),
                         )
-
-                    embed = discord.Embed(
-                        colour=(await self.bot.get_embed_color(message_channel)),
-                        title=_("Track Error"),
-                        description="{}\n{}".format(extra, description),
-                    )
-                    embed.set_footer(text=_("Skipping..."))
-                    await message_channel.send(embed=embed)
-                    await player.skip()
+                        embed.set_footer(text=_("Skipping..."))
+                        await message_channel.send(embed=embed)
+            await player.skip()
 
     async def play_query(
         self,
