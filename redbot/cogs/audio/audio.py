--- conflicted
+++ resolved
@@ -3643,26 +3643,4 @@
                 self.bot.loop.create_task(self._manager.shutdown())
             self._cleaned_up = True
 
-<<<<<<< HEAD
-    __del__ = __unload
-=======
-    __del__ = cog_unload
-
-    @commands.Cog.listener()
-    async def on_guild_remove(self, guild: discord.Guild):
-        """
-        This is to clean up players when
-        the bot either leaves or is removed from a guild
-        """
-        channels = {
-            x  # x is a voice_channel
-            for y in [g.voice_channels for g in self.bot.guilds]
-            for x in y  # y is a list of voice channels
-        }  # Yes, this is ugly. It's also the most performant and commented.
-
-        zombie_players = {p for p in lavalink.player_manager.players if p.channel not in channels}
-        # Do not unroll to combine with next line.
-        # Can result in iterator changing size during context switching.
-        for zombie in zombie_players:
-            await zombie.destroy()
->>>>>>> 80ff07f5
+    __del__ = cog_unload