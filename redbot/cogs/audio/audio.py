--- conflicted
+++ resolved
@@ -475,11 +475,7 @@
                 else:
                     dur = lavalink.utils.format_time(player.current.length)
                 embed = discord.Embed(
-<<<<<<< HEAD
-                    colour=(await self.bot.get_embed_colour(notify_channel)),
-=======
                     colour=(await self.bot.get_embed_color(notify_channel)),
->>>>>>> 6075c5bd
                     title=_("Now Playing"),
                     description=description,
                 )
@@ -542,11 +538,7 @@
                     description = bold("[{}]({})").format(player.current.title, player.current.uri)
 
                 embed = discord.Embed(
-<<<<<<< HEAD
-                    colour=(await self.bot.get_embed_colour(message_channel)),
-=======
                     colour=(await self.bot.get_embed_color(message_channel)),
->>>>>>> 6075c5bd
                     title=_("Track Error"),
                     description="{}\n{}".format(extra, description),
                 )
@@ -6856,15 +6848,8 @@
         if eq_message is not None:
             with contextlib.suppress(discord.HTTPException):
                 await eq_message.delete()
-<<<<<<< HEAD
 
     async def _get_eq_reaction(self, ctx: commands.Context, message: discord.Message, emoji):
-=======
-            except discord.errors.NotFound:
-                pass
-
-    async def _get_eq_reaction(self, ctx, message, emoji):
->>>>>>> 6075c5bd
         try:
             reaction, user = await self.bot.wait_for(
                 "reaction_add",
@@ -6896,193 +6881,6 @@
         except KeyError:
             return False
 
-<<<<<<< HEAD
-=======
-    @staticmethod
-    async def _queue_duration(ctx):
-        player = lavalink.get_player(ctx.guild.id)
-        duration = []
-        for i in range(len(player.queue)):
-            if not player.queue[i].is_stream:
-                duration.append(player.queue[i].length)
-        queue_duration = sum(duration)
-        if not player.queue:
-            queue_duration = 0
-        try:
-            if not player.current.is_stream:
-                remain = player.current.length - player.position
-            else:
-                remain = 0
-        except AttributeError:
-            remain = 0
-        queue_total_duration = remain + queue_duration
-        return queue_total_duration
-
-    @staticmethod
-    async def _remove_react(message, react_emoji, react_user):
-        try:
-            await message.remove_reaction(react_emoji, react_user)
-        except (discord.Forbidden, discord.HTTPException, discord.NotFound):
-            pass
-
-    @staticmethod
-    def _to_json(ctx, playlist_url, tracklist):
-        playlist = {"author": ctx.author.id, "playlist_url": playlist_url, "tracks": tracklist}
-        return playlist
-
-    @staticmethod
-    def _track_creator(player, position=None, other_track=None):
-        if position == "np":
-            queued_track = player.current
-        elif position is None:
-            queued_track = other_track
-        else:
-            queued_track = player.queue[position]
-        track_keys = queued_track._info.keys()
-        track_values = queued_track._info.values()
-        track_id = queued_track.track_identifier
-        track_info = {}
-        for k, v in zip(track_keys, track_values):
-            track_info[k] = v
-        keys = ["track", "info"]
-        values = [track_id, track_info]
-        track_obj = {}
-        for key, value in zip(keys, values):
-            track_obj[key] = value
-        return track_obj
-
-    @staticmethod
-    def _track_limit(ctx, track, maxlength):
-        try:
-            length = round(track.length / 1000)
-        except AttributeError:
-            length = round(track / 1000)
-        if length > 900000000000000:  # livestreams return 9223372036854775807ms
-            return True
-        elif length >= maxlength:
-            return False
-        else:
-            return True
-
-    async def _time_convert(self, length):
-        match = re.compile(r"(?:(\d+):)?([0-5]?[0-9]):([0-5][0-9])").match(length)
-        if match is not None:
-            hr = int(match.group(1)) if match.group(1) else 0
-            mn = int(match.group(2)) if match.group(2) else 0
-            sec = int(match.group(3)) if match.group(3) else 0
-            pos = sec + (mn * 60) + (hr * 3600)
-            return pos * 1000
-        else:
-            try:
-                return int(length) * 1000
-            except ValueError:
-                return 0
-
-    @staticmethod
-    def _url_check(url):
-        valid_tld = [
-            "youtube.com",
-            "youtu.be",
-            "soundcloud.com",
-            "bandcamp.com",
-            "vimeo.com",
-            "mixer.com",
-            "twitch.tv",
-            "spotify.com",
-            "localtracks",
-        ]
-        query_url = urlparse(url)
-        url_domain = ".".join(query_url.netloc.split(".")[-2:])
-        if not query_url.netloc:
-            url_domain = ".".join(query_url.path.split("/")[0].split(".")[-2:])
-        return True if url_domain in valid_tld else False
-
-    @staticmethod
-    def _userlimit(channel):
-        if channel.user_limit == 0:
-            return False
-        if channel.user_limit < len(channel.members) + 1:
-            return True
-        else:
-            return False
-
-    async def _youtube_api_search(self, yt_key, query):
-        params = {"q": query, "part": "id", "key": yt_key, "maxResults": 1, "type": "video"}
-        yt_url = "https://www.googleapis.com/youtube/v3/search"
-        try:
-            async with self.session.request("GET", yt_url, params=params) as r:
-                if r.status == 400:
-                    return None
-                else:
-                    search_response = await r.json()
-        except RuntimeError:
-            return None
-        for search_result in search_response.get("items", []):
-            if search_result["id"]["kind"] == "youtube#video":
-                return "https://www.youtube.com/watch?v={}".format(search_result["id"]["videoId"])
-
-    # Spotify-related methods below are originally from: https://github.com/Just-Some-Bots/MusicBot/blob/master/musicbot/spotify.py
-
-    async def _check_token(self, token):
-        now = int(time.time())
-        return token["expires_at"] - now < 60
-
-    async def _get_spotify_token(self):
-        if self.spotify_token and not await self._check_token(self.spotify_token):
-            return self.spotify_token["access_token"]
-        token = await self._request_token()
-        if token is None:
-            log.debug("Requested a token from Spotify, did not end up getting one.")
-        try:
-            token["expires_at"] = int(time.time()) + token["expires_in"]
-        except KeyError:
-            return
-        self.spotify_token = token
-        log.debug("Created a new access token for Spotify: {0}".format(token))
-        return self.spotify_token["access_token"]
-
-    async def _make_get(self, url, headers=None):
-        async with self.session.request("GET", url, headers=headers) as r:
-            if r.status != 200:
-                log.debug(
-                    "Issue making GET request to {0}: [{1.status}] {2}".format(
-                        url, r, await r.json()
-                    )
-                )
-            return await r.json()
-
-    async def _make_post(self, url, payload, headers=None):
-        async with self.session.post(url, data=payload, headers=headers) as r:
-            if r.status != 200:
-                log.debug(
-                    "Issue making POST request to {0}: [{1.status}] {2}".format(
-                        url, r, await r.json()
-                    )
-                )
-            return await r.json()
-
-    async def _make_spotify_req(self, url):
-        token = await self._get_spotify_token()
-        return await self._make_get(url, headers={"Authorization": "Bearer {0}".format(token)})
-
-    def _make_token_auth(self, client_id, client_secret):
-        auth_header = base64.b64encode((client_id + ":" + client_secret).encode("ascii"))
-        return {"Authorization": "Basic %s" % auth_header.decode("ascii")}
-
-    async def _request_token(self):
-        tokens = await self.bot.get_shared_api_tokens("spotify")
-        self.client_id = tokens.get("client_id", "")
-        self.client_secret = tokens.get("client_secret", "")
-        payload = {"grant_type": "client_credentials"}
-        headers = self._make_token_auth(
-            self.client_id["client_id"], self.client_secret["client_secret"]
-        )
-        r = await self._make_post(
-            "https://accounts.spotify.com/api/token", payload=payload, headers=headers
-        )
-        return r
-
->>>>>>> 6075c5bd
     @commands.Cog.listener()
     async def on_voice_state_update(
         self, member: discord.Member, before: discord.VoiceState, after: discord.VoiceState
