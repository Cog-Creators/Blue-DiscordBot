--- conflicted
+++ resolved
@@ -38,8 +38,6 @@
 
 log = logging.getLogger("red.audio")
 
-log = logging.getLogger("red.audio")
-
 
 @cog_i18n(_)
 class Audio(commands.Cog):
@@ -318,8 +316,28 @@
         await self.config.guild(ctx.guild).emptydc_enabled.set(enabled)
 
     @audioset.command()
-<<<<<<< HEAD
-=======
+    @checks.mod_or_permissions(administrator=True)
+    async def jukebox(self, ctx, price: int):
+        """Set a price for queueing tracks for non-mods. 0 to disable."""
+        if price < 0:
+            return await self._embed_msg(ctx, _("Can't be less than zero."))
+        if price == 0:
+            jukebox = False
+            await self._embed_msg(ctx, _("Jukebox mode disabled."))
+        else:
+            jukebox = True
+            await self._embed_msg(
+                ctx,
+                _("Track queueing command price set to {price} {currency}.").format(
+                    price=price, currency=await bank.get_currency_name(ctx.guild)
+                ),
+            )
+
+        await self.config.guild(ctx.guild).jukebox_price.set(price)
+        await self.config.guild(ctx.guild).jukebox.set(jukebox)
+
+
+    @audioset.command()
     @checks.mod_or_permissions(administrator=True)
     async def maxlength(self, ctx, seconds):
         """Max length of a track to queue in seconds. 0 to disable.
@@ -341,36 +359,6 @@
             )
 
         await self.config.guild(ctx.guild).maxlength.set(seconds)
-
-    @audioset.command()
-    @checks.admin_or_permissions(manage_roles=True)
-    async def role(self, ctx, role_name: discord.Role):
-        """Set the role to use for DJ mode."""
-        await self.config.guild(ctx.guild).dj_role.set(role_name.id)
-        dj_role_obj = ctx.guild.get_role(await self.config.guild(ctx.guild).dj_role())
-        await self._embed_msg(ctx, _("DJ role set to: {role.name}.").format(role=dj_role_obj))
-
-    @audioset.command()
->>>>>>> 27555921
-    @checks.mod_or_permissions(administrator=True)
-    async def jukebox(self, ctx, price: int):
-        """Set a price for queueing tracks for non-mods. 0 to disable."""
-        if price < 0:
-            return await self._embed_msg(ctx, _("Can't be less than zero."))
-        if price == 0:
-            jukebox = False
-            await self._embed_msg(ctx, _("Jukebox mode disabled."))
-        else:
-            jukebox = True
-            await self._embed_msg(
-                ctx,
-                _("Track queueing command price set to {price} {currency}.").format(
-                    price=price, currency=await bank.get_currency_name(ctx.guild)
-                ),
-            )
-
-        await self.config.guild(ctx.guild).jukebox_price.set(price)
-        await self.config.guild(ctx.guild).jukebox.set(jukebox)
 
     @audioset.command()
     @checks.mod_or_permissions(manage_messages=True)
@@ -1008,14 +996,9 @@
     @commands.guild_only()
     async def play(self, ctx, *, query):
         """Play a URL or search for a track."""
-<<<<<<< HEAD
-        dj_enabled = await self.config.guild(ctx.guild).dj_enabled()
-        jukebox_price = await self.config.guild(ctx.guild).jukebox_price()
+
         api_data = await self._check_api_tokens()
-        shuffle = await self.config.guild(ctx.guild).shuffle()
-=======
         guild_data = await self.config.guild(ctx.guild).all()
->>>>>>> 27555921
         restrict = await self.config.restrict()
         if restrict:
             if self._match_url(query):
@@ -1146,7 +1129,7 @@
 
     async def _enqueue_tracks(self, ctx, query):
         player = lavalink.get_player(ctx.guild.id)
-        shuffle = await self.config.guild(ctx.guild).shuffle()
+        guild_data = await self.config.guild(ctx.guild).all()
         if type(query) is not list:
             tracks = await player.get_tracks(query)
             if not tracks:
@@ -1191,24 +1174,20 @@
             if not player.current:
                 await player.play()
         else:
-<<<<<<< HEAD
             try:
                 single_track = tracks[0]
-                player.add(ctx.author, single_track)
+                if guild_data["maxlength"] > 0:
+                    if self._track_limit(ctx, single_track, guild_data["maxlength"]):
+                        player.add(ctx.author, single_track)
+                    else:
+                        return await self._embed_msg(ctx, _("Track exceeds maximum length."))
+                
+                else:
+                    player.add(ctx.author, single_track)
             except IndexError:
                 return await self._embed_msg(
                     ctx, _("Nothing found. Check your Lavalink logs for details.")
                 )
-=======
-            single_track = tracks[0]
-            if guild_data["maxlength"] > 0:
-                if self._track_limit(ctx, single_track, guild_data["maxlength"]):
-                    player.add(ctx.author, single_track)
-                else:
-                    return await self._embed_msg(ctx, _("Track exceeds maximum length."))
-            else:
-                player.add(ctx.author, single_track)
->>>>>>> 27555921
 
             if "localtracks" in single_track.uri:
                 if not single_track.title == "Unknown title":
