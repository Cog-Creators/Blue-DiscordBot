--- conflicted
+++ resolved
@@ -24,11 +24,7 @@
 from redbot.core import Config, bank, checks, commands
 from redbot.core.data_manager import cog_data_path
 from redbot.core.i18n import Translator, cog_i18n
-<<<<<<< HEAD
-from redbot.core.utils.chat_formatting import bold, box, inline, pagify
-=======
 from redbot.core.utils.chat_formatting import bold, box, pagify, humanize_number
->>>>>>> 26cc8580
 from redbot.core.utils.menus import (
     DEFAULT_CONTROLS,
     close_menu,
@@ -3386,61 +3382,7 @@
         embed = discord.Embed(
             title=_("Playlist modified"), colour=await ctx.embed_colour(), description=desc
         )
-<<<<<<< HEAD
         await ctx.send(embed=embed)
-=======
-        playlist_msg = await ctx.send(embed=embed1)
-        track_list = []
-        track_count = 0
-        now = int(time.time())
-        for i in spotify_info:
-            if stype == "album":
-                song_info = "{} {}".format(i["name"], i["artists"][0]["name"])
-            else:
-                song_info = "{} {}".format(i["track"]["name"], i["track"]["artists"][0]["name"])
-
-            try:
-                track_url = await self._youtube_api_search(yt_key, song_info)
-            except (RuntimeError, aiohttp.client_exceptions.ServerDisconnectedError):
-                error_embed = discord.Embed(
-                    colour=await ctx.embed_colour(),
-                    title=_("The connection was reset while loading the playlist."),
-                )
-                await playlist_msg.edit(embed=error_embed)
-                return None
-            try:
-                yt_track = await player.get_tracks(track_url)
-            except (RuntimeError, aiohttp.client_exceptions.ServerDisconnectedError):
-                return
-            try:
-                track_list.append(yt_track[0])
-            except IndexError:
-                pass
-            track_count += 1
-            if (track_count % 5 == 0) or (track_count == len(spotify_info)):
-                embed2 = discord.Embed(
-                    colour=await ctx.embed_colour(),
-                    title=_("Loading track {num}/{total}...").format(
-                        num=track_count, total=len(spotify_info)
-                    ),
-                )
-                if track_count == 5:
-                    five_time = int(time.time()) - now
-                if track_count >= 5:
-                    remain_tracks = len(spotify_info) - track_count
-                    time_remain = (remain_tracks / 5) * five_time
-                    if track_count < len(spotify_info):
-                        seconds = self._dynamic_time(int(time_remain))
-                    if track_count == len(spotify_info):
-                        seconds = "0s"
-                    embed2.set_footer(
-                        text=_("Approximate time remaining: {seconds}").format(seconds=seconds)
-                    )
-                try:
-                    await playlist_msg.edit(embed=embed2)
-                except discord.errors.NotFound:
-                    pass
->>>>>>> 26cc8580
 
     @playlist.command(name="copy", usage="<id_or_name> [args]")
     async def _playlist_copy(
@@ -3534,7 +3476,8 @@
             return await self._embed_msg(
                 ctx,
                 _("Playlist {id} does not exist in {scope} scope.").format(
-                    id=playlist_id, scope=humanize_scope(to_scope, the=True)
+                    id=playlist_id, scope=
+              _scope(to_scope, the=True)
                 ),
             )
         except MissingGuild:
