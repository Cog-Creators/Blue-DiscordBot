# -*- coding: utf-8 -*-
import asyncio
import contextlib
import datetime
import heapq
import json
import logging
import math
import random
import re
import time
import traceback
from collections import namedtuple, Counter
from io import StringIO
from typing import List, Optional, Tuple, Union, cast

import aiohttp
import discord
import lavalink
from fuzzywuzzy import process

import redbot.core
from redbot.core import Config, bank, checks, commands
from redbot.core.data_manager import cog_data_path
from redbot.core.i18n import Translator, cog_i18n
from redbot.core.utils.chat_formatting import bold, box, humanize_number, inline, pagify
from redbot.core.utils.menus import (
    DEFAULT_CONTROLS,
    close_menu,
    menu,
    next_page,
    prev_page,
    start_adding_reactions,
)
from redbot.core.utils.predicates import MessagePredicate, ReactionPredicate

from . import audio_dataclasses
from .apis import MusicCache
from .checks import can_have_caching
from .config import pass_config_to_dependencies
from .converters import ComplexScopeParser, ScopeParser, get_lazy_converter, get_playlist_converter
from .databases import HAS_SQL, _ERROR
from .equalizer import Equalizer
from .errors import (
    DatabaseError,
    LavalinkDownloadFailed,
    MissingGuild,
    SpotifyFetchError,
    TooManyMatches,
)
from .manager import ServerManager
from .playlists import (
    FakePlaylist,
    Playlist,
    create_playlist,
    delete_playlist,
    get_all_playlist,
    get_playlist,
    humanize_scope,
)
from .utils import (
    CacheLevel,
    Notifier,
    clear_react,
    draw_time,
    dynamic_time,
    get_description,
    is_allowed,
    match_url,
    match_yt_playlist,
    queue_duration,
    remove_react,
    rgetattr,
    time_convert,
    track_creator,
    track_limit,
    url_check,
    userlimit,
    PlaylistScope,
)

_ = Translator("Audio", __file__)

__version__ = "1.0.0"
__author__ = ["aikaterna", "Draper"]

log = logging.getLogger("red.audio")

_SCHEMA_VERSION = 2
LazyGreedyConverter = get_lazy_converter("--")
PlaylistConverter = get_playlist_converter()


@cog_i18n(_)
class Audio(commands.Cog):
    """Play audio through voice channels."""

    _default_lavalink_settings = {
        "host": "localhost",
        "rest_port": 2333,
        "ws_port": 2333,
        "password": "youshallnotpass",
    }

    def __init__(self, bot):
        super().__init__()
        self.bot = bot
        self.config = Config.get_conf(self, 2711759130, force_registration=True)
        self.skip_votes = {}
        self.session = aiohttp.ClientSession()
        self._connect_task = None
        self._disconnect_task = None
        self._cleaned_up = False
        self._connection_aborted = False
        self.play_lock = {}
        self._manager: Optional[ServerManager] = None
        self._cog_name = None
        self._cog_id = None
        default_global = dict(
            schema_version=1,
            cache_level=0,
            cache_age=365,
            status=False,
            use_external_lavalink=False,
            restrict=True,
            current_version=redbot.core.VersionInfo.from_str(__version__).to_json(),
            localpath=str(cog_data_path(raw_name="Audio")),
            **self._default_lavalink_settings,
        )

        default_guild = dict(
            auto_play=False,
            autoplaylist=dict(enabled=False, id=None, name=None, scope=None),
            disconnect=False,
            dj_enabled=False,
            dj_role=None,
            emptydc_enabled=False,
            emptydc_timer=0,
            emptypause_enabled=False,
            emptypause_timer=0,
            jukebox=False,
            jukebox_price=0,
            maxlength=0,
            notify=False,
            repeat=False,
            shuffle=False,
            thumbnail=False,
            volume=100,
            vote_enabled=False,
            vote_percent=0,
            room_lock=None,
            url_keyword_blacklist=[],
            url_keyword_whitelist=[],
        )
        _playlist = dict(id=None, author=None, name=None, playlist_url=None, tracks=[])
        self.config.init_custom("EQUALIZER", 1)
        self.config.register_custom("EQUALIZER", eq_bands=[], eq_presets={})
        self.config.init_custom(PlaylistScope.GLOBAL.value, 1)
        self.config.register_custom(PlaylistScope.GLOBAL.value, **_playlist)
        self.config.init_custom(PlaylistScope.GUILD.value, 2)
        self.config.register_custom(PlaylistScope.GUILD.value, **_playlist)
        self.config.init_custom(PlaylistScope.USER.value, 2)
        self.config.register_custom(PlaylistScope.USER.value, **_playlist)
        self.config.register_guild(**default_guild)
        self.config.register_global(**default_global)
<<<<<<< HEAD
        self.music_cache = MusicCache(bot, self.session, path=str(cog_data_path(raw_name="Audio")))
        self._error_counter = Counter()
        self._error_timer = {}
        self._disconnected_players = {}
=======
        self.music_cache: MusicCache = None
>>>>>>> d70a2928
        self.play_lock = {}

        self._manager: Optional[ServerManager] = None
        # These has to be a task since this requires the bot to be ready
        # If it waits for ready in startup, we cause a deadlock during initial load
        # as initial load happens before the bot can ever be ready.
        self._init_task = self.bot.loop.create_task(self.initialize())
        self._ready_event = asyncio.Event()

    @property
    def owns_autoplay(self):
        c = self.bot.get_cog(self._cog_name)
        if c and id(c) == self._cog_id:
            return c

    @owns_autoplay.setter
    def owns_autoplay(self, value: commands.Cog):
        if self.owns_autoplay:
            raise RuntimeError(
                f"`{self._cog_name}` already has ownership of autoplay, "
                f"please unload it if you wish to load `{value.qualified_name}`."
            )
        self._cog_name = value.qualified_name
        self._cog_id = id(value)

    @owns_autoplay.deleter
    def owns_autoplay(self):
        self._cog_name = None
        self._cog_id = None

    async def cog_before_invoke(self, ctx: commands.Context):
        await self._ready_event.wait()
        # check for unsupported arch
        # Check on this needs refactoring at a later date
        # so that we have a better way to handle the tasks
        if self.llsetup in [ctx.command, ctx.command.root_parent]:
            pass

        elif self._connect_task and self._connect_task.cancelled():
            await ctx.send(
                "You have attempted to run Audio's Lavalink server on an unsupported"
                " architecture. Only settings related commands will be available."
            )
            raise RuntimeError(
                "Not running audio command due to invalid machine architecture for Lavalink."
            )

        dj_enabled = await self.config.guild(ctx.guild).dj_enabled()
        if dj_enabled:
            dj_role_obj = ctx.guild.get_role(await self.config.guild(ctx.guild).dj_role())
            if not dj_role_obj:
                await self.config.guild(ctx.guild).dj_enabled.set(None)
                await self.config.guild(ctx.guild).dj_role.set(None)
                await self._embed_msg(ctx, _("No DJ role found. Disabling DJ mode."))

    async def initialize(self):
        await self.bot.wait_until_ready()
        # Unlike most cases, we want the cache to exit before migration.
        try:
            pass_config_to_dependencies(self.config, self.bot, await self.config.localpath())
            self.music_cache = MusicCache(self.bot, self.session)
            await self.music_cache.initialize(self.config)
            await self._migrate_config(
                from_version=await self.config.schema_version(), to_version=_SCHEMA_VERSION
            )
            self._restart_connect()
            self._disconnect_task = self.bot.loop.create_task(self.disconnect_timer())
            lavalink.register_event_listener(self.event_handler)
            if not HAS_SQL:
                error_message = (
                    "Audio version: {version}\nThis version requires some SQL dependencies to "
                    "access the caching features, "
                    "your Python install is missing some of them.\n\n"
                    "For instructions on how to fix it Google "
                    f"`{_ERROR}`.\n"
                    "You will need to install the missing SQL dependency.\n\n"
                ).format(version=__version__)
                with contextlib.suppress(discord.HTTPException):
                    for page in pagify(error_message):
                        await self.bot.send_to_owners(page)
                log.critical(error_message)
        except Exception as err:
            log.exception("Audio failed to start up, please report this issue.", exc_info=err)
            raise err

        self._ready_event.set()
        self.bot.dispatch("red_audio_initialized", self)

    async def _migrate_config(self, from_version: int, to_version: int):
        database_entries = []
        time_now = int(datetime.datetime.now(datetime.timezone.utc).timestamp())
        if from_version == to_version:
            return
        elif from_version < to_version:
            all_guild_data = await self.config.all_guilds()
            all_playlist = {}
            for guild_id, guild_data in all_guild_data.items():
                temp_guild_playlist = guild_data.pop("playlists", None)
                if temp_guild_playlist:
                    guild_playlist = {}
                    for count, (name, data) in enumerate(temp_guild_playlist.items(), 1):
                        if not data or not name:
                            continue
                        playlist = {"id": count, "name": name, "guild": int(guild_id)}
                        playlist.update(data)
                        guild_playlist[str(count)] = playlist

                        tracks_in_playlist = data.get("tracks", []) or []
                        for t in tracks_in_playlist:
                            uri = t.get("info", {}).get("uri")
                            if uri:
                                t = {"loadType": "V2_COMPAT", "tracks": [t], "query": uri}
                                database_entries.append(
                                    {
                                        "query": uri,
                                        "data": json.dumps(t),
                                        "last_updated": time_now,
                                        "last_fetched": time_now,
                                    }
                                )
                    if guild_playlist:
                        all_playlist[str(guild_id)] = guild_playlist
            await self.config.custom(PlaylistScope.GUILD.value).set(all_playlist)
            # new schema is now in place
            await self.config.schema_version.set(_SCHEMA_VERSION)

            # migration done, now let's delete all the old stuff
            for guild_id in all_guild_data:
                await self.config.guild(
                    cast(discord.Guild, discord.Object(id=guild_id))
                ).clear_raw("playlists")
        if database_entries and HAS_SQL:
            await self.music_cache.database.insert("lavalink", database_entries)

    def _restart_connect(self):
        if self._connect_task:
            self._connect_task.cancel()

        self._connect_task = self.bot.loop.create_task(self.attempt_connect())

    async def attempt_connect(self, timeout: int = 50):
        self._connection_aborted = False
        max_retries = 5
        retry_count = 0
        while retry_count < max_retries:
            external = await self.config.use_external_lavalink()
            if external is False:
                settings = self._default_lavalink_settings
                host = settings["host"]
                password = settings["password"]
                rest_port = settings["rest_port"]
                ws_port = settings["ws_port"]
                if self._manager is not None:
                    await self._manager.shutdown()
                self._manager = ServerManager()
                try:
                    await self._manager.start()
                except LavalinkDownloadFailed as exc:
                    await asyncio.sleep(1)
                    if exc.should_retry:
                        log.exception(
                            "Exception whilst starting internal Lavalink server, retrying...",
                            exc_info=exc,
                        )
                        retry_count += 1
                        continue
                    else:
                        log.exception(
                            "Fatal exception whilst starting internal Lavalink server, "
                            "aborting...",
                            exc_info=exc,
                        )
                        self._connection_aborted = True
                        raise
                except asyncio.CancelledError:
                    log.exception("Invalid machine architecture, cannot run Lavalink.")
                    raise
                except Exception as exc:
                    log.exception(
                        "Unhandled exception whilst starting internal Lavalink server, "
                        "aborting...",
                        exc_info=exc,
                    )
                    self._connection_aborted = True
                    raise
                else:
                    break
            else:
                host = await self.config.host()
                password = await self.config.password()
                rest_port = await self.config.rest_port()
                ws_port = await self.config.ws_port()
                break
        else:
            log.critical(
                "Setting up the Lavalink server failed after multiple attempts. See above "
                "tracebacks for details."
            )
            self._connection_aborted = True
            return

        retry_count = 0
        while retry_count < max_retries:
            try:
                await lavalink.initialize(
                    bot=self.bot,
                    host=host,
                    password=password,
                    rest_port=rest_port,
                    ws_port=ws_port,
                    timeout=timeout,
                )
            except asyncio.TimeoutError:
                log.error("Connecting to Lavalink server timed out, retrying...")
                if external is False and self._manager is not None:
                    await self._manager.shutdown()
                retry_count += 1
                await asyncio.sleep(1)  # prevent busylooping
            except Exception as exc:
                log.exception(
                    "Unhandled exception whilst connecting to Lavalink, aborting...", exc_info=exc
                )
                self._connection_aborted = True
                raise
            else:
                break
        else:
            self._connection_aborted = True
            log.critical(
                "Connecting to the Lavalink server failed after multiple attempts. See above "
                "tracebacks for details."
            )

    async def error_reset(self, player: lavalink.Player):
        guild = player.channel.guild
        now = time.time()
        seconds_allowed = 10
        last_error = self._error_timer.setdefault(guild.id, now)
        if now - seconds_allowed > last_error:
            self._error_timer[guild.id] = 0
            self._error_counter[guild.id] = 0

    async def increase_error_counter(self, player: lavalink.Player) -> bool:
        guild = player.channel.guild
        now = time.time()
        self._error_counter[guild.id] += 1
        self._error_timer[guild.id] = now
        return self._error_counter[guild.id] >= 5

    @staticmethod
    async def _players_check():
        try:
            current = next(
                (
                    player.current
                    for player in lavalink.active_players()
                    if player.current is not None
                ),
                None,
            )
            get_single_title = getattr(current, "title", None)
            uri = getattr(current, "uri", None)
            query = audio_dataclasses.Query.process_input(uri)
            if get_single_title and uri:
                if get_single_title == "Unknown title":
                    get_single_title = uri
                    if not get_single_title.startswith("http"):
                        get_single_title = query.to_string_user()
                elif query.is_local:
                    get_single_title = "{} - {}".format(current.author, current.title)
            playing_servers = len(lavalink.active_players())
        except IndexError:
            get_single_title = None
            playing_servers = 0
        return get_single_title, playing_servers

    async def _status_check(self, playing_servers):
        if playing_servers > 1:
            await self.bot.change_presence(
                activity=discord.Activity(
                    name=_("music in {} servers").format(playing_servers),
                    type=discord.ActivityType.playing,
                )
            )
        elif playing_servers == 1:
            single_title = await self._players_check()
            await self.bot.change_presence(
                activity=discord.Activity(
                    name=single_title[0], type=discord.ActivityType.listening
                )
            )
        elif playing_servers == 0:
            await self.bot.change_presence(activity=None)

    async def event_handler(
        self, player: lavalink.Player, event_type: lavalink.LavalinkEvents, extra
    ):
        disconnect = await self.config.guild(player.channel.guild).disconnect()
        autoplay = await self.config.guild(player.channel.guild).auto_play() or self.owns_autoplay
        notify = await self.config.guild(player.channel.guild).notify()
        status = await self.config.status()
        repeat = await self.config.guild(player.channel.guild).repeat()
        current_track = player.current
        current_channel = player.channel
        guild = rgetattr(current_channel, "guild", None)
        current_uri = rgetattr(current_track, "uri", None)
        current_requester = rgetattr(current_track, "requester", None)
        current_title = rgetattr(current_track, "title", None)
        current_author = rgetattr(current_track, "author", None)
        current_stream = rgetattr(current_track, "is_stream", None)
        current_length = rgetattr(current_track, "length", None)
        current_thumbnail = rgetattr(current_track, "thumbnail", None)
        current_extras = rgetattr(current_track, "extras", {})

        await self.error_reset(player)

        if event_type == lavalink.LavalinkEvents.TRACK_START:
            self.skip_votes[guild] = []
            playing_song = player.fetch("playing_song")
            requester = player.fetch("requester")
            player.store("prev_song", playing_song)
            player.store("prev_requester", requester)
            player.store("playing_song", current_track)
            player.store("requester", current_requester)
            self.bot.dispatch("red_audio_track_start", guild, current_track, current_requester)
        if event_type == lavalink.LavalinkEvents.TRACK_END:
            prev_song = player.fetch("prev_song")
            prev_requester = player.fetch("prev_requester")
            self.bot.dispatch("red_audio_track_end", guild, prev_song, prev_requester)
        if event_type == lavalink.LavalinkEvents.QUEUE_END:
            prev_song = player.fetch("prev_song")
            prev_requester = player.fetch("prev_requester")
            self.bot.dispatch("red_audio_queue_end", guild, prev_song, prev_requester)
            if autoplay and not player.queue and player.fetch("playing_song") is not None:
                if self.owns_autoplay is None:
                    try:
                        await self.music_cache.autoplay(player)
                    except DatabaseError:
                        notify_channel = player.fetch("channel")
                        if notify_channel:
                            notify_channel = self.bot.get_channel(notify_channel)
                            await self._embed_msg(
                                notify_channel, _("Autoplay: Couldn't get a valid track.")
                            )
                        return
                else:
                    self.bot.dispatch(
                        "red_audio_should_auto_play",
                        player,
                        guild,
                        current_channel,
                        self.play_query,
                    )
        if event_type == lavalink.LavalinkEvents.TRACK_START and notify:
            notify_channel = player.fetch("channel")
            prev_song = player.fetch("prev_song")
            if notify_channel:
                notify_channel = self.bot.get_channel(notify_channel)
                if player.fetch("notify_message") is not None:
                    with contextlib.suppress(discord.HTTPException):
                        await player.fetch("notify_message").delete()

                if (
                    autoplay
                    and current_extras.get("autoplay")
                    and (prev_song is None or not prev_song.extras.get("autoplay"))
                ):
                    embed = discord.Embed(
                        colour=(await self.bot.get_embed_colour(notify_channel)),
                        title=_("Auto play started."),
                    )
                    await notify_channel.send(embed=embed)

                query = audio_dataclasses.Query.process_input(current_uri)
                if query.valid:
                    if query.is_local if player.current else False:
                        if current_title != "Unknown title":
                            description = f"**{current_author} - {current_title}**\n{audio_dataclasses.LocalPath(current_uri).to_string_hidden()}"
                        else:
                            description = (
                                f"{audio_dataclasses.LocalPath(current_uri).to_string_hidden()}"
                            )
                    else:
                        description = f"**[{current_title}]({current_uri})**"
                    if current_stream:
                        dur = "LIVE"
                    else:
                        dur = lavalink.utils.format_time(current_length)
                    embed = discord.Embed(
                        colour=(await self.bot.get_embed_color(notify_channel)),
                        title=_("Now Playing"),
                        description=description,
                    )
                    embed.set_footer(
                        text=_("Track length: {length} | Requested by: {user}").format(
                            length=dur, user=current_requester
                        )
                    )
                    if await self.config.guild(guild).thumbnail() and current_thumbnail:
                        embed.set_thumbnail(url=current_thumbnail)
                    notify_message = await notify_channel.send(embed=embed)
                    player.store("notify_message", notify_message)
        if event_type == lavalink.LavalinkEvents.TRACK_START and status:
            player_check = await self._players_check()
            await self._status_check(player_check[1])

        if event_type == lavalink.LavalinkEvents.TRACK_END and status:
            await asyncio.sleep(1)
            if not player.is_playing:
                player_check = await self._players_check()
                await self._status_check(player_check[1])

        if not autoplay and event_type == lavalink.LavalinkEvents.QUEUE_END and notify:
            notify_channel = player.fetch("channel")
            if notify_channel:
                notify_channel = self.bot.get_channel(notify_channel)
                embed = discord.Embed(
                    colour=(await self.bot.get_embed_colour(notify_channel)),
                    title=_("Queue ended."),
                )
                await notify_channel.send(embed=embed)
        elif not autoplay and event_type == lavalink.LavalinkEvents.QUEUE_END and disconnect:
            self.bot.dispatch("red_audio_audio_disconnect", guild)
            await player.disconnect()
        if event_type == lavalink.LavalinkEvents.QUEUE_END and status:
            player_check = await self._players_check()
            await self._status_check(player_check[1])

        if event_type == lavalink.LavalinkEvents.TRACK_EXCEPTION:
            message_channel = player.fetch("channel")
            while True:
                if player.current in player.queue:
                    player.queue.remove(player.current)
                else:
                    break
            if repeat:
                player.current = None
            self._error_counter.setdefault(player.channel.guild.id, 0)
            if player.channel.guild.id not in self._error_counter:
                self._error_counter[player.channel.guild.id] = 0
            early_exit = await self.increase_error_counter(player)
            if early_exit:
                self._disconnected_players[player.channel.guild.id] = True
                self.play_lock[player.channel.guild.id] = False
                eq = player.fetch("eq")
                player.queue = []
                player.store("playing_song", None)
                if eq:
                    await self.config.custom("EQUALIZER", player.channel.guild.id).eq_bands.set(
                        eq.bands
                    )
                await player.stop()
                await player.disconnect()
                self.bot.dispatch("red_audio_audio_disconnect", player.channel.guild)
            if message_channel:
                message_channel = self.bot.get_channel(message_channel)
                if early_exit:
                    embed = discord.Embed(
                        colour=(await self.bot.get_embed_color(message_channel)),
                        title=_("Multiple errors detected"),
                        description=_(
                            "Closing the audio player "
                            "due to multiple errors being detected. "
                            "If this persists, please inform the bot owner "
                            "as the Audio cog may be temporally unavailable."
                        ),
                    )
                    await message_channel.send(embed=embed)
                else:
                    query = audio_dataclasses.Query.process_input(current_uri)
                    if query.valid:
                        if player.current and query.is_local:
                            if player.current.title == "Unknown title":
                                description = "{}".format(query.to_string_user())
                            else:
                                song = bold("{} - {}").format(
                                    current_author, current_uri
                                )
                                description = "{}\n{}".format(song, query.to_string_user())
                        else:
                            description = bold("[{}]({})").format(
                                current_title, current_uri
                            )

                        embed = discord.Embed(
                            colour=(await self.bot.get_embed_color(message_channel)),
                            title=_("Track Error"),
                            description="{}\n{}".format(extra, description),
                        )
                        embed.set_footer(text=_("Skipping..."))
                        await message_channel.send(embed=embed)
            await player.skip()

    async def play_query(
        self,
        query: str,
        guild: discord.Guild,
        channel: discord.VoiceChannel,
        is_autoplay: bool = True,
    ):
        if not self._player_check(guild.me):
            try:
                if (
                    not channel.permissions_for(guild.me).connect
                    or not channel.permissions_for(guild.me).move_members
                    and userlimit(channel)
                ):
                    log.error(f"I don't have permission to connect to {channel} in {guild}.")

                await lavalink.connect(channel)
                player = lavalink.get_player(guild.id)
                player.store("connect", datetime.datetime.utcnow())
            except IndexError:
                log.debug(
                    f"Connection to Lavalink has not yet been established"
                    f" while trying to connect to to {channel} in {guild}."
                )
                return

        player = lavalink.get_player(guild.id)

        player.store("channel", channel.id)
        player.store("guild", guild.id)
        await self._data_check(guild.me)
        query = audio_dataclasses.Query.process_input(query)
        ctx = namedtuple("Context", "message")
        results, called_api = await self.music_cache.lavalink_query(ctx(guild), player, query)

        if not results.tracks:
            log.debug(f"Query returned no tracks.")
            return
        track = results.tracks[0]

        if not await is_allowed(
            guild, f"{track.title} {track.author} {track.uri} {str(query._raw)}"
        ):
            log.debug(f"Query is not allowed in {guild} ({guild.id})")
            return
        track.extras["autoplay"] = is_autoplay
        player.add(player.channel.guild.me, track)
        self.bot.dispatch(
            "red_audio_track_auto_play", player.channel.guild, track, player.channel.guild.me
        )
        if not player.current:
            await player.play()

    async def delegate_autoplay(self, cog: commands.Cog = None):
        """
        Parameters
        ----------
        cog: Optional[commands.Cog]
            The Cog who is taking ownership of Audio's autoplay.
            If :code:`None` gives ownership back to Audio
        """
        if isinstance(cog, commands.Cog):
            self.owns_autoplay = cog
        else:
            del self.owns_autoplay

    @commands.group()
    @commands.guild_only()
    @commands.bot_has_permissions(embed_links=True)
    async def audioset(self, ctx: commands.Context):
        """Music configuration options."""
        pass

    @audioset.command()
    @checks.mod_or_permissions(manage_messages=True)
    async def dc(self, ctx: commands.Context):
        """Toggle the bot auto-disconnecting when done playing.

        This setting takes precedence over [p]audioset emptydisconnect.
        """

        disconnect = await self.config.guild(ctx.guild).disconnect()
        autoplay = await self.config.guild(ctx.guild).auto_play()
        msg = ""
        msg += _("Auto-disconnection at queue end: {true_or_false}.").format(
            true_or_false=_("Enabled") if not disconnect else _("Disabled")
        )
        await self.config.guild(ctx.guild).repeat.set(not disconnect)
        if disconnect is not True and autoplay is True:
            msg += _("\nAuto-play has been disabled.")
            await self.config.guild(ctx.guild).auto_play.set(False)

        await self.config.guild(ctx.guild).disconnect.set(not disconnect)

        embed = discord.Embed(
            title=_("Auto-disconnection settings changed"),
            description=msg,
            colour=await ctx.embed_colour(),
        )
        await ctx.send(embed=embed)

    @audioset.group(name="restrictions")
    @checks.mod_or_permissions(manage_messages=True)
    async def _perms(self, ctx: commands.Context):
        """Manages the keyword whitelist and blacklist."""
        pass

    @_perms.group(name="whitelist")
    async def _perms_whitelist(self, ctx: commands.Context):
        """Manages the keyword whitelist."""
        pass

    @_perms.group(name="blacklist")
    async def _perms_blacklist(self, ctx: commands.Context):
        """Manages the keyword blacklist."""
        pass

    @_perms_blacklist.command(name="add")
    async def _perms_blacklist_add(self, ctx: commands.Context, *, keyword: str):
        """Adds a keyword to the blacklist."""
        keyword = keyword.lower().strip()
        if not keyword:
            return await ctx.send_help()
        exists = False
        async with self.config.guild(ctx.guild).url_keyword_blacklist() as blacklist:
            if keyword in blacklist:
                exists = True
            else:
                blacklist.append(keyword)
        if exists:
            return await self._embed_msg(ctx, _("Keyword already in the blacklist."))
        else:
            embed = discord.Embed(title=_("Blacklist modified"), colour=await ctx.embed_colour())
            embed.description = _("Added: `{blacklisted}` to the blacklist.").format(
                blacklisted=keyword
            )
            await ctx.send(embed=embed)

    @_perms_whitelist.command(name="add")
    async def _perms_whitelist_add(self, ctx: commands.Context, *, keyword: str):
        """Adds a keyword to the whitelist.

        If anything is added to whitelist, it will blacklist everything else.
        """
        keyword = keyword.lower().strip()
        if not keyword:
            return await ctx.send_help()
        exists = False
        async with self.config.guild(ctx.guild).url_keyword_whitelist() as whitelist:
            if keyword in whitelist:
                exists = True
            else:
                whitelist.append(keyword)
        if exists:
            return await self._embed_msg(ctx, _("Keyword already in the whitelist."))
        else:
            embed = discord.Embed(title=_("Whitelist modified"), colour=await ctx.embed_colour())
            embed.description = _("Added: `{whitelisted}` to the whitelist.").format(
                whitelisted=keyword
            )
            await ctx.send(embed=embed)

    @_perms_blacklist.command(name="delete", aliases=["del", "remove"])
    async def _perms_blacklist_delete(self, ctx: commands.Context, *, keyword: str):
        """Removes a keyword from the blacklist."""
        keyword = keyword.lower().strip()
        if not keyword:
            return await ctx.send_help()
        exists = True
        async with self.config.guild(ctx.guild).url_keyword_blacklist() as blacklist:
            if keyword not in blacklist:
                exists = False
            else:
                blacklist.remove(keyword)
        if not exists:
            return await self._embed_msg(ctx, _("Keyword is not in the blacklist."))
        else:
            embed = discord.Embed(title=_("Blacklist modified"), colour=await ctx.embed_colour())
            embed.description = _("Removed: `{blacklisted}` from the blacklist.").format(
                blacklisted=keyword
            )
            await ctx.send(embed=embed)

    @_perms_whitelist.command(name="delete", aliases=["del", "remove"])
    async def _perms_whitelist_delete(self, ctx: commands.Context, *, keyword: str):
        """Removes a keyword from the whitelist."""
        keyword = keyword.lower().strip()
        if not keyword:
            return await ctx.send_help()
        exists = True
        async with self.config.guild(ctx.guild).url_keyword_whitelist() as whitelist:
            if keyword not in whitelist:
                exists = False
            else:
                whitelist.remove(keyword)
        if not exists:
            return await self._embed_msg(ctx, _("Keyword already in the whitelist."))
        else:
            embed = discord.Embed(title=_("Whitelist modified"), colour=await ctx.embed_colour())
            embed.description = _("Removed: `{whitelisted}` from the whitelist.").format(
                whitelisted=keyword
            )
            await ctx.send(embed=embed)

    @_perms_whitelist.command(name="list")
    async def _perms_whitelist_list(self, ctx: commands.Context):
        """List all keywords added to the whitelist."""
        whitelist = await self.config.guild(ctx.guild).url_keyword_whitelist()
        if not whitelist:
            return await self._embed_msg(ctx, _("Nothing in the whitelist."))
        whitelist.sort()
        text = ""
        total = len(whitelist)
        pages = []
        for i, entry in enumerate(whitelist, 1):
            text += f"{i}. [{entry}]"
            if i != total:
                text += "\n"
                if i % 10 == 0:
                    pages.append(box(text, lang="ini"))
                    text = ""
            else:
                pages.append(box(text, lang="ini"))
        embed_colour = await ctx.embed_colour()
        pages = list(
            discord.Embed(title="Whitelist", description=page, colour=embed_colour)
            for page in pages
        )
        await menu(ctx, pages, DEFAULT_CONTROLS)

    @_perms_blacklist.command(name="list")
    async def _perms_blacklist_list(self, ctx: commands.Context):
        """List all keywords added to the blacklist."""
        blacklist = await self.config.guild(ctx.guild).url_keyword_blacklist()
        if not blacklist:
            return await self._embed_msg(ctx, _("Nothing in the blacklist."))
        blacklist.sort()
        text = ""
        total = len(blacklist)
        pages = []
        for i, entry in enumerate(blacklist, 1):
            text += f"{i}. [{entry}]"
            if i != total:
                text += "\n"
                if i % 10 == 0:
                    pages.append(box(text, lang="ini"))
                    text = ""
            else:
                pages.append(box(text, lang="ini"))
        embed_colour = await ctx.embed_colour()
        pages = list(
            discord.Embed(title="Whitelist", description=page, colour=embed_colour)
            for page in pages
        )
        await menu(ctx, pages, DEFAULT_CONTROLS)

    @_perms_whitelist.command(name="clear")
    async def _perms_whitelist_clear(self, ctx: commands.Context):
        """Clear all keywords from the whitelist."""
        whitelist = await self.config.guild(ctx.guild).url_keyword_whitelist()
        if not whitelist:
            return await self._embed_msg(ctx, _("Nothing in the whitelist."))
        await self.config.guild(ctx.guild).url_keyword_whitelist.clear()
        return await self._embed_msg(ctx, _("All entries have been removed from the whitelist."))

    @_perms_blacklist.command(name="clear")
    async def _perms_blacklist_clear(self, ctx: commands.Context):
        """Clear all keywords added to the blacklist."""
        blacklist = await self.config.guild(ctx.guild).url_keyword_blacklist()
        if not blacklist:
            return await self._embed_msg(ctx, _("Nothing in the blacklist."))
        await self.config.guild(ctx.guild).url_keyword_blacklist.clear()
        return await self._embed_msg(ctx, _("All entries have been removed from the blacklist."))

    @audioset.group(name="autoplay")
    @checks.mod_or_permissions(manage_messages=True)
    async def _autoplay(self, ctx: commands.Context):
        """Change auto-play setting."""

    @_autoplay.command(name="toggle")
    async def _autoplay_toggle(self, ctx: commands.Context):
        """Toggle auto-play when there no songs in queue."""
        autoplay = await self.config.guild(ctx.guild).auto_play()
        repeat = await self.config.guild(ctx.guild).repeat()
        disconnect = await self.config.guild(ctx.guild).disconnect()
        msg = _("Auto-play when queue ends: {true_or_false}.").format(
            true_or_false=_("Enabled") if not autoplay else _("Disabled")
        )
        await self.config.guild(ctx.guild).auto_play.set(not autoplay)
        if autoplay is not True and repeat is True:
            msg += _("\nRepeat has been disabled.")
            await self.config.guild(ctx.guild).repeat.set(False)
        if autoplay is not True and disconnect is True:
            msg += _("\nAuto-disconnecting at queue end has been disabled.")
            await self.config.guild(ctx.guild).disconnect.set(False)

        embed = discord.Embed(
            title=_("Auto-play settings changed"), description=msg, colour=await ctx.embed_colour()
        )
        await ctx.send(embed=embed)
        if self._player_check(ctx):
            await self._data_check(ctx)

    @_autoplay.command(name="playlist", usage="<playlist_name_OR_id> [args]")
    async def __autoplay_playlist(
        self,
        ctx: commands.Context,
        playlist_matches: PlaylistConverter,
        *,
        scope_data: ScopeParser = None,
    ):
        """Set a playlist to auto-play songs from.

        **Usage**:
        ​ ​ ​ ​ [p]audioset autoplay playlist_name_OR_id args

        **Args**:
        ​ ​ ​ ​ The following are all optional:
        ​ ​ ​ ​ ​ ​ ​ ​ --scope <scope>
        ​ ​ ​ ​ ​ ​ ​ ​ --author [user]
        ​ ​ ​ ​ ​ ​ ​ ​ --guild [guild] **Only the bot owner can use this**

        Scope is one of the following:
        ​ ​ ​ ​ Global
        ​ ​ ​ ​ Guild
        ​ ​ ​ ​ User

        Author can be one of the following:
        ​ ​ ​ ​ User ID
        ​ ​ ​ ​ User Mention
        ​ ​ ​ ​ User Name#123

        Guild can be one of the following:
        ​ ​ ​ ​ Guild ID
        ​ ​ ​ ​ Exact guild name

        Example use:
        ​ ​ ​ ​ [p]audioset autoplay MyGuildPlaylist
        ​ ​ ​ ​ [p]audioset autoplay MyGlobalPlaylist --scope Global
        ​ ​ ​ ​ [p]audioset autoplay PersonalPlaylist --scope User --author Draper
        """
        if scope_data is None:
            scope_data = [PlaylistScope.GUILD.value, ctx.author, ctx.guild, False]

        scope, author, guild, specified_user = scope_data
        try:
            playlist_id, playlist_arg = await self._get_correct_playlist_id(
                ctx, playlist_matches, scope, author, guild, specified_user
            )
        except TooManyMatches as e:
            return await self._embed_msg(ctx, str(e))
        if playlist_id is None:
            return await self._embed_msg(
                ctx, _("Could not match '{arg}' to a playlist").format(arg=playlist_arg)
            )
        try:
            playlist = await get_playlist(playlist_id, scope, self.bot, guild, author)
            tracks = playlist.tracks
            if not tracks:
                return await self._embed_msg(
                    ctx, _("Playlist {name} has no tracks.").format(name=playlist.name)
                )
            playlist_data = dict(enabled=True, id=playlist.id, name=playlist.name, scope=scope)
            await self.config.guild(ctx.guild).autoplaylist.set(playlist_data)
        except RuntimeError:
            return await self._embed_msg(
                ctx,
                _("Playlist {id} does not exist in {scope} scope.").format(
                    id=playlist_id, scope=humanize_scope(scope, the=True)
                ),
            )
        except MissingGuild:
            return await self._embed_msg(
                ctx, _("You need to specify the Guild ID for the guild to lookup.")
            )
        else:
            return await self._embed_msg(
                ctx,
                _("Playlist {name} (`{id}`) [**{scope}**] will be used for autoplay.").format(
                    name=playlist.name,
                    id=playlist.id,
                    scope=humanize_scope(
                        scope, ctx=guild if scope == PlaylistScope.GUILD.value else author
                    ),
                ),
            )

    @_autoplay.command(name="reset")
    async def _autoplay_reset(self, ctx: commands.Context):
        """Resets auto-play to the default playlist."""
        playlist_data = dict(enabled=False, id=None, name=None, scope=None)
        await self.config.guild(ctx.guild).autoplaylist.set(playlist_data)
        return await self._embed_msg(ctx, _("Set auto-play playlist to default value."))

    @audioset.command()
    @checks.admin_or_permissions(manage_roles=True)
    async def dj(self, ctx: commands.Context):
        """Toggle DJ mode.

        DJ mode allows users with the DJ role to use audio commands.
        """
        dj_role = ctx.guild.get_role(await self.config.guild(ctx.guild).dj_role())
        if dj_role is None:
            await self._embed_msg(
                ctx, _("Please set a role to use with DJ mode. Enter the role name or ID now.")
            )

            try:
                pred = MessagePredicate.valid_role(ctx)
                await ctx.bot.wait_for("message", timeout=15.0, check=pred)
                await ctx.invoke(self.role, role_name=pred.result)
            except asyncio.TimeoutError:
                return await self._embed_msg(ctx, _("Response timed out, try again later."))

        dj_enabled = await self.config.guild(ctx.guild).dj_enabled()
        await self.config.guild(ctx.guild).dj_enabled.set(not dj_enabled)
        await self._embed_msg(
            ctx,
            _("DJ role: {true_or_false}.").format(
                true_or_false=_("Enabled") if not dj_enabled else _("Disabled")
            ),
        )

    @audioset.command()
    @checks.mod_or_permissions(administrator=True)
    async def emptydisconnect(self, ctx: commands.Context, seconds: int):
        """Auto-disconnect from channel when bot is alone in it for x seconds. 0 to disable."""
        if seconds < 0:
            return await self._embed_msg(ctx, _("Can't be less than zero."))
        if 10 > seconds > 0:
            seconds = 10
        if seconds == 0:
            enabled = False
            await self._embed_msg(ctx, _("Empty disconnect disabled."))
        else:
            enabled = True
            await self._embed_msg(
                ctx,
                _("Empty disconnect timer set to {num_seconds}.").format(
                    num_seconds=dynamic_time(seconds)
                ),
            )

        await self.config.guild(ctx.guild).emptydc_timer.set(seconds)
        await self.config.guild(ctx.guild).emptydc_enabled.set(enabled)

    @audioset.command()
    @checks.mod_or_permissions(administrator=True)
    async def emptypause(self, ctx: commands.Context, seconds: int):
        """Auto-pause after x seconds when room is empty. 0 to disable."""
        if seconds < 0:
            return await self._embed_msg(ctx, _("Can't be less than zero."))
        if 10 > seconds > 0:
            seconds = 10
        if seconds == 0:
            enabled = False
            await self._embed_msg(ctx, _("Empty pause disabled."))
        else:
            enabled = True
            await self._embed_msg(
                ctx,
                _("Empty pause timer set to {num_seconds}.").format(
                    num_seconds=dynamic_time(seconds)
                ),
            )
        await self.config.guild(ctx.guild).emptypause_timer.set(seconds)
        await self.config.guild(ctx.guild).emptypause_enabled.set(enabled)

    @audioset.command()
    @checks.mod_or_permissions(administrator=True)
    async def jukebox(self, ctx: commands.Context, price: int):
        """Set a price for queueing tracks for non-mods. 0 to disable."""
        if price < 0:
            return await self._embed_msg(ctx, _("Can't be less than zero."))
        if price == 0:
            jukebox = False
            await self._embed_msg(ctx, _("Jukebox mode disabled."))
        else:
            jukebox = True
            await self._embed_msg(
                ctx,
                _("Track queueing command price set to {price} {currency}.").format(
                    price=humanize_number(price), currency=await bank.get_currency_name(ctx.guild)
                ),
            )

        await self.config.guild(ctx.guild).jukebox_price.set(price)
        await self.config.guild(ctx.guild).jukebox.set(jukebox)

    @audioset.command()
    @checks.is_owner()
    async def localpath(self, ctx: commands.Context, *, local_path=None):
        """Set the localtracks path if the Lavalink.jar is not run from the Audio data folder.

        Leave the path blank to reset the path to the default, the Audio data directory.
        """

        if not local_path:
            await self.config.localpath.set(str(cog_data_path(raw_name="Audio")))
            pass_config_to_dependencies(
                self.config, self.bot, str(cog_data_path(raw_name="Audio"))
            )
            return await self._embed_msg(
                ctx, _("The localtracks path location has been reset to the default location.")
            )

        info_msg = _(
            "This setting is only for bot owners to set a localtracks folder location "
            "In the example below, the full path for 'ParentDirectory' "
            "must be passed to this command.\n"
            "The path must not contain spaces.\n"
            "```\n"
            "ParentDirectory\n"
            "  |__ localtracks  (folder)\n"
            "  |     |__ Awesome Album Name  (folder)\n"
            "  |           |__01 Cool Song.mp3\n"
            "  |           |__02 Groovy Song.mp3\n"
            "```\n"
            "The folder path given to this command must contain the localtracks folder.\n"
            "**This folder and files need to be visible to the user where `"
            "Lavalink.jar` is being run from.**\n"
            "Use this command with no path given to reset it to the default, "
            "the Audio data directory for this bot.\n"
            "Do you want to continue to set the provided path for local tracks?"
        )
        info = await ctx.maybe_send_embed(info_msg)

        start_adding_reactions(info, ReactionPredicate.YES_OR_NO_EMOJIS)
        pred = ReactionPredicate.yes_or_no(info, ctx.author)
        await ctx.bot.wait_for("reaction_add", check=pred)

        if not pred.result:
            with contextlib.suppress(discord.HTTPException):
                await info.delete()
            return
        temp = audio_dataclasses.LocalPath(local_path, forced=True)
        if not temp.exists() or not temp.is_dir():
            return await self._embed_msg(
                ctx,
                _("{local_path} does not seem like a valid path.").format(local_path=local_path),
            )

        if not temp.localtrack_folder.exists():
            warn_msg = _(
                "`{localtracks}` does not exist. "
                "The path will still be saved, but please check the path and "
                "create a localtracks folder in `{localfolder}` before attempting "
                "to play local tracks."
            ).format(localfolder=temp.absolute(), localtracks=temp.localtrack_folder.absolute())
            await ctx.send(
                embed=discord.Embed(
                    title=_("Incorrect environment."),
                    description=warn_msg,
                    colour=await ctx.embed_colour(),
                )
            )
        local_path = str(temp.localtrack_folder.absolute())
        await self.config.localpath.set(local_path)
        pass_config_to_dependencies(self.config, self.bot, local_path)
        await self._embed_msg(
            ctx, _("Localtracks path set to: {local_path}.").format(local_path=local_path)
        )

    @audioset.command()
    @checks.mod_or_permissions(administrator=True)
    async def maxlength(self, ctx: commands.Context, seconds: Union[int, str]):
        """Max length of a track to queue in seconds. 0 to disable.

        Accepts seconds or a value formatted like 00:00:00 (`hh:mm:ss`) or 00:00 (`mm:ss`).
        Invalid input will turn the max length setting off."""
        if not isinstance(seconds, int):
            seconds = time_convert(seconds)
        if seconds < 0:
            return await self._embed_msg(ctx, _("Can't be less than zero."))
        if seconds == 0:
            await self._embed_msg(ctx, _("Track max length disabled."))
        else:
            await self._embed_msg(
                ctx, _("Track max length set to {seconds}.").format(seconds=dynamic_time(seconds))
            )

        await self.config.guild(ctx.guild).maxlength.set(seconds)

    @audioset.command()
    @checks.mod_or_permissions(manage_messages=True)
    async def notify(self, ctx: commands.Context):
        """Toggle track announcement and other bot messages."""
        notify = await self.config.guild(ctx.guild).notify()
        await self.config.guild(ctx.guild).notify.set(not notify)
        await self._embed_msg(
            ctx,
            _("Verbose mode: {true_or_false}.").format(
                true_or_false=_("Enabled") if not notify else _("Disabled")
            ),
        )

    @audioset.command()
    @checks.is_owner()
    async def restrict(self, ctx: commands.Context):
        """Toggle the domain restriction on Audio.

        When toggled off, users will be able to play songs from non-commercial websites and links.
        When toggled on, users are restricted to YouTube, SoundCloud,
        Mixer, Vimeo, Twitch, and Bandcamp links."""
        restrict = await self.config.restrict()
        await self.config.restrict.set(not restrict)
        await self._embed_msg(
            ctx,
            _("Commercial links only: {true_or_false}.").format(
                true_or_false=_("Enabled") if not restrict else _("Disabled")
            ),
        )

    @audioset.command()
    @checks.admin_or_permissions(manage_roles=True)
    async def role(self, ctx: commands.Context, role_name: discord.Role):
        """Set the role to use for DJ mode."""
        await self.config.guild(ctx.guild).dj_role.set(role_name.id)
        dj_role_obj = ctx.guild.get_role(await self.config.guild(ctx.guild).dj_role())
        await self._embed_msg(ctx, _("DJ role set to: {role.name}.").format(role=dj_role_obj))

    @audioset.command()
    async def settings(self, ctx: commands.Context):
        """Show the current settings."""
        is_owner = await ctx.bot.is_owner(ctx.author)
        global_data = await self.config.all()
        data = await self.config.guild(ctx.guild).all()
        dj_role_obj = ctx.guild.get_role(data["dj_role"])
        dj_enabled = data["dj_enabled"]
        emptydc_enabled = data["emptydc_enabled"]
        emptydc_timer = data["emptydc_timer"]
        emptypause_enabled = data["emptypause_enabled"]
        emptypause_timer = data["emptypause_timer"]
        jukebox = data["jukebox"]
        jukebox_price = data["jukebox_price"]
        thumbnail = data["thumbnail"]
        dc = data["disconnect"]
        autoplay = data["auto_play"]
        maxlength = data["maxlength"]
        vote_percent = data["vote_percent"]
        current_level = CacheLevel(global_data["cache_level"])
        song_repeat = _("Enabled") if data["repeat"] else _("Disabled")
        song_shuffle = _("Enabled") if data["shuffle"] else _("Disabled")
        song_notify = _("Enabled") if data["notify"] else _("Disabled")
        song_status = _("Enabled") if global_data["status"] else _("Disabled")

        spotify_cache = CacheLevel.set_spotify()
        youtube_cache = CacheLevel.set_youtube()
        lavalink_cache = CacheLevel.set_lavalink()
        has_spotify_cache = current_level.is_superset(spotify_cache)
        has_youtube_cache = current_level.is_superset(youtube_cache)
        has_lavalink_cache = current_level.is_superset(lavalink_cache)
        autoplaylist = data["autoplaylist"]
        vote_enabled = data["vote_enabled"]
        msg = "----" + _("Server Settings") + "----        \n"
        msg += _("Auto-disconnect:  [{dc}]\n").format(dc=_("Enabled") if dc else _("Disabled"))
        msg += _("Auto-play:        [{autoplay}]\n").format(
            autoplay=_("Enabled") if autoplay else _("Disabled")
        )
        if emptydc_enabled:
            msg += _("Disconnect timer: [{num_seconds}]\n").format(
                num_seconds=dynamic_time(emptydc_timer)
            )
        if emptypause_enabled:
            msg += _("Auto Pause timer: [{num_seconds}]\n").format(
                num_seconds=dynamic_time(emptypause_timer)
            )
        if dj_enabled and dj_role_obj:
            msg += _("DJ Role:          [{role.name}]\n").format(role=dj_role_obj)
        if jukebox:
            msg += _("Jukebox:          [{jukebox_name}]\n").format(jukebox_name=jukebox)
            msg += _("Command price:    [{jukebox_price}]\n").format(
                jukebox_price=humanize_number(jukebox_price)
            )
        if maxlength > 0:
            msg += _("Max track length: [{tracklength}]\n").format(
                tracklength=dynamic_time(maxlength)
            )
        msg += _(
            "Repeat:           [{repeat}]\n"
            "Shuffle:          [{shuffle}]\n"
            "Song notify msgs: [{notify}]\n"
            "Songs as status:  [{status}]\n"
        ).format(repeat=song_repeat, shuffle=song_shuffle, notify=song_notify, status=song_status)
        if thumbnail:
            msg += _("Thumbnails:       [{0}]\n").format(
                _("Enabled") if thumbnail else _("Disabled")
            )
        if vote_percent > 0:
            msg += _(
                "Vote skip:        [{vote_enabled}]\nSkip percentage:  [{vote_percent}%]\n"
            ).format(
                vote_percent=vote_percent,
                vote_enabled=_("Enabled") if vote_enabled else _("Disabled"),
            )

        if self.owns_autoplay is not None:
            msg += (
                "\n---"
                + _("Auto-play Settings")
                + "---        \n"
                + _("Owning Cog:       [{name}]\n").format(name=self._cog_name)
            )
        elif autoplay or autoplaylist["enabled"]:
            if autoplaylist["enabled"]:
                pname = autoplaylist["name"]
                pid = autoplaylist["id"]
                pscope = autoplaylist["scope"]
                if pscope == PlaylistScope.GUILD.value:
                    pscope = f"Server"
                elif pscope == PlaylistScope.USER.value:
                    pscope = f"User"
                else:
                    pscope = "Global"
            else:
                pname = _("Cached")
                pid = _("Cached")
                pscope = _("Cached")
            msg += (
                "\n---"
                + _("Auto-play Settings")
                + "---        \n"
                + _("Playlist name:    [{pname}]\n")
                + _("Playlist ID:      [{pid}]\n")
                + _("Playlist scope:   [{pscope}]\n")
            ).format(pname=pname, pid=pid, pscope=pscope)

        if is_owner:
            msg += (
                "\n---"
                + _("Cache Settings")
                + "---        \n"
                + _("Max age:          [{max_age}]\n")
                + _("Spotify cache:    [{spotify_status}]\n")
                + _("Youtube cache:    [{youtube_status}]\n")
                + _("Lavalink cache:   [{lavalink_status}]\n")
            ).format(
                max_age=str(await self.config.cache_age()) + " " + _("days"),
                spotify_status=_("Enabled") if has_spotify_cache else _("Disabled"),
                youtube_status=_("Enabled") if has_youtube_cache else _("Disabled"),
                lavalink_status=_("Enabled") if has_lavalink_cache else _("Disabled"),
            )

        msg += _(
            "\n---" + _("Lavalink Settings") + "---        \n"
            "Cog version:      [{version}]\n"
            "Red-Lavalink:     [{redlava}]\n"
            "External server:  [{use_external_lavalink}]\n"
        ).format(
            version=__version__,
            redlava=lavalink.__version__,
            use_external_lavalink=_("Enabled")
            if global_data["use_external_lavalink"]
            else _("Disabled"),
        )
        if is_owner:
            msg += _("Localtracks path: [{localpath}]\n").format(**global_data)

        embed = discord.Embed(colour=await ctx.embed_colour(), description=box(msg, lang="ini"))
        return await ctx.send(embed=embed)

    @audioset.command()
    @checks.is_owner()
    async def spotifyapi(self, ctx: commands.Context):
        """Instructions to set the Spotify API tokens."""
        message = _(
            "1. Go to Spotify developers and log in with your Spotify account.\n"
            "(https://developer.spotify.com/dashboard/applications)\n"
            '2. Click "Create An App".\n'
            "3. Fill out the form provided with your app name, etc.\n"
            '4. When asked if you\'re developing commercial integration select "No".\n'
            "5. Accept the terms and conditions.\n"
            "6. Copy your client ID and your client secret into:\n"
            "`{prefix}set api spotify client_id <your_client_id_here> "
            "client_secret <your_client_secret_here>`"
        ).format(prefix=ctx.prefix)
        await ctx.maybe_send_embed(message)

    @checks.is_owner()
    @audioset.command()
    async def status(self, ctx: commands.Context):
        """Enable/disable tracks' titles as status."""
        status = await self.config.status()
        await self.config.status.set(not status)
        await self._embed_msg(
            ctx,
            _("Song titles as status: {true_or_false}.").format(
                true_or_false=_("Enabled") if not status else _("Disabled")
            ),
        )

    @audioset.command()
    @checks.mod_or_permissions(administrator=True)
    async def thumbnail(self, ctx: commands.Context):
        """Toggle displaying a thumbnail on audio messages."""
        thumbnail = await self.config.guild(ctx.guild).thumbnail()
        await self.config.guild(ctx.guild).thumbnail.set(not thumbnail)
        await self._embed_msg(
            ctx,
            _("Thumbnail display: {true_or_false}.").format(
                true_or_false=_("Enabled") if not thumbnail else _("Disabled")
            ),
        )

    @audioset.command()
    @checks.mod_or_permissions(administrator=True)
    async def vote(self, ctx: commands.Context, percent: int):
        """Percentage needed for non-mods to skip tracks. 0 to disable."""
        if percent < 0:
            return await self._embed_msg(ctx, _("Can't be less than zero."))
        elif percent > 100:
            percent = 100
        if percent == 0:
            enabled = False
            await self._embed_msg(
                ctx, _("Voting disabled. All users can use queue management commands.")
            )
        else:
            enabled = True
            await self._embed_msg(
                ctx, _("Vote percentage set to {percent}%.").format(percent=percent)
            )

        await self.config.guild(ctx.guild).vote_percent.set(percent)
        await self.config.guild(ctx.guild).vote_enabled.set(enabled)

    @audioset.command()
    @checks.is_owner()
    async def youtubeapi(self, ctx: commands.Context):
        """Instructions to set the YouTube API key."""
        message = _(
            f"1. Go to Google Developers Console and log in with your Google account.\n"
            "(https://console.developers.google.com/)\n"
            "2. You should be prompted to create a new project (name does not matter).\n"
            "3. Click on Enable APIs and Services at the top.\n"
            "4. In the list of APIs choose or search for YouTube Data API v3 and "
            "click on it. Choose Enable.\n"
            "5. Click on Credentials on the left navigation bar.\n"
            "6. Click on Create Credential at the top.\n"
            '7. At the top click the link for "API key".\n'
            "8. No application restrictions are needed. Click Create at the bottom.\n"
            "9. You now have a key to add to `{prefix}set api youtube api_key <your_api_key_here>`"
        ).format(prefix=ctx.prefix)
        await ctx.maybe_send_embed(message)

    @audioset.command(name="cache", usage="level=[5, 3, 2, 1, 0, -1, -2, -3]")
    @checks.is_owner()
    @can_have_caching()
    async def _storage(self, ctx: commands.Context, *, level: int = None):
        """Sets the caching level.

        Level can be one of the following:

        0: Disables all caching
        1: Enables Spotify Cache
        2: Enables YouTube Cache
        3: Enables Lavalink Cache
        5: Enables all Caches

        If you wish to disable a specific cache use a negative number.

        """
        current_level = CacheLevel(await self.config.cache_level())
        spotify_cache = CacheLevel.set_spotify()
        youtube_cache = CacheLevel.set_youtube()
        lavalink_cache = CacheLevel.set_lavalink()
        has_spotify_cache = current_level.is_superset(spotify_cache)
        has_youtube_cache = current_level.is_superset(youtube_cache)
        has_lavalink_cache = current_level.is_superset(lavalink_cache)

        if level is None:
            msg = (
                "---"
                + _("Cache Settings")
                + "---        \n"
                + _("Max age:          [{max_age}]\n")
                + _("Spotify cache:    [{spotify_status}]\n")
                + _("Youtube cache:    [{youtube_status}]\n")
                + _("Lavalink cache:   [{lavalink_status}]\n")
            ).format(
                max_age=str(await self.config.cache_age()) + " " + _("days"),
                spotify_status=_("Enabled") if has_spotify_cache else _("Disabled"),
                youtube_status=_("Enabled") if has_youtube_cache else _("Disabled"),
                lavalink_status=_("Enabled") if has_lavalink_cache else _("Disabled"),
            )
            await ctx.send(
                embed=discord.Embed(
                    colour=await ctx.embed_colour(), description=box(msg, lang="ini")
                )
            )
            return await ctx.send_help()
        if level not in [5, 3, 2, 1, 0, -1, -2, -3]:
            return await ctx.send_help()

        removing = level < 0

        if level == 5:
            newcache = CacheLevel.all()
        elif level == 0:
            newcache = CacheLevel.none()
        elif level in [-3, 3]:
            if removing:
                newcache = current_level - lavalink_cache
            else:
                newcache = current_level + lavalink_cache
        elif level in [-2, 2]:
            if removing:
                newcache = current_level - youtube_cache
            else:
                newcache = current_level + youtube_cache
        elif level in [-1, 1]:
            if removing:
                newcache = current_level - spotify_cache
            else:
                newcache = current_level + spotify_cache
        else:
            return await ctx.send_help()

        has_spotify_cache = newcache.is_superset(spotify_cache)
        has_youtube_cache = newcache.is_superset(youtube_cache)
        has_lavalink_cache = newcache.is_superset(lavalink_cache)
        msg = (
            "---"
            + _("Cache Settings")
            + "---        \n"
            + _("Max age:          [{max_age}]\n")
            + _("Spotify cache:    [{spotify_status}]\n")
            + _("Youtube cache:    [{youtube_status}]\n")
            + _("Lavalink cache:   [{lavalink_status}]\n")
        ).format(
            max_age=str(await self.config.cache_age()) + " " + _("days"),
            spotify_status=_("Enabled") if has_spotify_cache else _("Disabled"),
            youtube_status=_("Enabled") if has_youtube_cache else _("Disabled"),
            lavalink_status=_("Enabled") if has_lavalink_cache else _("Disabled"),
        )
        await ctx.send(
            embed=discord.Embed(colour=await ctx.embed_colour(), description=box(msg, lang="ini"))
        )

        await self.config.cache_level.set(newcache.value)

    @audioset.command(name="cacheage")
    @checks.is_owner()
    @can_have_caching()
    async def _cacheage(self, ctx: commands.Context, age: int):
        """Sets the cache max age.

        This commands allows you to set the max number of days
        before an entry in the cache becomes invalid.
        """
        msg = ""
        if age < 7:
            msg = _(
                "Cache age cannot be less than 7 days. If you wish to disable it run "
                "{prefix}audioset cache.\n"
            ).format(prefix=ctx.prefix)
            age = 7
        msg += _("I've set the cache age to {age} days").format(age=age)
        await self.config.cache_age.set(age)
        await self._embed_msg(ctx, msg)

    @commands.command()
    @commands.guild_only()
    @commands.bot_has_permissions(embed_links=True, add_reactions=True)
    async def audiostats(self, ctx: commands.Context):
        """Audio stats."""
        server_num = len(lavalink.active_players())
        total_num = len(lavalink.all_players())
        localtracks = await self.config.localpath()

        msg = ""
        for p in lavalink.all_players():
            connect_start = p.fetch("connect")
            connect_dur = dynamic_time(
                int((datetime.datetime.utcnow() - connect_start).total_seconds())
            )
            try:
                query = audio_dataclasses.Query.process_input(p.current.uri)
                if query.is_local:
                    if p.current.title == "Unknown title":
                        current_title = localtracks.LocalPath(p.current.uri).to_string_hidden()
                        msg += "{} [`{}`]: **{}**\n".format(
                            p.channel.guild.name, connect_dur, current_title
                        )
                    else:
                        current_title = p.current.title
                        msg += "{} [`{}`]: **{} - {}**\n".format(
                            p.channel.guild.name, connect_dur, p.current.author, current_title
                        )
                else:
                    msg += "{} [`{}`]: **[{}]({})**\n".format(
                        p.channel.guild.name, connect_dur, p.current.title, p.current.uri
                    )
            except AttributeError:
                msg += "{} [`{}`]: **{}**\n".format(
                    p.channel.guild.name, connect_dur, _("Nothing playing.")
                )

        if total_num == 0:
            return await self._embed_msg(ctx, _("Not connected anywhere."))
        servers_embed = []
        pages = 1
        for page in pagify(msg, delims=["\n"], page_length=1500):
            em = discord.Embed(
                colour=await ctx.embed_colour(),
                title=_("Playing in {num}/{total} servers:").format(
                    num=humanize_number(server_num), total=humanize_number(total_num)
                ),
                description=page,
            )
            em.set_footer(
                text="Page {}/{}".format(
                    humanize_number(pages), humanize_number((math.ceil(len(msg) / 1500)))
                )
            )
            pages += 1
            servers_embed.append(em)

        await menu(ctx, servers_embed, DEFAULT_CONTROLS)

    @commands.command()
    @commands.guild_only()
    @commands.bot_has_permissions(embed_links=True)
    async def bump(self, ctx: commands.Context, index: int):
        """Bump a track number to the top of the queue."""
        dj_enabled = await self.config.guild(ctx.guild).dj_enabled()
        if not self._player_check(ctx):
            return await self._embed_msg(ctx, _("Nothing playing."))
        player = lavalink.get_player(ctx.guild.id)
        if (
            not ctx.author.voice or ctx.author.voice.channel != player.channel
        ) and not await self._can_instaskip(ctx, ctx.author):
            return await self._embed_msg(
                ctx, _("You must be in the voice channel to bump a track.")
            )
        if dj_enabled:
            if not await self._can_instaskip(ctx, ctx.author):
                return await self._embed_msg(ctx, _("You need the DJ role to bump tracks."))
        if index > len(player.queue) or index < 1:
            return await self._embed_msg(
                ctx, _("Song number must be greater than 1 and within the queue limit.")
            )

        bump_index = index - 1
        bump_song = player.queue[bump_index]
        player.queue.insert(0, bump_song)
        removed = player.queue.pop(index)
        query = audio_dataclasses.Query.process_input(removed.uri)
        if query.is_local:
            localtrack = audio_dataclasses.LocalPath(removed.uri)
            if removed.title != "Unknown title":
                description = "**{} - {}**\n{}".format(
                    removed.author, removed.title, localtrack.to_string_hidden()
                )
            else:
                description = localtrack.to_string_hidden()
        else:
            description = "**[{}]({})**".format(removed.title, removed.uri)
        await ctx.send(
            embed=discord.Embed(
                title=_("Moved track to the top of the queue."),
                colour=await ctx.embed_colour(),
                description=description,
            )
        )

    @commands.command()
    @commands.guild_only()
    @commands.bot_has_permissions(embed_links=True)
    async def disconnect(self, ctx: commands.Context):
        """Disconnect from the voice channel."""
        if not self._player_check(ctx):
            return await self._embed_msg(ctx, _("Nothing playing."))
        else:
            dj_enabled = await self.config.guild(ctx.guild).dj_enabled()
            player = lavalink.get_player(ctx.guild.id)

            if dj_enabled:
                if not await self._can_instaskip(ctx, ctx.author):
                    return await self._embed_msg(ctx, _("You need the DJ role to disconnect."))
            if not await self._can_instaskip(ctx, ctx.author) and not await self._is_alone(ctx):
                return await self._embed_msg(ctx, _("There are other people listening to music."))
            else:
                await self._embed_msg(ctx, _("Disconnecting..."))
                self.bot.dispatch("red_audio_audio_disconnect", ctx.guild)
                self._play_lock(ctx, False)
                eq = player.fetch("eq")
                player.queue = []
                player.store("playing_song", None)
                if eq:
                    await self.config.custom("EQUALIZER", ctx.guild.id).eq_bands.set(eq.bands)
                await player.stop()
                await player.disconnect()

    @commands.group(invoke_without_command=True)
    @commands.guild_only()
    @commands.cooldown(1, 15, commands.BucketType.guild)
    @commands.bot_has_permissions(embed_links=True, add_reactions=True)
    async def eq(self, ctx: commands.Context):
        """Equalizer management."""
        if not self._player_check(ctx):
            ctx.command.reset_cooldown(ctx)
            return await self._embed_msg(ctx, _("Nothing playing."))
        dj_enabled = await self.config.guild(ctx.guild).dj_enabled()
        player = lavalink.get_player(ctx.guild.id)
        eq = player.fetch("eq", Equalizer())
        reactions = ["◀", "⬅", "⏫", "🔼", "🔽", "⏬", "➡", "▶", "⏺", "ℹ"]
        await self._eq_msg_clear(player.fetch("eq_message"))
        eq_message = await ctx.send(box(eq.visualise(), lang="ini"))

        if dj_enabled and not await self._can_instaskip(ctx, ctx.author):
            try:
                await eq_message.add_reaction("ℹ")
            except discord.errors.NotFound:
                pass
        else:
            start_adding_reactions(eq_message, reactions, self.bot.loop)

        eq_msg_with_reacts = await ctx.fetch_message(eq_message.id)
        player.store("eq_message", eq_msg_with_reacts)
        await self._eq_interact(ctx, player, eq, eq_msg_with_reacts, 0)

    @eq.command(name="delete", aliases=["del", "remove"])
    async def _eq_delete(self, ctx: commands.Context, eq_preset: str):
        """Delete a saved eq preset."""
        async with self.config.custom("EQUALIZER", ctx.guild.id).eq_presets() as eq_presets:
            eq_preset = eq_preset.lower()
            try:
                if eq_presets[eq_preset][
                    "author"
                ] != ctx.author.id and not await self._can_instaskip(ctx, ctx.author):
                    return await self._embed_msg(
                        ctx, _("You are not the author of that preset setting.")
                    )
                del eq_presets[eq_preset]
            except KeyError:
                return await self._embed_msg(
                    ctx,
                    _(
                        "{eq_preset} is not in the eq preset list.".format(
                            eq_preset=eq_preset.capitalize()
                        )
                    ),
                )
            except TypeError:
                if await self._can_instaskip(ctx, ctx.author):
                    del eq_presets[eq_preset]
                else:
                    return await self._embed_msg(
                        ctx, _("You are not the author of that preset setting.")
                    )

        await self._embed_msg(
            ctx, _("The {preset_name} preset was deleted.".format(preset_name=eq_preset))
        )

    @eq.command(name="list")
    async def _eq_list(self, ctx: commands.Context):
        """List saved eq presets."""
        eq_presets = await self.config.custom("EQUALIZER", ctx.guild.id).eq_presets()
        if not eq_presets.keys():
            return await self._embed_msg(ctx, _("No saved equalizer presets."))

        space = "\N{EN SPACE}"
        header_name = _("Preset Name")
        header_author = _("Author")
        header = box(
            "[{header_name}]{space}[{header_author}]\n".format(
                header_name=header_name, space=space * 9, header_author=header_author
            ),
            lang="ini",
        )
        preset_list = ""
        for preset, bands in eq_presets.items():
            try:
                author = self.bot.get_user(bands["author"])
            except TypeError:
                author = "None"
            msg = f"{preset}{space * (22 - len(preset))}{author}\n"
            preset_list += msg

        page_list = []
        for page in pagify(preset_list, delims=[", "], page_length=1000):
            formatted_page = box(page, lang="ini")
            embed = discord.Embed(
                colour=await ctx.embed_colour(), description=f"{header}\n{formatted_page}"
            )
            embed.set_footer(
                text=_("{num} preset(s)").format(num=humanize_number(len(list(eq_presets.keys()))))
            )
            page_list.append(embed)
        if len(page_list) == 1:
            return await ctx.send(embed=page_list[0])
        await menu(ctx, page_list, DEFAULT_CONTROLS)

    @eq.command(name="load")
    async def _eq_load(self, ctx: commands.Context, eq_preset: str):
        """Load a saved eq preset."""
        eq_preset = eq_preset.lower()
        eq_presets = await self.config.custom("EQUALIZER", ctx.guild.id).eq_presets()
        try:
            eq_values = eq_presets[eq_preset]["bands"]
        except KeyError:
            return await self._embed_msg(
                ctx, _("No preset named {eq_preset}.".format(eq_preset=eq_preset))
            )
        except TypeError:
            eq_values = eq_presets[eq_preset]

        if not self._player_check(ctx):
            return await self._embed_msg(ctx, _("Nothing playing."))

        dj_enabled = await self.config.guild(ctx.guild).dj_enabled()
        player = lavalink.get_player(ctx.guild.id)
        if dj_enabled:
            if not await self._can_instaskip(ctx, ctx.author):
                return await self._embed_msg(
                    ctx, _("You need the DJ role to load equalizer presets.")
                )

        await self.config.custom("EQUALIZER", ctx.guild.id).eq_bands.set(eq_values)
        await self._eq_check(ctx, player)
        eq = player.fetch("eq", Equalizer())
        await self._eq_msg_clear(player.fetch("eq_message"))
        message = await ctx.send(
            content=box(eq.visualise(), lang="ini"),
            embed=discord.Embed(
                colour=await ctx.embed_colour(),
                title=_("The {eq_preset} preset was loaded.".format(eq_preset=eq_preset)),
            ),
        )
        player.store("eq_message", message)

    @eq.command(name="reset")
    async def _eq_reset(self, ctx: commands.Context):
        """Reset the eq to 0 across all bands."""
        if not self._player_check(ctx):
            return await self._embed_msg(ctx, _("Nothing playing."))
        dj_enabled = await self.config.guild(ctx.guild).dj_enabled()
        if dj_enabled:
            if not await self._can_instaskip(ctx, ctx.author):
                return await self._embed_msg(
                    ctx, _("You need the DJ role to reset the equalizer.")
                )
        player = lavalink.get_player(ctx.guild.id)
        eq = player.fetch("eq", Equalizer())

        for band in range(eq._band_count):
            eq.set_gain(band, 0.0)

        await self._apply_gains(ctx.guild.id, eq.bands)
        await self.config.custom("EQUALIZER", ctx.guild.id).eq_bands.set(eq.bands)
        player.store("eq", eq)
        await self._eq_msg_clear(player.fetch("eq_message"))
        message = await ctx.send(
            content=box(eq.visualise(), lang="ini"),
            embed=discord.Embed(
                colour=await ctx.embed_colour(), title=_("Equalizer values have been reset.")
            ),
        )
        player.store("eq_message", message)

    @eq.command(name="save")
    @commands.cooldown(1, 15, commands.BucketType.guild)
    async def _eq_save(self, ctx: commands.Context, eq_preset: str = None):
        """Save the current eq settings to a preset."""
        if not self._player_check(ctx):
            return await self._embed_msg(ctx, _("Nothing playing."))
        dj_enabled = await self.config.guild(ctx.guild).dj_enabled()
        if dj_enabled:
            if not await self._can_instaskip(ctx, ctx.author):
                return await self._embed_msg(
                    ctx, _("You need the DJ role to save equalizer presets.")
                )
        if not eq_preset:
            await self._embed_msg(ctx, _("Please enter a name for this equalizer preset."))
            try:
                eq_name_msg = await ctx.bot.wait_for(
                    "message",
                    timeout=15.0,
                    check=MessagePredicate.regex(fr"^(?!{re.escape(ctx.prefix)})", ctx),
                )
                eq_preset = eq_name_msg.content.split(" ")[0].strip('"').lower()
            except asyncio.TimeoutError:
                return await self._embed_msg(
                    ctx, _("No equalizer preset name entered, try the command again later.")
                )

        eq_exists_msg = None
        eq_preset = eq_preset.lower().lstrip(ctx.prefix)
        eq_presets = await self.config.custom("EQUALIZER", ctx.guild.id).eq_presets()
        eq_list = list(eq_presets.keys())

        if len(eq_preset) > 20:
            return await self._embed_msg(ctx, _("Try the command again with a shorter name."))
        if eq_preset in eq_list:
            embed = discord.Embed(
                colour=await ctx.embed_colour(),
                title=_("Preset name already exists, do you want to replace it?"),
            )
            eq_exists_msg = await ctx.send(embed=embed)
            start_adding_reactions(eq_exists_msg, ReactionPredicate.YES_OR_NO_EMOJIS)
            pred = ReactionPredicate.yes_or_no(eq_exists_msg, ctx.author)
            await ctx.bot.wait_for("reaction_add", check=pred)
            if not pred.result:
                await self._clear_react(eq_exists_msg)
                embed2 = discord.Embed(
                    colour=await ctx.embed_colour(), title=_("Not saving preset.")
                )
                return await eq_exists_msg.edit(embed=embed2)

        player = lavalink.get_player(ctx.guild.id)
        eq = player.fetch("eq", Equalizer())
        to_append = {eq_preset: {"author": ctx.author.id, "bands": eq.bands}}
        new_eq_presets = {**eq_presets, **to_append}
        await self.config.custom("EQUALIZER", ctx.guild.id).eq_presets.set(new_eq_presets)
        embed3 = discord.Embed(
            colour=await ctx.embed_colour(),
            title=_(
                "Current equalizer saved to the {preset_name} preset.".format(
                    preset_name=eq_preset
                )
            ),
        )
        if eq_exists_msg:
            await self._clear_react(eq_exists_msg)
            await eq_exists_msg.edit(embed=embed3)
        else:
            await ctx.send(embed=embed3)

    @eq.command(name="set")
    async def _eq_set(self, ctx: commands.Context, band_name_or_position, band_value: float):
        """Set an eq band with a band number or name and value.

        Band positions are 1-15 and values have a range of -0.25 to 1.0.
        Band names are 25, 40, 63, 100, 160, 250, 400, 630, 1k, 1.6k, 2.5k, 4k,
        6.3k, 10k, and 16k Hz.
        Setting a band value to -0.25 nullifies it while +0.25 is double.
        """
        if not self._player_check(ctx):
            return await self._embed_msg(ctx, _("Nothing playing."))

        dj_enabled = await self.config.guild(ctx.guild).dj_enabled()
        if dj_enabled:
            if not await self._can_instaskip(ctx, ctx.author):
                return await self._embed_msg(
                    ctx, _("You need the DJ role to set equalizer presets.")
                )

        player = lavalink.get_player(ctx.guild.id)
        band_names = [
            "25",
            "40",
            "63",
            "100",
            "160",
            "250",
            "400",
            "630",
            "1k",
            "1.6k",
            "2.5k",
            "4k",
            "6.3k",
            "10k",
            "16k",
        ]

        eq = player.fetch("eq", Equalizer())
        bands_num = eq._band_count
        if band_value > 1:
            band_value = 1
        elif band_value <= -0.25:
            band_value = -0.25
        else:
            band_value = round(band_value, 1)

        try:
            band_number = int(band_name_or_position) - 1
        except ValueError:
            band_number = None

        if band_number not in range(0, bands_num) and band_name_or_position not in band_names:
            return await self._embed_msg(
                ctx,
                _(
                    "Valid band numbers are 1-15 or the band names listed in "
                    "the help for this command."
                ),
            )

        if band_name_or_position in band_names:
            band_pos = band_names.index(band_name_or_position)
            band_int = False
            eq.set_gain(int(band_pos), band_value)
            await self._apply_gain(ctx.guild.id, int(band_pos), band_value)
        else:
            band_int = True
            eq.set_gain(band_number, band_value)
            await self._apply_gain(ctx.guild.id, band_number, band_value)

        await self._eq_msg_clear(player.fetch("eq_message"))
        await self.config.custom("EQUALIZER", ctx.guild.id).eq_bands.set(eq.bands)
        player.store("eq", eq)
        band_name = band_names[band_number] if band_int else band_name_or_position
        message = await ctx.send(
            content=box(eq.visualise(), lang="ini"),
            embed=discord.Embed(
                colour=await ctx.embed_colour(),
                title=_(
                    "The {band_name}Hz band has been set to {band_value}.".format(
                        band_name=band_name, band_value=band_value
                    )
                ),
            ),
        )
        player.store("eq_message", message)

    @commands.group()
    @commands.guild_only()
    @commands.bot_has_permissions(embed_links=True, add_reactions=True)
    async def local(self, ctx: commands.Context):
        """Local playback commands."""

    @local.command(name="folder", aliases=["start"])
    async def local_folder(
        self, ctx: commands.Context, play_subfolders: Optional[bool] = True, *, folder: str = None
    ):
        """Play all songs in a localtracks folder."""
        if not await self._localtracks_check(ctx):
            return

        if not folder:
            await ctx.invoke(self.local_play, play_subfolders=play_subfolders)
        else:
            folder = folder.strip()
            _dir = audio_dataclasses.LocalPath.joinpath(folder)
            if not _dir.exists():
                return await self._embed_msg(
                    ctx, _("No localtracks folder named {name}.").format(name=folder)
                )
            query = audio_dataclasses.Query.process_input(_dir, search_subfolders=play_subfolders)
            await self._local_play_all(ctx, query, from_search=False if not folder else True)

    @local.command(name="play")
    async def local_play(self, ctx: commands.Context, play_subfolders: Optional[bool] = True):
        """Play a local track."""
        if not await self._localtracks_check(ctx):
            return
        localtracks_folders = await self._localtracks_folders(
            ctx, search_subfolders=play_subfolders
        )
        if not localtracks_folders:
            return await self._embed_msg(ctx, _("No album folders found."))
        async with ctx.typing():
            len_folder_pages = math.ceil(len(localtracks_folders) / 5)
            folder_page_list = []
            for page_num in range(1, len_folder_pages + 1):
                embed = await self._build_search_page(ctx, localtracks_folders, page_num)
                folder_page_list.append(embed)

        async def _local_folder_menu(
            ctx: commands.Context,
            pages: list,
            controls: dict,
            message: discord.Message,
            page: int,
            timeout: float,
            emoji: str,
        ):
            if message:
                with contextlib.suppress(discord.HTTPException):
                    await message.delete()
                await self._search_button_action(ctx, localtracks_folders, emoji, page)
                return None

        local_folder_controls = {
            "1⃣": _local_folder_menu,
            "2⃣": _local_folder_menu,
            "3⃣": _local_folder_menu,
            "4⃣": _local_folder_menu,
            "5⃣": _local_folder_menu,
            "⬅": prev_page,
            "❌": close_menu,
            "➡": next_page,
        }

        dj_enabled = await self.config.guild(ctx.guild).dj_enabled()
        if dj_enabled and not await self._can_instaskip(ctx, ctx.author):
            return await menu(ctx, folder_page_list, DEFAULT_CONTROLS)
        else:
            await menu(ctx, folder_page_list, local_folder_controls)

    @local.command(name="search")
    async def local_search(
        self, ctx: commands.Context, play_subfolders: Optional[bool] = True, *, search_words
    ):
        """Search for songs across all localtracks folders."""
        if not await self._localtracks_check(ctx):
            return
        all_tracks = await self._folder_list(
            ctx,
            (
                audio_dataclasses.Query.process_input(
                    audio_dataclasses.LocalPath(
                        await self.config.localpath()
                    ).localtrack_folder.absolute(),
                    search_subfolders=play_subfolders,
                )
            ),
        )
        if not all_tracks:
            return await self._embed_msg(ctx, _("No album folders found."))
        async with ctx.typing():
            search_list = await self._build_local_search_list(all_tracks, search_words)
        if not search_list:
            return await self._embed_msg(ctx, _("No matches."))
        return await ctx.invoke(self.search, query=search_list)

    async def _localtracks_folders(self, ctx: commands.Context, search_subfolders=False):
        audio_data = audio_dataclasses.LocalPath(
            audio_dataclasses.LocalPath(None).localtrack_folder.absolute()
        )
        if not await self._localtracks_check(ctx):
            return

        return audio_data.subfolders_in_tree() if search_subfolders else audio_data.subfolders()

    async def _folder_list(self, ctx: commands.Context, query: audio_dataclasses.Query):
        if not await self._localtracks_check(ctx):
            return
        query = audio_dataclasses.Query.process_input(query)
        if not query.track.exists():
            return
        return (
            query.track.tracks_in_tree()
            if query.search_subfolders
            else query.track.tracks_in_folder()
        )

    async def _folder_tracks(
        self, ctx, player: lavalink.player_manager.Player, query: audio_dataclasses.Query
    ):
        if not await self._localtracks_check(ctx):
            return

        audio_data = audio_dataclasses.LocalPath(None)
        try:
            query.track.path.relative_to(audio_data.to_string())
        except ValueError:
            return
        local_tracks = []
        for local_file in await self._all_folder_tracks(ctx, query):
            trackdata, called_api = await self.music_cache.lavalink_query(ctx, player, local_file)
            with contextlib.suppress(IndexError):
                local_tracks.append(trackdata.tracks[0])
        return local_tracks

    async def _local_play_all(
        self, ctx: commands.Context, query: audio_dataclasses.Query, from_search=False
    ):
        if not await self._localtracks_check(ctx):
            return
        if from_search:
            query = audio_dataclasses.Query.process_input(
                query.track.to_string(), invoked_from="local folder"
            )
        await ctx.invoke(self.search, query=query)

    async def _all_folder_tracks(self, ctx: commands.Context, query: audio_dataclasses.Query):
        if not await self._localtracks_check(ctx):
            return

        return (
            query.track.tracks_in_tree()
            if query.search_subfolders
            else query.track.tracks_in_folder()
        )

    async def _localtracks_check(self, ctx: commands.Context):
        folder = audio_dataclasses.LocalPath(None)
        if folder.localtrack_folder.exists():
            return True
        if ctx.invoked_with != "start":
            await self._embed_msg(ctx, _("No localtracks folder."))
        return False

    @staticmethod
    async def _build_local_search_list(to_search, search_words):
        to_search_string = {i.track.name for i in to_search}
        search_results = process.extract(search_words, to_search_string, limit=50)
        search_list = []
        for track_match, percent_match in search_results:
            if percent_match > 60:
                search_list.extend(
                    [i.track.to_string_hidden() for i in to_search if i.track.name == track_match]
                )
        return search_list

    @commands.command()
    @commands.guild_only()
    @commands.bot_has_permissions(embed_links=True, add_reactions=True)
    async def now(self, ctx: commands.Context):
        """Now playing."""
        if not self._player_check(ctx):
            return await self._embed_msg(ctx, _("Nothing playing."))
        expected = ("⏮", "⏹", "⏯", "⏭")
        emoji = {"prev": "⏮", "stop": "⏹", "pause": "⏯", "next": "⏭"}
        player = lavalink.get_player(ctx.guild.id)
        if player.current:
            arrow = await draw_time(ctx)
            pos = lavalink.utils.format_time(player.position)
            if player.current.is_stream:
                dur = "LIVE"
            else:
                dur = lavalink.utils.format_time(player.current.length)
            query = audio_dataclasses.Query.process_input(player.current.uri)
            if query.is_local:
                if not player.current.title == "Unknown title":
                    song = "**{track.author} - {track.title}**\n{uri}\n"
                else:
                    song = "{uri}\n"
            else:
                song = "**[{track.title}]({track.uri})**\n"
            song += _("Requested by: **{track.requester}**")
            song += "\n\n{arrow}`{pos}`/`{dur}`"
            song = song.format(
                track=player.current,
                uri=audio_dataclasses.LocalPath(player.current.uri).to_string_hidden()
                if audio_dataclasses.Query.process_input(player.current.uri).is_local
                else player.current.uri,
                arrow=arrow,
                pos=pos,
                dur=dur,
            )
        else:
            song = _("Nothing.")

        if player.fetch("np_message") is not None:
            with contextlib.suppress(discord.HTTPException):
                await player.fetch("np_message").delete()

        embed = discord.Embed(
            colour=await ctx.embed_colour(), title=_("Now Playing"), description=song
        )
        if await self.config.guild(ctx.guild).thumbnail() and player.current:
            if player.current.thumbnail:
                embed.set_thumbnail(url=player.current.thumbnail)

        shuffle = await self.config.guild(ctx.guild).shuffle()
        repeat = await self.config.guild(ctx.guild).repeat()
        autoplay = await self.config.guild(ctx.guild).auto_play() or self.owns_autoplay
        text = ""
        text += (
            _("Auto-Play")
            + ": "
            + ("\N{WHITE HEAVY CHECK MARK}" if autoplay else "\N{CROSS MARK}")
        )
        text += (
            (" | " if text else "")
            + _("Shuffle")
            + ": "
            + ("\N{WHITE HEAVY CHECK MARK}" if shuffle else "\N{CROSS MARK}")
        )
        text += (
            (" | " if text else "")
            + _("Repeat")
            + ": "
            + ("\N{WHITE HEAVY CHECK MARK}" if repeat else "\N{CROSS MARK}")
        )
        embed.set_footer(text=text)

        message = await ctx.send(embed=embed)

        player.store("np_message", message)

        dj_enabled = await self.config.guild(ctx.guild).dj_enabled()
        vote_enabled = await self.config.guild(ctx.guild).vote_enabled()
        if dj_enabled or vote_enabled:
            if not await self._can_instaskip(ctx, ctx.author) and not await self._is_alone(ctx):
                return

        if player.current:
            task = start_adding_reactions(message, expected[:4], ctx.bot.loop)
        else:
            task = None

        try:
            (r, u) = await self.bot.wait_for(
                "reaction_add",
                check=ReactionPredicate.with_emojis(expected, message, ctx.author),
                timeout=30.0,
            )
        except asyncio.TimeoutError:
            return await self._clear_react(message, emoji)
        else:
            if task is not None:
                task.cancel()
        reacts = {v: k for k, v in emoji.items()}
        react = reacts[r.emoji]
        if react == "prev":
            await self._clear_react(message, emoji)
            await ctx.invoke(self.prev)
        elif react == "stop":
            await self._clear_react(message, emoji)
            await ctx.invoke(self.stop)
        elif react == "pause":
            await self._clear_react(message, emoji)
            await ctx.invoke(self.pause)
        elif react == "next":
            await self._clear_react(message, emoji)
            await ctx.invoke(self.skip)

    @commands.command()
    @commands.guild_only()
    @commands.bot_has_permissions(embed_links=True)
    async def pause(self, ctx: commands.Context):
        """Pause or resume a playing track."""
        dj_enabled = await self.config.guild(ctx.guild).dj_enabled()
        if not self._player_check(ctx):
            return await self._embed_msg(ctx, _("Nothing playing."))
        player = lavalink.get_player(ctx.guild.id)
        if (
            not ctx.author.voice or ctx.author.voice.channel != player.channel
        ) and not await self._can_instaskip(ctx, ctx.author):
            return await self._embed_msg(
                ctx, _("You must be in the voice channel pause or resume.")
            )
        if dj_enabled:
            if not await self._can_instaskip(ctx, ctx.author) and not await self._is_alone(ctx):
                return await self._embed_msg(
                    ctx, _("You need the DJ role to pause or resume tracks.")
                )

        if not player.current:
            return await self._embed_msg(ctx, _("Nothing playing."))
        query = audio_dataclasses.Query.process_input(player.current.uri)
        if query.is_local:
            query = audio_dataclasses.Query.process_input(player.current.uri)
            if player.current.title == "Unknown title":
                description = "{}".format(query.track.to_string_hidden())
            else:
                song = bold("{} - {}").format(player.current.author, player.current.title)
                description = "{}\n{}".format(song, query.track.to_string_hidden())
        else:
            description = bold("[{}]({})").format(player.current.title, player.current.uri)

        if player.current and not player.paused:
            await player.pause()
            embed = discord.Embed(
                colour=await ctx.embed_colour(), title=_("Track Paused"), description=description
            )
            return await ctx.send(embed=embed)
        if player.current and player.paused:
            await player.pause(False)
            embed = discord.Embed(
                colour=await ctx.embed_colour(), title=_("Track Resumed"), description=description
            )
            return await ctx.send(embed=embed)

        await self._embed_msg(ctx, _("Nothing playing."))

    @commands.command()
    @commands.guild_only()
    @commands.bot_has_permissions(embed_links=True)
    async def percent(self, ctx: commands.Context):
        """Queue percentage."""
        if not self._player_check(ctx):
            return await self._embed_msg(ctx, _("Nothing playing."))
        player = lavalink.get_player(ctx.guild.id)
        queue_tracks = player.queue
        requesters = {"total": 0, "users": {}}

        async def _usercount(req_username):
            if req_username in requesters["users"]:
                requesters["users"][req_username]["songcount"] += 1
                requesters["total"] += 1
            else:
                requesters["users"][req_username] = {}
                requesters["users"][req_username]["songcount"] = 1
                requesters["total"] += 1

        for track in queue_tracks:
            req_username = "{}#{}".format(track.requester.name, track.requester.discriminator)
            await _usercount(req_username)

        try:
            req_username = "{}#{}".format(
                player.current.requester.name, player.current.requester.discriminator
            )
            await _usercount(req_username)
        except AttributeError:
            return await self._embed_msg(ctx, _("There's  nothing in the queue."))

        for req_username in requesters["users"]:
            percentage = float(requesters["users"][req_username]["songcount"]) / float(
                requesters["total"]
            )
            requesters["users"][req_username]["percent"] = round(percentage * 100, 1)

        top_queue_users = heapq.nlargest(
            20,
            [
                (x, requesters["users"][x][y])
                for x in requesters["users"]
                for y in requesters["users"][x]
                if y == "percent"
            ],
            key=lambda x: x[1],
        )
        queue_user = ["{}: {:g}%".format(x[0], x[1]) for x in top_queue_users]
        queue_user_list = "\n".join(queue_user)
        embed = discord.Embed(
            colour=await ctx.embed_colour(),
            title=_("Queued and playing tracks:"),
            description=queue_user_list,
        )
        await ctx.send(embed=embed)

    @commands.command()
    @commands.guild_only()
    @commands.bot_has_permissions(embed_links=True)
    async def play(self, ctx: commands.Context, *, query: str):
        """Play a URL or search for a track."""
        guild_data = await self.config.guild(ctx.guild).all()
        restrict = await self.config.restrict()
        if restrict and match_url(query):
            valid_url = url_check(query)
            if not valid_url:
                return await self._embed_msg(ctx, _("That URL is not allowed."))
        if not self._player_check(ctx):
            if self._connection_aborted:
                msg = _("Connection to Lavalink has failed.")
                if await ctx.bot.is_owner(ctx.author):
                    msg += " " + _("Please check your console or logs for details.")
                return await self._embed_msg(ctx, msg)
            try:
                if (
                    not ctx.author.voice.channel.permissions_for(ctx.me).connect
                    or not ctx.author.voice.channel.permissions_for(ctx.me).move_members
                    and userlimit(ctx.author.voice.channel)
                ):
                    return await self._embed_msg(
                        ctx, _("I don't have permission to connect to your channel.")
                    )
                await lavalink.connect(ctx.author.voice.channel)
                player = lavalink.get_player(ctx.guild.id)
                player.store("connect", datetime.datetime.utcnow())
            except AttributeError:
                return await self._embed_msg(ctx, _("Connect to a voice channel first."))
            except IndexError:
                return await self._embed_msg(
                    ctx, _("Connection to Lavalink has not yet been established.")
                )
        if guild_data["dj_enabled"]:
            if not await self._can_instaskip(ctx, ctx.author):
                return await self._embed_msg(ctx, _("You need the DJ role to queue tracks."))
        player = lavalink.get_player(ctx.guild.id)

        player.store("channel", ctx.channel.id)
        player.store("guild", ctx.guild.id)
        await self._eq_check(ctx, player)
        await self._data_check(ctx)
        if (
            not ctx.author.voice or ctx.author.voice.channel != player.channel
        ) and not await self._can_instaskip(ctx, ctx.author):
            return await self._embed_msg(
                ctx, _("You must be in the voice channel to use the play command.")
            )
        if not await self._currency_check(ctx, guild_data["jukebox_price"]):
            return
        query = audio_dataclasses.Query.process_input(query)
        if not query.valid:
            return await self._embed_msg(ctx, _("No tracks to play."))
        if query.is_spotify:
            return await self._get_spotify_tracks(ctx, query)
        await self._enqueue_tracks(ctx, query)

    @commands.command()
    @commands.guild_only()
    @commands.bot_has_permissions(embed_links=True)
    async def genre(self, ctx: commands.Context):
        """Pick a Spotify playlist from a list of categories to start playing."""

        async def _category_search_menu(
            ctx: commands.Context,
            pages: list,
            controls: dict,
            message: discord.Message,
            page: int,
            timeout: float,
            emoji: str,
        ):
            if message:
                output = await self._genre_search_button_action(ctx, category_list, emoji, page)
                with contextlib.suppress(discord.HTTPException):
                    await message.delete()
                return output

        async def _playlist_search_menu(
            ctx: commands.Context,
            pages: list,
            controls: dict,
            message: discord.Message,
            page: int,
            timeout: float,
            emoji: str,
        ):
            if message:
                output = await self._genre_search_button_action(
                    ctx, playlists_list, emoji, page, playlist=True
                )
                with contextlib.suppress(discord.HTTPException):
                    await message.delete()
                return output

        category_search_controls = {
            "1⃣": _category_search_menu,
            "2⃣": _category_search_menu,
            "3⃣": _category_search_menu,
            "4⃣": _category_search_menu,
            "5⃣": _category_search_menu,
            "⬅": prev_page,
            "❌": close_menu,
            "➡": next_page,
        }
        playlist_search_controls = {
            "1⃣": _playlist_search_menu,
            "2⃣": _playlist_search_menu,
            "3⃣": _playlist_search_menu,
            "4⃣": _playlist_search_menu,
            "5⃣": _playlist_search_menu,
            "⬅": prev_page,
            "❌": close_menu,
            "➡": next_page,
        }

        api_data = await self._check_api_tokens()
        if any(
            [
                not api_data["spotify_client_id"],
                not api_data["spotify_client_secret"],
                not api_data["youtube_api"],
            ]
        ):
            return await self._embed_msg(
                ctx,
                _(
                    "The owner needs to set the Spotify client ID, Spotify client secret, "
                    "and YouTube API key before Spotify URLs or codes can be used. "
                    "\nSee `{prefix}audioset youtubeapi` and `{prefix}audioset spotifyapi` "
                    "for instructions."
                ).format(prefix=ctx.prefix),
            )
        guild_data = await self.config.guild(ctx.guild).all()
        if not self._player_check(ctx):
            if self._connection_aborted:
                msg = _("Connection to Lavalink has failed.")
                if await ctx.bot.is_owner(ctx.author):
                    msg += " " + _("Please check your console or logs for details.")
                return await self._embed_msg(ctx, msg)
            try:
                if (
                    not ctx.author.voice.channel.permissions_for(ctx.me).connect
                    or not ctx.author.voice.channel.permissions_for(ctx.me).move_members
                    and userlimit(ctx.author.voice.channel)
                ):
                    return await self._embed_msg(
                        ctx, _("I don't have permission to connect to your channel.")
                    )
                await lavalink.connect(ctx.author.voice.channel)
                player = lavalink.get_player(ctx.guild.id)
                player.store("connect", datetime.datetime.utcnow())
            except AttributeError:
                return await self._embed_msg(ctx, _("Connect to a voice channel first."))
            except IndexError:
                return await self._embed_msg(
                    ctx, _("Connection to Lavalink has not yet been established.")
                )
        if guild_data["dj_enabled"]:
            if not await self._can_instaskip(ctx, ctx.author):
                return await self._embed_msg(ctx, _("You need the DJ role to queue tracks."))
        player = lavalink.get_player(ctx.guild.id)

        player.store("channel", ctx.channel.id)
        player.store("guild", ctx.guild.id)
        await self._eq_check(ctx, player)
        await self._data_check(ctx)
        if (
            not ctx.author.voice or ctx.author.voice.channel != player.channel
        ) and not await self._can_instaskip(ctx, ctx.author):
            return await self._embed_msg(
                ctx, _("You must be in the voice channel to use the genre command.")
            )
        try:
            category_list = await self.music_cache.spotify_api.get_categories()
        except SpotifyFetchError as error:
            return await self._embed_msg(ctx, _(error.message).format(prefix=ctx.prefix))
        if not category_list:
            return await self._embed_msg(ctx, _("No categories found, try again later."))
        len_folder_pages = math.ceil(len(category_list) / 5)
        category_search_page_list = []
        for page_num in range(1, len_folder_pages + 1):
            embed = await self._build_genre_search_page(
                ctx, category_list, page_num, _("Categories")
            )
            category_search_page_list.append(embed)
        cat_menu_output = await menu(ctx, category_search_page_list, category_search_controls)
        if not cat_menu_output:
            return await self._embed_msg(ctx, _("No categories selected, try again later."))
        category_name, category_pick = cat_menu_output
        playlists_list = await self.music_cache.spotify_api.get_playlist_from_category(
            category_pick
        )
        if not playlists_list:
            return await self._embed_msg(ctx, _("No categories found, try again later."))
        len_folder_pages = math.ceil(len(playlists_list) / 5)
        playlists_search_page_list = []
        for page_num in range(1, len_folder_pages + 1):
            embed = await self._build_genre_search_page(
                ctx,
                playlists_list,
                page_num,
                _("Playlists for {friendly_name}").format(friendly_name=category_name),
                playlist=True,
            )
            playlists_search_page_list.append(embed)
        playlists_pick = await menu(ctx, playlists_search_page_list, playlist_search_controls)
        query = audio_dataclasses.Query.process_input(playlists_pick)
        if not query.valid:
            return await self._embed_msg(ctx, _("No tracks to play."))
        if not await self._currency_check(ctx, guild_data["jukebox_price"]):
            return
        if query.is_spotify:
            return await self._get_spotify_tracks(ctx, query)
        return await self._embed_msg(ctx, _("Couldn't find tracks for the selected playlist."))

    @staticmethod
    async def _genre_search_button_action(
        ctx: commands.Context, options, emoji, page, playlist=False
    ):
        try:
            if emoji == "1⃣":
                search_choice = options[0 + (page * 5)]
            elif emoji == "2⃣":
                search_choice = options[1 + (page * 5)]
            elif emoji == "3⃣":
                search_choice = options[2 + (page * 5)]
            elif emoji == "4⃣":
                search_choice = options[3 + (page * 5)]
            elif emoji == "5⃣":
                search_choice = options[4 + (page * 5)]
            else:
                search_choice = options[0 + (page * 5)]
                # TODO: Verify this doesn't break exit and arrows
        except IndexError:
            search_choice = options[-1]
        if not playlist:
            return list(search_choice.items())[0]
        else:
            return search_choice.get("uri")

    @staticmethod
    async def _build_genre_search_page(
        ctx: commands.Context, tracks, page_num, title, playlist=False
    ):
        search_num_pages = math.ceil(len(tracks) / 5)
        search_idx_start = (page_num - 1) * 5
        search_idx_end = search_idx_start + 5
        search_list = ""
        for i, entry in enumerate(tracks[search_idx_start:search_idx_end], start=search_idx_start):
            search_track_num = i + 1
            if search_track_num > 5:
                search_track_num = search_track_num % 5
            if search_track_num == 0:
                search_track_num = 5
            if playlist:
                name = "**[{}]({})** - {}".format(
                    entry.get("name"),
                    entry.get("url"),
                    str(entry.get("tracks")) + " " + _("tracks"),
                )
            else:
                name = f"{list(entry.keys())[0]}"
            search_list += "`{}.` {}\n".format(search_track_num, name)

        embed = discord.Embed(
            colour=await ctx.embed_colour(), title=title, description=search_list
        )
        embed.set_footer(
            text=_("Page {page_num}/{total_pages}").format(
                page_num=page_num, total_pages=search_num_pages
            )
        )
        return embed

    @commands.command()
    @commands.guild_only()
    @commands.bot_has_permissions(embed_links=True)
    @checks.mod_or_permissions(manage_messages=True)
    async def autoplay(self, ctx: commands.Context):
        """Starts auto play."""
        if not self._player_check(ctx):
            if self._connection_aborted:
                msg = _("Connection to Lavalink has failed.")
                if await ctx.bot.is_owner(ctx.author):
                    msg += " " + _("Please check your console or logs for details.")
                return await self._embed_msg(ctx, msg)
            try:
                if (
                    not ctx.author.voice.channel.permissions_for(ctx.me).connect
                    or not ctx.author.voice.channel.permissions_for(ctx.me).move_members
                    and userlimit(ctx.author.voice.channel)
                ):
                    return await self._embed_msg(
                        ctx, _("I don't have permission to connect to your channel.")
                    )
                await lavalink.connect(ctx.author.voice.channel)
                player = lavalink.get_player(ctx.guild.id)
                player.store("connect", datetime.datetime.utcnow())
            except AttributeError:
                return await self._embed_msg(ctx, _("Connect to a voice channel first."))
            except IndexError:
                return await self._embed_msg(
                    ctx, _("Connection to Lavalink has not yet been established.")
                )
        guild_data = await self.config.guild(ctx.guild).all()
        if guild_data["dj_enabled"]:
            if not await self._can_instaskip(ctx, ctx.author):
                return await self._embed_msg(ctx, _("You need the DJ role to queue tracks."))
        player = lavalink.get_player(ctx.guild.id)

        player.store("channel", ctx.channel.id)
        player.store("guild", ctx.guild.id)
        await self._eq_check(ctx, player)
        await self._data_check(ctx)
        if (
            not ctx.author.voice or ctx.author.voice.channel != player.channel
        ) and not await self._can_instaskip(ctx, ctx.author):
            return await self._embed_msg(
                ctx, _("You must be in the voice channel to use the autoplay command.")
            )
        if not await self._currency_check(ctx, guild_data["jukebox_price"]):
            return
        if self.owns_autoplay is None:
            try:
                await self.music_cache.autoplay(player)
            except DatabaseError:
                notify_channel = player.fetch("channel")
                if notify_channel:
                    notify_channel = self.bot.get_channel(notify_channel)
                    await self._embed_msg(
                        notify_channel, _("Autoplay: Couldn't get a valid track.")
                    )
                return
        else:
            self.bot.dispatch(
                "red_audio_should_auto_play",
                player,
                player.channel.guild,
                player.channel,
                self.play_query,
            )
        if not guild_data["auto_play"]:
            await ctx.invoke(self._autoplay_toggle)
        if not guild_data["notify"] and (
            (player.current and not player.current.extras.get("autoplay")) or not player.current
        ):
            await self._embed_msg(ctx, _("Auto play started."))
        elif player.current:
            await self._embed_msg(ctx, _("Adding a track to queue."))

    async def _get_spotify_tracks(self, ctx: commands.Context, query: audio_dataclasses.Query):
        if ctx.invoked_with in ["play", "genre"]:
            enqueue_tracks = True
        else:
            enqueue_tracks = False
        player = lavalink.get_player(ctx.guild.id)
        api_data = await self._check_api_tokens()

        if (
            not api_data["spotify_client_id"]
            or not api_data["spotify_client_secret"]
            or not api_data["youtube_api"]
        ):
            return await self._embed_msg(
                ctx,
                _(
                    "The owner needs to set the Spotify client ID, Spotify client secret, "
                    "and YouTube API key before Spotify URLs or codes can be used. "
                    "\nSee `{prefix}audioset youtubeapi` and `{prefix}audioset spotifyapi` "
                    "for instructions."
                ).format(prefix=ctx.prefix),
            )
        try:
            if self.play_lock[ctx.message.guild.id]:
                return await self._embed_msg(
                    ctx, _("Wait until the playlist has finished loading.")
                )
        except KeyError:
            pass

        if query.single_track:
            try:
                res = await self.music_cache.spotify_query(
                    ctx, "track", query.id, skip_youtube=True, notifier=None
                )
                if not res:
                    return await self._embed_msg(ctx, _("Nothing found."))
            except SpotifyFetchError as error:
                self._play_lock(ctx, False)
                return await self._embed_msg(ctx, _(error.message).format(prefix=ctx.prefix))
            self._play_lock(ctx, False)
            try:
                if enqueue_tracks:
                    new_query = audio_dataclasses.Query.process_input(res[0])
                    new_query.start_time = query.start_time
                    return await self._enqueue_tracks(ctx, new_query)
                else:
                    result, called_api = await self.music_cache.lavalink_query(
                        ctx, player, audio_dataclasses.Query.process_input(res[0])
                    )
                    tracks = result.tracks
                    if not tracks:
                        return await self._embed_msg(ctx, _("Nothing found."))
                    single_track = tracks[0]
                    single_track.start_timestamp = query.start_time * 1000
                    single_track = [single_track]

                    return single_track

            except KeyError:
                self._play_lock(ctx, False)
                return await self._embed_msg(
                    ctx,
                    _(
                        "The Spotify API key or client secret has not been set properly. "
                        "\nUse `{prefix}audioset spotifyapi` for instructions."
                    ).format(prefix=ctx.prefix),
                )
        elif query.is_album or query.is_playlist:
            self._play_lock(ctx, True)
            track_list = await self._spotify_playlist(
                ctx, "album" if query.is_album else "playlist", query, enqueue_tracks
            )
            self._play_lock(ctx, False)
            return track_list
        else:
            return await self._embed_msg(
                ctx, _("This doesn't seem to be a supported Spotify URL or code.")
            )

    async def _enqueue_tracks(
        self, ctx: commands.Context, query: Union[audio_dataclasses.Query, list]
    ):
        player = lavalink.get_player(ctx.guild.id)
        try:
            if self.play_lock[ctx.message.guild.id]:
                return await self._embed_msg(
                    ctx, _("Wait until the playlist has finished loading.")
                )
        except KeyError:
            self._play_lock(ctx, True)
        guild_data = await self.config.guild(ctx.guild).all()
        first_track_only = False
        index = None
        playlist_data = None
        seek = 0
        if type(query) is not list:

            if query.single_track:
                first_track_only = True
                index = query.track_index
                if query.start_time:
                    seek = query.start_time
            result, called_api = await self.music_cache.lavalink_query(ctx, player, query)
            tracks = result.tracks
            playlist_data = result.playlist_info
            if not tracks:
                self._play_lock(ctx, False)
                embed = discord.Embed(title=_("Nothing found."), colour=await ctx.embed_colour())
                if result.exception_message:
                    embed.set_footer(text=result.exception_message)
                if await self.config.use_external_lavalink() and query.is_local:
                    embed.description = _(
                        "Local tracks will not work "
                        "if the `Lavalink.jar` cannot see the track.\n"
                        "This may be due to permissions or because Lavalink.jar is being run "
                        "in a different machine than the local tracks."
                    )
                return await ctx.send(embed=embed)
        else:
            tracks = query
        queue_dur = await queue_duration(ctx)
        queue_total_duration = lavalink.utils.format_time(queue_dur)
        before_queue_length = len(player.queue)

        if not first_track_only and len(tracks) > 1:
            # a list of Tracks where all should be enqueued
            # this is a Spotify playlist aleady made into a list of Tracks or a
            # url where Lavalink handles providing all Track objects to use, like a
            # YouTube or Soundcloud playlist
            track_len = 0
            empty_queue = not player.queue
            for track in tracks:
                if not await is_allowed(
                    ctx.guild,
                    (
                        f"{track.title} {track.author} {track.uri} "
                        f"{str(audio_dataclasses.Query.process_input(track))}"
                    ),
                ):
                    log.debug(f"Query is not allowed in {ctx.guild} ({ctx.guild.id})")
                    continue
                elif guild_data["maxlength"] > 0:
                    if track_limit(track, guild_data["maxlength"]):
                        track_len += 1
                        player.add(ctx.author, track)
                        self.bot.dispatch(
                            "red_audio_track_enqueue", player.channel.guild, track, ctx.author
                        )

                else:
                    track_len += 1
                    player.add(ctx.author, track)
                    self.bot.dispatch(
                        "red_audio_track_enqueue", player.channel.guild, track, ctx.author
                    )
            player.maybe_shuffle(0 if empty_queue else 1)

            if len(tracks) > track_len:
                maxlength_msg = " {bad_tracks} tracks cannot be queued.".format(
                    bad_tracks=(len(tracks) - track_len)
                )
            else:
                maxlength_msg = ""
            embed = discord.Embed(
                colour=await ctx.embed_colour(),
                description="{name}".format(
                    name=playlist_data.name if playlist_data else _("No Title")
                ),
                title=_("Playlist Enqueued"),
            )
            embed.set_footer(
                text=_("Added {num} tracks to the queue.{maxlength_msg}").format(
                    num=track_len, maxlength_msg=maxlength_msg
                )
            )
            if not guild_data["shuffle"] and queue_dur > 0:
                embed.set_footer(
                    text=_(
                        "{time} until start of playlist playback: starts at #{position} in queue"
                    ).format(time=queue_total_duration, position=before_queue_length + 1)
                )
            if not player.current:
                await player.play()
        else:
            # a ytsearch: prefixed item where we only need the first Track returned
            # this is in the case of [p]play <query>, a single Spotify url/code
            # or this is a localtrack item
            try:

                single_track = tracks[index] if index else tracks[0]
                if seek and seek > 0:
                    single_track.start_timestamp = seek * 1000
                if not await is_allowed(
                    ctx.guild,
                    (
                        f"{single_track.title} {single_track.author} {single_track.uri} "
                        f"{str(audio_dataclasses.Query.process_input(single_track))}"
                    ),
                ):
                    log.debug(f"Query is not allowed in {ctx.guild} ({ctx.guild.id})")
                    self._play_lock(ctx, False)
                    return await self._embed_msg(
                        ctx, _("This track is not allowed in this server.")
                    )
                elif guild_data["maxlength"] > 0:
                    if track_limit(single_track, guild_data["maxlength"]):
                        player.add(ctx.author, single_track)
                        player.maybe_shuffle()
                        self.bot.dispatch(
                            "red_audio_track_enqueue",
                            player.channel.guild,
                            single_track,
                            ctx.author,
                        )
                    else:
                        self._play_lock(ctx, False)
                        return await self._embed_msg(ctx, _("Track exceeds maximum length."))

                else:
                    player.add(ctx.author, single_track)
                    player.maybe_shuffle()
                    self.bot.dispatch(
                        "red_audio_track_enqueue", player.channel.guild, single_track, ctx.author
                    )
            except IndexError:
                self._play_lock(ctx, False)
                return await self._embed_msg(
                    ctx, _("Nothing found. Check your Lavalink logs for details.")
                )
            query = audio_dataclasses.Query.process_input(single_track.uri)
            if query.is_local:
                if single_track.title != "Unknown title":
                    description = "**{} - {}**\n{}".format(
                        single_track.author,
                        single_track.title,
                        audio_dataclasses.LocalPath(single_track.uri).to_string_hidden(),
                    )
                else:
                    description = "{}".format(
                        audio_dataclasses.LocalPath(single_track.uri).to_string_hidden()
                    )
            else:
                description = "**[{}]({})**".format(single_track.title, single_track.uri)
            embed = discord.Embed(
                colour=await ctx.embed_colour(), title=_("Track Enqueued"), description=description
            )
            if not guild_data["shuffle"] and queue_dur > 0:
                embed.set_footer(
                    text=_("{time} until track playback: #{position} in queue").format(
                        time=queue_total_duration, position=before_queue_length + 1
                    )
                )

        await ctx.send(embed=embed)
        if not player.current:
            await player.play()

        self._play_lock(ctx, False)

    async def _spotify_playlist(
        self,
        ctx: commands.Context,
        stype: str,
        query: audio_dataclasses.Query,
        enqueue: bool = False,
    ):

        player = lavalink.get_player(ctx.guild.id)
        try:
            embed1 = discord.Embed(
                colour=await ctx.embed_colour(), title=_("Please wait, finding tracks...")
            )
            playlist_msg = await ctx.send(embed=embed1)
            notifier = Notifier(
                ctx,
                playlist_msg,
                {
                    "spotify": _("Getting track {num}/{total}..."),
                    "youtube": _("Matching track {num}/{total}..."),
                    "lavalink": _("Loading track {num}/{total}..."),
                    "lavalink_time": _("Approximate time remaining: {seconds}"),
                },
            )
            track_list = await self.music_cache.spotify_enqueue(
                ctx,
                stype,
                query.id,
                enqueue=enqueue,
                player=player,
                lock=self._play_lock,
                notifier=notifier,
            )
        except SpotifyFetchError as error:
            self._play_lock(ctx, False)
            return await self._embed_msg(ctx, _(error.message).format(prefix=ctx.prefix))
        except (RuntimeError, aiohttp.ServerDisconnectedError):
            self._play_lock(ctx, False)
            error_embed = discord.Embed(
                colour=await ctx.embed_colour(),
                title=_("The connection was reset while loading the playlist."),
            )
            await ctx.send(embed=error_embed)
            return None
        except Exception as e:
            self._play_lock(ctx, False)
            raise e
        self._play_lock(ctx, False)
        return track_list

    async def can_manage_playlist(
        self, scope: str, playlist: Playlist, ctx: commands.Context, user, guild
    ):

        is_owner = await ctx.bot.is_owner(ctx.author)
        has_perms = False
        user_to_query = user
        guild_to_query = guild
        dj_enabled = None
        playlist_author = (
            guild.get_member(playlist.author)
            if guild
            else self.bot.get_user(playlist.author) or user
        )

        is_different_user = len({playlist.author, user_to_query.id, ctx.author.id}) != 1
        is_different_guild = True if guild_to_query is None else ctx.guild.id != guild_to_query.id

        if is_owner:
            has_perms = True
        elif playlist.scope == PlaylistScope.USER.value:
            if not is_different_user:
                has_perms = True
        elif playlist.scope == PlaylistScope.GUILD.value:
            if not is_different_guild:
                dj_enabled = await self.config.guild(ctx.guild).dj_enabled()
                if guild.owner_id == ctx.author.id:
                    has_perms = True
                elif dj_enabled and await self._has_dj_role(ctx, ctx.author):
                    has_perms = True
                elif await ctx.bot.is_mod(ctx.author):
                    has_perms = True
                elif not dj_enabled and not is_different_user:
                    has_perms = True

        if has_perms is False:
            if hasattr(playlist, "name"):
                msg = _(
                    "You do not have the permissions to manage {name} " "(`{id}`) [**{scope}**]."
                ).format(
                    user=playlist_author,
                    name=playlist.name,
                    id=playlist.id,
                    scope=humanize_scope(
                        playlist.scope,
                        ctx=guild_to_query
                        if playlist.scope == PlaylistScope.GUILD.value
                        else playlist_author
                        if playlist.scope == PlaylistScope.USER.value
                        else None,
                    ),
                )
            elif playlist.scope == PlaylistScope.GUILD.value and (
                is_different_guild or dj_enabled
            ):
                msg = _(
                    "You do not have the permissions to manage that playlist in {guild}."
                ).format(guild=guild_to_query)
            elif (
                playlist.scope in [PlaylistScope.GUILD.value, PlaylistScope.USER.value]
                and is_different_user
            ):
                msg = _(
                    "You do not have the permissions to manage playlist owned by {user}."
                ).format(user=playlist_author)
            else:
                msg = _(
                    "You do not have the permissions to manage "
                    "playlists in {scope} scope.".format(scope=humanize_scope(scope, the=True))
                )

            await self._embed_msg(ctx, msg)
            return False
        return True

    async def _get_correct_playlist_id(
        self,
        context: commands.Context,
        matches: dict,
        scope: str,
        author: discord.User,
        guild: discord.Guild,
        specified_user: bool = False,
    ) -> Tuple[Optional[int], str]:
        """
        Parameters
        ----------
        context: commands.Context
            The context in which this is being called.
        matches: dict
            A dict of the matches found where key is scope and value is matches.
        scope:str
            The custom config scope. A value from :code:`PlaylistScope`.
        author: discord.User
            The user.
        guild: discord.Guild
            The guild.
        specified_user: bool
            Whether or not a user ID was specified via argparse.
        Returns
        -------
        Tuple[Optional[int], str]
            Tuple of Playlist ID or None if none found and original user input.
        Raises
        ------
        `TooManyMatches`
            When more than 10 matches are found or
            When multiple matches are found but none is selected.

        """
        original_input = matches.get("arg")
        correct_scope_matches = matches.get(scope)
        guild_to_query = guild.id
        user_to_query = author.id
        if not correct_scope_matches:
            return None, original_input
        if scope == PlaylistScope.USER.value:
            correct_scope_matches = [
                (i[2]["id"], i[2]["name"], len(i[2]["tracks"]), i[2]["author"])
                for i in correct_scope_matches
                if str(user_to_query) == i[0]
            ]
        elif scope == PlaylistScope.GUILD.value:
            if specified_user:
                correct_scope_matches = [
                    (i[2]["id"], i[2]["name"], len(i[2]["tracks"]), i[2]["author"])
                    for i in correct_scope_matches
                    if str(guild_to_query) == i[0] and i[2]["author"] == user_to_query
                ]
            else:
                correct_scope_matches = [
                    (i[2]["id"], i[2]["name"], len(i[2]["tracks"]), i[2]["author"])
                    for i in correct_scope_matches
                    if str(guild_to_query) == i[0]
                ]
        else:
            if specified_user:
                correct_scope_matches = [
                    (i[2]["id"], i[2]["name"], len(i[2]["tracks"]), i[2]["author"])
                    for i in correct_scope_matches
                    if i[2]["author"] == user_to_query
                ]
            else:
                correct_scope_matches = [
                    (i[2]["id"], i[2]["name"], len(i[2]["tracks"]), i[2]["author"])
                    for i in correct_scope_matches
                ]
        match_count = len(correct_scope_matches)
        # We done all the trimming we can with the info available time to ask the user
        if match_count > 10:
            if original_input.isnumeric():
                arg = int(original_input)
                correct_scope_matches = [
                    (i, n, t, a) for i, n, t, a in correct_scope_matches if i == arg
                ]
            if match_count > 10:
                raise TooManyMatches(
                    f"{match_count} playlists match {original_input}: "
                    f"Please try to be more specific, or use the playlist ID."
                )
        elif match_count == 1:
            return correct_scope_matches[0][0], original_input
        elif match_count == 0:
            return None, original_input

        # TODO : Convert this section to a new paged reaction menu when Toby Menus are Merged
        pos_len = 3
        playlists = f"{'#':{pos_len}}\n"

        for number, (pid, pname, ptracks, pauthor) in enumerate(correct_scope_matches, 1):
            author = self.bot.get_user(pauthor) or "Unknown"
            line = (
                f"{number}."
                f"    <{pname}>\n"
                f" - Scope:  < {humanize_scope(scope)} >\n"
                f" - ID:     < {pid} >\n"
                f" - Tracks: < {ptracks} >\n"
                f" - Author: < {author} >\n\n"
            )
            playlists += line

        embed = discord.Embed(
            title="Playlists found, which one would you like?",
            description=box(playlists, lang="md"),
            colour=await context.embed_colour(),
        )
        msg = await context.send(embed=embed)
        avaliable_emojis = ReactionPredicate.NUMBER_EMOJIS[1:]
        avaliable_emojis.append("🔟")
        emojis = avaliable_emojis[: len(correct_scope_matches)]
        emojis.append("❌")
        start_adding_reactions(msg, emojis)
        pred = ReactionPredicate.with_emojis(emojis, msg, user=context.author)
        try:
            await context.bot.wait_for("reaction_add", check=pred, timeout=60)
        except asyncio.TimeoutError:
            with contextlib.suppress(discord.HTTPException):
                await msg.delete()
            raise TooManyMatches(
                "Too many matches found and you did not select which one you wanted."
            )
        if emojis[pred.result] == "❌":
            with contextlib.suppress(discord.HTTPException):
                await msg.delete()
            raise TooManyMatches(
                "Too many matches found and you did not select which one you wanted."
            )
        with contextlib.suppress(discord.HTTPException):
            await msg.delete()
        return correct_scope_matches[pred.result][0], original_input

    @commands.group()
    @commands.guild_only()
    @commands.bot_has_permissions(embed_links=True)
    async def playlist(self, ctx: commands.Context):
        """Playlist configuration options.

        Scope info:
        ​ ​ ​ ​ **Global**:
        ​ ​ ​ ​ ​ ​ ​ ​ Visible to all users of this bot.
        ​ ​ ​ ​ ​ ​ ​ ​ Only editable by bot owner.
        ​ ​ ​ ​ **Guild**:
        ​ ​ ​ ​ ​ ​ ​ ​ Visible to all users in this guild.
        ​ ​ ​ ​ ​ ​ ​ ​ Editable by bot owner, guild owner, guild admins,
        ​ ​ ​ ​ ​ ​ ​ ​ guild mods, DJ role and playlist creator.
        ​ ​ ​ ​ **User**:
        ​ ​ ​ ​ ​ ​ ​ ​ Visible to all bot users, if --author is passed.
        ​ ​ ​ ​ ​ ​ ​ ​ Editable by bot owner and creator.

        """
        pass

    @playlist.command(name="append", usage="<playlist_name_OR_id> <track_name_OR_url> [args]")
    async def _playlist_append(
        self,
        ctx: commands.Context,
        playlist_matches: PlaylistConverter,
        query: LazyGreedyConverter,
        *,
        scope_data: ScopeParser = None,
    ):
        """Add a track URL, playlist link, or quick search to a playlist.

        The track(s) will be appended to the end of the playlist.

        **Usage**:
        ​ ​ ​ ​ [p]playlist append playlist_name_OR_id track_name_OR_url args

        **Args**:
        ​ ​ ​ ​ The following are all optional:
        ​ ​ ​ ​ ​ ​ ​ ​ --scope <scope>
        ​ ​ ​ ​ ​ ​ ​ ​ --author [user]
        ​ ​ ​ ​ ​ ​ ​ ​ --guild [guild] **Only the bot owner can use this**

        Scope is one of the following:
        ​ ​ ​ ​ Global
        ​ ​ ​ ​ Guild
        ​ ​ ​ ​ User

        Author can be one of the following:
        ​ ​ ​ ​ User ID
        ​ ​ ​ ​ User Mention
        ​ ​ ​ ​ User Name#123

        Guild can be one of the following:
        ​ ​ ​ ​ Guild ID
        ​ ​ ​ ​ Exact guild name

        Example use:
        ​ ​ ​ ​ [p]playlist append MyGuildPlaylist Hello by Adele
        ​ ​ ​ ​ [p]playlist append MyGlobalPlaylist Hello by Adele --scope Global
        ​ ​ ​ ​ [p]playlist append MyGlobalPlaylist Hello by Adele --scope Global
        --Author Draper#6666
        """
        if scope_data is None:
            scope_data = [PlaylistScope.GUILD.value, ctx.author, ctx.guild, False]
        scope, author, guild, specified_user = scope_data
        if not await self._playlist_check(ctx):
            return
        try:
            playlist_id, playlist_arg = await self._get_correct_playlist_id(
                ctx, playlist_matches, scope, author, guild, specified_user
            )
        except TooManyMatches as e:
            return await self._embed_msg(ctx, str(e))
        if playlist_id is None:
            return await self._embed_msg(
                ctx, _("Could not match '{arg}' to a playlist").format(arg=playlist_arg)
            )

        try:
            playlist = await get_playlist(playlist_id, scope, self.bot, guild, author)
        except RuntimeError:
            return await self._embed_msg(
                ctx,
                _("Playlist {id} does not exist in {scope} scope.").format(
                    id=playlist_id, scope=humanize_scope(scope, the=True)
                ),
            )
        except MissingGuild:
            return await self._embed_msg(
                ctx, _("You need to specify the Guild ID for the guild to lookup.")
            )

        if not await self.can_manage_playlist(scope, playlist, ctx, author, guild):
            return
        player = lavalink.get_player(ctx.guild.id)
        to_append = await self._playlist_tracks(
            ctx, player, audio_dataclasses.Query.process_input(query)
        )
        if not to_append:
            return await self._embed_msg(ctx, _("Could not find a track matching your query."))
        track_list = playlist.tracks
        tracks_obj_list = playlist.tracks_obj
        to_append_count = len(to_append)
        scope_name = humanize_scope(
            scope, ctx=guild if scope == PlaylistScope.GUILD.value else author
        )
        appended = 0

        if to_append and to_append_count == 1:
            to = lavalink.Track(to_append[0])
            if to in tracks_obj_list:
                return await self._embed_msg(
                    ctx,
                    _("{track} is already in {playlist} (`{id}`) [**{scope}**].").format(
                        track=to.title, playlist=playlist.name, id=playlist.id, scope=scope_name
                    ),
                )
            else:
                appended += 1
        if to_append and to_append_count > 1:
            to_append_temp = []
            for t in to_append:
                to = lavalink.Track(t)
                if to not in tracks_obj_list:
                    appended += 1
                    to_append_temp.append(t)
            to_append = to_append_temp
        if appended > 0:
            track_list.extend(to_append)
            update = {"tracks": track_list, "url": None}
            await playlist.edit(update)

        if to_append_count == 1 and appended == 1:
            track_title = to_append[0]["info"]["title"]
            return await self._embed_msg(
                ctx,
                _("{track} appended to {playlist} (`{id}`) [**{scope}**].").format(
                    track=track_title, playlist=playlist.name, id=playlist.id, scope=scope_name
                ),
            )

        desc = _("{num} tracks appended to {playlist} (`{id}`) [**{scope}**].").format(
            num=appended, playlist=playlist.name, id=playlist.id, scope=scope_name
        )
        if to_append_count > appended:
            diff = to_append_count - appended
            desc += _("\n{existing} {plural} already in the playlist and were skipped.").format(
                existing=diff, plural=_("tracks are") if diff != 1 else _("track is")
            )

        embed = discord.Embed(
            title=_("Playlist Modified"), colour=await ctx.embed_colour(), description=desc
        )
        await ctx.send(embed=embed)

    @playlist.command(name="copy", usage="<id_or_name> [args]")
    async def _playlist_copy(
        self,
        ctx: commands.Context,
        playlist_matches: PlaylistConverter,
        *,
        scope_data: ComplexScopeParser = None,
    ):

        """Copy a playlist from one scope to another.

        **Usage**:
        ​ ​ ​ ​ [p]playlist copy playlist_name_OR_id args

        **Args**:
        ​ ​ ​ ​ The following are all optional:
        ​ ​ ​ ​ ​ ​ ​ ​ --from-scope <scope>
        ​ ​ ​ ​ ​ ​ ​ ​ --from-author [user]
        ​ ​ ​ ​ ​ ​ ​ ​ --from-guild [guild] **Only the bot owner can use this**

        ​ ​ ​ ​ ​ ​ ​ ​ --to-scope <scope>
        ​ ​ ​ ​ ​ ​ ​ ​ --to-author [user]
        ​ ​ ​ ​ ​ ​ ​ ​ --to-guild [guild] **Only the bot owner can use this**

        Scope is one of the following:
        ​ ​ ​ ​ Global
        ​ ​ ​ ​ Guild
        ​ ​ ​ ​ User

        Author can be one of the following:
        ​ ​ ​ ​ User ID
        ​ ​ ​ ​ User Mention
        ​ ​ ​ ​ User Name#123

        Guild can be one of the following:
        ​ ​ ​ ​ Guild ID
        ​ ​ ​ ​ Exact guild name

        Example use:
        ​ ​ ​ ​ [p]playlist copy MyGuildPlaylist --from-scope Guild --to-scope Global
        ​ ​ ​ ​ [p]playlist copy MyGlobalPlaylist --from-scope Global --to-author Draper#6666
        --to-scope User
        ​ ​ ​ ​ [p]playlist copy MyPersonalPlaylist --from-scope user --to-author Draper#6666
        --to-scope Guild --to-guild Red - Discord Bot

        """

        if scope_data is None:
            scope_data = [
                PlaylistScope.GUILD.value,
                ctx.author,
                ctx.guild,
                False,
                PlaylistScope.GUILD.value,
                ctx.author,
                ctx.guild,
                False,
            ]
        (
            from_scope,
            from_author,
            from_guild,
            specified_from_user,
            to_scope,
            to_author,
            to_guild,
            specified_to_user,
        ) = scope_data

        try:
            playlist_id, playlist_arg = await self._get_correct_playlist_id(
                ctx, playlist_matches, from_scope, from_author, from_guild, specified_from_user
            )
        except TooManyMatches as e:
            return await self._embed_msg(ctx, str(e))

        if playlist_id is None:
            return await self._embed_msg(
                ctx, _("Could not match '{arg}' to a playlist.").format(arg=playlist_arg)
            )

        temp_playlist = FakePlaylist(to_author.id, to_scope)
        if not await self.can_manage_playlist(to_scope, temp_playlist, ctx, to_author, to_guild):
            return

        try:
            from_playlist = await get_playlist(
                playlist_id, from_scope, self.bot, from_guild, from_author.id
            )
        except RuntimeError:
            return await self._embed_msg(
                ctx,
                _("Playlist {id} does not exist in {scope} scope.").format(
                    id=playlist_id, scope=humanize_scope(to_scope, the=True)
                ),
            )
        except MissingGuild:
            return await self._embed_msg(
                ctx, _("You need to specify the Guild ID for the guild to lookup.")
            )

        to_playlist = await create_playlist(
            ctx,
            to_scope,
            from_playlist.name,
            from_playlist.url,
            from_playlist.tracks,
            to_author,
            to_guild,
        )
        if to_scope == PlaylistScope.GLOBAL.value:
            to_scope_name = "the Global"
        elif to_scope == PlaylistScope.USER.value:
            to_scope_name = to_author
        else:
            to_scope_name = to_guild

        if from_scope == PlaylistScope.GLOBAL.value:
            from_scope_name = "the Global"
        elif from_scope == PlaylistScope.USER.value:
            from_scope_name = from_author
        else:
            from_scope_name = from_guild

        return await self._embed_msg(
            ctx,
            _(
                "Playlist {name} (`{from_id}`) copied from {from_scope} to {to_scope} (`{to_id}`)."
            ).format(
                name=from_playlist.name,
                from_id=from_playlist.id,
                from_scope=humanize_scope(from_scope, ctx=from_scope_name, the=True),
                to_scope=humanize_scope(to_scope, ctx=to_scope_name, the=True),
                to_id=to_playlist.id,
            ),
        )

    @playlist.command(name="create", usage="<name> [args]")
    async def _playlist_create(
        self, ctx: commands.Context, playlist_name: str, *, scope_data: ScopeParser = None
    ):
        """Create an empty playlist.

        **Usage**:
        ​ ​ ​ ​ [p]playlist create playlist_name args

        **Args**:
        ​ ​ ​ ​ The following are all optional:
        ​ ​ ​ ​ ​ ​ ​ ​ --scope <scope>
        ​ ​ ​ ​ ​ ​ ​ ​ --author [user]
        ​ ​ ​ ​ ​ ​ ​ ​ --guild [guild] **Only the bot owner can use this**

        Scope is one of the following:
        ​ ​ ​ ​ Global
        ​ ​ ​ ​ Guild
        ​ ​ ​ ​ User

        Author can be one of the following:
        ​ ​ ​ ​ User ID
        ​ ​ ​ ​ User Mention
        ​ ​ ​ ​ User Name#123

        Guild can be one of the following:
        ​ ​ ​ ​ Guild ID
        ​ ​ ​ ​ Exact guild name

        Example use:
        ​ ​ ​ ​ [p]playlist create MyGuildPlaylist
        ​ ​ ​ ​ [p]playlist create MyGlobalPlaylist --scope Global
        ​ ​ ​ ​ [p]playlist create MyPersonalPlaylist --scope User
        """
        if scope_data is None:
            scope_data = [PlaylistScope.GUILD.value, ctx.author, ctx.guild, False]
        scope, author, guild, specified_user = scope_data

        temp_playlist = FakePlaylist(author.id, scope)
        scope_name = humanize_scope(
            scope, ctx=guild if scope == PlaylistScope.GUILD.value else author
        )
        if not await self.can_manage_playlist(scope, temp_playlist, ctx, author, guild):
            return
        playlist_name = playlist_name.split(" ")[0].strip('"')[:32]
        if playlist_name.isnumeric():
            return await self._embed_msg(
                ctx,
                _(
                    "Playlist names must be a single word (up to 32 "
                    "characters) and not numbers only."
                ),
            )
        playlist = await create_playlist(ctx, scope, playlist_name, None, None, author, guild)
        return await self._embed_msg(
            ctx,
            _("Empty playlist {name} (`{id}`) [**{scope}**] created.").format(
                name=playlist.name, id=playlist.id, scope=scope_name
            ),
        )

    @playlist.command(name="delete", aliases=["del"], usage="<playlist_name_OR_id> [args]")
    async def _playlist_delete(
        self,
        ctx: commands.Context,
        playlist_matches: PlaylistConverter,
        *,
        scope_data: ScopeParser = None,
    ):
        """Delete a saved playlist.

        **Usage**:
        ​ ​ ​ ​ [p]playlist delete playlist_name_OR_id args

        **Args**:
        ​ ​ ​ ​ The following are all optional:
        ​ ​ ​ ​ ​ ​ ​ ​ --scope <scope>
        ​ ​ ​ ​ ​ ​ ​ ​ --author [user]
        ​ ​ ​ ​ ​ ​ ​ ​ --guild [guild] **Only the bot owner can use this**

        Scope is one of the following:
        ​ ​ ​ ​ Global
        ​ ​ ​ ​ Guild
        ​ ​ ​ ​ User

        Author can be one of the following:
        ​ ​ ​ ​ User ID
        ​ ​ ​ ​ User Mention
        ​ ​ ​ ​ User Name#123

        Guild can be one of the following:
        ​ ​ ​ ​ Guild ID
        ​ ​ ​ ​ Exact guild name

        Example use:
        ​ ​ ​ ​ [p]playlist delete MyGuildPlaylist
        ​ ​ ​ ​ [p]playlist delete MyGlobalPlaylist --scope Global
        ​ ​ ​ ​ [p]playlist delete MyPersonalPlaylist --scope User
        """
        if scope_data is None:
            scope_data = [PlaylistScope.GUILD.value, ctx.author, ctx.guild, False]
        scope, author, guild, specified_user = scope_data

        try:
            playlist_id, playlist_arg = await self._get_correct_playlist_id(
                ctx, playlist_matches, scope, author, guild, specified_user
            )
        except TooManyMatches as e:
            return await self._embed_msg(ctx, str(e))
        if playlist_id is None:
            return await self._embed_msg(
                ctx, _("Could not match '{arg}' to a playlist.").format(arg=playlist_arg)
            )

        try:
            playlist = await get_playlist(playlist_id, scope, self.bot, guild, author)
        except RuntimeError:
            return await self._embed_msg(
                ctx,
                _("Playlist {id} does not exist in {scope} scope.").format(
                    id=playlist_id, scope=humanize_scope(scope, the=True)
                ),
            )
        except MissingGuild:
            return await self._embed_msg(
                ctx, _("You need to specify the Guild ID for the guild to lookup.")
            )

        if not await self.can_manage_playlist(scope, playlist, ctx, author, guild):
            return
        scope_name = humanize_scope(
            scope, ctx=guild if scope == PlaylistScope.GUILD.value else author
        )
        await delete_playlist(scope, playlist.id, guild or ctx.guild, author or ctx.author)

        await self._embed_msg(
            ctx,
            _("{name} (`{id}`) [**{scope}**] playlist deleted.").format(
                name=playlist.name, id=playlist.id, scope=scope_name
            ),
        )

    @playlist.command(name="dedupe", usage="<playlist_name_OR_id> [args]")
    async def _playlist_remdupe(
        self,
        ctx: commands.Context,
        playlist_matches: PlaylistConverter,
        *,
        scope_data: ScopeParser = None,
    ):
        """Remove duplicate tracks from a saved playlist.

        **Usage**:
        ​ ​ ​ ​ [p]playlist dedupe playlist_name_OR_id args

        **Args**:
        ​ ​ ​ ​ The following are all optional:
        ​ ​ ​ ​ ​ ​ ​ ​ --scope <scope>
        ​ ​ ​ ​ ​ ​ ​ ​ --author [user]
        ​ ​ ​ ​ ​ ​ ​ ​ --guild [guild] **Only the bot owner can use this**

        Scope is one of the following:
        ​ ​ ​ ​ Global
        ​ ​ ​ ​ Guild
        ​ ​ ​ ​ User

        Author can be one of the following:
        ​ ​ ​ ​ User ID
        ​ ​ ​ ​ User Mention
        ​ ​ ​ ​ User Name#123

        Guild can be one of the following:
        ​ ​ ​ ​ Guild ID
        ​ ​ ​ ​ Exact guild name

        Example use:
        ​ ​ ​ ​ [p]playlist dedupe MyGuildPlaylist
        ​ ​ ​ ​ [p]playlist dedupe MyGlobalPlaylist --scope Global
        ​ ​ ​ ​ [p]playlist dedupe MyPersonalPlaylist --scope User
        """
        async with ctx.typing():
            if scope_data is None:
                scope_data = [PlaylistScope.GUILD.value, ctx.author, ctx.guild, False]
            scope, author, guild, specified_user = scope_data
            scope_name = humanize_scope(
                scope, ctx=guild if scope == PlaylistScope.GUILD.value else author
            )

            try:
                playlist_id, playlist_arg = await self._get_correct_playlist_id(
                    ctx, playlist_matches, scope, author, guild, specified_user
                )
            except TooManyMatches as e:
                return await self._embed_msg(ctx, str(e))
            if playlist_id is None:
                return await self._embed_msg(
                    ctx, _("Could not match '{arg}' to a playlist.").format(arg=playlist_arg)
                )

            try:
                playlist = await get_playlist(playlist_id, scope, self.bot, guild, author)
            except RuntimeError:
                return await self._embed_msg(
                    ctx,
                    _("Playlist {id} does not exist in {scope} scope.").format(
                        id=playlist_id, scope=humanize_scope(scope, the=True)
                    ),
                )
            except MissingGuild:
                return await self._embed_msg(
                    ctx, _("You need to specify the Guild ID for the guild to lookup.")
                )

            if not await self.can_manage_playlist(scope, playlist, ctx, author, guild):
                return

            track_objects = playlist.tracks_obj
            original_count = len(track_objects)
            unique_tracks = set()
            unique_tracks_add = unique_tracks.add
            track_objects = [
                x for x in track_objects if not (x in unique_tracks or unique_tracks_add(x))
            ]

            tracklist = []
            for track in track_objects:
                track_keys = track._info.keys()
                track_values = track._info.values()
                track_id = track.track_identifier
                track_info = {}
                for k, v in zip(track_keys, track_values):
                    track_info[k] = v
                keys = ["track", "info"]
                values = [track_id, track_info]
                track_obj = {}
                for key, value in zip(keys, values):
                    track_obj[key] = value
                tracklist.append(track_obj)

            final_count = len(tracklist)
            if original_count - final_count != 0:
                update = {"tracks": tracklist, "url": None}
                await playlist.edit(update)

            if original_count - final_count != 0:
                await self._embed_msg(
                    ctx,
                    _(
                        "Removed {track_diff} duplicated "
                        "tracks from {name} (`{id}`) [**{scope}**] playlist."
                    ).format(
                        name=playlist.name,
                        id=playlist.id,
                        track_diff=original_count - final_count,
                        scope=scope_name,
                    ),
                )
                return
            else:
                await self._embed_msg(
                    ctx,
                    _("{name} (`{id}`) [**{scope}**] playlist has no duplicate tracks.").format(
                        name=playlist.name, id=playlist.id, scope=scope_name
                    ),
                )
                return

    @checks.is_owner()
    @playlist.command(name="download", usage="<playlist_name_OR_id> [v2=False] [args]")
    @commands.bot_has_permissions(attach_files=True)
    async def _playlist_download(
        self,
        ctx: commands.Context,
        playlist_matches: PlaylistConverter,
        v2: Optional[bool] = False,
        *,
        scope_data: ScopeParser = None,
    ):
        """Download a copy of a playlist.

        These files can be used with the [p]playlist upload command.
        Red v2-compatible playlists can be generated by passing True
        for the v2 variable.

        **Usage**:
        ​ ​ ​ ​ [p]playlist download playlist_name_OR_id [v2=True_OR_False] args

        **Args**:
        ​ ​ ​ ​ The following are all optional:
        ​ ​ ​ ​ ​ ​ ​ ​ --scope <scope>
        ​ ​ ​ ​ ​ ​ ​ ​ --author [user]
        ​ ​ ​ ​ ​ ​ ​ ​ --guild [guild] **Only the bot owner can use this**

        Scope is one of the following:
        ​ ​ ​ ​ Global
        ​ ​ ​ ​ Guild
        ​ ​ ​ ​ User

        Author can be one of the following:
        ​ ​ ​ ​ User ID
        ​ ​ ​ ​ User Mention
        ​ ​ ​ ​ User Name#123

        Guild can be one of the following:
        ​ ​ ​ ​ Guild ID
        ​ ​ ​ ​ Exact guild name

        Example use:
        ​ ​ ​ ​ [p]playlist download MyGuildPlaylist True
        ​ ​ ​ ​ [p]playlist download MyGlobalPlaylist False --scope Global
        ​ ​ ​ ​ [p]playlist download MyPersonalPlaylist --scope User
        """
        if scope_data is None:
            scope_data = [PlaylistScope.GUILD.value, ctx.author, ctx.guild, False]
        scope, author, guild, specified_user = scope_data

        try:
            playlist_id, playlist_arg = await self._get_correct_playlist_id(
                ctx, playlist_matches, scope, author, guild, specified_user
            )
        except TooManyMatches as e:
            return await self._embed_msg(ctx, str(e))
        if playlist_id is None:
            return await self._embed_msg(
                ctx, _("Could not match '{arg}' to a playlist.").format(arg=playlist_arg)
            )

        try:
            playlist = await get_playlist(playlist_id, scope, self.bot, guild, author)
        except RuntimeError:
            return await self._embed_msg(
                ctx,
                _("Playlist {id} does not exist in {scope} scope.").format(
                    id=playlist_id, scope=humanize_scope(scope, the=True)
                ),
            )
        except MissingGuild:
            return await self._embed_msg(
                ctx, _("You need to specify the Guild ID for the guild to lookup.")
            )

        schema = 2
        version = "v3" if v2 is False else "v2"

        if not playlist.tracks:
            return await self._embed_msg(ctx, _("That playlist has no tracks."))
        if version == "v2":
            v2_valid_urls = ["https://www.youtube.com/watch?v=", "https://soundcloud.com/"]
            song_list = []
            for track in playlist.tracks:
                if track["info"]["uri"].startswith(tuple(v2_valid_urls)):
                    song_list.append(track["info"]["uri"])
            playlist_data = {
                "author": playlist.author,
                "link": playlist.url,
                "playlist": song_list,
                "name": playlist.name,
            }
            file_name = playlist.name
        else:
            playlist_data = playlist.to_json()
            playlist_songs_backwards_compatible = [
                track["info"]["uri"] for track in playlist.tracks
            ]
            # TODO: Keep new playlists backwards compatible, Remove me in a few releases
            playlist_data["playlist"] = playlist_songs_backwards_compatible
            playlist_data["link"] = playlist.url
            file_name = playlist.id
        playlist_data.update({"schema": schema, "version": version})
        playlist_data = json.dumps(playlist_data)
        to_write = StringIO()
        to_write.write(playlist_data)
        to_write.seek(0)
        await ctx.send(file=discord.File(to_write, filename=f"{file_name}.txt"))
        to_write.close()

    @playlist.command(name="info", usage="<playlist_name_OR_id> [args]")
    async def _playlist_info(
        self,
        ctx: commands.Context,
        playlist_matches: PlaylistConverter,
        *,
        scope_data: ScopeParser = None,
    ):
        """Retrieve information from a saved playlist.

        **Usage**:
        ​ ​ ​ ​ [p]playlist info playlist_name_OR_id args

        **Args**:
        ​ ​ ​ ​ The following are all optional:
        ​ ​ ​ ​ ​ ​ ​ ​ --scope <scope>
        ​ ​ ​ ​ ​ ​ ​ ​ --author [user]
        ​ ​ ​ ​ ​ ​ ​ ​ --guild [guild] **Only the bot owner can use this**

        Scope is one of the following:
        ​ ​ ​ ​ Global
        ​ ​ ​ ​ Guild
        ​ ​ ​ ​ User

        Author can be one of the following:
        ​ ​ ​ ​ User ID
        ​ ​ ​ ​ User Mention
        ​ ​ ​ ​ User Name#123

        Guild can be one of the following:
        ​ ​ ​ ​ Guild ID
        ​ ​ ​ ​ Exact guild name

        Example use:
        ​ ​ ​ ​ [p]playlist info MyGuildPlaylist
        ​ ​ ​ ​ [p]playlist info MyGlobalPlaylist --scope Global
        ​ ​ ​ ​ [p]playlist info MyPersonalPlaylist --scope User
        """
        if scope_data is None:
            scope_data = [PlaylistScope.GUILD.value, ctx.author, ctx.guild, False]
        scope, author, guild, specified_user = scope_data
        scope_name = humanize_scope(
            scope, ctx=guild if scope == PlaylistScope.GUILD.value else author
        )

        try:
            playlist_id, playlist_arg = await self._get_correct_playlist_id(
                ctx, playlist_matches, scope, author, guild, specified_user
            )
        except TooManyMatches as e:
            return await self._embed_msg(ctx, str(e))
        if playlist_id is None:
            return await self._embed_msg(
                ctx, _("Could not match '{arg}' to a playlist.").format(arg=playlist_arg)
            )

        try:
            playlist = await get_playlist(playlist_id, scope, self.bot, guild, author)
        except RuntimeError:
            return await self._embed_msg(
                ctx,
                _("Playlist {id} does not exist in {scope} scope.").format(
                    id=playlist_id, scope=humanize_scope(scope, the=True)
                ),
            )
        except MissingGuild:
            return await self._embed_msg(
                ctx, _("You need to specify the Guild ID for the guild to lookup.")
            )
        track_len = len(playlist.tracks)

        msg = "​"
        track_idx = 0
        if track_len > 0:
            spaces = "\N{EN SPACE}" * (len(str(len(playlist.tracks))) + 2)
            for track in playlist.tracks:
                track_idx = track_idx + 1
                query = audio_dataclasses.Query.process_input(track["info"]["uri"])
                if query.is_local:
                    if track["info"]["title"] != "Unknown title":
                        msg += "`{}.` **{} - {}**\n{}{}\n".format(
                            track_idx,
                            track["info"]["author"],
                            track["info"]["title"],
                            spaces,
                            query.to_string_user(),
                        )
                    else:
                        msg += "`{}.` {}\n".format(track_idx, query.to_string_user())
                else:
                    msg += "`{}.` **[{}]({})**\n".format(
                        track_idx, track["info"]["title"], track["info"]["uri"]
                    )

        else:
            msg = "No tracks."

        if not playlist.url:
            embed_title = _("Playlist info for {playlist_name} (`{id}`) [**{scope}**]:\n").format(
                playlist_name=playlist.name, id=playlist.id, scope=scope_name
            )
        else:
            embed_title = _(
                "Playlist info for {playlist_name} (`{id}`) [**{scope}**]:\nURL: {url}"
            ).format(
                playlist_name=playlist.name, url=playlist.url, id=playlist.id, scope=scope_name
            )

        page_list = []
        pages = list(pagify(msg, delims=["\n"], page_length=2000))
        total_pages = len(pages)
        for numb, page in enumerate(pages, start=1):
            embed = discord.Embed(
                colour=await ctx.embed_colour(), title=embed_title, description=page
            )
            author_obj = self.bot.get_user(playlist.author)
            embed.set_footer(
                text=_("Page {page}/{pages} | Author: {author_name} | {num} track(s)").format(
                    author_name=author_obj, num=track_len, pages=total_pages, page=numb
                )
            )
            page_list.append(embed)
        await menu(ctx, page_list, DEFAULT_CONTROLS)

    @playlist.command(name="list", usage="[args]")
    @commands.bot_has_permissions(add_reactions=True)
    async def _playlist_list(self, ctx: commands.Context, *, scope_data: ScopeParser = None):
        """List saved playlists.

        **Usage**:
        ​ ​ ​ ​ [p]playlist list args

        **Args**:
        ​ ​ ​ ​ The following are all optional:
        ​ ​ ​ ​ ​ ​ ​ ​ --scope <scope>
        ​ ​ ​ ​ ​ ​ ​ ​ --author [user]
        ​ ​ ​ ​ ​ ​ ​ ​ --guild [guild] **Only the bot owner can use this**

        Scope is one of the following:
        ​ ​ ​ ​ Global
        ​ ​ ​ ​ Guild
        ​ ​ ​ ​ User

        Author can be one of the following:
        ​ ​ ​ ​ User ID
        ​ ​ ​ ​ User Mention
        ​ ​ ​ ​ User Name#123

        Guild can be one of the following:
        ​ ​ ​ ​ Guild ID
        ​ ​ ​ ​ Exact guild name

        Example use:
        ​ ​ ​ ​ [p]playlist list
        ​ ​ ​ ​ [p]playlist list --scope Global
        ​ ​ ​ ​ [p]playlist list --scope User
        """
        if scope_data is None:
            scope_data = [PlaylistScope.GUILD.value, ctx.author, ctx.guild, False]
        scope, author, guild, specified_user = scope_data

        try:
            playlists = await get_all_playlist(scope, self.bot, guild, author, specified_user)
        except MissingGuild:
            return await self._embed_msg(
                ctx, _("You need to specify the Guild ID for the guild to lookup.")
            )

        if scope == PlaylistScope.GUILD.value:
            name = f"{guild.name}"
        elif scope == PlaylistScope.USER.value:
            name = f"{author}"
        else:
            name = "the global scope"

        if not playlists and specified_user:
            return await self._embed_msg(
                ctx,
                _("No saved playlists for {scope} created by {author}.").format(
                    scope=name, author=author
                ),
            )
        elif not playlists:
            return await self._embed_msg(
                ctx, _("No saved playlists for {scope}.").format(scope=name)
            )

        playlist_list = []
        space = "\N{EN SPACE}"
        for playlist in playlists:
            playlist_list.append(
                ("\n" + space * 4).join(
                    (
                        bold(playlist.name),
                        _("ID: {id}").format(id=playlist.id),
                        _("Tracks: {num}").format(num=len(playlist.tracks)),
                        _("Author: {name}\n").format(name=self.bot.get_user(playlist.author)),
                    )
                )
            )
        abc_names = sorted(playlist_list, key=str.lower)
        len_playlist_list_pages = math.ceil(len(abc_names) / 5)
        playlist_embeds = []

        for page_num in range(1, len_playlist_list_pages + 1):
            embed = await self._build_playlist_list_page(ctx, page_num, abc_names, name)
            playlist_embeds.append(embed)
        await menu(ctx, playlist_embeds, DEFAULT_CONTROLS)

    @staticmethod
    async def _build_playlist_list_page(ctx: commands.Context, page_num, abc_names, scope):
        plist_num_pages = math.ceil(len(abc_names) / 5)
        plist_idx_start = (page_num - 1) * 5
        plist_idx_end = plist_idx_start + 5
        plist = ""
        for i, playlist_info in enumerate(
            abc_names[plist_idx_start:plist_idx_end], start=plist_idx_start
        ):
            item_idx = i + 1
            plist += "`{}.` {}".format(item_idx, playlist_info)
        embed = discord.Embed(
            colour=await ctx.embed_colour(),
            title=_("Playlists for {scope}:").format(scope=scope),
            description=plist,
        )
        embed.set_footer(
            text=_("Page {page_num}/{total_pages} | {num} playlists.").format(
                page_num=page_num, total_pages=plist_num_pages, num=len(abc_names)
            )
        )
        return embed

    @commands.cooldown(1, 15, commands.BucketType.guild)
    @playlist.command(name="queue", usage="<name> [args]")
    async def _playlist_queue(
        self, ctx: commands.Context, playlist_name: str, *, scope_data: ScopeParser = None
    ):
        """Save the queue to a playlist.

        **Usage**:
        ​ ​ ​ ​ [p]playlist queue playlist_name

        **Args**:
        ​ ​ ​ ​ The following are all optional:
        ​ ​ ​ ​ ​ ​ ​ ​ --scope <scope>
        ​ ​ ​ ​ ​ ​ ​ ​ --author [user]
        ​ ​ ​ ​ ​ ​ ​ ​ --guild [guild] **Only the bot owner can use this**

        Scope is one of the following:
        ​ ​ ​ ​ Global
        ​ ​ ​ ​ Guild
        ​ ​ ​ ​ User

        Author can be one of the following:
        ​ ​ ​ ​ User ID
        ​ ​ ​ ​ User Mention
        ​ ​ ​ ​ User Name#123

        Guild can be one of the following:
        ​ ​ ​ ​ Guild ID
        ​ ​ ​ ​ Exact guild name

        Example use:
        ​ ​ ​ ​ [p]playlist queue MyGuildPlaylist
        ​ ​ ​ ​ [p]playlist queue MyGlobalPlaylist --scope Global
        ​ ​ ​ ​ [p]playlist queue MyPersonalPlaylist --scope User
        """
        if scope_data is None:
            scope_data = [PlaylistScope.GUILD.value, ctx.author, ctx.guild, False]
        scope, author, guild, specified_user = scope_data
        scope_name = humanize_scope(
            scope, ctx=guild if scope == PlaylistScope.GUILD.value else author
        )
        temp_playlist = FakePlaylist(author.id, scope)
        if not await self.can_manage_playlist(scope, temp_playlist, ctx, author, guild):
            return
        playlist_name = playlist_name.split(" ")[0].strip('"')[:32]
        if playlist_name.isnumeric():
            return await self._embed_msg(
                ctx,
                _(
                    "Playlist names must be a single word "
                    "(up to 32 characters) and not numbers only."
                ),
            )
        if not self._player_check(ctx):
            return await self._embed_msg(ctx, _("Nothing playing."))

        player = lavalink.get_player(ctx.guild.id)
        if not player.queue:
            return await self._embed_msg(ctx, _("There's nothing in the queue."))
        tracklist = []
        np_song = track_creator(player, "np")
        tracklist.append(np_song)
        for track in player.queue:
            queue_idx = player.queue.index(track)
            track_obj = track_creator(player, queue_idx)
            tracklist.append(track_obj)

        playlist = await create_playlist(ctx, scope, playlist_name, None, tracklist, author, guild)
        await self._embed_msg(
            ctx,
            _(
                "Playlist {name} (`{id}`) [**{scope}**] saved "
                "from current queue: {num} tracks added."
            ).format(
                name=playlist.name, num=len(playlist.tracks), id=playlist.id, scope=scope_name
            ),
        )

    @playlist.command(name="remove", usage="<playlist_name_OR_id> <url> [args]")
    async def _playlist_remove(
        self,
        ctx: commands.Context,
        playlist_matches: PlaylistConverter,
        url: str,
        *,
        scope_data: ScopeParser = None,
    ):
        """Remove a track from a playlist by url.

         **Usage**:
        ​ ​ ​ ​ [p]playlist remove playlist_name_OR_id url args

        **Args**:
        ​ ​ ​ ​ The following are all optional:
        ​ ​ ​ ​ ​ ​ ​ ​ --scope <scope>
        ​ ​ ​ ​ ​ ​ ​ ​ --author [user]
        ​ ​ ​ ​ ​ ​ ​ ​ --guild [guild] **Only the bot owner can use this**

        Scope is one of the following:
        ​ ​ ​ ​ Global
        ​ ​ ​ ​ Guild
        ​ ​ ​ ​ User

        Author can be one of the following:
        ​ ​ ​ ​ User ID
        ​ ​ ​ ​ User Mention
        ​ ​ ​ ​ User Name#123

        Guild can be one of the following:
        ​ ​ ​ ​ Guild ID
        ​ ​ ​ ​ Exact guild name

        Example use:
        ​ ​ ​ ​ [p]playlist remove MyGuildPlaylist https://www.youtube.com/watch?v=MN3x-kAbgFU
        ​ ​ ​ ​ [p]playlist remove MyGlobalPlaylist https://www.youtube.com/watch?v=MN3x-kAbgFU
        --scope Global
        ​ ​ ​ ​ [p]playlist remove MyPersonalPlaylist https://www.youtube.com/watch?v=MN3x-kAbgFU
        --scope User
        """
        if scope_data is None:
            scope_data = [PlaylistScope.GUILD.value, ctx.author, ctx.guild, False]
        scope, author, guild, specified_user = scope_data
        scope_name = humanize_scope(
            scope, ctx=guild if scope == PlaylistScope.GUILD.value else author
        )

        try:
            playlist_id, playlist_arg = await self._get_correct_playlist_id(
                ctx, playlist_matches, scope, author, guild, specified_user
            )
        except TooManyMatches as e:
            return await self._embed_msg(ctx, str(e))
        if playlist_id is None:
            return await self._embed_msg(
                ctx, _("Could not match '{arg}' to a playlist.").format(arg=playlist_arg)
            )

        try:
            playlist = await get_playlist(playlist_id, scope, self.bot, guild, author)
        except RuntimeError:
            return await self._embed_msg(
                ctx,
                _("Playlist {id} does not exist in {scope} scope.").format(
                    id=playlist_id, scope=humanize_scope(scope, the=True)
                ),
            )
        except MissingGuild:
            return await self._embed_msg(
                ctx, _("You need to specify the Guild ID for the guild to lookup.")
            )

        if not await self.can_manage_playlist(scope, playlist, ctx, author, guild):
            return

        track_list = playlist.tracks
        clean_list = [track for track in track_list if url != track["info"]["uri"]]
        if len(track_list) == len(clean_list):
            return await self._embed_msg(ctx, _("URL not in playlist."))
        del_count = len(track_list) - len(clean_list)
        if not clean_list:
            await delete_playlist(
                scope=playlist.scope, playlist_id=playlist.id, guild=guild, author=playlist.author
            )
            return await self._embed_msg(ctx, _("No tracks left, removing playlist."))
        update = {"tracks": clean_list, "url": None}
        await playlist.edit(update)
        if del_count > 1:
            await self._embed_msg(
                ctx,
                _(
                    "{num} entries have been removed from the"
                    " playlist {playlist_name} (`{id}`) [**{scope}**]."
                ).format(
                    num=del_count, playlist_name=playlist.name, id=playlist.id, scope=scope_name
                ),
            )
        else:
            await self._embed_msg(
                ctx,
                _(
                    "The track has been removed from the"
                    " playlist: {playlist_name} (`{id}`) [**{scope}**]."
                ).format(playlist_name=playlist.name, id=playlist.id, scope=scope_name),
            )

    @playlist.command(name="save", usage="<name> <url> [args]")
    async def _playlist_save(
        self,
        ctx: commands.Context,
        playlist_name: str,
        playlist_url: str,
        *,
        scope_data: ScopeParser = None,
    ):
        """Save a playlist from a url.

        **Usage**:
        ​ ​ ​ ​ [p]playlist save name url args

        **Args**:
        ​ ​ ​ ​ The following are all optional:
        ​ ​ ​ ​ ​ ​ ​ ​ --scope <scope>
        ​ ​ ​ ​ ​ ​ ​ ​ --author [user]
        ​ ​ ​ ​ ​ ​ ​ ​ --guild [guild] **Only the bot owner can use this**

        Scope is one of the following:
        ​ ​ ​ ​ Global
        ​ ​ ​ ​ Guild
        ​ ​ ​ ​ User

        Author can be one of the following:
        ​ ​ ​ ​ User ID
        ​ ​ ​ ​ User Mention
        ​ ​ ​ ​ User Name#123

        Guild can be one of the following:
        ​ ​ ​ ​ Guild ID
        ​ ​ ​ ​ Exact guild name

        Example use:
        ​ ​ ​ ​ [p]playlist save MyGuildPlaylist
        https://www.youtube.com/playlist?list=PLx0sYbCqOb8Q_CLZC2BdBSKEEB59BOPUM
        ​ ​ ​ ​ [p]playlist save MyGlobalPlaylist
        https://www.youtube.com/playlist?list=PLx0sYbCqOb8Q_CLZC2BdBSKEEB59BOPUM --scope Global
        ​ ​ ​ ​ [p]playlist save MyPersonalPlaylist
        https://open.spotify.com/playlist/1RyeIbyFeIJVnNzlGr5KkR --scope User
        """
        if scope_data is None:
            scope_data = [PlaylistScope.GUILD.value, ctx.author, ctx.guild, False]
        scope, author, guild, specified_user = scope_data
        scope_name = humanize_scope(
            scope, ctx=guild if scope == PlaylistScope.GUILD.value else author
        )

        temp_playlist = FakePlaylist(author.id, scope)
        if not await self.can_manage_playlist(scope, temp_playlist, ctx, author, guild):
            return
        playlist_name = playlist_name.split(" ")[0].strip('"')[:32]
        if playlist_name.isnumeric():
            return await self._embed_msg(
                ctx,
                _(
                    "Playlist names must be a single word (up to 32 "
                    "characters) and not numbers only."
                ),
            )
        if not await self._playlist_check(ctx):
            return
        player = lavalink.get_player(ctx.guild.id)
        tracklist = await self._playlist_tracks(
            ctx, player, audio_dataclasses.Query.process_input(playlist_url)
        )
        if tracklist is not None:
            playlist = await create_playlist(
                ctx, scope, playlist_name, playlist_url, tracklist, author, guild
            )
            return await self._embed_msg(
                ctx,
                _("Playlist {name} (`{id}`) [**{scope}**] saved: {num} tracks added.").format(
                    name=playlist.name, num=len(tracklist), id=playlist.id, scope=scope_name
                ),
            )

    @playlist.command(name="start", usage="<playlist_name_OR_id> [args]")
    async def _playlist_start(
        self,
        ctx: commands.Context,
        playlist_matches: PlaylistConverter,
        *,
        scope_data: ScopeParser = None,
    ):
        """Load a playlist into the queue.

        **Usage**:
        ​ ​ ​ ​ [p]playlist start playlist_name_OR_id args

        **Args**:
        ​ ​ ​ ​ The following are all optional:
        ​ ​ ​ ​ ​ ​ ​ ​ --scope <scope>
        ​ ​ ​ ​ ​ ​ ​ ​ --author [user]
        ​ ​ ​ ​ ​ ​ ​ ​ --guild [guild] **Only the bot owner can use this**

        Scope is one of the following:
        ​ ​ ​ ​ Global
        ​ ​ ​ ​ Guild
        ​ ​ ​ ​ User

        Author can be one of the following:
        ​ ​ ​ ​ User ID
        ​ ​ ​ ​ User Mention
        ​ ​ ​ ​ User Name#123

        Guild can be one of the following:
        ​ ​ ​ ​ Guild ID
        ​ ​ ​ ​ Exact guild name

        Example use:
        ​ ​ ​ ​ [p]playlist start MyGuildPlaylist
        ​ ​ ​ ​ [p]playlist start MyGlobalPlaylist --scope Global
        ​ ​ ​ ​ [p]playlist start MyPersonalPlaylist --scope User
        """
        if scope_data is None:
            scope_data = [PlaylistScope.GUILD.value, ctx.author, ctx.guild, False]
        scope, author, guild, specified_user = scope_data
        dj_enabled = await self.config.guild(ctx.guild).dj_enabled()
        if dj_enabled:
            if not await self._can_instaskip(ctx, ctx.author):
                await self._embed_msg(ctx, _("You need the DJ role to start playing playlists."))
                return False

        try:
            playlist_id, playlist_arg = await self._get_correct_playlist_id(
                ctx, playlist_matches, scope, author, guild, specified_user
            )
        except TooManyMatches as e:
            return await self._embed_msg(ctx, str(e))
        if playlist_id is None:
            return await self._embed_msg(
                ctx, _("Could not match '{arg}' to a playlist").format(arg=playlist_arg)
            )

        if not await self._playlist_check(ctx):
            return
        jukebox_price = await self.config.guild(ctx.guild).jukebox_price()
        if not await self._currency_check(ctx, jukebox_price):
            return
        maxlength = await self.config.guild(ctx.guild).maxlength()
        author_obj = self.bot.get_user(ctx.author.id)
        track_len = 0
        playlist = None
        try:
            playlist = await get_playlist(playlist_id, scope, self.bot, guild, author)
            player = lavalink.get_player(ctx.guild.id)
            tracks = playlist.tracks_obj
            empty_queue = not player.queue
            for track in tracks:
                if not await is_allowed(
                    ctx.guild,
                    (
                        f"{track.title} {track.author} {track.uri} "
                        f"{str(audio_dataclasses.Query.process_input(track))}"
                    ),
                ):
                    log.debug(f"Query is not allowed in {ctx.guild} ({ctx.guild.id})")
                    continue
                query = audio_dataclasses.Query.process_input(track.uri)
                if query.is_local:
                    local_path = audio_dataclasses.LocalPath(track.uri)
                    if not await self._localtracks_check(ctx):
                        pass
                    if not local_path.exists() and not local_path.is_file():
                        continue
                if maxlength > 0:
                    if not track_limit(track.length, maxlength):
                        continue

                player.add(author_obj, track)
                self.bot.dispatch(
                    "red_audio_track_enqueue", player.channel.guild, track, ctx.author
                )
                track_len += 1
            player.maybe_shuffle(0 if empty_queue else 1)
            if len(tracks) > track_len:
                maxlength_msg = " {bad_tracks} tracks cannot be queued.".format(
                    bad_tracks=(len(tracks) - track_len)
                )
            else:
                maxlength_msg = ""
            if scope == PlaylistScope.GUILD.value:
                scope_name = f"{guild.name}"
            elif scope == PlaylistScope.USER.value:
                scope_name = f"{author}"
            else:
                scope_name = "the global scope"

            embed = discord.Embed(
                colour=await ctx.embed_colour(),
                title=_("Playlist Enqueued"),
                description=_(
                    "{name} - (`{id}`) [**{scope}**]\nAdded {num} "
                    "tracks to the queue.{maxlength_msg}"
                ).format(
                    num=track_len,
                    maxlength_msg=maxlength_msg,
                    name=playlist.name,
                    id=playlist.id,
                    scope=scope_name,
                ),
            )
            await ctx.send(embed=embed)
            if not player.current:
                await player.play()
            return
        except RuntimeError:
            return await self._embed_msg(
                ctx,
                _("Playlist {id} does not exist in {scope} scope.").format(
                    id=playlist_id, scope=humanize_scope(scope, the=True)
                ),
            )
        except MissingGuild:
            return await self._embed_msg(
                ctx, _("You need to specify the Guild ID for the guild to lookup.")
            )
        except TypeError:
            if playlist:
                return await ctx.invoke(self.play, query=playlist.url)

    @playlist.command(name="update", usage="<playlist_name_OR_id> [args]")
    async def _playlist_update(
        self,
        ctx: commands.Context,
        playlist_matches: PlaylistConverter,
        *,
        scope_data: ScopeParser = None,
    ):
        """Updates all tracks in a playlist.

        **Usage**:
        ​ ​ ​ ​ [p]playlist update playlist_name_OR_id args

        **Args**:
        ​ ​ ​ ​ The following are all optional:
        ​ ​ ​ ​ ​ ​ ​ ​ --scope <scope>
        ​ ​ ​ ​ ​ ​ ​ ​ --author [user]
        ​ ​ ​ ​ ​ ​ ​ ​ --guild [guild] **Only the bot owner can use this**

        Scope is one of the following:
        ​ ​ ​ ​ Global
        ​ ​ ​ ​ Guild
        ​ ​ ​ ​ User

        Author can be one of the following:
        ​ ​ ​ ​ User ID
        ​ ​ ​ ​ User Mention
        ​ ​ ​ ​ User Name#123

        Guild can be one of the following:
        ​ ​ ​ ​ Guild ID
        ​ ​ ​ ​ Exact guild name

        Example use:
        ​ ​ ​ ​ [p]playlist update MyGuildPlaylist
        ​ ​ ​ ​ [p]playlist update MyGlobalPlaylist --scope Global
        ​ ​ ​ ​ [p]playlist update MyPersonalPlaylist --scope User
        """

        if scope_data is None:
            scope_data = [PlaylistScope.GUILD.value, ctx.author, ctx.guild, False]
        scope, author, guild, specified_user = scope_data
        try:
            playlist_id, playlist_arg = await self._get_correct_playlist_id(
                ctx, playlist_matches, scope, author, guild, specified_user
            )
        except TooManyMatches as e:
            return await self._embed_msg(ctx, str(e))

        if playlist_id is None:
            return await self._embed_msg(
                ctx, _("Could not match '{arg}' to a playlist.").format(arg=playlist_arg)
            )

        if not await self._playlist_check(ctx):
            return
        try:
            playlist = await get_playlist(playlist_id, scope, self.bot, guild, author)
            if not await self.can_manage_playlist(scope, playlist, ctx, author, guild):
                return
            if playlist.url:
                player = lavalink.get_player(ctx.guild.id)
                added, removed, playlist = await self._maybe_update_playlist(ctx, player, playlist)
            else:
                return await self._embed_msg(ctx, _("Custom playlists cannot be updated."))
        except RuntimeError:
            return await self._embed_msg(
                ctx,
                _("Playlist {id} does not exist in {scope} scope.").format(
                    id=playlist_id, scope=humanize_scope(scope, the=True)
                ),
            )
        except MissingGuild:
            return await self._embed_msg(
                ctx, _("You need to specify the Guild ID for the guild to lookup.")
            )
        else:
            scope_name = humanize_scope(
                scope, ctx=guild if scope == PlaylistScope.GUILD.value else author
            )
            if added or removed:
                _colour = await ctx.embed_colour()
                embeds = []
                total_added = len(added)
                total_removed = len(removed)
                total_pages = math.ceil(total_removed / 10) + math.ceil(total_added / 10)
                page_count = 0
                if removed:
                    removed_text = ""
                    for i, track in enumerate(removed, 1):
                        if len(track.title) > 40:
                            track_title = str(track.title).replace("[", "")
                            track_title = "{}...".format((track_title[:40]).rstrip(" "))
                        else:
                            track_title = track.title
                        removed_text += f"`{i}.` **[{track_title}]({track.uri})**\n"
                        if i % 10 == 0 or i == total_removed:
                            page_count += 1
                            embed = discord.Embed(
                                title=_("Tracks removed"), colour=_colour, description=removed_text
                            )
                            text = _("Page {page_num}/{total_pages}").format(
                                page_num=page_count, total_pages=total_pages
                            )
                            embed.set_footer(text=text)
                            embeds.append(embed)
                            removed_text = ""
                if added:
                    added_text = ""
                    for i, track in enumerate(added, 1):
                        if len(track.title) > 40:
                            track_title = str(track.title).replace("[", "")
                            track_title = "{}...".format((track_title[:40]).rstrip(" "))
                        else:
                            track_title = track.title
                        added_text += f"`{i}.` **[{track_title}]({track.uri})**\n"
                        if i % 10 == 0 or i == total_added:
                            page_count += 1
                            embed = discord.Embed(
                                title=_("Tracks added"), colour=_colour, description=added_text
                            )
                            text = _("Page {page_num}/{total_pages}").format(
                                page_num=page_count, total_pages=total_pages
                            )
                            embed.set_footer(text=text)
                            embeds.append(embed)
                            added_text = ""
                await menu(ctx, embeds, DEFAULT_CONTROLS)
            else:
                return await self._embed_msg(
                    ctx,
                    _("No changes for {name} (`{id}`) [**{scope}**].").format(
                        id=playlist.id, name=playlist.name, scope=scope_name
                    ),
                )

    @checks.is_owner()
    @playlist.command(name="upload", usage="[args]")
    async def _playlist_upload(self, ctx: commands.Context, *, scope_data: ScopeParser = None):
        """Uploads a playlist file as a playlist for the bot.

        V2 and old V3 playlist will be slow.
        V3 Playlist made with [p]playlist download will load a lot faster.

        **Usage**:
        ​ ​ ​ ​ [p]playlist upload args

        **Args**:
        ​ ​ ​ ​ The following are all optional:
        ​ ​ ​ ​ ​ ​ ​ ​ --scope <scope>
        ​ ​ ​ ​ ​ ​ ​ ​ --author [user]
        ​ ​ ​ ​ ​ ​ ​ ​ --guild [guild] **Only the bot owner can use this**

        Scope is one of the following:
        ​ ​ ​ ​ Global
        ​ ​ ​ ​ Guild
        ​ ​ ​ ​ User

        Author can be one of the following:
        ​ ​ ​ ​ User ID
        ​ ​ ​ ​ User Mention
        ​ ​ ​ ​ User Name#123

        Guild can be one of the following:
        ​ ​ ​ ​ Guild ID
        ​ ​ ​ ​ Exact guild name

        Example use:
        ​ ​ ​ ​ [p]playlist upload
        ​ ​ ​ ​ [p]playlist upload --scope Global
        ​ ​ ​ ​ [p]playlist upload --scope User
        """
        if scope_data is None:
            scope_data = [PlaylistScope.GUILD.value, ctx.author, ctx.guild, False]
        scope, author, guild, specified_user = scope_data
        temp_playlist = FakePlaylist(author.id, scope)
        if not await self.can_manage_playlist(scope, temp_playlist, ctx, author, guild):
            return

        if not await self._playlist_check(ctx):
            return
        player = lavalink.get_player(ctx.guild.id)

        await self._embed_msg(
            ctx,
            _("Please upload the playlist file. Any other message will cancel this operation."),
        )

        try:
            file_message = await ctx.bot.wait_for(
                "message", timeout=30.0, check=MessagePredicate.same_context(ctx)
            )
        except asyncio.TimeoutError:
            return await self._embed_msg(ctx, _("No file detected, try again later."))
        try:
            file_url = file_message.attachments[0].url
        except IndexError:
            return await self._embed_msg(ctx, _("Upload cancelled."))
        file_suffix = file_url.rsplit(".", 1)[1]
        if file_suffix != "txt":
            return await self._embed_msg(ctx, _("Only playlist files can be uploaded."))
        try:
            async with self.session.request("GET", file_url) as r:
                uploaded_playlist = await r.json(content_type="text/plain")
        except UnicodeDecodeError:
            return await self._embed_msg(ctx, _("Not a valid playlist file."))

        new_schema = uploaded_playlist.get("schema", 1) >= 2
        version = uploaded_playlist.get("version", "v2")

        if new_schema and version == "v3":
            uploaded_playlist_url = uploaded_playlist.get("playlist_url", None)
            track_list = uploaded_playlist.get("tracks", [])
        else:
            uploaded_playlist_url = uploaded_playlist.get("link", None)
            track_list = uploaded_playlist.get("playlist", [])

        uploaded_playlist_name = uploaded_playlist.get(
            "name", (file_url.split("/")[6]).split(".")[0]
        )
        if (
            not uploaded_playlist_url
            or not match_yt_playlist(uploaded_playlist_url)
            or not (
                await self.music_cache.lavalink_query(
                    ctx, player, audio_dataclasses.Query.process_input(uploaded_playlist_url)
                )
            )[0].tracks
        ):
            if version == "v3":
                return await self._load_v3_playlist(
                    ctx,
                    scope,
                    uploaded_playlist_name,
                    uploaded_playlist_url,
                    track_list,
                    author,
                    guild,
                )
            return await self._load_v2_playlist(
                ctx,
                track_list,
                player,
                uploaded_playlist_url,
                uploaded_playlist_name,
                scope,
                author,
                guild,
            )
        return await ctx.invoke(
            self._playlist_save,
            playlist_name=uploaded_playlist_name,
            playlist_url=uploaded_playlist_url,
            scope_data=(scope, author, guild, specified_user),
        )

    @playlist.command(name="rename", usage="<playlist_name_OR_id> <new_name> [args]")
    async def _playlist_rename(
        self,
        ctx: commands.Context,
        playlist_matches: PlaylistConverter,
        new_name: str,
        *,
        scope_data: ScopeParser = None,
    ):
        """Rename an existing playlist.

        **Usage**:
        ​ ​ ​ ​ [p]playlist rename playlist_name_OR_id new_name args

        **Args**:
        ​ ​ ​ ​ The following are all optional:
        ​ ​ ​ ​ ​ ​ ​ ​ --scope <scope>
        ​ ​ ​ ​ ​ ​ ​ ​ --author [user]
        ​ ​ ​ ​ ​ ​ ​ ​ --guild [guild] **Only the bot owner can use this**

        Scope is one of the following:
        ​ ​ ​ ​ Global
        ​ ​ ​ ​ Guild
        ​ ​ ​ ​ User

        Author can be one of the following:
        ​ ​ ​ ​ User ID
        ​ ​ ​ ​ User Mention
        ​ ​ ​ ​ User Name#123

        Guild can be one of the following:
        ​ ​ ​ ​ Guild ID
        ​ ​ ​ ​ Exact guild name

        Example use:
        ​ ​ ​ ​ [p]playlist rename MyGuildPlaylist RenamedGuildPlaylist
        ​ ​ ​ ​ [p]playlist rename MyGlobalPlaylist RenamedGlobalPlaylist --scope Global
        ​ ​ ​ ​ [p]playlist rename MyPersonalPlaylist RenamedPersonalPlaylist --scope User
        """
        if scope_data is None:
            scope_data = [PlaylistScope.GUILD.value, ctx.author, ctx.guild, False]
        scope, author, guild, specified_user = scope_data

        new_name = new_name.split(" ")[0].strip('"')[:32]
        if new_name.isnumeric():
            return await self._embed_msg(
                ctx,
                _(
                    "Playlist names must be a single word (up to 32 "
                    "characters) and not numbers only."
                ),
            )

        try:
            playlist_id, playlist_arg = await self._get_correct_playlist_id(
                ctx, playlist_matches, scope, author, guild, specified_user
            )
        except TooManyMatches as e:
            return await self._embed_msg(ctx, str(e))
        if playlist_id is None:
            return await self._embed_msg(
                ctx, _("Could not match '{arg}' to a playlist.").format(arg=playlist_arg)
            )

        try:
            playlist = await get_playlist(playlist_id, scope, self.bot, guild, author)
        except RuntimeError:
            return await self._embed_msg(
                ctx,
                _("Playlist {id} does not exist in {scope} scope.").format(
                    id=playlist_id, scope=humanize_scope(scope, the=True)
                ),
            )
        except MissingGuild:
            return await self._embed_msg(
                ctx, _("You need to specify the Guild ID for the guild to lookup.")
            )

        if not await self.can_manage_playlist(scope, playlist, ctx, author, guild):
            return
        scope_name = humanize_scope(
            scope, ctx=guild if scope == PlaylistScope.GUILD.value else author
        )
        old_name = playlist.name
        update = {"name": new_name}
        await playlist.edit(update)
        msg = _("'{old}' playlist has been renamed to '{new}' (`{id}`) [**{scope}**]").format(
            old=bold(old_name), new=bold(playlist.name), id=playlist.id, scope=scope_name
        )
        await self._embed_msg(ctx, msg)

    async def _load_v3_playlist(
        self,
        ctx: commands.Context,
        scope: str,
        uploaded_playlist_name: str,
        uploaded_playlist_url: str,
        track_list,
        author: Union[discord.User, discord.Member],
        guild: Union[discord.Guild],
    ):
        embed1 = discord.Embed(
            colour=await ctx.embed_colour(), title=_("Please wait, adding tracks...")
        )
        playlist_msg = await ctx.send(embed=embed1)
        track_count = len(track_list)
        uploaded_track_count = len(track_list)
        await asyncio.sleep(1)
        embed2 = discord.Embed(
            colour=await ctx.embed_colour(),
            title=_("Loading track {num}/{total}...").format(
                num=track_count, total=uploaded_track_count
            ),
        )
        await playlist_msg.edit(embed=embed2)
        playlist = await create_playlist(
            ctx, scope, uploaded_playlist_name, uploaded_playlist_url, track_list, author, guild
        )
        scope_name = humanize_scope(
            scope, ctx=guild if scope == PlaylistScope.GUILD.value else author
        )
        if not track_count:
            msg = _("Empty playlist {name} (`{id}`) [**{scope}**] created.").format(
                name=playlist.name, id=playlist.id, scope=scope_name
            )
        elif uploaded_track_count != track_count:
            bad_tracks = uploaded_track_count - track_count
            msg = _(
                "Added {num} tracks from the {playlist_name} playlist. {num_bad} track(s) "
                "could not be loaded."
            ).format(num=track_count, playlist_name=playlist.name, num_bad=bad_tracks)
        else:
            msg = _("Added {num} tracks from the {playlist_name} playlist.").format(
                num=track_count, playlist_name=playlist.name
            )
        embed3 = discord.Embed(
            colour=await ctx.embed_colour(), title=_("Playlist Saved"), description=msg
        )
        await playlist_msg.edit(embed=embed3)
        database_entries = []
        time_now = int(datetime.datetime.now(datetime.timezone.utc).timestamp())
        for t in track_list:
            uri = t.get("info", {}).get("uri")
            if uri:
                t = {"loadType": "V2_COMPAT", "tracks": [t], "query": uri}
                database_entries.append(
                    {
                        "query": uri,
                        "data": json.dumps(t),
                        "last_updated": time_now,
                        "last_fetched": time_now,
                    }
                )
        if database_entries and HAS_SQL:
            await self.music_cache.database.insert("lavalink", database_entries)

    async def _load_v2_playlist(
        self,
        ctx: commands.Context,
        uploaded_track_list,
        player: lavalink.player_manager.Player,
        playlist_url: str,
        uploaded_playlist_name: str,
        scope: str,
        author: Union[discord.User, discord.Member],
        guild: Union[discord.Guild],
    ):
        track_list = []
        track_count = 0
        successfull_count = 0
        uploaded_track_count = len(uploaded_track_list)

        embed1 = discord.Embed(
            colour=await ctx.embed_colour(), title=_("Please wait, adding tracks...")
        )
        playlist_msg = await ctx.send(embed=embed1)
        notifier = Notifier(ctx, playlist_msg, {"playlist": _("Loading track {num}/{total}...")})
        for song_url in uploaded_track_list:
            track_count += 1
            try:
                result, called_api = await self.music_cache.lavalink_query(
                    ctx, player, audio_dataclasses.Query.process_input(song_url)
                )
                track = result.tracks
            except Exception:
                continue
            try:
                track_obj = track_creator(player, other_track=track[0])
                track_list.append(track_obj)
                successfull_count += 1
            except Exception:
                continue
            if (track_count % 2 == 0) or (track_count == len(uploaded_track_list)):
                await notifier.notify_user(
                    current=track_count, total=len(uploaded_track_list), key="playlist"
                )

        playlist = await create_playlist(
            ctx, scope, uploaded_playlist_name, playlist_url, track_list, author, guild
        )
        scope_name = humanize_scope(
            scope, ctx=guild if scope == PlaylistScope.GUILD.value else author
        )
        if not successfull_count:
            msg = _("Empty playlist {name} (`{id}`) [**{scope}**] created.").format(
                name=playlist.name, id=playlist.id, scope=scope_name
            )
        elif uploaded_track_count != successfull_count:
            bad_tracks = uploaded_track_count - successfull_count
            msg = _(
                "Added {num} tracks from the {playlist_name} playlist. {num_bad} track(s) "
                "could not be loaded."
            ).format(num=successfull_count, playlist_name=playlist.name, num_bad=bad_tracks)
        else:
            msg = _("Added {num} tracks from the {playlist_name} playlist.").format(
                num=successfull_count, playlist_name=playlist.name
            )
        embed3 = discord.Embed(
            colour=await ctx.embed_colour(), title=_("Playlist Saved"), description=msg
        )
        await playlist_msg.edit(embed=embed3)

    async def _maybe_update_playlist(
        self, ctx: commands.Context, player: lavalink.player_manager.Player, playlist: Playlist
    ) -> Tuple[List[lavalink.Track], List[lavalink.Track], Playlist]:
        if playlist.url is None:
            return [], [], playlist
        results = {}
        updated_tracks = await self._playlist_tracks(
            ctx, player, audio_dataclasses.Query.process_input(playlist.url)
        )
        if not updated_tracks:
            # No Tracks available on url Lets set it to none to avoid repeated calls here
            results["url"] = None
        if updated_tracks:  # Tracks have been updated
            results["tracks"] = updated_tracks

        old_tracks = playlist.tracks_obj
        new_tracks = [lavalink.Track(data=track) for track in updated_tracks]
        removed = list(set(old_tracks) - set(new_tracks))
        added = list(set(new_tracks) - set(old_tracks))
        if removed or added:
            await playlist.edit(results)

        return added, removed, playlist

    async def _playlist_check(self, ctx: commands.Context):
        if not self._player_check(ctx):
            if self._connection_aborted:
                msg = _("Connection to Lavalink has failed.")
                if await ctx.bot.is_owner(ctx.author):
                    msg += " " + _("Please check your console or logs for details.")
                await self._embed_msg(ctx, msg)
                return False
            try:
                if (
                    not ctx.author.voice.channel.permissions_for(ctx.me).connect
                    or not ctx.author.voice.channel.permissions_for(ctx.me).move_members
                    and userlimit(ctx.author.voice.channel)
                ):
                    await self._embed_msg(
                        ctx, _("I don't have permission to connect to your channel.")
                    )
                    return False
                await lavalink.connect(ctx.author.voice.channel)
                player = lavalink.get_player(ctx.guild.id)
                player.store("connect", datetime.datetime.utcnow())
            except IndexError:
                await self._embed_msg(
                    ctx, _("Connection to Lavalink has not yet been established.")
                )
                return False
            except AttributeError:
                await self._embed_msg(ctx, _("Connect to a voice channel first."))
                return False

        player = lavalink.get_player(ctx.guild.id)
        player.store("channel", ctx.channel.id)
        player.store("guild", ctx.guild.id)
        if (
            not ctx.author.voice or ctx.author.voice.channel != player.channel
        ) and not await self._can_instaskip(ctx, ctx.author):
            await self._embed_msg(
                ctx, _("You must be in the voice channel to use the playlist command.")
            )
            return False
        await self._eq_check(ctx, player)
        await self._data_check(ctx)
        return True

    async def _playlist_tracks(
        self,
        ctx: commands.Context,
        player: lavalink.player_manager.Player,
        query: audio_dataclasses.Query,
    ):
        search = query.is_search
        tracklist = []

        if query.is_spotify:
            try:
                if self.play_lock[ctx.message.guild.id]:
                    return await self._embed_msg(
                        ctx, _("Wait until the playlist has finished loading.")
                    )
            except KeyError:
                pass
            tracks = await self._get_spotify_tracks(ctx, query)
            if not tracks:
                return await self._embed_msg(ctx, _("Nothing found."))
            for track in tracks:
                track_obj = track_creator(player, other_track=track)
                tracklist.append(track_obj)
            self._play_lock(ctx, False)
        elif query.is_search:
            result, called_api = await self.music_cache.lavalink_query(ctx, player, query)
            tracks = result.tracks
            if not tracks:
                return await self._embed_msg(ctx, _("Nothing found."))
        else:
            result, called_api = await self.music_cache.lavalink_query(ctx, player, query)
            tracks = result.tracks

        if not search and len(tracklist) == 0:
            for track in tracks:
                track_obj = track_creator(player, other_track=track)
                tracklist.append(track_obj)
        elif len(tracklist) == 0:
            track_obj = track_creator(player, other_track=tracks[0])
            tracklist.append(track_obj)
        return tracklist

    @commands.command()
    @commands.guild_only()
    @commands.bot_has_permissions(embed_links=True)
    async def prev(self, ctx: commands.Context):
        """Skip to the start of the previously played track."""
        if not self._player_check(ctx):
            return await self._embed_msg(ctx, _("Nothing playing."))
        dj_enabled = await self.config.guild(ctx.guild).dj_enabled()
        player = lavalink.get_player(ctx.guild.id)
        if dj_enabled:
            if not await self._can_instaskip(ctx, ctx.author) and not await self._is_alone(ctx):
                return await self._embed_msg(ctx, _("You need the DJ role to skip tracks."))
        if (
            not ctx.author.voice or ctx.author.voice.channel != player.channel
        ) and not await self._can_instaskip(ctx, ctx.author):
            return await self._embed_msg(
                ctx, _("You must be in the voice channel to skip the music.")
            )
        if player.fetch("prev_song") is None:
            return await self._embed_msg(ctx, _("No previous track."))
        else:
            track = player.fetch("prev_song")
            player.add(player.fetch("prev_requester"), track)
            self.bot.dispatch("red_audio_track_enqueue", player.channel.guild, track, ctx.author)
            queue_len = len(player.queue)
            bump_song = player.queue[-1]
            player.queue.insert(0, bump_song)
            player.queue.pop(queue_len)
            await player.skip()
            query = audio_dataclasses.Query.process_input(player.current.uri)
            if query.is_local:

                if player.current.title == "Unknown title":
                    description = "{}".format(query.track.to_string_hidden())
                else:
                    song = bold("{} - {}").format(player.current.author, player.current.title)
                    description = "{}\n{}".format(song, query.track.to_string_hidden())
            else:
                description = f"**[{player.current.title}]({player.current.uri})**"
            embed = discord.Embed(
                colour=await ctx.embed_colour(),
                title=_("Replaying Track"),
                description=description,
            )
            await ctx.send(embed=embed)

    @commands.group(invoke_without_command=True)
    @commands.guild_only()
    @commands.bot_has_permissions(embed_links=True, add_reactions=True)
    async def queue(self, ctx: commands.Context, *, page: int = 1):
        """List the songs in the queue."""

        async def _queue_menu(
            ctx: commands.Context,
            pages: list,
            controls: dict,
            message: discord.Message,
            page: int,
            timeout: float,
            emoji: str,
        ):
            if message:
                await ctx.send_help(self.queue)
                with contextlib.suppress(discord.HTTPException):
                    await message.delete()
                return None

        queue_controls = {"⬅": prev_page, "❌": close_menu, "➡": next_page, "ℹ": _queue_menu}

        if not self._player_check(ctx):
            return await self._embed_msg(ctx, _("There's nothing in the queue."))
        player = lavalink.get_player(ctx.guild.id)
        if not player.queue:
            if player.current:
                arrow = await draw_time(ctx)
                pos = lavalink.utils.format_time(player.position)
                if player.current.is_stream:
                    dur = "LIVE"
                else:
                    dur = lavalink.utils.format_time(player.current.length)

                query = audio_dataclasses.Query.process_input(player.current)

                if query.is_local:
                    if player.current.title != "Unknown title":
                        song = "**{track.author} - {track.title}**\n{uri}\n"
                    else:
                        song = "{uri}\n"
                else:
                    song = "**[{track.title}]({track.uri})**\n"
                song += _("Requested by: **{track.requester}**")
                song += "\n\n{arrow}`{pos}`/`{dur}`"
                song = song.format(
                    track=player.current,
                    uri=audio_dataclasses.LocalPath(player.current.uri).to_string_hidden()
                    if audio_dataclasses.Query.process_input(player.current.uri).is_local
                    else player.current.uri,
                    arrow=arrow,
                    pos=pos,
                    dur=dur,
                )

                embed = discord.Embed(
                    colour=await ctx.embed_colour(), title=_("Now Playing"), description=song
                )
                if await self.config.guild(ctx.guild).thumbnail() and player.current:
                    if player.current.thumbnail:
                        embed.set_thumbnail(url=player.current.thumbnail)

                shuffle = await self.config.guild(ctx.guild).shuffle()
                repeat = await self.config.guild(ctx.guild).repeat()
                autoplay = await self.config.guild(ctx.guild).auto_play() or self.owns_autoplay
                text = ""
                text += (
                    _("Auto-Play")
                    + ": "
                    + ("\N{WHITE HEAVY CHECK MARK}" if autoplay else "\N{CROSS MARK}")
                )
                text += (
                    (" | " if text else "")
                    + _("Shuffle")
                    + ": "
                    + ("\N{WHITE HEAVY CHECK MARK}" if shuffle else "\N{CROSS MARK}")
                )
                text += (
                    (" | " if text else "")
                    + _("Repeat")
                    + ": "
                    + ("\N{WHITE HEAVY CHECK MARK}" if repeat else "\N{CROSS MARK}")
                )
                embed.set_footer(text=text)

                return await ctx.send(embed=embed)
            return await self._embed_msg(ctx, _("There's nothing in the queue."))

        async with ctx.typing():
            len_queue_pages = math.ceil(len(player.queue) / 10)
            queue_page_list = []
            for page_num in range(1, len_queue_pages + 1):
                embed = await self._build_queue_page(ctx, player, page_num)
                queue_page_list.append(embed)
            if page > len_queue_pages:
                page = len_queue_pages
        return await menu(ctx, queue_page_list, queue_controls, page=(page - 1))

    async def _build_queue_page(
        self, ctx: commands.Context, player: lavalink.player_manager.Player, page_num
    ):
        shuffle = await self.config.guild(ctx.guild).shuffle()
        repeat = await self.config.guild(ctx.guild).repeat()
        autoplay = await self.config.guild(ctx.guild).auto_play() or self.owns_autoplay

        queue_num_pages = math.ceil(len(player.queue) / 10)
        queue_idx_start = (page_num - 1) * 10
        queue_idx_end = queue_idx_start + 10
        queue_list = ""
        try:
            arrow = await draw_time(ctx)
        except AttributeError:
            return await self._embed_msg(ctx, _("There's nothing in the queue."))
        pos = lavalink.utils.format_time(player.position)

        if player.current.is_stream:
            dur = "LIVE"
        else:
            dur = lavalink.utils.format_time(player.current.length)

        query = audio_dataclasses.Query.process_input(player.current)

        if query.is_stream:
            queue_list += _("**Currently livestreaming:**\n")
            queue_list += "**[{current.title}]({current.uri})**\n".format(current=player.current)
            queue_list += _("Requested by: **{user}**").format(user=player.current.requester)
            queue_list += f"\n\n{arrow}`{pos}`/`{dur}`\n\n"

        elif query.is_local:
            if player.current.title != "Unknown title":
                queue_list += "\n".join(
                    (
                        _("Playing: ")
                        + "**{current.author} - {current.title}**".format(current=player.current),
                        audio_dataclasses.LocalPath(player.current.uri).to_string_hidden(),
                        _("Requested by: **{user}**\n").format(user=player.current.requester),
                        f"{arrow}`{pos}`/`{dur}`\n\n",
                    )
                )
            else:
                queue_list += "\n".join(
                    (
                        _("Playing: ")
                        + audio_dataclasses.LocalPath(player.current.uri).to_string_hidden(),
                        _("Requested by: **{user}**\n").format(user=player.current.requester),
                        f"{arrow}`{pos}`/`{dur}`\n\n",
                    )
                )
        else:
            queue_list += _("Playing: ")
            queue_list += "**[{current.title}]({current.uri})**\n".format(current=player.current)
            queue_list += _("Requested by: **{user}**").format(user=player.current.requester)
            queue_list += f"\n\n{arrow}`{pos}`/`{dur}`\n\n"

        for i, track in enumerate(
            player.queue[queue_idx_start:queue_idx_end], start=queue_idx_start
        ):
            if len(track.title) > 40:
                track_title = str(track.title).replace("[", "")
                track_title = "{}...".format((track_title[:40]).rstrip(" "))
            else:
                track_title = track.title
            req_user = track.requester
            track_idx = i + 1
            query = audio_dataclasses.Query.process_input(track)

            if query.is_local:
                if track.title == "Unknown title":
                    queue_list += f"`{track_idx}.` " + ", ".join(
                        (
                            bold(audio_dataclasses.LocalPath(track.uri).to_string_hidden()),
                            _("requested by **{user}**\n").format(user=req_user),
                        )
                    )
                else:
                    queue_list += f"`{track_idx}.` **{track.author} - {track_title}**, " + _(
                        "requested by **{user}**\n"
                    ).format(user=req_user)
            else:
                queue_list += f"`{track_idx}.` **[{track_title}]({track.uri})**, "
                queue_list += _("requested by **{user}**\n").format(user=req_user)

        embed = discord.Embed(
            colour=await ctx.embed_colour(),
            title="Queue for " + ctx.guild.name,
            description=queue_list,
        )
        if await self.config.guild(ctx.guild).thumbnail() and player.current.thumbnail:
            embed.set_thumbnail(url=player.current.thumbnail)
        queue_dur = await queue_duration(ctx)
        queue_total_duration = lavalink.utils.format_time(queue_dur)
        text = _(
            "Page {page_num}/{total_pages} | {num_tracks} "
            "tracks, {num_remaining} remaining  |  \n\n"
        ).format(
            page_num=page_num,
            total_pages=queue_num_pages,
            num_tracks=len(player.queue) + 1,
            num_remaining=queue_total_duration,
        )
        text += (
            _("Auto-Play")
            + ": "
            + ("\N{WHITE HEAVY CHECK MARK}" if autoplay else "\N{CROSS MARK}")
        )
        text += (
            (" | " if text else "")
            + _("Shuffle")
            + ": "
            + ("\N{WHITE HEAVY CHECK MARK}" if shuffle else "\N{CROSS MARK}")
        )
        text += (
            (" | " if text else "")
            + _("Repeat")
            + ": "
            + ("\N{WHITE HEAVY CHECK MARK}" if repeat else "\N{CROSS MARK}")
        )
        embed.set_footer(text=text)
        return embed

    @staticmethod
    async def _build_queue_search_list(queue_list, search_words):
        track_list = []
        queue_idx = 0
        for track in queue_list:
            queue_idx = queue_idx + 1
            if not match_url(track.uri):
                query = audio_dataclasses.Query.process_input(track)
                if track.title == "Unknown title":
                    track_title = query.track.to_string_hidden()
                else:
                    track_title = "{} - {}".format(track.author, track.title)
            else:
                track_title = track.title

            song_info = {str(queue_idx): track_title}
            track_list.append(song_info)
        search_results = process.extract(search_words, track_list, limit=50)
        search_list = []
        for search, percent_match in search_results:
            for queue_position, title in search.items():
                if percent_match > 89:
                    search_list.append([queue_position, title])
        return search_list

    @staticmethod
    async def _build_queue_search_page(ctx: commands.Context, page_num, search_list):
        search_num_pages = math.ceil(len(search_list) / 10)
        search_idx_start = (page_num - 1) * 10
        search_idx_end = search_idx_start + 10
        track_match = ""
        for i, track in enumerate(
            search_list[search_idx_start:search_idx_end], start=search_idx_start
        ):
            track_idx = i + 1
            if type(track) is str:
                track_location = audio_dataclasses.LocalPath(track).to_string_hidden()
                track_match += "`{}.` **{}**\n".format(track_idx, track_location)
            else:
                track_match += "`{}.` **{}**\n".format(track[0], track[1])
        embed = discord.Embed(
            colour=await ctx.embed_colour(), title=_("Matching Tracks:"), description=track_match
        )
        embed.set_footer(
            text=(_("Page {page_num}/{total_pages}") + " | {num_tracks} tracks").format(
                page_num=page_num, total_pages=search_num_pages, num_tracks=len(search_list)
            )
        )
        return embed

    @queue.command(name="clear")
    @commands.guild_only()
    async def _queue_clear(self, ctx: commands.Context):
        """Clears the queue."""
        try:
            player = lavalink.get_player(ctx.guild.id)
        except KeyError:
            return await self._embed_msg(ctx, _("There's nothing in the queue."))
        dj_enabled = await self.config.guild(ctx.guild).dj_enabled()
        if not self._player_check(ctx) or not player.queue:
            return await self._embed_msg(ctx, _("There's nothing in the queue."))

        if dj_enabled:
            if not await self._can_instaskip(ctx, ctx.author) and not await self._is_alone(ctx):
                return await self._embed_msg(ctx, _("You need the DJ role to clear the queue."))
        player.queue.clear()
        await self._embed_msg(ctx, _("The queue has been cleared."))

    @queue.command(name="clean")
    @commands.guild_only()
    async def _queue_clean(self, ctx: commands.Context):
        """Removes songs from the queue if the requester is not in the voice channel."""
        try:
            player = lavalink.get_player(ctx.guild.id)
        except KeyError:
            return await self._embed_msg(ctx, _("There's nothing in the queue."))
        dj_enabled = await self.config.guild(ctx.guild).dj_enabled()
        if not self._player_check(ctx) or not player.queue:
            return await self._embed_msg(ctx, _("There's nothing in the queue."))
        if dj_enabled:
            if not await self._can_instaskip(ctx, ctx.author) and not await self._is_alone(ctx):
                return await self._embed_msg(ctx, _("You need the DJ role to clean the queue."))
        clean_tracks = []
        removed_tracks = 0
        listeners = player.channel.members
        for track in player.queue:
            if track.requester in listeners:
                clean_tracks.append(track)
            else:
                removed_tracks += 1
        player.queue = clean_tracks
        if removed_tracks == 0:
            await self._embed_msg(ctx, _("Removed 0 tracks."))
        else:
            await self._embed_msg(
                ctx,
                _(
                    "Removed {removed_tracks} tracks queued by members o"
                    "utside of the voice channel."
                ).format(removed_tracks=removed_tracks),
            )

    @queue.command(name="cleanself")
    @commands.guild_only()
    async def _queue_cleanself(self, ctx: commands.Context):
        """Removes all tracks you requested from the queue."""

        try:
            player = lavalink.get_player(ctx.guild.id)
        except KeyError:
            return await self._embed_msg(ctx, _("There's nothing in the queue."))
        if not self._player_check(ctx) or not player.queue:
            return await self._embed_msg(ctx, _("There's nothing in the queue."))

        clean_tracks = []
        removed_tracks = 0
        for track in player.queue:
            if track.requester != ctx.author:
                clean_tracks.append(track)
            else:
                removed_tracks += 1
        player.queue = clean_tracks
        if removed_tracks == 0:
            await self._embed_msg(ctx, _("Removed 0 tracks."))
        else:
            await self._embed_msg(
                ctx,
                _("Removed {removed_tracks} tracks queued by {member.display_name}.").format(
                    removed_tracks=removed_tracks, member=ctx.author
                ),
            )

    @queue.command(name="search")
    @commands.guild_only()
    async def _queue_search(self, ctx: commands.Context, *, search_words: str):
        """Search the queue."""
        try:
            player = lavalink.get_player(ctx.guild.id)
        except KeyError:
            return await self._embed_msg(ctx, _("There's nothing in the queue."))
        if not self._player_check(ctx) or not player.queue:
            return await self._embed_msg(ctx, _("There's nothing in the queue."))

        search_list = await self._build_queue_search_list(player.queue, search_words)
        if not search_list:
            return await self._embed_msg(ctx, _("No matches."))

        len_search_pages = math.ceil(len(search_list) / 10)
        search_page_list = []
        for page_num in range(1, len_search_pages + 1):
            embed = await self._build_queue_search_page(ctx, page_num, search_list)
            search_page_list.append(embed)
        await menu(ctx, search_page_list, DEFAULT_CONTROLS)

    @queue.command(name="shuffle")
    @commands.guild_only()
    async def _queue_shuffle(self, ctx: commands.Context):
        """Shuffles the queue."""
        dj_enabled = await self.config.guild(ctx.guild).dj_enabled()
        if dj_enabled:
            if not await self._can_instaskip(ctx, ctx.author) and not await self._is_alone(ctx):
                return await self._embed_msg(ctx, _("You need the DJ role to shuffle the queue."))
        if not self._player_check(ctx):
            return await self._embed_msg(ctx, _("There's nothing in the queue."))
        try:
            if (
                not ctx.author.voice.channel.permissions_for(ctx.me).connect
                or not ctx.author.voice.channel.permissions_for(ctx.me).move_members
                and userlimit(ctx.author.voice.channel)
            ):
                return await self._embed_msg(
                    ctx, _("I don't have permission to connect to your channel.")
                )
            await lavalink.connect(ctx.author.voice.channel)
            player = lavalink.get_player(ctx.guild.id)
            player.store("connect", datetime.datetime.utcnow())
        except AttributeError:
            return await self._embed_msg(ctx, _("Connect to a voice channel first."))
        except IndexError:
            return await self._embed_msg(
                ctx, _("Connection to Lavalink has not yet been established.")
            )
        except KeyError:
            return await self._embed_msg(ctx, _("There's nothing in the queue."))

        if not self._player_check(ctx) or not player.queue:
            return await self._embed_msg(ctx, _("There's nothing in the queue."))

        player.force_shuffle(0)
        return await self._embed_msg(ctx, _("Queue has been shuffled."))

    @commands.command()
    @commands.guild_only()
    @commands.bot_has_permissions(embed_links=True)
    async def repeat(self, ctx: commands.Context):
        """Toggle repeat."""
        dj_enabled = await self.config.guild(ctx.guild).dj_enabled()
        if dj_enabled:
            if not await self._can_instaskip(ctx, ctx.author) and not await self._has_dj_role(
                ctx, ctx.author
            ):
                return await self._embed_msg(ctx, _("You need the DJ role to toggle repeat."))
        if self._player_check(ctx):
            await self._data_check(ctx)
            player = lavalink.get_player(ctx.guild.id)
            if (
                not ctx.author.voice or ctx.author.voice.channel != player.channel
            ) and not await self._can_instaskip(ctx, ctx.author):
                return await self._embed_msg(
                    ctx, _("You must be in the voice channel to toggle repeat.")
                )

        autoplay = await self.config.guild(ctx.guild).auto_play()
        repeat = await self.config.guild(ctx.guild).repeat()
        msg = ""
        msg += _("Repeat tracks: {true_or_false}.").format(
            true_or_false=_("Enabled") if not repeat else _("Disabled")
        )
        await self.config.guild(ctx.guild).repeat.set(not repeat)
        if repeat is not True and autoplay is True:
            msg += _("\nAuto-play has been disabled.")
            await self.config.guild(ctx.guild).auto_play.set(False)

        embed = discord.Embed(
            title=_("Repeat settings changed"), description=msg, colour=await ctx.embed_colour()
        )
        await ctx.send(embed=embed)
        if self._player_check(ctx):
            await self._data_check(ctx)

    @commands.command()
    @commands.guild_only()
    @commands.bot_has_permissions(embed_links=True)
    async def remove(self, ctx: commands.Context, index: int):
        """Remove a specific track number from the queue."""
        dj_enabled = await self.config.guild(ctx.guild).dj_enabled()
        if not self._player_check(ctx):
            return await self._embed_msg(ctx, _("Nothing playing."))
        player = lavalink.get_player(ctx.guild.id)
        if not player.queue:
            return await self._embed_msg(ctx, _("Nothing queued."))
        if dj_enabled:
            if not await self._can_instaskip(ctx, ctx.author):
                return await self._embed_msg(ctx, _("You need the DJ role to remove tracks."))
        if (
            not ctx.author.voice or ctx.author.voice.channel != player.channel
        ) and not await self._can_instaskip(ctx, ctx.author):
            return await self._embed_msg(
                ctx, _("You must be in the voice channel to manage the queue.")
            )
        if index > len(player.queue) or index < 1:
            return await self._embed_msg(
                ctx, _("Song number must be greater than 1 and within the queue limit.")
            )
        index -= 1
        removed = player.queue.pop(index)
        query = audio_dataclasses.Query.process_input(removed.uri)
        if query.is_local:
            local_path = audio_dataclasses.LocalPath(removed.uri).to_string_hidden()
            if removed.title == "Unknown title":
                removed_title = local_path
            else:
                removed_title = "{} - {}\n{}".format(removed.author, removed.title, local_path)
        else:
            removed_title = removed.title
        await self._embed_msg(
            ctx, _("Removed {track} from the queue.").format(track=removed_title)
        )

    @commands.command()
    @commands.guild_only()
    @commands.bot_has_permissions(embed_links=True, add_reactions=True)
    async def search(self, ctx: commands.Context, *, query: str):
        """Pick a track with a search.

        Use `[p]search list <search term>` to queue all tracks found
        on YouTube. `[p]search sc <search term>` will search SoundCloud
        instead of YouTube.
        """

        async def _search_menu(
            ctx: commands.Context,
            pages: list,
            controls: dict,
            message: discord.Message,
            page: int,
            timeout: float,
            emoji: str,
        ):
            if message:
                await self._search_button_action(ctx, tracks, emoji, page)
                with contextlib.suppress(discord.HTTPException):
                    await message.delete()
                return None

        search_controls = {
            "1⃣": _search_menu,
            "2⃣": _search_menu,
            "3⃣": _search_menu,
            "4⃣": _search_menu,
            "5⃣": _search_menu,
            "⬅": prev_page,
            "❌": close_menu,
            "➡": next_page,
        }

        if not self._player_check(ctx):
            if self._connection_aborted:
                msg = _("Connection to Lavalink has failed.")
                if await ctx.bot.is_owner(ctx.author):
                    msg += " " + _("Please check your console or logs for details.")
                return await self._embed_msg(ctx, msg)
            try:
                if (
                    not ctx.author.voice.channel.permissions_for(ctx.me).connect
                    or not ctx.author.voice.channel.permissions_for(ctx.me).move_members
                    and userlimit(ctx.author.voice.channel)
                ):
                    return await self._embed_msg(
                        ctx, _("I don't have permission to connect to your channel.")
                    )
                await lavalink.connect(ctx.author.voice.channel)
                player = lavalink.get_player(ctx.guild.id)
                player.store("connect", datetime.datetime.utcnow())
            except AttributeError:
                return await self._embed_msg(ctx, _("Connect to a voice channel first."))
            except IndexError:
                return await self._embed_msg(
                    ctx, _("Connection to Lavalink has not yet been established.")
                )
        player = lavalink.get_player(ctx.guild.id)
        guild_data = await self.config.guild(ctx.guild).all()
        player.store("channel", ctx.channel.id)
        player.store("guild", ctx.guild.id)
        if (
            not ctx.author.voice or ctx.author.voice.channel != player.channel
        ) and not await self._can_instaskip(ctx, ctx.author):
            return await self._embed_msg(
                ctx, _("You must be in the voice channel to enqueue tracks.")
            )
        await self._eq_check(ctx, player)
        await self._data_check(ctx)

        if not isinstance(query, list):
            query = audio_dataclasses.Query.process_input(query)
            if query.invoked_from == "search list" or query.invoked_from == "local folder":
                if query.invoked_from == "search list":
                    result, called_api = await self.music_cache.lavalink_query(ctx, player, query)
                    tracks = result.tracks
                else:
                    tracks = await self._folder_tracks(ctx, player, query)
                if not tracks:
                    embed = discord.Embed(
                        title=_("Nothing found."), colour=await ctx.embed_colour()
                    )
                    if await self.config.use_external_lavalink() and query.is_local:
                        embed.description = _(
                            "Local tracks will not work "
                            "if the `Lavalink.jar` cannot see the track.\n"
                            "This may be due to permissions or because Lavalink.jar is being run "
                            "in a different machine than the local tracks."
                        )
                    return await ctx.send(embed=embed)
                queue_dur = await queue_duration(ctx)
                queue_total_duration = lavalink.utils.format_time(queue_dur)

                track_len = 0
                empty_queue = not player.queue
                for track in tracks:
                    if not await is_allowed(
                        ctx.guild,
                        (
                            f"{track.title} {track.author} {track.uri} "
                            f"{str(audio_dataclasses.Query.process_input(track))}"
                        ),
                    ):
                        log.debug(f"Query is not allowed in {ctx.guild} ({ctx.guild.id})")
                        continue
                    elif guild_data["maxlength"] > 0:
                        if track_limit(track, guild_data["maxlength"]):
                            track_len += 1
                            player.add(ctx.author, track)
                            self.bot.dispatch(
                                "red_audio_track_enqueue", player.channel.guild, track, ctx.author
                            )
                    else:
                        track_len += 1
                        player.add(ctx.author, track)
                        self.bot.dispatch(
                            "red_audio_track_enqueue", player.channel.guild, track, ctx.author
                        )
                    if not player.current:
                        await player.play()
                player.maybe_shuffle(0 if empty_queue else 1)
                if len(tracks) > track_len:
                    maxlength_msg = " {bad_tracks} tracks cannot be queued.".format(
                        bad_tracks=(len(tracks) - track_len)
                    )
                else:
                    maxlength_msg = ""
                songembed = discord.Embed(
                    colour=await ctx.embed_colour(),
                    title=_("Queued {num} track(s).{maxlength_msg}").format(
                        num=track_len, maxlength_msg=maxlength_msg
                    ),
                )
                if not guild_data["shuffle"] and queue_dur > 0:
                    songembed.set_footer(
                        text=_(
                            "{time} until start of search playback: starts at #{position} in queue"
                        ).format(time=queue_total_duration, position=len(player.queue) + 1)
                    )
                return await ctx.send(embed=songembed)
            elif query.is_local and query.single_track:
                tracks = await self._folder_list(ctx, query)
            elif query.is_local and query.is_album:
                if ctx.invoked_with == "folder":
                    return await self._local_play_all(ctx, query, from_search=True)
                else:
                    tracks = await self._folder_list(ctx, query)
            else:
                result, called_api = await self.music_cache.lavalink_query(ctx, player, query)
                tracks = result.tracks
            if not tracks:
                embed = discord.Embed(title=_("Nothing found."), colour=await ctx.embed_colour())
                if await self.config.use_external_lavalink() and query.is_local:
                    embed.description = _(
                        "Local tracks will not work "
                        "if the `Lavalink.jar` cannot see the track.\n"
                        "This may be due to permissions or because Lavalink.jar is being run "
                        "in a different machine than the local tracks."
                    )
                return await ctx.send(embed=embed)
        else:
            tracks = query

        len_search_pages = math.ceil(len(tracks) / 5)
        search_page_list = []
        for page_num in range(1, len_search_pages + 1):
            embed = await self._build_search_page(ctx, tracks, page_num)
            search_page_list.append(embed)

        dj_enabled = await self.config.guild(ctx.guild).dj_enabled()
        if dj_enabled:
            if not await self._can_instaskip(ctx, ctx.author):
                return await menu(ctx, search_page_list, DEFAULT_CONTROLS)

        await menu(ctx, search_page_list, search_controls)

    async def _search_button_action(self, ctx: commands.Context, tracks, emoji, page):
        if not self._player_check(ctx):
            if self._connection_aborted:
                msg = _("Connection to Lavalink has failed.")
                if await ctx.bot.is_owner(ctx.author):
                    msg += " " + _("Please check your console or logs for details.")
                return await self._embed_msg(ctx, msg)
            try:
                await lavalink.connect(ctx.author.voice.channel)
                player = lavalink.get_player(ctx.guild.id)
                player.store("connect", datetime.datetime.utcnow())
            except AttributeError:
                return await self._embed_msg(ctx, _("Connect to a voice channel first."))
            except IndexError:
                return await self._embed_msg(
                    ctx, _("Connection to Lavalink has not yet been established.")
                )
        player = lavalink.get_player(ctx.guild.id)
        guild_data = await self.config.guild(ctx.guild).all()
        if not await self._currency_check(ctx, guild_data["jukebox_price"]):
            return
        try:
            if emoji == "1⃣":
                search_choice = tracks[0 + (page * 5)]
            elif emoji == "2⃣":
                search_choice = tracks[1 + (page * 5)]
            elif emoji == "3⃣":
                search_choice = tracks[2 + (page * 5)]
            elif emoji == "4⃣":
                search_choice = tracks[3 + (page * 5)]
            elif emoji == "5⃣":
                search_choice = tracks[4 + (page * 5)]
            else:
                search_choice = tracks[0 + (page * 5)]
                # TODO: verify this does not break exit and arrows
        except IndexError:
            search_choice = tracks[-1]
        try:
            query = audio_dataclasses.Query.process_input(search_choice.uri)
            if query.is_local:

                localtrack = audio_dataclasses.LocalPath(search_choice.uri)
                if search_choice.title != "Unknown title":
                    description = "**{} - {}**\n{}".format(
                        search_choice.author, search_choice.title, localtrack.to_string_hidden()
                    )
                else:
                    description = localtrack.to_string_hidden()
            else:
                description = "**[{}]({})**".format(search_choice.title, search_choice.uri)

        except AttributeError:
            search_choice = audio_dataclasses.Query.process_input(search_choice)
            if search_choice.track.exists() and search_choice.track.is_dir():
                return await ctx.invoke(self.search, query=search_choice)
            elif search_choice.track.exists() and search_choice.track.is_file():
                search_choice.invoked_from = "localtrack"
            return await ctx.invoke(self.play, query=search_choice)

        embed = discord.Embed(
            colour=await ctx.embed_colour(), title=_("Track Enqueued"), description=description
        )
        queue_dur = await queue_duration(ctx)
        queue_total_duration = lavalink.utils.format_time(queue_dur)
        if not await is_allowed(
            ctx.guild,
            (
                f"{search_choice.title} {search_choice.author} {search_choice.uri} "
                f"{str(audio_dataclasses.Query.process_input(search_choice))}"
            ),
        ):
            log.debug(f"Query is not allowed in {ctx.guild} ({ctx.guild.id})")
            self._play_lock(ctx, False)
            return await self._embed_msg(ctx, _("This track is not allowed in this server."))
        elif guild_data["maxlength"] > 0:

            if track_limit(search_choice.length, guild_data["maxlength"]):
                player.add(ctx.author, search_choice)
                player.maybe_shuffle()
                self.bot.dispatch(
                    "red_audio_track_enqueue", player.channel.guild, search_choice, ctx.author
                )
            else:
                return await self._embed_msg(ctx, _("Track exceeds maximum length."))
        else:
            player.add(ctx.author, search_choice)
            player.maybe_shuffle()
            self.bot.dispatch(
                "red_audio_track_enqueue", player.channel.guild, search_choice, ctx.author
            )

        if not guild_data["shuffle"] and queue_dur > 0:
            embed.set_footer(
                text=_("{time} until track playback: #{position} in queue").format(
                    time=queue_total_duration, position=len(player.queue) + 1
                )
            )

        if not player.current:
            await player.play()
        await ctx.send(embed=embed)

    @staticmethod
    async def _build_search_page(ctx: commands.Context, tracks, page_num):
        search_num_pages = math.ceil(len(tracks) / 5)
        search_idx_start = (page_num - 1) * 5
        search_idx_end = search_idx_start + 5
        search_list = ""
        command = ctx.invoked_with
        folder = False
        for i, track in enumerate(tracks[search_idx_start:search_idx_end], start=search_idx_start):
            search_track_num = i + 1
            if search_track_num > 5:
                search_track_num = search_track_num % 5
            if search_track_num == 0:
                search_track_num = 5
            try:
                query = audio_dataclasses.Query.process_input(track.uri)
                if query.is_local:
                    search_list += "`{0}.` **{1}**\n[{2}]\n".format(
                        search_track_num,
                        track.title,
                        audio_dataclasses.LocalPath(track.uri).to_string_hidden(),
                    )
                else:
                    search_list += "`{0}.` **[{1}]({2})**\n".format(
                        search_track_num, track.title, track.uri
                    )
            except AttributeError:
                track = audio_dataclasses.Query.process_input(track)
                if track.is_local and command != "search":
                    search_list += "`{}.` **{}**\n".format(
                        search_track_num, track.to_string_user()
                    )
                    folder = True
                elif command == "search":
                    search_list += "`{}.` **{}**\n".format(
                        search_track_num, track.to_string_user()
                    )
                else:
                    search_list += "`{}.` **{}**\n".format(
                        search_track_num, track.to_string_user()
                    )
        if hasattr(tracks[0], "uri"):
            title = _("Tracks Found:")
            footer = _("search results")
        elif folder:
            title = _("Folders Found:")
            footer = _("local folders")
        else:
            title = _("Files Found:")
            footer = _("local tracks")
        embed = discord.Embed(
            colour=await ctx.embed_colour(), title=title, description=search_list
        )
        embed.set_footer(
            text=(_("Page {page_num}/{total_pages}") + " | {num_results} {footer}").format(
                page_num=page_num,
                total_pages=search_num_pages,
                num_results=len(tracks),
                footer=footer,
            )
        )
        return embed

    @commands.command()
    @commands.guild_only()
    @commands.bot_has_permissions(embed_links=True)
    async def seek(self, ctx: commands.Context, seconds: Union[int, str]):
        """Seek ahead or behind on a track by seconds or a to a specific time.

        Accepts seconds or a value formatted like 00:00:00 (`hh:mm:ss`) or 00:00 (`mm:ss`)."""
        dj_enabled = await self.config.guild(ctx.guild).dj_enabled()
        vote_enabled = await self.config.guild(ctx.guild).vote_enabled()
        is_alone = await self._is_alone(ctx)
        is_requester = await self.is_requester(ctx, ctx.author)
        can_skip = await self._can_instaskip(ctx, ctx.author)

        if not self._player_check(ctx):
            return await self._embed_msg(ctx, _("Nothing playing."))
        player = lavalink.get_player(ctx.guild.id)
        if (not ctx.author.voice or ctx.author.voice.channel != player.channel) and not can_skip:
            return await self._embed_msg(ctx, _("You must be in the voice channel to use seek."))

        if vote_enabled and not can_skip and not is_alone:
            return await self._embed_msg(
                ctx, _("There are other people listening - vote to skip instead.")
            )

        if dj_enabled and not (can_skip or is_requester) and not is_alone:
            return await self._embed_msg(
                ctx, _("You need the DJ role or be the track requester to use seek.")
            )

        if player.current:
            if player.current.is_stream:
                return await self._embed_msg(ctx, _("Can't seek on a stream."))
            else:
                try:
                    int(seconds)
                    abs_position = False
                except ValueError:
                    abs_position = True
                    seconds = time_convert(seconds)
                if seconds == 0:
                    return await self._embed_msg(ctx, _("Invalid input for the time to seek."))
                if not abs_position:
                    time_sec = int(seconds) * 1000
                    seek = player.position + time_sec
                    if seek <= 0:
                        await self._embed_msg(
                            ctx, _("Moved {num_seconds}s to 00:00:00").format(num_seconds=seconds)
                        )
                    else:
                        await self._embed_msg(
                            ctx,
                            _("Moved {num_seconds}s to {time}").format(
                                num_seconds=seconds, time=lavalink.utils.format_time(seek)
                            ),
                        )
                    await player.seek(seek)
                else:
                    await self._embed_msg(
                        ctx,
                        _("Moved to {time}").format(
                            time=lavalink.utils.format_time(seconds * 1000)
                        ),
                    )
                    await player.seek(seconds * 1000)
        else:
            await self._embed_msg(ctx, _("Nothing playing."))

    @commands.command()
    @commands.guild_only()
    @commands.bot_has_permissions(embed_links=True)
    async def shuffle(self, ctx: commands.Context):
        """Toggle shuffle."""
        dj_enabled = await self.config.guild(ctx.guild).dj_enabled()
        if dj_enabled:
            if not await self._can_instaskip(ctx, ctx.author):
                return await self._embed_msg(ctx, _("You need the DJ role to toggle shuffle."))
        if self._player_check(ctx):
            await self._data_check(ctx)
            player = lavalink.get_player(ctx.guild.id)
            if (
                not ctx.author.voice or ctx.author.voice.channel != player.channel
            ) and not await self._can_instaskip(ctx, ctx.author):
                return await self._embed_msg(
                    ctx, _("You must be in the voice channel to toggle shuffle.")
                )

        shuffle = await self.config.guild(ctx.guild).shuffle()
        await self.config.guild(ctx.guild).shuffle.set(not shuffle)
        await self._embed_msg(
            ctx,
            _("Shuffle tracks: {true_or_false}.").format(
                true_or_false=_("Enabled") if not shuffle else _("Disabled")
            ),
        )
        if self._player_check(ctx):
            await self._data_check(ctx)

    @commands.command()
    @commands.guild_only()
    @commands.bot_has_permissions(embed_links=True)
    async def sing(self, ctx: commands.Context):
        """Make Red sing one of her songs."""
        ids = (
            "zGTkAVsrfg8",
            "cGMWL8cOeAU",
            "vFrjMq4aL-g",
            "WROI5WYBU_A",
            "41tIUr_ex3g",
            "f9O2Rjn1azc",
        )
        url = f"https://www.youtube.com/watch?v={random.choice(ids)}"
        await ctx.invoke(self.play, query=url)

    @commands.command()
    @commands.guild_only()
    @commands.bot_has_permissions(embed_links=True)
    async def skip(self, ctx: commands.Context, skip_to_track: int = None):
        """Skip to the next track, or to a given track number."""
        if not self._player_check(ctx):
            return await self._embed_msg(ctx, _("Nothing playing."))
        player = lavalink.get_player(ctx.guild.id)
        if (
            not ctx.author.voice or ctx.author.voice.channel != player.channel
        ) and not await self._can_instaskip(ctx, ctx.author):
            return await self._embed_msg(
                ctx, _("You must be in the voice channel to skip the music.")
            )
        if not player.current:
            return await self._embed_msg(ctx, _("Nothing playing."))
        dj_enabled = await self.config.guild(ctx.guild).dj_enabled()
        vote_enabled = await self.config.guild(ctx.guild).vote_enabled()
        is_alone = await self._is_alone(ctx)
        is_requester = await self.is_requester(ctx, ctx.author)
        can_skip = await self._can_instaskip(ctx, ctx.author)
        if dj_enabled and not vote_enabled:
            if not (can_skip or is_requester) and not is_alone:
                return await self._embed_msg(
                    ctx, _("You need the DJ role or be the track requester to skip tracks.")
                )
            if (
                is_requester
                and not can_skip
                and isinstance(skip_to_track, int)
                and skip_to_track > 1
            ):
                return await self._embed_msg(ctx, _("You can only skip the current track."))
        if vote_enabled:
            if not can_skip:
                if skip_to_track is not None:
                    return await self._embed_msg(
                        ctx, _("Can't skip to a specific track in vote mode without the DJ role.")
                    )
                if ctx.author.id in self.skip_votes[ctx.message.guild]:
                    self.skip_votes[ctx.message.guild].remove(ctx.author.id)
                    reply = _("I removed your vote to skip.")
                else:
                    self.skip_votes[ctx.message.guild].append(ctx.author.id)
                    reply = _("You voted to skip.")

                num_votes = len(self.skip_votes[ctx.message.guild])
                vote_mods = []
                for member in player.channel.members:
                    can_skip = await self._can_instaskip(ctx, member)
                    if can_skip:
                        vote_mods.append(member)
                num_members = len(player.channel.members) - len(vote_mods)
                vote = int(100 * num_votes / num_members)
                percent = await self.config.guild(ctx.guild).vote_percent()
                if vote >= percent:
                    self.skip_votes[ctx.message.guild] = []
                    await self._embed_msg(ctx, _("Vote threshold met."))
                    return await self._skip_action(ctx)
                else:
                    reply += _(
                        " Votes: {num_votes}/{num_members}"
                        " ({cur_percent}% out of {required_percent}% needed)"
                    ).format(
                        num_votes=humanize_number(num_votes),
                        num_members=humanize_number(num_members),
                        cur_percent=vote,
                        required_percent=percent,
                    )
                    return await self._embed_msg(ctx, reply)
            else:
                return await self._skip_action(ctx, skip_to_track)
        else:
            return await self._skip_action(ctx, skip_to_track)

    async def _can_instaskip(self, ctx: commands.Context, member: discord.Member):

        dj_enabled = await self.config.guild(ctx.guild).dj_enabled()

        if member.bot:
            return True

        if member.id == ctx.guild.owner_id:
            return True

        if dj_enabled:
            if await self._has_dj_role(ctx, member):
                return True

        if await ctx.bot.is_owner(member):
            return True

        if await ctx.bot.is_mod(member):
            return True

        if await self._channel_check(ctx):
            return True

        return False

    @staticmethod
    async def _is_alone(ctx: commands.Context):
        channel_members = rgetattr(ctx, "guild.me.voice.channel.members", [])
        nonbots = sum(m.id != ctx.author.id for m in channel_members if not m.bot)
        return nonbots < 1

    async def _has_dj_role(self, ctx: commands.Context, member: discord.Member):
        dj_role_obj = ctx.guild.get_role(await self.config.guild(ctx.guild).dj_role())
        return dj_role_obj in ctx.guild.get_member(member.id).roles

    @staticmethod
    async def is_requester(ctx: commands.Context, member: discord.Member):
        try:
            player = lavalink.get_player(ctx.guild.id)
            log.debug(f"Current requester is {player.current}")
            return player.current.requester.id == member.id
        except Exception as e:
            log.error(e)
        return False

    async def _skip_action(self, ctx: commands.Context, skip_to_track: int = None):
        player = lavalink.get_player(ctx.guild.id)
        autoplay = await self.config.guild(player.channel.guild).auto_play() or self.owns_autoplay
        if not player.current or (not player.queue and not autoplay):
            try:
                pos, dur = player.position, player.current.length
            except AttributeError:
                return await self._embed_msg(ctx, _("There's nothing in the queue."))
            time_remain = lavalink.utils.format_time(dur - pos)
            if player.current.is_stream:
                embed = discord.Embed(
                    colour=await ctx.embed_colour(), title=_("There's nothing in the queue.")
                )
                embed.set_footer(
                    text=_("Currently livestreaming {track}").format(track=player.current.title)
                )
            else:
                embed = discord.Embed(
                    colour=await ctx.embed_colour(), title=_("There's nothing in the queue.")
                )
                embed.set_footer(
                    text=_("{time} left on {track}").format(
                        time=time_remain, track=player.current.title
                    )
                )
            return await ctx.send(embed=embed)
        elif autoplay and not player.queue:
            embed = discord.Embed(
                colour=await ctx.embed_colour(),
                title=_("Track Skipped"),
                description=await get_description(player.current),
            )
            await ctx.send(embed=embed)
            return await player.skip()

        queue_to_append = []
        if skip_to_track is not None and skip_to_track != 1:
            if skip_to_track < 1:
                return await self._embed_msg(
                    ctx, _("Track number must be equal to or greater than 1.")
                )
            elif skip_to_track > len(player.queue):
                return await self._embed_msg(
                    ctx,
                    _(
                        "There are only {queuelen} songs currently queued.".format(
                            queuelen=len(player.queue)
                        )
                    ),
                )
            embed = discord.Embed(
                colour=await ctx.embed_colour(),
                title=_("{skip_to_track} Tracks Skipped".format(skip_to_track=skip_to_track)),
            )
            await ctx.send(embed=embed)
            if player.repeat:
                queue_to_append = player.queue[0 : min(skip_to_track - 1, len(player.queue) - 1)]
            player.queue = player.queue[
                min(skip_to_track - 1, len(player.queue) - 1) : len(player.queue)
            ]
        else:
            embed = discord.Embed(
                colour=await ctx.embed_colour(),
                title=_("Track Skipped"),
                description=await get_description(player.current),
            )
            await ctx.send(embed=embed)
        self.bot.dispatch("red_audio_skip_track", player.channel.guild, player.current, ctx.author)
        await player.play()
        player.queue += queue_to_append

    @commands.command()
    @commands.guild_only()
    @commands.bot_has_permissions(embed_links=True)
    async def stop(self, ctx: commands.Context):
        """Stop playback and clear the queue."""
        dj_enabled = await self.config.guild(ctx.guild).dj_enabled()
        vote_enabled = await self.config.guild(ctx.guild).vote_enabled()
        if not self._player_check(ctx):
            return await self._embed_msg(ctx, _("Nothing playing."))
        player = lavalink.get_player(ctx.guild.id)
        if (
            not ctx.author.voice or ctx.author.voice.channel != player.channel
        ) and not await self._can_instaskip(ctx, ctx.author):
            return await self._embed_msg(
                ctx, _("You must be in the voice channel to stop the music.")
            )
        if vote_enabled or vote_enabled and dj_enabled:
            if not await self._can_instaskip(ctx, ctx.author) and not await self._is_alone(ctx):
                return await self._embed_msg(
                    ctx, _("There are other people listening - vote to skip instead.")
                )
        if dj_enabled and not vote_enabled:
            if not await self._can_instaskip(ctx, ctx.author):
                return await self._embed_msg(ctx, _("You need the DJ role to stop the music."))
        if (
            player.is_playing
            or (not player.is_playing and player.paused)
            or player.queue
            or getattr(player.current, "extras", {}).get("autoplay")
        ):
            eq = player.fetch("eq")
            if eq:
                await self.config.custom("EQUALIZER", ctx.guild.id).eq_bands.set(eq.bands)
            player.queue = []
            player.store("playing_song", None)
            player.store("prev_requester", None)
            player.store("prev_song", None)
            player.store("requester", None)
            await player.stop()
            await self._embed_msg(ctx, _("Stopping..."))

    @commands.command()
    @commands.guild_only()
    @commands.cooldown(1, 15, commands.BucketType.guild)
    @commands.bot_has_permissions(embed_links=True)
    async def summon(self, ctx: commands.Context):
        """Summon the bot to a voice channel."""
        dj_enabled = await self.config.guild(ctx.guild).dj_enabled()
        if dj_enabled:
            if not await self._can_instaskip(ctx, ctx.author):
                return await self._embed_msg(ctx, _("You need the DJ role to summon the bot."))
        try:
            if (
                not ctx.author.voice.channel.permissions_for(ctx.me).connect
                or not ctx.author.voice.channel.permissions_for(ctx.me).move_members
                and userlimit(ctx.author.voice.channel)
            ):
                return await self._embed_msg(
                    ctx, _("I don't have permission to connect to your channel.")
                )
            if not self._player_check(ctx):
                await lavalink.connect(ctx.author.voice.channel)
                player = lavalink.get_player(ctx.guild.id)
                player.store("connect", datetime.datetime.utcnow())
            else:
                player = lavalink.get_player(ctx.guild.id)
                if ctx.author.voice.channel == player.channel:
                    return
                await player.move_to(ctx.author.voice.channel)
        except AttributeError:
            return await self._embed_msg(ctx, _("Connect to a voice channel first."))
        except IndexError:
            return await self._embed_msg(
                ctx, _("Connection to Lavalink has not yet been established.")
            )

    @commands.command()
    @commands.guild_only()
    @commands.bot_has_permissions(embed_links=True)
    async def volume(self, ctx: commands.Context, vol: int = None):
        """Set the volume, 1% - 150%."""
        dj_enabled = await self.config.guild(ctx.guild).dj_enabled()
        if not vol:
            vol = await self.config.guild(ctx.guild).volume()
            embed = discord.Embed(
                colour=await ctx.embed_colour(),
                title=_("Current Volume:"),
                description=str(vol) + "%",
            )
            if not self._player_check(ctx):
                embed.set_footer(text=_("Nothing playing."))
            return await ctx.send(embed=embed)
        if self._player_check(ctx):
            player = lavalink.get_player(ctx.guild.id)
            if (
                not ctx.author.voice or ctx.author.voice.channel != player.channel
            ) and not await self._can_instaskip(ctx, ctx.author):
                return await self._embed_msg(
                    ctx, _("You must be in the voice channel to change the volume.")
                )
        if dj_enabled:
            if not await self._can_instaskip(ctx, ctx.author) and not await self._has_dj_role(
                ctx, ctx.author
            ):
                return await self._embed_msg(ctx, _("You need the DJ role to change the volume."))
        if vol < 0:
            vol = 0
        if vol > 150:
            vol = 150
            await self.config.guild(ctx.guild).volume.set(vol)
            if self._player_check(ctx):
                await lavalink.get_player(ctx.guild.id).set_volume(vol)
        else:
            await self.config.guild(ctx.guild).volume.set(vol)
            if self._player_check(ctx):
                await lavalink.get_player(ctx.guild.id).set_volume(vol)
        embed = discord.Embed(
            colour=await ctx.embed_colour(), title=_("Volume:"), description=str(vol) + "%"
        )
        if not self._player_check(ctx):
            embed.set_footer(text=_("Nothing playing."))
        await ctx.send(embed=embed)

    @commands.group(aliases=["llset"])
    @commands.guild_only()
    @commands.bot_has_permissions(embed_links=True)
    @checks.is_owner()
    async def llsetup(self, ctx: commands.Context):
        """Lavalink server configuration options."""
        pass

    @llsetup.command()
    async def external(self, ctx: commands.Context):
        """Toggle using external lavalink servers."""
        external = await self.config.use_external_lavalink()
        await self.config.use_external_lavalink.set(not external)

        if external:
            embed = discord.Embed(
                colour=await ctx.embed_colour(),
                title=_("External lavalink server: {true_or_false}.").format(
                    true_or_false=_("Enabled") if not external else _("Disabled")
                ),
            )
            await ctx.send(embed=embed)
        else:
            if self._manager is not None:
                await self._manager.shutdown()
            await self._embed_msg(
                ctx,
                _("External lavalink server: {true_or_false}.").format(
                    true_or_false=_("Enabled") if not external else _("Disabled")
                ),
            )

        self._restart_connect()

    @llsetup.command()
    async def host(self, ctx: commands.Context, host: str):
        """Set the lavalink server host."""
        await self.config.host.set(host)
        if await self._check_external():
            embed = discord.Embed(
                colour=await ctx.embed_colour(), title=_("Host set to {host}.").format(host=host)
            )
            embed.set_footer(text=_("External lavalink server set to True."))
            await ctx.send(embed=embed)
        else:
            await self._embed_msg(ctx, _("Host set to {host}.").format(host=host))

        self._restart_connect()

    @llsetup.command()
    async def password(self, ctx: commands.Context, password: str):
        """Set the lavalink server password."""
        await self.config.password.set(str(password))
        if await self._check_external():
            embed = discord.Embed(
                colour=await ctx.embed_colour(),
                title=_("Server password set to {password}.").format(password=password),
            )
            embed.set_footer(text=_("External lavalink server set to True."))
            await ctx.send(embed=embed)
        else:
            await self._embed_msg(
                ctx, _("Server password set to {password}.").format(password=password)
            )

        self._restart_connect()

    @llsetup.command()
    async def restport(self, ctx: commands.Context, rest_port: int):
        """Set the lavalink REST server port."""
        await self.config.rest_port.set(rest_port)
        if await self._check_external():
            embed = discord.Embed(
                colour=await ctx.embed_colour(),
                title=_("REST port set to {port}.").format(port=rest_port),
            )
            embed.set_footer(text=_("External lavalink server set to True."))
            await ctx.send(embed=embed)
        else:
            await self._embed_msg(ctx, _("REST port set to {port}.").format(port=rest_port))

        self._restart_connect()

    @llsetup.command()
    async def wsport(self, ctx: commands.Context, ws_port: int):
        """Set the lavalink websocket server port."""
        await self.config.ws_port.set(ws_port)
        if await self._check_external():
            embed = discord.Embed(
                colour=await ctx.embed_colour(),
                title=_("Websocket port set to {port}.").format(port=ws_port),
            )
            embed.set_footer(text=_("External lavalink server set to True."))
            await ctx.send(embed=embed)
        else:
            await self._embed_msg(ctx, _("Websocket port set to {port}.").format(port=ws_port))

        self._restart_connect()

    @staticmethod
    async def _apply_gain(guild_id: int, band, gain):
        const = {
            "op": "equalizer",
            "guildId": str(guild_id),
            "bands": [{"band": band, "gain": gain}],
        }

        try:
            await lavalink.get_player(guild_id).node.send({**const})
        except (KeyError, IndexError):
            pass

    @staticmethod
    async def _apply_gains(guild_id: int, gains):
        const = {
            "op": "equalizer",
            "guildId": str(guild_id),
            "bands": [{"band": x, "gain": y} for x, y in enumerate(gains)],
        }

        try:
            await lavalink.get_player(guild_id).node.send({**const})
        except (KeyError, IndexError):
            pass

    async def _channel_check(self, ctx: commands.Context):
        try:
            player = lavalink.get_player(ctx.guild.id)
        except KeyError:
            return False
        try:
            in_channel = sum(
                not m.bot for m in ctx.guild.get_member(self.bot.user.id).voice.channel.members
            )
        except AttributeError:
            return False

        if not ctx.author.voice:
            user_channel = None
        else:
            user_channel = ctx.author.voice.channel

        if in_channel == 0 and user_channel:
            if (
                (player.channel != user_channel)
                and not player.current
                and player.position == 0
                and len(player.queue) == 0
            ):
                await player.move_to(user_channel)
                return True
        else:
            return False

    async def _check_api_tokens(self):
        spotify = await self.bot.get_shared_api_tokens("spotify")
        youtube = await self.bot.get_shared_api_tokens("youtube")
        return {
            "spotify_client_id": spotify.get("client_id", ""),
            "spotify_client_secret": spotify.get("client_secret", ""),
            "youtube_api": youtube.get("api_key", ""),
        }

    async def _check_external(self):
        external = await self.config.use_external_lavalink()
        if not external:
            if self._manager is not None:
                await self._manager.shutdown()
            await self.config.use_external_lavalink.set(True)
            return True
        else:
            return False

    async def _clear_react(self, message: discord.Message, emoji: dict = None):
        """Non blocking version of clear_react"""
        return self.bot.loop.create_task(clear_react(self.bot, message, emoji))

    async def _currency_check(self, ctx: commands.Context, jukebox_price: int):
        jukebox = await self.config.guild(ctx.guild).jukebox()
        if jukebox and not await self._can_instaskip(ctx, ctx.author):
            try:
                await bank.withdraw_credits(ctx.author, jukebox_price)
                return True
            except ValueError:
                credits_name = await bank.get_currency_name(ctx.guild)
                await self._embed_msg(
                    ctx,
                    _("Not enough {currency} ({required_credits} required).").format(
                        currency=credits_name, required_credits=humanize_number(jukebox_price)
                    ),
                )
                return False
        else:
            return True

    async def _data_check(self, ctx: commands.Context):
        player = lavalink.get_player(ctx.guild.id)
        shuffle = await self.config.guild(ctx.guild).shuffle()
        repeat = await self.config.guild(ctx.guild).repeat()
        volume = await self.config.guild(ctx.guild).volume()
        player.repeat = repeat
        player.shuffle = shuffle
        if player.volume != volume:
            await player.set_volume(volume)

    async def disconnect_timer(self):
        stop_times = {}
        pause_times = {}
        while True:
            for p in lavalink.all_players():
                server = p.channel.guild

                if [self.bot.user] == p.channel.members:
                    stop_times.setdefault(server.id, time.time())
                    pause_times.setdefault(server.id, time.time())
                else:
                    stop_times.pop(server.id, None)
                    if p.paused and server.id in pause_times:
                        try:
                            await p.pause(False)
                        except Exception:
                            log.error(
                                "Exception raised in Audio's emptypause_timer.", exc_info=True
                            )
                    pause_times.pop(server.id, None)
            servers = stop_times.copy()
            servers.update(pause_times)
            for sid in servers:
                server_obj = self.bot.get_guild(sid)
                if sid in stop_times and await self.config.guild(server_obj).emptydc_enabled():
                    emptydc_timer = await self.config.guild(server_obj).emptydc_timer()
                    if (time.time() - stop_times[sid]) >= emptydc_timer:
                        stop_times.pop(sid)
                        try:
                            player = lavalink.get_player(sid)
                            await player.stop()
                            await player.disconnect()
                        except Exception as err:
                            log.error("Exception raised in Audio's emptydc_timer.", exc_info=True)
                            if "No such player for that guild" in str(err):
                                stop_times.pop(sid, None)
                            pass
                elif (
                    sid in pause_times and await self.config.guild(server_obj).emptypause_enabled()
                ):
                    emptypause_timer = await self.config.guild(server_obj).emptypause_timer()
                    if (time.time() - pause_times.get(sid)) >= emptypause_timer:
                        try:
                            await lavalink.get_player(sid).pause()
                        except Exception as err:
                            if "No such player for that guild" in str(err):
                                pause_times.pop(sid, None)
                            log.error(
                                "Exception raised in Audio's emptypause_timer.", exc_info=True
                            )
            await asyncio.sleep(5)

    @staticmethod
    async def _embed_msg(ctx: commands.Context, title: str):
        embed = discord.Embed(colour=await ctx.embed_colour(), title=title)
        await ctx.send(embed=embed)

    async def _eq_check(self, ctx: commands.Context, player: lavalink.Player):
        eq = player.fetch("eq", Equalizer())

        config_bands = await self.config.custom("EQUALIZER", ctx.guild.id).eq_bands()
        if not config_bands:
            config_bands = eq.bands
            await self.config.custom("EQUALIZER", ctx.guild.id).eq_bands.set(eq.bands)

        if eq.bands != config_bands:
            band_num = list(range(0, eq._band_count))
            band_value = config_bands
            eq_dict = {}
            for k, v in zip(band_num, band_value):
                eq_dict[k] = v
            for band, value in eq_dict.items():
                eq.set_gain(band, value)
            player.store("eq", eq)
            await self._apply_gains(ctx.guild.id, config_bands)

    async def _eq_interact(
        self, ctx: commands.Context, player: lavalink.Player, eq, message, selected
    ):
        player.store("eq", eq)
        emoji = {
            "far_left": "◀",
            "one_left": "⬅",
            "max_output": "⏫",
            "output_up": "🔼",
            "output_down": "🔽",
            "min_output": "⏬",
            "one_right": "➡",
            "far_right": "▶",
            "reset": "⏺",
            "info": "ℹ",
        }
        selector = f'{" " * 8}{"   " * selected}^^'
        try:
            await message.edit(content=box(f"{eq.visualise()}\n{selector}", lang="ini"))
        except discord.errors.NotFound:
            return
        try:
            react_emoji, react_user = await self._get_eq_reaction(ctx, message, emoji)
        except TypeError:
            return

        if not react_emoji:
            await self.config.custom("EQUALIZER", ctx.guild.id).eq_bands.set(eq.bands)
            await self._clear_react(message, emoji)

        if react_emoji == "⬅":
            await remove_react(message, react_emoji, react_user)
            await self._eq_interact(ctx, player, eq, message, max(selected - 1, 0))

        if react_emoji == "➡":
            await remove_react(message, react_emoji, react_user)
            await self._eq_interact(ctx, player, eq, message, min(selected + 1, 14))

        if react_emoji == "🔼":
            await remove_react(message, react_emoji, react_user)
            _max = "{:.2f}".format(min(eq.get_gain(selected) + 0.1, 1.0))
            eq.set_gain(selected, float(_max))
            await self._apply_gain(ctx.guild.id, selected, _max)
            await self._eq_interact(ctx, player, eq, message, selected)

        if react_emoji == "🔽":
            await remove_react(message, react_emoji, react_user)
            _min = "{:.2f}".format(max(eq.get_gain(selected) - 0.1, -0.25))
            eq.set_gain(selected, float(_min))
            await self._apply_gain(ctx.guild.id, selected, _min)
            await self._eq_interact(ctx, player, eq, message, selected)

        if react_emoji == "⏫":
            await remove_react(message, react_emoji, react_user)
            _max = 1.0
            eq.set_gain(selected, _max)
            await self._apply_gain(ctx.guild.id, selected, _max)
            await self._eq_interact(ctx, player, eq, message, selected)

        if react_emoji == "⏬":
            await remove_react(message, react_emoji, react_user)
            _min = -0.25
            eq.set_gain(selected, _min)
            await self._apply_gain(ctx.guild.id, selected, _min)
            await self._eq_interact(ctx, player, eq, message, selected)

        if react_emoji == "◀":
            await remove_react(message, react_emoji, react_user)
            selected = 0
            await self._eq_interact(ctx, player, eq, message, selected)

        if react_emoji == "▶":
            await remove_react(message, react_emoji, react_user)
            selected = 14
            await self._eq_interact(ctx, player, eq, message, selected)

        if react_emoji == "⏺":
            await remove_react(message, react_emoji, react_user)
            for band in range(eq._band_count):
                eq.set_gain(band, 0.0)
            await self._apply_gains(ctx.guild.id, eq.bands)
            await self._eq_interact(ctx, player, eq, message, selected)

        if react_emoji == "ℹ":
            await remove_react(message, react_emoji, react_user)
            await ctx.send_help(self.eq)
            await self._eq_interact(ctx, player, eq, message, selected)

    @staticmethod
    async def _eq_msg_clear(eq_message: discord.Message):
        if eq_message is not None:
            with contextlib.suppress(discord.HTTPException):
                await eq_message.delete()

    async def _get_eq_reaction(self, ctx: commands.Context, message: discord.Message, emoji):
        try:
            reaction, user = await self.bot.wait_for(
                "reaction_add",
                check=lambda r, u: r.message.id == message.id
                and u.id == ctx.author.id
                and r.emoji in emoji.values(),
                timeout=30,
            )
        except asyncio.TimeoutError:
            await self._clear_react(message, emoji)
            return None
        else:
            return reaction.emoji, user

    def _play_lock(self, ctx: commands.Context, tf):
        if tf:
            self.play_lock[ctx.message.guild.id] = True
        else:
            self.play_lock[ctx.message.guild.id] = False

    def _player_check(self, ctx: commands.Context):
        if self._connection_aborted:
            return False
        try:
            lavalink.get_player(ctx.guild.id)
            return True
        except IndexError:
            return False
        except KeyError:
            return False

    @commands.Cog.listener()
    async def on_voice_state_update(
        self, member: discord.Member, before: discord.VoiceState, after: discord.VoiceState
    ):
        await self._ready_event.wait()
        if after.channel != before.channel:
            try:
                self.skip_votes[before.channel.guild].remove(member.id)
            except (ValueError, KeyError, AttributeError):
                pass

    def cog_unload(self):
        if not self._cleaned_up:
            self.bot.dispatch("red_audio_unload", self)
            self.session.detach()
            self.bot.loop.create_task(self._close_database())
            if self._disconnect_task:
                self._disconnect_task.cancel()

            if self._connect_task:
                self._connect_task.cancel()

            if self._init_task:
                self._init_task.cancel()

            lavalink.unregister_event_listener(self.event_handler)
            self.bot.loop.create_task(lavalink.close())
            if self._manager is not None:
                self.bot.loop.create_task(self._manager.shutdown())

            self._cleaned_up = True

    @bump.error
    @disconnect.error
    @genre.error
    @local_folder.error
    @local_play.error
    @local_search.error
    @play.error
    @prev.error
    @search.error
    @_playlist_append.error
    @_playlist_save.error
    @_playlist_update.error
    @_playlist_upload.error
    async def _clear_lock_on_error(self, ctx: commands.Context, error):
        # TODO: Change this in a future PR
        # FIXME: This seems to be consuming tracebacks and not adding them to last traceback
        # which is handled by on_command_error
        # Make it so that this can be used to show user friendly errors
        if not isinstance(
            getattr(error, "original", error),
            (
                commands.CheckFailure,
                commands.UserInputError,
                commands.DisabledCommand,
                commands.CommandOnCooldown,
            ),
        ):
            self._play_lock(ctx, False)
            await self.music_cache.run_tasks(ctx)
            message = "Error in command '{}'. Check your console or logs for details.".format(
                ctx.command.qualified_name
            )
            await ctx.send(inline(message))
            exception_log = "Exception in command '{}'\n" "".format(ctx.command.qualified_name)
            exception_log += "".join(
                traceback.format_exception(type(error), error, error.__traceback__)
            )
            self.bot._last_exception = exception_log

        await ctx.bot.on_command_error(
            ctx, getattr(error, "original", error), unhandled_by_cog=True
        )

    async def cog_after_invoke(self, ctx: commands.Context):
        await self._process_db(ctx)

    async def _process_db(self, ctx: commands.Context):
        await self.music_cache.run_tasks(ctx)

    async def _close_database(self):
        import redbot.cogs.audio.databases

        await self.music_cache.run_all_pending_tasks()
        redbot.cogs.audio.databases.database_connection.close()

    __del__ = cog_unload<|MERGE_RESOLUTION|>--- conflicted
+++ resolved
@@ -163,14 +163,10 @@
         self.config.register_custom(PlaylistScope.USER.value, **_playlist)
         self.config.register_guild(**default_guild)
         self.config.register_global(**default_global)
-<<<<<<< HEAD
-        self.music_cache = MusicCache(bot, self.session, path=str(cog_data_path(raw_name="Audio")))
+        self.music_cache = MusicCache = None
         self._error_counter = Counter()
         self._error_timer = {}
         self._disconnected_players = {}
-=======
-        self.music_cache: MusicCache = None
->>>>>>> d70a2928
         self.play_lock = {}
 
         self._manager: Optional[ServerManager] = None
