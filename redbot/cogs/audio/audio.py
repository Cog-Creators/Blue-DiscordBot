# -*- coding: utf-8 -*-
import asyncio
import contextlib
import datetime
import heapq
import json
import logging
<<<<<<< HEAD
=======
import math
>>>>>>> b457f8d1
import random
import re
import time
import traceback
from collections import namedtuple, Counter
from io import StringIO
from typing import List, Optional, Tuple, Union, cast

import aiohttp
import discord
import lavalink
from fuzzywuzzy import process

import redbot.core
from redbot.core import Config, bank, checks, commands
from redbot.core.data_manager import cog_data_path
from redbot.core.i18n import Translator, cog_i18n
from redbot.core.utils.chat_formatting import bold, box, humanize_number, inline, pagify
from redbot.core.utils.menus import (
    DEFAULT_CONTROLS,
    close_menu,
    menu,
    next_page,
    prev_page,
    start_adding_reactions,
)
from redbot.core.utils.predicates import MessagePredicate, ReactionPredicate

from . import audio_dataclasses
from .apis import _ERROR, HAS_SQL, MusicCache
from .checks import can_have_caching
from .converters import ComplexScopeParser, ScopeParser, get_lazy_converter, get_playlist_converter
from .equalizer import Equalizer
from .errors import (
    DatabaseError,
    LavalinkDownloadFailed,
    MissingGuild,
    SpotifyFetchError,
    TooManyMatches,
)
from .manager import ServerManager
from .playlists import (
    FakePlaylist,
    Playlist,
    PlaylistScope,
    create_playlist,
    delete_playlist,
    get_all_playlist,
    get_playlist,
    humanize_scope,
)
from .utils import (
    CacheLevel,
    Notifier,
    clear_react,
    draw_time,
    dynamic_time,
    get_description,
    is_allowed,
    match_url,
    match_yt_playlist,
    pass_config_to_dependencies,
    queue_duration,
    remove_react,
    rgetattr,
    time_convert,
    track_creator,
    track_limit,
    url_check,
    userlimit,
)

_ = Translator("Audio", __file__)

__version__ = "1.0.0"
__author__ = ["aikaterna", "Draper"]

log = logging.getLogger("red.audio")

_SCHEMA_VERSION = 2
LazyGreedyConverter = get_lazy_converter("--")
PlaylistConverter = get_playlist_converter()


@cog_i18n(_)
class Audio(commands.Cog):
    """Play audio through voice channels."""

    _default_lavalink_settings = {
        "host": "localhost",
        "rest_port": 2333,
        "ws_port": 2333,
        "password": "youshallnotpass",
    }

    def __init__(self, bot):
        super().__init__()
        self.bot = bot
        self.config = Config.get_conf(self, 2711759130, force_registration=True)
        self.skip_votes = {}
        self.session = aiohttp.ClientSession()
        self._connect_task = None
        self._disconnect_task = None
        self._cleaned_up = False
        self._connection_aborted = False
        self.play_lock = {}
        self._manager: Optional[ServerManager] = None
        self._cog_name = None
        self._cog_id = None
        default_global = dict(
            schema_version=1,
            cache_level=0,
            cache_age=365,
            status=False,
            use_external_lavalink=False,
            restrict=True,
            current_version=redbot.core.VersionInfo.from_str(__version__).to_json(),
            localpath=str(cog_data_path(raw_name="Audio")),
            **self._default_lavalink_settings,
        )

        default_guild = dict(
            auto_play=False,
            autoplaylist=dict(enabled=False, id=None, name=None, scope=None),
            disconnect=False,
            dj_enabled=False,
            dj_role=None,
            emptydc_enabled=False,
            emptydc_timer=0,
            emptypause_enabled=False,
            emptypause_timer=0,
            jukebox=False,
            jukebox_price=0,
            maxlength=0,
            notify=False,
            repeat=False,
            shuffle=False,
            thumbnail=False,
            volume=100,
            vote_enabled=False,
            vote_percent=0,
            room_lock=None,
            url_keyword_blacklist=[],
            url_keyword_whitelist=[],
        )
        _playlist = dict(id=None, author=None, name=None, playlist_url=None, tracks=[])
        self.config.init_custom("EQUALIZER", 1)
        self.config.register_custom("EQUALIZER", eq_bands=[], eq_presets={})
        self.config.init_custom(PlaylistScope.GLOBAL.value, 1)
        self.config.register_custom(PlaylistScope.GLOBAL.value, **_playlist)
        self.config.init_custom(PlaylistScope.GUILD.value, 2)
        self.config.register_custom(PlaylistScope.GUILD.value, **_playlist)
        self.config.init_custom(PlaylistScope.USER.value, 2)
        self.config.register_custom(PlaylistScope.USER.value, **_playlist)
        self.config.register_guild(**default_guild)
        self.config.register_global(**default_global)
        self.music_cache = MusicCache(bot, self.session, path=str(cog_data_path(raw_name="Audio")))
        self._error_counter = Counter()
        self._error_timer = {}
        self._disconnected_players = {}
        self.play_lock = {}

        self._manager: Optional[ServerManager] = None
        # These has to be a task since this requires the bot to be ready
        # If it waits for ready in startup, we cause a deadlock during initial load
        # as initial load happens before the bot can ever be ready.
        self._init_task = self.bot.loop.create_task(self.initialize())
        self._ready_event = asyncio.Event()

    @property
    def owns_autoplay(self):
        c = self.bot.get_cog(self._cog_name)
        if c and id(c) == self._cog_id:
            return c

    @owns_autoplay.setter
    def owns_autoplay(self, value: commands.Cog):
        if self.owns_autoplay:
            raise RuntimeError(
                f"`{self._cog_name}` already has ownership of autoplay, "
                f"please unload it if you wish to load `{value.qualified_name}`."
            )
        self._cog_name = value.qualified_name
        self._cog_id = id(value)

    @owns_autoplay.deleter
    def owns_autoplay(self):
        self._cog_name = None
        self._cog_id = None

    async def cog_before_invoke(self, ctx: commands.Context):
        await self._ready_event.wait()
        # check for unsupported arch
        # Check on this needs refactoring at a later date
        # so that we have a better way to handle the tasks
        if self.llsetup in [ctx.command, ctx.command.root_parent]:
            pass

        elif self._connect_task and self._connect_task.cancelled():
            await ctx.send(
                "You have attempted to run Audio's Lavalink server on an unsupported"
                " architecture. Only settings related commands will be available."
            )
            raise RuntimeError(
                "Not running audio command due to invalid machine architecture for Lavalink."
            )

        dj_enabled = await self.config.guild(ctx.guild).dj_enabled()
        if dj_enabled:
            dj_role_obj = ctx.guild.get_role(await self.config.guild(ctx.guild).dj_role())
            if not dj_role_obj:
                await self.config.guild(ctx.guild).dj_enabled.set(None)
                await self.config.guild(ctx.guild).dj_role.set(None)
                await self._embed_msg(ctx, _("No DJ role found. Disabling DJ mode."))

    async def initialize(self):
        await self.bot.wait_until_ready()
        # Unlike most cases, we want the cache to exit before migration.
        await self.music_cache.initialize(self.config)
        await self._migrate_config(
            from_version=await self.config.schema_version(), to_version=_SCHEMA_VERSION
        )
        pass_config_to_dependencies(self.config, self.bot, await self.config.localpath())
        self._restart_connect()
        self._disconnect_task = self.bot.loop.create_task(self.disconnect_timer())
        lavalink.register_event_listener(self.event_handler)
        if not HAS_SQL:
            error_message = (
                "Audio version: {version}\nThis version requires some SQL dependencies to "
                "access the caching features, "
                "your Python install is missing some of them.\n\n"
                "For instructions on how to fix it Google "
                f"`{_ERROR}`.\n"
                "You will need to install the missing SQL dependency.\n\n"
            ).format(version=__version__)
            with contextlib.suppress(discord.HTTPException):
                for page in pagify(error_message):
                    await self.bot.send_to_owners(page)
            log.critical(error_message)

        self._ready_event.set()
        self.bot.dispatch("red_audio_initialized", self)

    async def _migrate_config(self, from_version: int, to_version: int):
        database_entries = []
        time_now = str(datetime.datetime.now(datetime.timezone.utc))
        if from_version == to_version:
            return
        elif from_version < to_version:
            all_guild_data = await self.config.all_guilds()
            all_playlist = {}
            for guild_id, guild_data in all_guild_data.items():
                temp_guild_playlist = guild_data.pop("playlists", None)
                if temp_guild_playlist:
                    guild_playlist = {}
                    for count, (name, data) in enumerate(temp_guild_playlist.items(), 1):
                        if not data or not name:
                            continue
                        playlist = {"id": count, "name": name, "guild": int(guild_id)}
                        playlist.update(data)
                        guild_playlist[str(count)] = playlist

                        tracks_in_playlist = data.get("tracks", []) or []
                        for t in tracks_in_playlist:
                            uri = t.get("info", {}).get("uri")
                            if uri:
                                t = {"loadType": "V2_COMPAT", "tracks": [t], "query": uri}
                                database_entries.append(
                                    {
                                        "query": uri,
                                        "data": json.dumps(t),
                                        "last_updated": time_now,
                                        "last_fetched": time_now,
                                    }
                                )
                    if guild_playlist:
                        all_playlist[str(guild_id)] = guild_playlist
            await self.config.custom(PlaylistScope.GUILD.value).set(all_playlist)
            # new schema is now in place
            await self.config.schema_version.set(_SCHEMA_VERSION)

            # migration done, now let's delete all the old stuff
            for guild_id in all_guild_data:
                await self.config.guild(
                    cast(discord.Guild, discord.Object(id=guild_id))
                ).clear_raw("playlists")
        if database_entries and HAS_SQL:
            await self.music_cache.insert("lavalink", database_entries)

    def _restart_connect(self):
        if self._connect_task:
            self._connect_task.cancel()

        self._connect_task = self.bot.loop.create_task(self.attempt_connect())

    async def attempt_connect(self, timeout: int = 50):
        self._connection_aborted = False
        max_retries = 5
        retry_count = 0
        while retry_count < max_retries:
            external = await self.config.use_external_lavalink()
            if external is False:
                settings = self._default_lavalink_settings
                host = settings["host"]
                password = settings["password"]
                rest_port = settings["rest_port"]
                ws_port = settings["ws_port"]
                if self._manager is not None:
                    await self._manager.shutdown()
                self._manager = ServerManager()
                try:
                    await self._manager.start()
                except LavalinkDownloadFailed as exc:
                    await asyncio.sleep(1)
                    if exc.should_retry:
                        log.exception(
                            "Exception whilst starting internal Lavalink server, retrying...",
                            exc_info=exc,
                        )
                        retry_count += 1
                        continue
                    else:
                        log.exception(
                            "Fatal exception whilst starting internal Lavalink server, "
                            "aborting...",
                            exc_info=exc,
                        )
                        self._connection_aborted = True
                        raise
                except asyncio.CancelledError:
                    log.exception("Invalid machine architecture, cannot run Lavalink.")
                    raise
                except Exception as exc:
                    log.exception(
                        "Unhandled exception whilst starting internal Lavalink server, "
                        "aborting...",
                        exc_info=exc,
                    )
                    self._connection_aborted = True
                    raise
                else:
                    break
            else:
                host = await self.config.host()
                password = await self.config.password()
                rest_port = await self.config.rest_port()
                ws_port = await self.config.ws_port()
                break
        else:
            log.critical(
                "Setting up the Lavalink server failed after multiple attempts. See above "
                "tracebacks for details."
            )
            self._connection_aborted = True
            return

        retry_count = 0
        while retry_count < max_retries:
            try:
                await lavalink.initialize(
                    bot=self.bot,
                    host=host,
                    password=password,
                    rest_port=rest_port,
                    ws_port=ws_port,
                    timeout=timeout,
                )
            except asyncio.TimeoutError:
                log.error("Connecting to Lavalink server timed out, retrying...")
                if external is False and self._manager is not None:
                    await self._manager.shutdown()
                retry_count += 1
                await asyncio.sleep(1)  # prevent busylooping
            except Exception as exc:
                log.exception(
                    "Unhandled exception whilst connecting to Lavalink, aborting...", exc_info=exc
                )
                self._connection_aborted = True
                raise
            else:
                break
        else:
            self._connection_aborted = True
            log.critical(
                "Connecting to the Lavalink server failed after multiple attempts. See above "
                "tracebacks for details."
            )

    async def error_reset(self, player: lavalink.Player):
        guild = player.channel.guild
        now = time.time()
        seconds_allowed = 10
        last_error = self._error_timer.setdefault(guild.id, now)
        if now - seconds_allowed > last_error:
            self._error_timer[guild.id] = 0
            self._error_counter[guild.id] = 0

    async def increase_error_counter(self, player: lavalink.Player) -> bool:
        guild = player.channel.guild
        now = time.time()
        self._error_counter[guild.id] += 1
        self._error_timer[guild.id] = now
        return self._error_counter[guild.id] >= 5

    @staticmethod
    async def _players_check():
        try:
            get_single_title = lavalink.active_players()[0].current.title
            query = audio_dataclasses.Query.process_input(lavalink.active_players()[0].current.uri)
            if get_single_title == "Unknown title":
                get_single_title = lavalink.active_players()[0].current.uri
                if not get_single_title.startswith("http"):
                    get_single_title = get_single_title.rsplit("/", 1)[-1]
            elif query.is_local:
                get_single_title = "{} - {}".format(
                    lavalink.active_players()[0].current.author,
                    lavalink.active_players()[0].current.title,
                )
            else:
                get_single_title = lavalink.active_players()[0].current.title
            playing_servers = len(lavalink.active_players())
        except IndexError:
            get_single_title = None
            playing_servers = 0
        return get_single_title, playing_servers

    async def _status_check(self, playing_servers):
        if playing_servers == 0:
            await self.bot.change_presence(activity=None)
        if playing_servers == 1:
            single_title = await self._players_check()
            await self.bot.change_presence(
                activity=discord.Activity(
                    name=single_title[0], type=discord.ActivityType.listening
                )
            )
        if playing_servers > 1:
            await self.bot.change_presence(
                activity=discord.Activity(
                    name=_("music in {} servers").format(playing_servers),
                    type=discord.ActivityType.playing,
                )
            )

    async def event_handler(
        self, player: lavalink.Player, event_type: lavalink.LavalinkEvents, extra
    ):
        disconnect = await self.config.guild(player.channel.guild).disconnect()
        autoplay = await self.config.guild(player.channel.guild).auto_play() or self.owns_autoplay
        notify = await self.config.guild(player.channel.guild).notify()
        status = await self.config.status()
        repeat = await self.config.guild(player.channel.guild).repeat()

        await self.error_reset(player)

        if event_type == lavalink.LavalinkEvents.TRACK_START:
            self.skip_votes[player.channel.guild] = []
            playing_song = player.fetch("playing_song")
            requester = player.fetch("requester")
            player.store("prev_song", playing_song)
            player.store("prev_requester", requester)
            player.store("playing_song", player.current)
            player.store(
                "requester", player.current.requester if player.current else player.current
            )
            self.bot.dispatch(
                "red_audio_track_start",
                player.channel.guild,
                player.current,
                player.current.requester,
            )
        if event_type == lavalink.LavalinkEvents.TRACK_END:
            prev_song = player.fetch("prev_song")
            prev_requester = player.fetch("prev_requester")
            self.bot.dispatch(
                "red_audio_track_end", player.channel.guild, prev_song, prev_requester
            )

        if event_type == lavalink.LavalinkEvents.QUEUE_END:
            prev_song = player.fetch("prev_song")
            prev_requester = player.fetch("prev_requester")
            self.bot.dispatch(
                "red_audio_queue_end", player.channel.guild, prev_song, prev_requester
            )
            if autoplay and not player.queue and player.fetch("playing_song") is not None:
                if self.owns_autoplay is None:
                    try:
                        await self.music_cache.autoplay(player)
                    except DatabaseError:
                        notify_channel = player.fetch("channel")
                        if notify_channel:
                            notify_channel = self.bot.get_channel(notify_channel)
                            await self._embed_msg(
                                notify_channel, _("Autoplay: Couldn't get a valid track.")
                            )
                        return
                else:
                    self.bot.dispatch(
                        "red_audio_should_auto_play",
                        player,
                        player.channel.guild,
                        player.channel,
                        self.play_query,
                    )

        if event_type == lavalink.LavalinkEvents.TRACK_START and notify:
            notify_channel = player.fetch("channel")
            prev_song = player.fetch("prev_song")
            if notify_channel:
                notify_channel = self.bot.get_channel(notify_channel)
                if player.fetch("notify_message") is not None:
                    with contextlib.suppress(discord.HTTPException):
                        await player.fetch("notify_message").delete()

                if (
                    autoplay
                    and player.current.extras.get("autoplay")
                    and (prev_song is None or not prev_song.extras.get("autoplay"))
                ):
                    embed = discord.Embed(
                        colour=(await self.bot.get_embed_colour(notify_channel)),
                        title=_("Auto play started."),
                    )
                    await notify_channel.send(embed=embed)

                query = audio_dataclasses.Query.process_input(player.current.uri)

                if query.is_local if player.current else False:
                    if player.current.title != "Unknown title":
                        description = "**{} - {}**\n{}".format(
                            player.current.author,
                            player.current.title,
                            audio_dataclasses.LocalPath(player.current.uri).to_string_hidden(),
                        )
                    else:
                        description = "{}".format(
                            audio_dataclasses.LocalPath(player.current.uri).to_string_hidden()
                        )
                else:
                    description = "**[{}]({})**".format(player.current.title, player.current.uri)
                if player.current.is_stream:
                    dur = "LIVE"
                else:
                    dur = lavalink.utils.format_time(player.current.length)
                embed = discord.Embed(
                    colour=(await self.bot.get_embed_color(notify_channel)),
                    title=_("Now Playing"),
                    description=description,
                )
                embed.set_footer(
                    text=_("Track length: {length} | Requested by: {user}").format(
                        length=dur, user=player.current.requester
                    )
                )
                if (
                    await self.config.guild(player.channel.guild).thumbnail()
                    and player.current.thumbnail
                ):
                    embed.set_thumbnail(url=player.current.thumbnail)
                notify_message = await notify_channel.send(embed=embed)
                player.store("notify_message", notify_message)

        if event_type == lavalink.LavalinkEvents.TRACK_START and status:
            player_check = await self._players_check()
            await self._status_check(player_check[1])

        if event_type == lavalink.LavalinkEvents.TRACK_END and status:
            await asyncio.sleep(1)
            if not player.is_playing:
                player_check = await self._players_check()
                await self._status_check(player_check[1])

        if not autoplay and event_type == lavalink.LavalinkEvents.QUEUE_END and notify:
            notify_channel = player.fetch("channel")
            if notify_channel:
                notify_channel = self.bot.get_channel(notify_channel)
                embed = discord.Embed(
                    colour=(await self.bot.get_embed_colour(notify_channel)),
                    title=_("Queue ended."),
                )
                await notify_channel.send(embed=embed)

        elif not autoplay and event_type == lavalink.LavalinkEvents.QUEUE_END and disconnect:
            await player.disconnect()
            self.bot.dispatch("red_audio_audio_disconnect", player.channel.guild)

        if event_type == lavalink.LavalinkEvents.QUEUE_END and status:
            player_check = await self._players_check()
            await self._status_check(player_check[1])

        if event_type == lavalink.LavalinkEvents.TRACK_EXCEPTION:
            message_channel = player.fetch("channel")
            while True:
                if player.current in player.queue:
                    player.queue.remove(player.current)
                else:
                    break
            if repeat:
                player.current = None
            self._error_counter.setdefault(player.channel.guild.id, 0)
            if player.channel.guild.id not in self._error_counter:
                self._error_counter[player.channel.guild.id] = 0
            early_exit = await self.increase_error_counter(player)
            if early_exit:
                self._disconnected_players[player.channel.guild.id] = True
                self.play_lock[player.channel.guild.id] = False
                eq = player.fetch("eq")
                player.queue = []
                player.store("playing_song", None)
                if eq:
                    await self.config.custom("EQUALIZER", player.channel.guild.id).eq_bands.set(
                        eq.bands
                    )
                await player.stop()
                await player.disconnect()
                self.bot.dispatch("red_audio_audio_disconnect", player.channel.guild)
            if message_channel:
                message_channel = self.bot.get_channel(message_channel)
                if early_exit:
                    embed = discord.Embed(
                        colour=(await self.bot.get_embed_color(message_channel)),
                        title=_("Multiple errors detected"),
                        description=_(
                            "Closing the audio player "
                            "due to multiple errors being detected. "
                            "If this persists, please inform the bot owner "
                            "as the Audio cog may be temporally unavailable."
                        ),
                    )
                    await message_channel.send(embed=embed)
                else:
                    query = audio_dataclasses.Query.process_input(player.current.uri)
                    if player.current and query.is_local:
                        query = audio_dataclasses.Query.process_input(player.current.uri)
                        if player.current.title == "Unknown title":
                            description = "{}".format(query.track.to_string_hidden())
                        else:
                            song = bold("{} - {}").format(
                                player.current.author, player.current.title
                            )
                            description = "{}\n{}".format(song, query.track.to_string_hidden())
                    else:
                        description = bold("[{}]({})").format(
                            player.current.title, player.current.uri
                        )

                    embed = discord.Embed(
                        colour=(await self.bot.get_embed_color(message_channel)),
                        title=_("Track Error"),
                        description="{}\n{}".format(extra, description),
                    )
                    embed.set_footer(text=_("Skipping..."))
                    await message_channel.send(embed=embed)
                    await player.skip()

    async def play_query(
        self,
        query: str,
        guild: discord.Guild,
        channel: discord.VoiceChannel,
        is_autoplay: bool = True,
    ):
        if not self._player_check(guild.me):
            try:
                if (
                    not channel.permissions_for(guild.me).connect
                    or not channel.permissions_for(guild.me).move_members
                    and userlimit(channel)
                ):
                    log.error(f"I don't have permission to connect to {channel} in {guild}.")

                await lavalink.connect(channel)
                player = lavalink.get_player(guild.id)
                player.store("connect", datetime.datetime.utcnow())
            except IndexError:
                log.debug(
                    f"Connection to Lavalink has not yet been established"
                    f" while trying to connect to to {channel} in {guild}."
                )
                return

        player = lavalink.get_player(guild.id)

        player.store("channel", channel.id)
        player.store("guild", guild.id)
        await self._data_check(guild.me)
        query = audio_dataclasses.Query.process_input(query)
        ctx = namedtuple("Context", "message")
        results, called_api = await self.music_cache.lavalink_query(ctx(guild), player, query)

        if not results.tracks:
            log.debug(f"Query returned no tracks.")
            return
        track = results.tracks[0]

        if not await is_allowed(
            guild, f"{track.title} {track.author} {track.uri} {str(query._raw)}"
        ):
            log.debug(f"Query is not allowed in {guild} ({guild.id})")
            return
        track.extras = {"autoplay": is_autoplay}
        player.add(player.channel.guild.me, track)
        self.bot.dispatch(
            "red_audio_track_auto_play", player.channel.guild, track, player.channel.guild.me
        )
        if not player.current:
            await player.play()

    async def delegate_autoplay(self, cog: commands.Cog = None):
        """
        Parameters
        ----------
        cog: Optional[commands.Cog]
            The Cog who is taking ownership of Audio's autoplay.
            If :code:`None` gives ownership back to Audio
        """
        if isinstance(cog, commands.Cog):
            self.owns_autoplay = cog
        else:
            del self.owns_autoplay

    @commands.group()
    @commands.guild_only()
    @commands.bot_has_permissions(embed_links=True)
    async def audioset(self, ctx: commands.Context):
        """Music configuration options."""
        pass

    @audioset.command()
    @checks.mod_or_permissions(manage_messages=True)
    async def dc(self, ctx: commands.Context):
        """Toggle the bot auto-disconnecting when done playing.

        This setting takes precedence over [p]audioset emptydisconnect.
        """

        disconnect = await self.config.guild(ctx.guild).disconnect()
        autoplay = await self.config.guild(ctx.guild).auto_play()
        msg = ""
        msg += _("Auto-disconnection at queue end: {true_or_false}.").format(
            true_or_false=_("Enabled") if not disconnect else _("Disabled")
        )
        await self.config.guild(ctx.guild).repeat.set(not disconnect)
        if disconnect is not True and autoplay is True:
            msg += _("\nAuto-play has been disabled.")
            await self.config.guild(ctx.guild).auto_play.set(False)

        await self.config.guild(ctx.guild).disconnect.set(not disconnect)

        embed = discord.Embed(
            title=_("Auto-disconnection settings changed"),
            description=msg,
            colour=await ctx.embed_colour(),
        )
        await ctx.send(embed=embed)

    @audioset.group(name="restrictions")
    @checks.mod_or_permissions(manage_messages=True)
    async def _perms(self, ctx: commands.Context):
        """Manages the keyword whitelist and blacklist."""
        pass

    @_perms.group(name="whitelist")
    async def _perms_whitelist(self, ctx: commands.Context):
        """Manages the keyword whitelist."""
        pass

    @_perms.group(name="blacklist")
    async def _perms_blacklist(self, ctx: commands.Context):
        """Manages the keyword blacklist."""
        pass

    @_perms_blacklist.command(name="add")
    async def _perms_blacklist_add(self, ctx: commands.Context, *, keyword: str):
        """Adds a keyword to the blacklist."""
        keyword = keyword.lower().strip()
        if not keyword:
            return await ctx.send_help()
        exists = False
        async with self.config.guild(ctx.guild).url_keyword_blacklist() as blacklist:
            if keyword in blacklist:
                exists = True
            else:
                blacklist.append(keyword)
        if exists:
            return await self._embed_msg(ctx, _("Keyword already in the blacklist."))
        else:
            embed = discord.Embed(title=_("Blacklist modified"), colour=await ctx.embed_colour())
            embed.description = _("Added: `{blacklisted}` to the blacklist.").format(
                blacklisted=keyword
            )
            await ctx.send(embed=embed)

    @_perms_whitelist.command(name="add")
    async def _perms_whitelist_add(self, ctx: commands.Context, *, keyword: str):
        """Adds a keyword to the whitelist.

        If anything is added to whitelist, it will blacklist everything else.
        """
        keyword = keyword.lower().strip()
        if not keyword:
            return await ctx.send_help()
        exists = False
        async with self.config.guild(ctx.guild).url_keyword_whitelist() as whitelist:
            if keyword in whitelist:
                exists = True
            else:
                whitelist.append(keyword)
        if exists:
            return await self._embed_msg(ctx, _("Keyword already in the whitelist."))
        else:
            embed = discord.Embed(title=_("Whitelist modified"), colour=await ctx.embed_colour())
            embed.description = _("Added: `{whitelisted}` to the whitelist.").format(
                whitelisted=keyword
            )
            await ctx.send(embed=embed)

    @_perms_blacklist.command(name="delete", aliases=["del", "remove"])
    async def _perms_blacklist_delete(self, ctx: commands.Context, *, keyword: str):
        """Removes a keyword from the blacklist."""
        keyword = keyword.lower().strip()
        if not keyword:
            return await ctx.send_help()
        exists = True
        async with self.config.guild(ctx.guild).url_keyword_blacklist() as blacklist:
            if keyword not in blacklist:
                exists = False
            else:
                blacklist.remove(keyword)
        if not exists:
            return await self._embed_msg(ctx, _("Keyword is not in the blacklist."))
        else:
            embed = discord.Embed(title=_("Blacklist modified"), colour=await ctx.embed_colour())
            embed.description = _("Removed: `{blacklisted}` from the blacklist.").format(
                blacklisted=keyword
            )
            await ctx.send(embed=embed)

    @_perms_whitelist.command(name="delete", aliases=["del", "remove"])
    async def _perms_whitelist_delete(self, ctx: commands.Context, *, keyword: str):
        """Removes a keyword from the whitelist."""
        keyword = keyword.lower().strip()
        if not keyword:
            return await ctx.send_help()
        exists = True
        async with self.config.guild(ctx.guild).url_keyword_whitelist() as whitelist:
            if keyword not in whitelist:
                exists = False
            else:
                whitelist.remove(keyword)
        if not exists:
            return await self._embed_msg(ctx, _("Keyword already in the whitelist."))
        else:
            embed = discord.Embed(title=_("Whitelist modified"), colour=await ctx.embed_colour())
            embed.description = _("Removed: `{whitelisted}` from the whitelist.").format(
                whitelisted=keyword
            )
            await ctx.send(embed=embed)

    @_perms_whitelist.command(name="list")
    async def _perms_whitelist_list(self, ctx: commands.Context):
        """List all keywords added to the whitelist."""
        whitelist = await self.config.guild(ctx.guild).url_keyword_whitelist()
        if not whitelist:
            return await self._embed_msg(ctx, _("Nothing in the whitelist."))
        whitelist.sort()
        text = ""
        total = len(whitelist)
        pages = []
        for i, entry in enumerate(whitelist, 1):
            text += f"{i}. [{entry}]"
            if i != total:
                text += "\n"
                if i % 10 == 0:
                    pages.append(box(text, lang="ini"))
                    text = ""
            else:
                pages.append(box(text, lang="ini"))
        embed_colour = await ctx.embed_colour()
        pages = list(
            discord.Embed(title="Whitelist", description=page, colour=embed_colour)
            for page in pages
        )
        await menu(ctx, pages, DEFAULT_CONTROLS)

    @_perms_blacklist.command(name="list")
    async def _perms_blacklist_list(self, ctx: commands.Context):
        """List all keywords added to the blacklist."""
        blacklist = await self.config.guild(ctx.guild).url_keyword_blacklist()
        if not blacklist:
            return await self._embed_msg(ctx, _("Nothing in the blacklist."))
        blacklist.sort()
        text = ""
        total = len(blacklist)
        pages = []
        for i, entry in enumerate(blacklist, 1):
            text += f"{i}. [{entry}]"
            if i != total:
                text += "\n"
                if i % 10 == 0:
                    pages.append(box(text, lang="ini"))
                    text = ""
            else:
                pages.append(box(text, lang="ini"))
        embed_colour = await ctx.embed_colour()
        pages = list(
            discord.Embed(title="Whitelist", description=page, colour=embed_colour)
            for page in pages
        )
        await menu(ctx, pages, DEFAULT_CONTROLS)

    @_perms_whitelist.command(name="clear")
    async def _perms_whitelist_clear(self, ctx: commands.Context):
        """Clear all keywords from the whitelist."""
        whitelist = await self.config.guild(ctx.guild).url_keyword_whitelist()
        if not whitelist:
            return await self._embed_msg(ctx, _("Nothing in the whitelist."))
        await self.config.guild(ctx.guild).url_keyword_whitelist.clear()
        return await self._embed_msg(ctx, _("All entries have been removed from the whitelist."))

    @_perms_blacklist.command(name="clear")
    async def _perms_blacklist_clear(self, ctx: commands.Context):
        """Clear all keywords added to the blacklist."""
        blacklist = await self.config.guild(ctx.guild).url_keyword_blacklist()
        if not blacklist:
            return await self._embed_msg(ctx, _("Nothing in the blacklist."))
        await self.config.guild(ctx.guild).url_keyword_blacklist.clear()
        return await self._embed_msg(ctx, _("All entries have been removed from the blacklist."))

    @audioset.group(name="autoplay")
    @checks.mod_or_permissions(manage_messages=True)
    async def _autoplay(self, ctx: commands.Context):
        """Change auto-play setting."""

    @_autoplay.command(name="toggle")
    async def _autoplay_toggle(self, ctx: commands.Context):
        """Toggle auto-play when there no songs in queue."""
        autoplay = await self.config.guild(ctx.guild).auto_play()
        repeat = await self.config.guild(ctx.guild).repeat()
        disconnect = await self.config.guild(ctx.guild).disconnect()
        msg = _("Auto-play when queue ends: {true_or_false}.").format(
            true_or_false=_("Enabled") if not autoplay else _("Disabled")
        )
        await self.config.guild(ctx.guild).auto_play.set(not autoplay)
        if autoplay is not True and repeat is True:
            msg += _("\nRepeat has been disabled.")
            await self.config.guild(ctx.guild).repeat.set(False)
        if autoplay is not True and disconnect is True:
            msg += _("\nAuto-disconnecting at queue end has been disabled.")
            await self.config.guild(ctx.guild).disconnect.set(False)

        embed = discord.Embed(
            title=_("Auto-play settings changed"), description=msg, colour=await ctx.embed_colour()
        )
        await ctx.send(embed=embed)
        if self._player_check(ctx):
            await self._data_check(ctx)

    @_autoplay.command(name="playlist", usage="<playlist_name_OR_id> [args]")
    async def __autoplay_playlist(
        self,
        ctx: commands.Context,
        playlist_matches: PlaylistConverter,
        *,
        scope_data: ScopeParser = None,
    ):
        """Set a playlist to auto-play songs from.

        **Usage**:
        ​ ​ ​ ​ [p]audioset autoplay playlist_name_OR_id args

        **Args**:
        ​ ​ ​ ​ The following are all optional:
        ​ ​ ​ ​ ​ ​ ​ ​ --scope <scope>
        ​ ​ ​ ​ ​ ​ ​ ​ --author [user]
        ​ ​ ​ ​ ​ ​ ​ ​ --guild [guild] **Only the bot owner can use this**

        Scope is one of the following:
        ​ ​ ​ ​ Global
        ​ ​ ​ ​ Guild
        ​ ​ ​ ​ User

        Author can be one of the following:
        ​ ​ ​ ​ User ID
        ​ ​ ​ ​ User Mention
        ​ ​ ​ ​ User Name#123

        Guild can be one of the following:
        ​ ​ ​ ​ Guild ID
        ​ ​ ​ ​ Exact guild name

        Example use:
        ​ ​ ​ ​ [p]audioset autoplay MyGuildPlaylist
        ​ ​ ​ ​ [p]audioset autoplay MyGlobalPlaylist --scope Global
        ​ ​ ​ ​ [p]audioset autoplay PersonalPlaylist --scope User --author Draper
        """
        if scope_data is None:
            scope_data = [PlaylistScope.GUILD.value, ctx.author, ctx.guild, False]

        scope, author, guild, specified_user = scope_data
        try:
            playlist_id, playlist_arg = await self._get_correct_playlist_id(
                ctx, playlist_matches, scope, author, guild, specified_user
            )
        except TooManyMatches as e:
            return await self._embed_msg(ctx, str(e))
        if playlist_id is None:
            return await self._embed_msg(
                ctx, _("Could not match '{arg}' to a playlist").format(arg=playlist_arg)
            )
        try:
            playlist = await get_playlist(playlist_id, scope, self.bot, guild, author)
            tracks = playlist.tracks
            if not tracks:
                return await self._embed_msg(
                    ctx, _("Playlist {name} has no tracks.").format(name=playlist.name)
                )
            playlist_data = dict(enabled=True, id=playlist.id, name=playlist.name, scope=scope)
            await self.config.guild(ctx.guild).autoplaylist.set(playlist_data)
        except RuntimeError:
            return await self._embed_msg(
                ctx,
                _("Playlist {id} does not exist in {scope} scope.").format(
                    id=playlist_id, scope=humanize_scope(scope, the=True)
                ),
            )
        except MissingGuild:
            return await self._embed_msg(
                ctx, _("You need to specify the Guild ID for the guild to lookup.")
            )
        else:
            return await self._embed_msg(
                ctx,
                _("Playlist {name} (`{id}`) [**{scope}**] will be used for autoplay.").format(
                    name=playlist.name,
                    id=playlist.id,
                    scope=humanize_scope(
                        scope, ctx=guild if scope == PlaylistScope.GUILD.value else author
                    ),
                ),
            )

    @_autoplay.command(name="reset")
    async def _autoplay_reset(self, ctx: commands.Context):
        """Resets auto-play to the default playlist."""
        playlist_data = dict(enabled=False, id=None, name=None, scope=None)
        await self.config.guild(ctx.guild).autoplaylist.set(playlist_data)
        return await self._embed_msg(ctx, _("Set auto-play playlist to default value."))

    @audioset.command()
    @checks.admin_or_permissions(manage_roles=True)
    async def dj(self, ctx: commands.Context):
        """Toggle DJ mode.

        DJ mode allows users with the DJ role to use audio commands.
        """
        dj_role = ctx.guild.get_role(await self.config.guild(ctx.guild).dj_role())
        if dj_role is None:
            await self._embed_msg(
                ctx, _("Please set a role to use with DJ mode. Enter the role name or ID now.")
            )

            try:
                pred = MessagePredicate.valid_role(ctx)
                await ctx.bot.wait_for("message", timeout=15.0, check=pred)
                await ctx.invoke(self.role, role_name=pred.result)
            except asyncio.TimeoutError:
                return await self._embed_msg(ctx, _("Response timed out, try again later."))

        dj_enabled = await self.config.guild(ctx.guild).dj_enabled()
        await self.config.guild(ctx.guild).dj_enabled.set(not dj_enabled)
        await self._embed_msg(
            ctx,
            _("DJ role: {true_or_false}.").format(
                true_or_false=_("Enabled") if not dj_enabled else _("Disabled")
            ),
        )

    @audioset.command()
    @checks.mod_or_permissions(administrator=True)
    async def emptydisconnect(self, ctx: commands.Context, seconds: int):
        """Auto-disconnect from channel when bot is alone in it for x seconds. 0 to disable."""
        if seconds < 0:
            return await self._embed_msg(ctx, _("Can't be less than zero."))
        if 10 > seconds > 0:
            seconds = 10
        if seconds == 0:
            enabled = False
            await self._embed_msg(ctx, _("Empty disconnect disabled."))
        else:
            enabled = True
            await self._embed_msg(
                ctx,
                _("Empty disconnect timer set to {num_seconds}.").format(
                    num_seconds=dynamic_time(seconds)
                ),
            )

        await self.config.guild(ctx.guild).emptydc_timer.set(seconds)
        await self.config.guild(ctx.guild).emptydc_enabled.set(enabled)

    @audioset.command()
    @checks.mod_or_permissions(administrator=True)
    async def emptypause(self, ctx: commands.Context, seconds: int):
        """Auto-pause after x seconds when room is empty. 0 to disable."""
        if seconds < 0:
            return await self._embed_msg(ctx, _("Can't be less than zero."))
        if 10 > seconds > 0:
            seconds = 10
        if seconds == 0:
            enabled = False
            await self._embed_msg(ctx, _("Empty pause disabled."))
        else:
            enabled = True
            await self._embed_msg(
                ctx,
                _("Empty pause timer set to {num_seconds}.").format(
                    num_seconds=dynamic_time(seconds)
                ),
            )
        await self.config.guild(ctx.guild).emptypause_timer.set(seconds)
        await self.config.guild(ctx.guild).emptypause_enabled.set(enabled)

    @audioset.command()
    @checks.mod_or_permissions(administrator=True)
    async def jukebox(self, ctx: commands.Context, price: int):
        """Set a price for queueing tracks for non-mods. 0 to disable."""
        if price < 0:
            return await self._embed_msg(ctx, _("Can't be less than zero."))
        if price == 0:
            jukebox = False
            await self._embed_msg(ctx, _("Jukebox mode disabled."))
        else:
            jukebox = True
            await self._embed_msg(
                ctx,
                _("Track queueing command price set to {price} {currency}.").format(
                    price=humanize_number(price), currency=await bank.get_currency_name(ctx.guild)
                ),
            )

        await self.config.guild(ctx.guild).jukebox_price.set(price)
        await self.config.guild(ctx.guild).jukebox.set(jukebox)

    @audioset.command()
    @checks.is_owner()
    async def localpath(self, ctx: commands.Context, *, local_path=None):
        """Set the localtracks path if the Lavalink.jar is not run from the Audio data folder.

        Leave the path blank to reset the path to the default, the Audio data directory.
        """

        if not local_path:
            await self.config.localpath.set(str(cog_data_path(raw_name="Audio")))
            pass_config_to_dependencies(
                self.config, self.bot, str(cog_data_path(raw_name="Audio"))
            )
            return await self._embed_msg(
                ctx, _("The localtracks path location has been reset to the default location.")
            )

        info_msg = _(
            "This setting is only for bot owners to set a localtracks folder location "
            "In the example below, the full path for 'ParentDirectory' "
            "must be passed to this command.\n"
            "The path must not contain spaces.\n"
            "```\n"
            "ParentDirectory\n"
            "  |__ localtracks  (folder)\n"
            "  |     |__ Awesome Album Name  (folder)\n"
            "  |           |__01 Cool Song.mp3\n"
            "  |           |__02 Groovy Song.mp3\n"
            "```\n"
            "The folder path given to this command must contain the localtracks folder.\n"
            "**This folder and files need to be visible to the user where `"
            "Lavalink.jar` is being run from.**\n"
            "Use this command with no path given to reset it to the default, "
            "the Audio data directory for this bot.\n"
            "Do you want to continue to set the provided path for local tracks?"
        )
        info = await ctx.maybe_send_embed(info_msg)

        start_adding_reactions(info, ReactionPredicate.YES_OR_NO_EMOJIS)
        pred = ReactionPredicate.yes_or_no(info, ctx.author)
        await ctx.bot.wait_for("reaction_add", check=pred)

        if not pred.result:
            with contextlib.suppress(discord.HTTPException):
                await info.delete()
            return
        temp = audio_dataclasses.LocalPath(local_path, forced=True)
        if not temp.exists() or not temp.is_dir():
            return await self._embed_msg(
                ctx,
                _("{local_path} does not seem like a valid path.").format(local_path=local_path),
            )

        if not temp.localtrack_folder.exists():
            warn_msg = _(
                "`{localtracks}` does not exist. "
                "The path will still be saved, but please check the path and "
                "create a localtracks folder in `{localfolder}` before attempting "
                "to play local tracks."
            ).format(localfolder=temp.absolute(), localtracks=temp.localtrack_folder.absolute())
            await ctx.send(
                embed=discord.Embed(
                    title=_("Incorrect environment."),
                    description=warn_msg,
                    colour=await ctx.embed_colour(),
                )
            )
        local_path = str(temp.localtrack_folder.absolute())
        await self.config.localpath.set(local_path)
        pass_config_to_dependencies(self.config, self.bot, local_path)
        await self._embed_msg(
            ctx, _("Localtracks path set to: {local_path}.").format(local_path=local_path)
        )

    @audioset.command()
    @checks.mod_or_permissions(administrator=True)
    async def maxlength(self, ctx: commands.Context, seconds: Union[int, str]):
        """Max length of a track to queue in seconds. 0 to disable.

        Accepts seconds or a value formatted like 00:00:00 (`hh:mm:ss`) or 00:00 (`mm:ss`).
        Invalid input will turn the max length setting off."""
        if not isinstance(seconds, int):
            seconds = time_convert(seconds)
        if seconds < 0:
            return await self._embed_msg(ctx, _("Can't be less than zero."))
        if seconds == 0:
            await self._embed_msg(ctx, _("Track max length disabled."))
        else:
            await self._embed_msg(
                ctx, _("Track max length set to {seconds}.").format(seconds=dynamic_time(seconds))
            )

        await self.config.guild(ctx.guild).maxlength.set(seconds)

    @audioset.command()
    @checks.mod_or_permissions(manage_messages=True)
    async def notify(self, ctx: commands.Context):
        """Toggle track announcement and other bot messages."""
        notify = await self.config.guild(ctx.guild).notify()
        await self.config.guild(ctx.guild).notify.set(not notify)
        await self._embed_msg(
            ctx,
            _("Verbose mode: {true_or_false}.").format(
                true_or_false=_("Enabled") if not notify else _("Disabled")
            ),
        )

    @audioset.command()
    @checks.is_owner()
    async def restrict(self, ctx: commands.Context):
        """Toggle the domain restriction on Audio.

        When toggled off, users will be able to play songs from non-commercial websites and links.
        When toggled on, users are restricted to YouTube, SoundCloud,
        Mixer, Vimeo, Twitch, and Bandcamp links."""
        restrict = await self.config.restrict()
        await self.config.restrict.set(not restrict)
        await self._embed_msg(
            ctx,
            _("Commercial links only: {true_or_false}.").format(
                true_or_false=_("Enabled") if not restrict else _("Disabled")
            ),
        )

    @audioset.command()
    @checks.admin_or_permissions(manage_roles=True)
    async def role(self, ctx: commands.Context, role_name: discord.Role):
        """Set the role to use for DJ mode."""
        await self.config.guild(ctx.guild).dj_role.set(role_name.id)
        dj_role_obj = ctx.guild.get_role(await self.config.guild(ctx.guild).dj_role())
        await self._embed_msg(ctx, _("DJ role set to: {role.name}.").format(role=dj_role_obj))

    @audioset.command()
    async def settings(self, ctx: commands.Context):
        """Show the current settings."""
        is_owner = await ctx.bot.is_owner(ctx.author)
        global_data = await self.config.all()
        data = await self.config.guild(ctx.guild).all()
        dj_role_obj = ctx.guild.get_role(data["dj_role"])
        dj_enabled = data["dj_enabled"]
        emptydc_enabled = data["emptydc_enabled"]
        emptydc_timer = data["emptydc_timer"]
        emptypause_enabled = data["emptypause_enabled"]
        emptypause_timer = data["emptypause_timer"]
        jukebox = data["jukebox"]
        jukebox_price = data["jukebox_price"]
        thumbnail = data["thumbnail"]
        dc = data["disconnect"]
        autoplay = data["auto_play"]
        maxlength = data["maxlength"]
        vote_percent = data["vote_percent"]
        current_level = CacheLevel(global_data["cache_level"])
        song_repeat = _("Enabled") if data["repeat"] else _("Disabled")
        song_shuffle = _("Enabled") if data["shuffle"] else _("Disabled")
        song_notify = _("Enabled") if data["notify"] else _("Disabled")
        song_status = _("Enabled") if global_data["status"] else _("Disabled")

        spotify_cache = CacheLevel.set_spotify()
        youtube_cache = CacheLevel.set_youtube()
        lavalink_cache = CacheLevel.set_lavalink()
        has_spotify_cache = current_level.is_superset(spotify_cache)
        has_youtube_cache = current_level.is_superset(youtube_cache)
        has_lavalink_cache = current_level.is_superset(lavalink_cache)
        autoplaylist = data["autoplaylist"]
        vote_enabled = data["vote_enabled"]
        msg = "----" + _("Server Settings") + "----        \n"
        msg += _("Auto-disconnect:  [{dc}]\n").format(dc=_("Enabled") if dc else _("Disabled"))
        msg += _("Auto-play:        [{autoplay}]\n").format(
            autoplay=_("Enabled") if autoplay else _("Disabled")
        )
        if emptydc_enabled:
            msg += _("Disconnect timer: [{num_seconds}]\n").format(
                num_seconds=dynamic_time(emptydc_timer)
            )
        if emptypause_enabled:
            msg += _("Auto Pause timer: [{num_seconds}]\n").format(
                num_seconds=dynamic_time(emptypause_timer)
            )
        if dj_enabled and dj_role_obj:
            msg += _("DJ Role:          [{role.name}]\n").format(role=dj_role_obj)
        if jukebox:
            msg += _("Jukebox:          [{jukebox_name}]\n").format(jukebox_name=jukebox)
            msg += _("Command price:    [{jukebox_price}]\n").format(
                jukebox_price=humanize_number(jukebox_price)
            )
        if maxlength > 0:
            msg += _("Max track length: [{tracklength}]\n").format(
                tracklength=dynamic_time(maxlength)
            )
        msg += _(
            "Repeat:           [{repeat}]\n"
            "Shuffle:          [{shuffle}]\n"
            "Song notify msgs: [{notify}]\n"
            "Songs as status:  [{status}]\n"
        ).format(repeat=song_repeat, shuffle=song_shuffle, notify=song_notify, status=song_status)
        if thumbnail:
            msg += _("Thumbnails:       [{0}]\n").format(
                _("Enabled") if thumbnail else _("Disabled")
            )
        if vote_percent > 0:
            msg += _(
                "Vote skip:        [{vote_enabled}]\nSkip percentage:  [{vote_percent}%]\n"
            ).format(
                vote_percent=vote_percent,
                vote_enabled=_("Enabled") if vote_enabled else _("Disabled"),
            )

        if self.owns_autoplay is not None:
            msg += (
                "\n---"
                + _("Auto-play Settings")
                + "---        \n"
                + _("Owning Cog:       [{name}]\n").format(name=self._cog_name)
            )
        elif autoplay or autoplaylist["enabled"]:
            if autoplaylist["enabled"]:
                pname = autoplaylist["name"]
                pid = autoplaylist["id"]
                pscope = autoplaylist["scope"]
                if pscope == PlaylistScope.GUILD.value:
                    pscope = f"Server"
                elif pscope == PlaylistScope.USER.value:
                    pscope = f"User"
                else:
                    pscope = "Global"
            else:
                pname = _("Cached")
                pid = _("Cached")
                pscope = _("Cached")
            msg += (
                "\n---"
                + _("Auto-play Settings")
                + "---        \n"
                + _("Playlist name:    [{pname}]\n")
                + _("Playlist ID:      [{pid}]\n")
                + _("Playlist scope:   [{pscope}]\n")
            ).format(pname=pname, pid=pid, pscope=pscope)

        if is_owner:
            msg += (
                "\n---"
                + _("Cache Settings")
                + "---        \n"
                + _("Max age:          [{max_age}]\n")
                + _("Spotify cache:    [{spotify_status}]\n")
                + _("Youtube cache:    [{youtube_status}]\n")
                + _("Lavalink cache:   [{lavalink_status}]\n")
            ).format(
                max_age=str(await self.config.cache_age()) + " " + _("days"),
                spotify_status=_("Enabled") if has_spotify_cache else _("Disabled"),
                youtube_status=_("Enabled") if has_youtube_cache else _("Disabled"),
                lavalink_status=_("Enabled") if has_lavalink_cache else _("Disabled"),
            )

        msg += _(
            "\n---" + _("Lavalink Settings") + "---        \n"
            "Cog version:      [{version}]\n"
            "Red-Lavalink:     [{redlava}]\n"
            "External server:  [{use_external_lavalink}]\n"
        ).format(
            version=__version__,
            redlava=lavalink.__version__,
            use_external_lavalink=_("Enabled")
            if global_data["use_external_lavalink"]
            else _("Disabled"),
        )
        if is_owner:
            msg += _("Localtracks path: [{localpath}]\n").format(**global_data)

        embed = discord.Embed(colour=await ctx.embed_colour(), description=box(msg, lang="ini"))
        return await ctx.send(embed=embed)

    @audioset.command()
    @checks.is_owner()
    async def spotifyapi(self, ctx: commands.Context):
        """Instructions to set the Spotify API tokens."""
        message = _(
            "1. Go to Spotify developers and log in with your Spotify account.\n"
            "(https://developer.spotify.com/dashboard/applications)\n"
            '2. Click "Create An App".\n'
            "3. Fill out the form provided with your app name, etc.\n"
            '4. When asked if you\'re developing commercial integration select "No".\n'
            "5. Accept the terms and conditions.\n"
            "6. Copy your client ID and your client secret into:\n"
            "`{prefix}set api spotify client_id <your_client_id_here> "
            "client_secret <your_client_secret_here>`"
        ).format(prefix=ctx.prefix)
        await ctx.maybe_send_embed(message)

    @checks.is_owner()
    @audioset.command()
    async def status(self, ctx: commands.Context):
        """Enable/disable tracks' titles as status."""
        status = await self.config.status()
        await self.config.status.set(not status)
        await self._embed_msg(
            ctx,
            _("Song titles as status: {true_or_false}.").format(
                true_or_false=_("Enabled") if not status else _("Disabled")
            ),
        )

    @audioset.command()
    @checks.mod_or_permissions(administrator=True)
    async def thumbnail(self, ctx: commands.Context):
        """Toggle displaying a thumbnail on audio messages."""
        thumbnail = await self.config.guild(ctx.guild).thumbnail()
        await self.config.guild(ctx.guild).thumbnail.set(not thumbnail)
        await self._embed_msg(
            ctx,
            _("Thumbnail display: {true_or_false}.").format(
                true_or_false=_("Enabled") if not thumbnail else _("Disabled")
            ),
        )

    @audioset.command()
    @checks.mod_or_permissions(administrator=True)
    async def vote(self, ctx: commands.Context, percent: int):
        """Percentage needed for non-mods to skip tracks. 0 to disable."""
        if percent < 0:
            return await self._embed_msg(ctx, _("Can't be less than zero."))
        elif percent > 100:
            percent = 100
        if percent == 0:
            enabled = False
            await self._embed_msg(
                ctx, _("Voting disabled. All users can use queue management commands.")
            )
        else:
            enabled = True
            await self._embed_msg(
                ctx, _("Vote percentage set to {percent}%.").format(percent=percent)
            )

        await self.config.guild(ctx.guild).vote_percent.set(percent)
        await self.config.guild(ctx.guild).vote_enabled.set(enabled)

    @audioset.command()
    @checks.is_owner()
    async def youtubeapi(self, ctx: commands.Context):
        """Instructions to set the YouTube API key."""
        message = _(
            f"1. Go to Google Developers Console and log in with your Google account.\n"
            "(https://console.developers.google.com/)\n"
            "2. You should be prompted to create a new project (name does not matter).\n"
            "3. Click on Enable APIs and Services at the top.\n"
            "4. In the list of APIs choose or search for YouTube Data API v3 and "
            "click on it. Choose Enable.\n"
            "5. Click on Credentials on the left navigation bar.\n"
            "6. Click on Create Credential at the top.\n"
            '7. At the top click the link for "API key".\n'
            "8. No application restrictions are needed. Click Create at the bottom.\n"
            "9. You now have a key to add to `{prefix}set api youtube api_key <your_api_key_here>`"
        ).format(prefix=ctx.prefix)
        await ctx.maybe_send_embed(message)

    @audioset.command(name="cache", usage="level=[5, 3, 2, 1, 0, -1, -2, -3]")
    @checks.is_owner()
    @can_have_caching()
    async def _storage(self, ctx: commands.Context, *, level: int = None):
        """Sets the caching level.

        Level can be one of the following:

        0: Disables all caching
        1: Enables Spotify Cache
        2: Enables YouTube Cache
        3: Enables Lavalink Cache
        5: Enables all Caches

        If you wish to disable a specific cache use a negative number.

        """
        current_level = CacheLevel(await self.config.cache_level())
        spotify_cache = CacheLevel.set_spotify()
        youtube_cache = CacheLevel.set_youtube()
        lavalink_cache = CacheLevel.set_lavalink()
        has_spotify_cache = current_level.is_superset(spotify_cache)
        has_youtube_cache = current_level.is_superset(youtube_cache)
        has_lavalink_cache = current_level.is_superset(lavalink_cache)

        if level is None:
            msg = (
                "---"
                + _("Cache Settings")
                + "---        \n"
                + _("Max age:          [{max_age}]\n")
                + _("Spotify cache:    [{spotify_status}]\n")
                + _("Youtube cache:    [{youtube_status}]\n")
                + _("Lavalink cache:   [{lavalink_status}]\n")
            ).format(
                max_age=str(await self.config.cache_age()) + " " + _("days"),
                spotify_status=_("Enabled") if has_spotify_cache else _("Disabled"),
                youtube_status=_("Enabled") if has_youtube_cache else _("Disabled"),
                lavalink_status=_("Enabled") if has_lavalink_cache else _("Disabled"),
            )
            await ctx.send(
                embed=discord.Embed(
                    colour=await ctx.embed_colour(), description=box(msg, lang="ini")
                )
            )
            return await ctx.send_help()
        if level not in [5, 3, 2, 1, 0, -1, -2, -3]:
            return await ctx.send_help()

        removing = level < 0

        if level == 5:
            newcache = CacheLevel.all()
        elif level == 0:
            newcache = CacheLevel.none()
        elif level in [-3, 3]:
            if removing:
                newcache = current_level - lavalink_cache
            else:
                newcache = current_level + lavalink_cache
        elif level in [-2, 2]:
            if removing:
                newcache = current_level - youtube_cache
            else:
                newcache = current_level + youtube_cache
        elif level in [-1, 1]:
            if removing:
                newcache = current_level - spotify_cache
            else:
                newcache = current_level + spotify_cache
        else:
            return await ctx.send_help()

        has_spotify_cache = newcache.is_superset(spotify_cache)
        has_youtube_cache = newcache.is_superset(youtube_cache)
        has_lavalink_cache = newcache.is_superset(lavalink_cache)
        msg = (
            "---"
            + _("Cache Settings")
            + "---        \n"
            + _("Max age:          [{max_age}]\n")
            + _("Spotify cache:    [{spotify_status}]\n")
            + _("Youtube cache:    [{youtube_status}]\n")
            + _("Lavalink cache:   [{lavalink_status}]\n")
        ).format(
            max_age=str(await self.config.cache_age()) + " " + _("days"),
            spotify_status=_("Enabled") if has_spotify_cache else _("Disabled"),
            youtube_status=_("Enabled") if has_youtube_cache else _("Disabled"),
            lavalink_status=_("Enabled") if has_lavalink_cache else _("Disabled"),
        )
        await ctx.send(
            embed=discord.Embed(colour=await ctx.embed_colour(), description=box(msg, lang="ini"))
        )

        await self.config.cache_level.set(newcache.value)

    @audioset.command(name="cacheage")
    @checks.is_owner()
    @can_have_caching()
    async def _cacheage(self, ctx: commands.Context, age: int):
        """Sets the cache max age.

        This commands allows you to set the max number of days
        before an entry in the cache becomes invalid.
        """
        msg = ""
        if age < 7:
            msg = _(
                "Cache age cannot be less than 7 days. If you wish to disable it run "
                "{prefix}audioset cache.\n"
            ).format(prefix=ctx.prefix)
            age = 7
        msg += _("I've set the cache age to {age} days").format(age=age)
        await self.config.cache_age.set(age)
        await self._embed_msg(ctx, msg)

    @commands.command()
    @commands.guild_only()
    @commands.bot_has_permissions(embed_links=True, add_reactions=True)
    async def audiostats(self, ctx: commands.Context):
        """Audio stats."""
        server_num = len(lavalink.active_players())
        total_num = len(lavalink.all_players())
        localtracks = await self.config.localpath()

        msg = ""
        for p in lavalink.all_players():
            connect_start = p.fetch("connect")
            connect_dur = dynamic_time(
                int((datetime.datetime.utcnow() - connect_start).total_seconds())
            )
            try:
                query = audio_dataclasses.Query.process_input(p.current.uri)
                if query.is_local:
                    if p.current.title == "Unknown title":
                        current_title = localtracks.LocalPath(p.current.uri).to_string_hidden()
                        msg += "{} [`{}`]: **{}**\n".format(
                            p.channel.guild.name, connect_dur, current_title
                        )
                    else:
                        current_title = p.current.title
                        msg += "{} [`{}`]: **{} - {}**\n".format(
                            p.channel.guild.name, connect_dur, p.current.author, current_title
                        )
                else:
                    msg += "{} [`{}`]: **[{}]({})**\n".format(
                        p.channel.guild.name, connect_dur, p.current.title, p.current.uri
                    )
            except AttributeError:
                msg += "{} [`{}`]: **{}**\n".format(
                    p.channel.guild.name, connect_dur, _("Nothing playing.")
                )

        if total_num == 0:
            return await self._embed_msg(ctx, _("Not connected anywhere."))
        servers_embed = []
        pages = 1
        for page in pagify(msg, delims=["\n"], page_length=1500):
            em = discord.Embed(
                colour=await ctx.embed_colour(),
                title=_("Playing in {num}/{total} servers:").format(
                    num=humanize_number(server_num), total=humanize_number(total_num)
                ),
                description=page,
            )
            em.set_footer(
                text="Page {}/{}".format(
                    humanize_number(pages), humanize_number((math.ceil(len(msg) / 1500)))
                )
            )
            pages += 1
            servers_embed.append(em)

        await menu(ctx, servers_embed, DEFAULT_CONTROLS)

    @commands.command()
    @commands.guild_only()
    @commands.bot_has_permissions(embed_links=True)
    async def bump(self, ctx: commands.Context, index: int):
        """Bump a track number to the top of the queue."""
        dj_enabled = await self.config.guild(ctx.guild).dj_enabled()
        if not self._player_check(ctx):
            return await self._embed_msg(ctx, _("Nothing playing."))
        player = lavalink.get_player(ctx.guild.id)
        if (
            not ctx.author.voice or ctx.author.voice.channel != player.channel
        ) and not await self._can_instaskip(ctx, ctx.author):
            return await self._embed_msg(
                ctx, _("You must be in the voice channel to bump a track.")
            )
        if dj_enabled:
            if not await self._can_instaskip(ctx, ctx.author):
                return await self._embed_msg(ctx, _("You need the DJ role to bump tracks."))
        if index > len(player.queue) or index < 1:
            return await self._embed_msg(
                ctx, _("Song number must be greater than 1 and within the queue limit.")
            )

        bump_index = index - 1
        bump_song = player.queue[bump_index]
        player.queue.insert(0, bump_song)
        removed = player.queue.pop(index)
        query = audio_dataclasses.Query.process_input(removed.uri)
        if query.is_local:
            localtrack = audio_dataclasses.LocalPath(removed.uri)
            if removed.title != "Unknown title":
                description = "**{} - {}**\n{}".format(
                    removed.author, removed.title, localtrack.to_string_hidden()
                )
            else:
                description = localtrack.to_string_hidden()
        else:
            description = "**[{}]({})**".format(removed.title, removed.uri)
        await ctx.send(
            embed=discord.Embed(
                title=_("Moved track to the top of the queue."),
                colour=await ctx.embed_colour(),
                description=description,
            )
        )

    @commands.command()
    @commands.guild_only()
    @commands.bot_has_permissions(embed_links=True)
    async def disconnect(self, ctx: commands.Context):
        """Disconnect from the voice channel."""
        if not self._player_check(ctx):
            return await self._embed_msg(ctx, _("Nothing playing."))
        else:
            dj_enabled = await self.config.guild(ctx.guild).dj_enabled()
            player = lavalink.get_player(ctx.guild.id)

            if dj_enabled:
                if not await self._can_instaskip(ctx, ctx.author):
                    return await self._embed_msg(ctx, _("You need the DJ role to disconnect."))
            if not await self._can_instaskip(ctx, ctx.author) and not await self._is_alone(ctx):
                return await self._embed_msg(ctx, _("There are other people listening to music."))
            else:
                await self._embed_msg(ctx, _("Disconnecting..."))
                self.bot.dispatch("red_audio_audio_disconnect", ctx.guild)
                self._play_lock(ctx, False)
                eq = player.fetch("eq")
                player.queue = []
                player.store("playing_song", None)
                if eq:
                    await self.config.custom("EQUALIZER", ctx.guild.id).eq_bands.set(eq.bands)
                await player.stop()
                await player.disconnect()

    @commands.group(invoke_without_command=True)
    @commands.guild_only()
    @commands.cooldown(1, 15, commands.BucketType.guild)
    @commands.bot_has_permissions(embed_links=True, add_reactions=True)
    async def eq(self, ctx: commands.Context):
        """Equalizer management."""
        if not self._player_check(ctx):
            ctx.command.reset_cooldown(ctx)
            return await self._embed_msg(ctx, _("Nothing playing."))
        dj_enabled = await self.config.guild(ctx.guild).dj_enabled()
        player = lavalink.get_player(ctx.guild.id)
        eq = player.fetch("eq", Equalizer())
        reactions = ["◀", "⬅", "⏫", "🔼", "🔽", "⏬", "➡", "▶", "⏺", "ℹ"]
        await self._eq_msg_clear(player.fetch("eq_message"))
        eq_message = await ctx.send(box(eq.visualise(), lang="ini"))

        if dj_enabled and not await self._can_instaskip(ctx, ctx.author):
            try:
                await eq_message.add_reaction("ℹ")
            except discord.errors.NotFound:
                pass
        else:
            start_adding_reactions(eq_message, reactions, self.bot.loop)

        eq_msg_with_reacts = await ctx.fetch_message(eq_message.id)
        player.store("eq_message", eq_msg_with_reacts)
        await self._eq_interact(ctx, player, eq, eq_msg_with_reacts, 0)

    @eq.command(name="delete", aliases=["del", "remove"])
    async def _eq_delete(self, ctx: commands.Context, eq_preset: str):
        """Delete a saved eq preset."""
        async with self.config.custom("EQUALIZER", ctx.guild.id).eq_presets() as eq_presets:
            eq_preset = eq_preset.lower()
            try:
                if eq_presets[eq_preset][
                    "author"
                ] != ctx.author.id and not await self._can_instaskip(ctx, ctx.author):
                    return await self._embed_msg(
                        ctx, _("You are not the author of that preset setting.")
                    )
                del eq_presets[eq_preset]
            except KeyError:
                return await self._embed_msg(
                    ctx,
                    _(
                        "{eq_preset} is not in the eq preset list.".format(
                            eq_preset=eq_preset.capitalize()
                        )
                    ),
                )
            except TypeError:
                if await self._can_instaskip(ctx, ctx.author):
                    del eq_presets[eq_preset]
                else:
                    return await self._embed_msg(
                        ctx, _("You are not the author of that preset setting.")
                    )

        await self._embed_msg(
            ctx, _("The {preset_name} preset was deleted.".format(preset_name=eq_preset))
        )

    @eq.command(name="list")
    async def _eq_list(self, ctx: commands.Context):
        """List saved eq presets."""
        eq_presets = await self.config.custom("EQUALIZER", ctx.guild.id).eq_presets()
        if not eq_presets.keys():
            return await self._embed_msg(ctx, _("No saved equalizer presets."))

        space = "\N{EN SPACE}"
        header_name = _("Preset Name")
        header_author = _("Author")
        header = box(
            "[{header_name}]{space}[{header_author}]\n".format(
                header_name=header_name, space=space * 9, header_author=header_author
            ),
            lang="ini",
        )
        preset_list = ""
        for preset, bands in eq_presets.items():
            try:
                author = self.bot.get_user(bands["author"])
            except TypeError:
                author = "None"
            msg = f"{preset}{space * (22 - len(preset))}{author}\n"
            preset_list += msg

        page_list = []
        for page in pagify(preset_list, delims=[", "], page_length=1000):
            formatted_page = box(page, lang="ini")
            embed = discord.Embed(
                colour=await ctx.embed_colour(), description=f"{header}\n{formatted_page}"
            )
            embed.set_footer(
                text=_("{num} preset(s)").format(num=humanize_number(len(list(eq_presets.keys()))))
            )
            page_list.append(embed)
        if len(page_list) == 1:
            return await ctx.send(embed=page_list[0])
        await menu(ctx, page_list, DEFAULT_CONTROLS)

    @eq.command(name="load")
    async def _eq_load(self, ctx: commands.Context, eq_preset: str):
        """Load a saved eq preset."""
        eq_preset = eq_preset.lower()
        eq_presets = await self.config.custom("EQUALIZER", ctx.guild.id).eq_presets()
        try:
            eq_values = eq_presets[eq_preset]["bands"]
        except KeyError:
            return await self._embed_msg(
                ctx, _("No preset named {eq_preset}.".format(eq_preset=eq_preset))
            )
        except TypeError:
            eq_values = eq_presets[eq_preset]

        if not self._player_check(ctx):
            return await self._embed_msg(ctx, _("Nothing playing."))

        dj_enabled = await self.config.guild(ctx.guild).dj_enabled()
        player = lavalink.get_player(ctx.guild.id)
        if dj_enabled:
            if not await self._can_instaskip(ctx, ctx.author):
                return await self._embed_msg(
                    ctx, _("You need the DJ role to load equalizer presets.")
                )

        await self.config.custom("EQUALIZER", ctx.guild.id).eq_bands.set(eq_values)
        await self._eq_check(ctx, player)
        eq = player.fetch("eq", Equalizer())
        await self._eq_msg_clear(player.fetch("eq_message"))
        message = await ctx.send(
            content=box(eq.visualise(), lang="ini"),
            embed=discord.Embed(
                colour=await ctx.embed_colour(),
                title=_("The {eq_preset} preset was loaded.".format(eq_preset=eq_preset)),
            ),
        )
        player.store("eq_message", message)

    @eq.command(name="reset")
    async def _eq_reset(self, ctx: commands.Context):
        """Reset the eq to 0 across all bands."""
        if not self._player_check(ctx):
            return await self._embed_msg(ctx, _("Nothing playing."))
        dj_enabled = await self.config.guild(ctx.guild).dj_enabled()
        if dj_enabled:
            if not await self._can_instaskip(ctx, ctx.author):
                return await self._embed_msg(
                    ctx, _("You need the DJ role to reset the equalizer.")
                )
        player = lavalink.get_player(ctx.guild.id)
        eq = player.fetch("eq", Equalizer())

        for band in range(eq._band_count):
            eq.set_gain(band, 0.0)

        await self._apply_gains(ctx.guild.id, eq.bands)
        await self.config.custom("EQUALIZER", ctx.guild.id).eq_bands.set(eq.bands)
        player.store("eq", eq)
        await self._eq_msg_clear(player.fetch("eq_message"))
        message = await ctx.send(
            content=box(eq.visualise(), lang="ini"),
            embed=discord.Embed(
                colour=await ctx.embed_colour(), title=_("Equalizer values have been reset.")
            ),
        )
        player.store("eq_message", message)

    @eq.command(name="save")
    @commands.cooldown(1, 15, commands.BucketType.guild)
    async def _eq_save(self, ctx: commands.Context, eq_preset: str = None):
        """Save the current eq settings to a preset."""
        if not self._player_check(ctx):
            return await self._embed_msg(ctx, _("Nothing playing."))
        dj_enabled = await self.config.guild(ctx.guild).dj_enabled()
        if dj_enabled:
            if not await self._can_instaskip(ctx, ctx.author):
                return await self._embed_msg(
                    ctx, _("You need the DJ role to save equalizer presets.")
                )
        if not eq_preset:
            await self._embed_msg(ctx, _("Please enter a name for this equalizer preset."))
            try:
                eq_name_msg = await ctx.bot.wait_for(
                    "message",
                    timeout=15.0,
                    check=MessagePredicate.regex(fr"^(?!{re.escape(ctx.prefix)})", ctx),
                )
                eq_preset = eq_name_msg.content.split(" ")[0].strip('"').lower()
            except asyncio.TimeoutError:
                return await self._embed_msg(
                    ctx, _("No equalizer preset name entered, try the command again later.")
                )

        eq_exists_msg = None
        eq_preset = eq_preset.lower().lstrip(ctx.prefix)
        eq_presets = await self.config.custom("EQUALIZER", ctx.guild.id).eq_presets()
        eq_list = list(eq_presets.keys())

        if len(eq_preset) > 20:
            return await self._embed_msg(ctx, _("Try the command again with a shorter name."))
        if eq_preset in eq_list:
            embed = discord.Embed(
                colour=await ctx.embed_colour(),
                title=_("Preset name already exists, do you want to replace it?"),
            )
            eq_exists_msg = await ctx.send(embed=embed)
            start_adding_reactions(eq_exists_msg, ReactionPredicate.YES_OR_NO_EMOJIS)
            pred = ReactionPredicate.yes_or_no(eq_exists_msg, ctx.author)
            await ctx.bot.wait_for("reaction_add", check=pred)
            if not pred.result:
                await self._clear_react(eq_exists_msg)
                embed2 = discord.Embed(
                    colour=await ctx.embed_colour(), title=_("Not saving preset.")
                )
                return await eq_exists_msg.edit(embed=embed2)

        player = lavalink.get_player(ctx.guild.id)
        eq = player.fetch("eq", Equalizer())
        to_append = {eq_preset: {"author": ctx.author.id, "bands": eq.bands}}
        new_eq_presets = {**eq_presets, **to_append}
        await self.config.custom("EQUALIZER", ctx.guild.id).eq_presets.set(new_eq_presets)
        embed3 = discord.Embed(
            colour=await ctx.embed_colour(),
            title=_(
                "Current equalizer saved to the {preset_name} preset.".format(
                    preset_name=eq_preset
                )
            ),
        )
        if eq_exists_msg:
            await self._clear_react(eq_exists_msg)
            await eq_exists_msg.edit(embed=embed3)
        else:
            await ctx.send(embed=embed3)

    @eq.command(name="set")
    async def _eq_set(self, ctx: commands.Context, band_name_or_position, band_value: float):
        """Set an eq band with a band number or name and value.

        Band positions are 1-15 and values have a range of -0.25 to 1.0.
        Band names are 25, 40, 63, 100, 160, 250, 400, 630, 1k, 1.6k, 2.5k, 4k,
        6.3k, 10k, and 16k Hz.
        Setting a band value to -0.25 nullifies it while +0.25 is double.
        """
        if not self._player_check(ctx):
            return await self._embed_msg(ctx, _("Nothing playing."))

        dj_enabled = await self.config.guild(ctx.guild).dj_enabled()
        if dj_enabled:
            if not await self._can_instaskip(ctx, ctx.author):
                return await self._embed_msg(
                    ctx, _("You need the DJ role to set equalizer presets.")
                )

        player = lavalink.get_player(ctx.guild.id)
        band_names = [
            "25",
            "40",
            "63",
            "100",
            "160",
            "250",
            "400",
            "630",
            "1k",
            "1.6k",
            "2.5k",
            "4k",
            "6.3k",
            "10k",
            "16k",
        ]

        eq = player.fetch("eq", Equalizer())
        bands_num = eq._band_count
        if band_value > 1:
            band_value = 1
        elif band_value <= -0.25:
            band_value = -0.25
        else:
            band_value = round(band_value, 1)

        try:
            band_number = int(band_name_or_position) - 1
        except ValueError:
            band_number = None

        if band_number not in range(0, bands_num) and band_name_or_position not in band_names:
            return await self._embed_msg(
                ctx,
                _(
                    "Valid band numbers are 1-15 or the band names listed in "
                    "the help for this command."
                ),
            )

        if band_name_or_position in band_names:
            band_pos = band_names.index(band_name_or_position)
            band_int = False
            eq.set_gain(int(band_pos), band_value)
            await self._apply_gain(ctx.guild.id, int(band_pos), band_value)
        else:
            band_int = True
            eq.set_gain(band_number, band_value)
            await self._apply_gain(ctx.guild.id, band_number, band_value)

        await self._eq_msg_clear(player.fetch("eq_message"))
        await self.config.custom("EQUALIZER", ctx.guild.id).eq_bands.set(eq.bands)
        player.store("eq", eq)
        band_name = band_names[band_number] if band_int else band_name_or_position
        message = await ctx.send(
            content=box(eq.visualise(), lang="ini"),
            embed=discord.Embed(
                colour=await ctx.embed_colour(),
                title=_(
                    "The {band_name}Hz band has been set to {band_value}.".format(
                        band_name=band_name, band_value=band_value
                    )
                ),
            ),
        )
        player.store("eq_message", message)

    @commands.group()
    @commands.guild_only()
    @commands.bot_has_permissions(embed_links=True, add_reactions=True)
    async def local(self, ctx: commands.Context):
        """Local playback commands."""

    @local.command(name="folder", aliases=["start"])
    async def local_folder(
        self, ctx: commands.Context, play_subfolders: Optional[bool] = True, *, folder: str = None
    ):
        """Play all songs in a localtracks folder."""
        if not await self._localtracks_check(ctx):
            return

        if not folder:
            await ctx.invoke(self.local_play, play_subfolders=play_subfolders)
        else:
            folder = folder.strip()
            _dir = audio_dataclasses.LocalPath.joinpath(folder)
            if not _dir.exists():
                return await self._embed_msg(
                    ctx, _("No localtracks folder named {name}.").format(name=folder)
                )
            query = audio_dataclasses.Query.process_input(_dir, search_subfolders=play_subfolders)
            await self._local_play_all(ctx, query, from_search=False if not folder else True)

    @local.command(name="play")
    async def local_play(self, ctx: commands.Context, play_subfolders: Optional[bool] = True):
        """Play a local track."""
        if not await self._localtracks_check(ctx):
            return
        localtracks_folders = await self._localtracks_folders(
            ctx, search_subfolders=play_subfolders
        )
        if not localtracks_folders:
            return await self._embed_msg(ctx, _("No album folders found."))
        async with ctx.typing():
            len_folder_pages = math.ceil(len(localtracks_folders) / 5)
            folder_page_list = []
            for page_num in range(1, len_folder_pages + 1):
                embed = await self._build_search_page(ctx, localtracks_folders, page_num)
                folder_page_list.append(embed)

        async def _local_folder_menu(
            ctx: commands.Context,
            pages: list,
            controls: dict,
            message: discord.Message,
            page: int,
            timeout: float,
            emoji: str,
        ):
            if message:
                with contextlib.suppress(discord.HTTPException):
                    await message.delete()
                await self._search_button_action(ctx, localtracks_folders, emoji, page)
                return None

        local_folder_controls = {
            "1⃣": _local_folder_menu,
            "2⃣": _local_folder_menu,
            "3⃣": _local_folder_menu,
            "4⃣": _local_folder_menu,
            "5⃣": _local_folder_menu,
            "⬅": prev_page,
            "❌": close_menu,
            "➡": next_page,
        }

        dj_enabled = await self.config.guild(ctx.guild).dj_enabled()
        if dj_enabled and not await self._can_instaskip(ctx, ctx.author):
            return await menu(ctx, folder_page_list, DEFAULT_CONTROLS)
        else:
            await menu(ctx, folder_page_list, local_folder_controls)

    @local.command(name="search")
    async def local_search(
        self, ctx: commands.Context, play_subfolders: Optional[bool] = True, *, search_words
    ):
        """Search for songs across all localtracks folders."""
        if not await self._localtracks_check(ctx):
            return
        all_tracks = await self._folder_list(
            ctx,
            (
                audio_dataclasses.Query.process_input(
                    audio_dataclasses.LocalPath(
                        await self.config.localpath()
                    ).localtrack_folder.absolute(),
                    search_subfolders=play_subfolders,
                )
            ),
        )
        if not all_tracks:
            return await self._embed_msg(ctx, _("No album folders found."))
        async with ctx.typing():
            search_list = await self._build_local_search_list(all_tracks, search_words)
        if not search_list:
            return await self._embed_msg(ctx, _("No matches."))
        return await ctx.invoke(self.search, query=search_list)

    async def _localtracks_folders(self, ctx: commands.Context, search_subfolders=False):
        audio_data = audio_dataclasses.LocalPath(
            audio_dataclasses.LocalPath(None).localtrack_folder.absolute()
        )
        if not await self._localtracks_check(ctx):
            return

        return audio_data.subfolders_in_tree() if search_subfolders else audio_data.subfolders()

    async def _folder_list(self, ctx: commands.Context, query: audio_dataclasses.Query):
        if not await self._localtracks_check(ctx):
            return
        query = audio_dataclasses.Query.process_input(query)
        if not query.track.exists():
            return
        return (
            query.track.tracks_in_tree()
            if query.search_subfolders
            else query.track.tracks_in_folder()
        )

    async def _folder_tracks(
        self, ctx, player: lavalink.player_manager.Player, query: audio_dataclasses.Query
    ):
        if not await self._localtracks_check(ctx):
            return

        audio_data = audio_dataclasses.LocalPath(None)
        try:
            query.track.path.relative_to(audio_data.to_string())
        except ValueError:
            return
        local_tracks = []
        for local_file in await self._all_folder_tracks(ctx, query):
            trackdata, called_api = await self.music_cache.lavalink_query(ctx, player, local_file)
            with contextlib.suppress(IndexError):
                local_tracks.append(trackdata.tracks[0])
        return local_tracks

    async def _local_play_all(
        self, ctx: commands.Context, query: audio_dataclasses.Query, from_search=False
    ):
        if not await self._localtracks_check(ctx):
            return
        if from_search:
            query = audio_dataclasses.Query.process_input(
                query.track.to_string(), invoked_from="local folder"
            )
        await ctx.invoke(self.search, query=query)

    async def _all_folder_tracks(self, ctx: commands.Context, query: audio_dataclasses.Query):
        if not await self._localtracks_check(ctx):
            return

        return (
            query.track.tracks_in_tree()
            if query.search_subfolders
            else query.track.tracks_in_folder()
        )

    async def _localtracks_check(self, ctx: commands.Context):
        folder = audio_dataclasses.LocalPath(None)
        if folder.localtrack_folder.exists():
            return True
        if ctx.invoked_with != "start":
            await self._embed_msg(ctx, _("No localtracks folder."))
        return False

    @staticmethod
    async def _build_local_search_list(to_search, search_words):
        to_search_string = {i.track.name for i in to_search}
        search_results = process.extract(search_words, to_search_string, limit=50)
        search_list = []
        for track_match, percent_match in search_results:
            if percent_match > 60:
                search_list.extend(
                    [i.track.to_string_hidden() for i in to_search if i.track.name == track_match]
                )
        return search_list

    @commands.command()
    @commands.guild_only()
    @commands.bot_has_permissions(embed_links=True, add_reactions=True)
    async def now(self, ctx: commands.Context):
        """Now playing."""
        if not self._player_check(ctx):
            return await self._embed_msg(ctx, _("Nothing playing."))
        expected = ("⏮", "⏹", "⏯", "⏭")
        emoji = {"prev": "⏮", "stop": "⏹", "pause": "⏯", "next": "⏭"}
        player = lavalink.get_player(ctx.guild.id)
        if player.current:
            arrow = await draw_time(ctx)
            pos = lavalink.utils.format_time(player.position)
            if player.current.is_stream:
                dur = "LIVE"
            else:
                dur = lavalink.utils.format_time(player.current.length)
            query = audio_dataclasses.Query.process_input(player.current.uri)
            if query.is_local:
                if not player.current.title == "Unknown title":
                    song = "**{track.author} - {track.title}**\n{uri}\n"
                else:
                    song = "{uri}\n"
            else:
                song = "**[{track.title}]({track.uri})**\n"
            song += _("Requested by: **{track.requester}**")
            song += "\n\n{arrow}`{pos}`/`{dur}`"
            song = song.format(
                track=player.current,
                uri=audio_dataclasses.LocalPath(player.current.uri).to_string_hidden()
                if audio_dataclasses.Query.process_input(player.current.uri).is_local
                else player.current.uri,
                arrow=arrow,
                pos=pos,
                dur=dur,
            )
        else:
            song = _("Nothing.")

        if player.fetch("np_message") is not None:
            with contextlib.suppress(discord.HTTPException):
                await player.fetch("np_message").delete()

        embed = discord.Embed(
            colour=await ctx.embed_colour(), title=_("Now Playing"), description=song
        )
        if await self.config.guild(ctx.guild).thumbnail() and player.current:
            if player.current.thumbnail:
                embed.set_thumbnail(url=player.current.thumbnail)

        shuffle = await self.config.guild(ctx.guild).shuffle()
        repeat = await self.config.guild(ctx.guild).repeat()
        autoplay = await self.config.guild(ctx.guild).auto_play() or self.owns_autoplay
        text = ""
        text += (
            _("Auto-Play")
            + ": "
            + ("\N{WHITE HEAVY CHECK MARK}" if autoplay else "\N{CROSS MARK}")
        )
        text += (
            (" | " if text else "")
            + _("Shuffle")
            + ": "
            + ("\N{WHITE HEAVY CHECK MARK}" if shuffle else "\N{CROSS MARK}")
        )
        text += (
            (" | " if text else "")
            + _("Repeat")
            + ": "
            + ("\N{WHITE HEAVY CHECK MARK}" if repeat else "\N{CROSS MARK}")
        )
        embed.set_footer(text=text)

        message = await ctx.send(embed=embed)

        player.store("np_message", message)

        dj_enabled = await self.config.guild(ctx.guild).dj_enabled()
        vote_enabled = await self.config.guild(ctx.guild).vote_enabled()
        if dj_enabled or vote_enabled:
            if not await self._can_instaskip(ctx, ctx.author) and not await self._is_alone(ctx):
                return

        if player.current:
            task = start_adding_reactions(message, expected[:4], ctx.bot.loop)
        else:
            task = None

        try:
            (r, u) = await self.bot.wait_for(
                "reaction_add",
                check=ReactionPredicate.with_emojis(expected, message, ctx.author),
                timeout=30.0,
            )
        except asyncio.TimeoutError:
            return await self._clear_react(message, emoji)
        else:
            if task is not None:
                task.cancel()
        reacts = {v: k for k, v in emoji.items()}
        react = reacts[r.emoji]
        if react == "prev":
            await self._clear_react(message, emoji)
            await ctx.invoke(self.prev)
        elif react == "stop":
            await self._clear_react(message, emoji)
            await ctx.invoke(self.stop)
        elif react == "pause":
            await self._clear_react(message, emoji)
            await ctx.invoke(self.pause)
        elif react == "next":
            await self._clear_react(message, emoji)
            await ctx.invoke(self.skip)

    @commands.command()
    @commands.guild_only()
    @commands.bot_has_permissions(embed_links=True)
    async def pause(self, ctx: commands.Context):
        """Pause or resume a playing track."""
        dj_enabled = await self.config.guild(ctx.guild).dj_enabled()
        if not self._player_check(ctx):
            return await self._embed_msg(ctx, _("Nothing playing."))
        player = lavalink.get_player(ctx.guild.id)
        if (
            not ctx.author.voice or ctx.author.voice.channel != player.channel
        ) and not await self._can_instaskip(ctx, ctx.author):
            return await self._embed_msg(
                ctx, _("You must be in the voice channel pause or resume.")
            )
        if dj_enabled:
            if not await self._can_instaskip(ctx, ctx.author) and not await self._is_alone(ctx):
                return await self._embed_msg(
                    ctx, _("You need the DJ role to pause or resume tracks.")
                )

        if not player.current:
            return await self._embed_msg(ctx, _("Nothing playing."))
        query = audio_dataclasses.Query.process_input(player.current.uri)
        if query.is_local:
            query = audio_dataclasses.Query.process_input(player.current.uri)
            if player.current.title == "Unknown title":
                description = "{}".format(query.track.to_string_hidden())
            else:
                song = bold("{} - {}").format(player.current.author, player.current.title)
                description = "{}\n{}".format(song, query.track.to_string_hidden())
        else:
            description = bold("[{}]({})").format(player.current.title, player.current.uri)

        if player.current and not player.paused:
            await player.pause()
            embed = discord.Embed(
                colour=await ctx.embed_colour(), title=_("Track Paused"), description=description
            )
            return await ctx.send(embed=embed)
        if player.current and player.paused:
            await player.pause(False)
            embed = discord.Embed(
                colour=await ctx.embed_colour(), title=_("Track Resumed"), description=description
            )
            return await ctx.send(embed=embed)

        await self._embed_msg(ctx, _("Nothing playing."))

    @commands.command()
    @commands.guild_only()
    @commands.bot_has_permissions(embed_links=True)
    async def percent(self, ctx: commands.Context):
        """Queue percentage."""
        if not self._player_check(ctx):
            return await self._embed_msg(ctx, _("Nothing playing."))
        player = lavalink.get_player(ctx.guild.id)
        queue_tracks = player.queue
        requesters = {"total": 0, "users": {}}

        async def _usercount(req_username):
            if req_username in requesters["users"]:
                requesters["users"][req_username]["songcount"] += 1
                requesters["total"] += 1
            else:
                requesters["users"][req_username] = {}
                requesters["users"][req_username]["songcount"] = 1
                requesters["total"] += 1

        for track in queue_tracks:
            req_username = "{}#{}".format(track.requester.name, track.requester.discriminator)
            await _usercount(req_username)

        try:
            req_username = "{}#{}".format(
                player.current.requester.name, player.current.requester.discriminator
            )
            await _usercount(req_username)
        except AttributeError:
            return await self._embed_msg(ctx, _("There's  nothing in the queue."))

        for req_username in requesters["users"]:
            percentage = float(requesters["users"][req_username]["songcount"]) / float(
                requesters["total"]
            )
            requesters["users"][req_username]["percent"] = round(percentage * 100, 1)

        top_queue_users = heapq.nlargest(
            20,
            [
                (x, requesters["users"][x][y])
                for x in requesters["users"]
                for y in requesters["users"][x]
                if y == "percent"
            ],
            key=lambda x: x[1],
        )
        queue_user = ["{}: {:g}%".format(x[0], x[1]) for x in top_queue_users]
        queue_user_list = "\n".join(queue_user)
        embed = discord.Embed(
            colour=await ctx.embed_colour(),
            title=_("Queued and playing tracks:"),
            description=queue_user_list,
        )
        await ctx.send(embed=embed)

    @commands.command()
    @commands.guild_only()
    @commands.bot_has_permissions(embed_links=True)
    async def play(self, ctx: commands.Context, *, query: str):
        """Play a URL or search for a track."""
        guild_data = await self.config.guild(ctx.guild).all()
        restrict = await self.config.restrict()
        if restrict and match_url(query):
            valid_url = url_check(query)
            if not valid_url:
                return await self._embed_msg(ctx, _("That URL is not allowed."))
        if not self._player_check(ctx):
            if self._connection_aborted:
                msg = _("Connection to Lavalink has failed.")
                if await ctx.bot.is_owner(ctx.author):
                    msg += " " + _("Please check your console or logs for details.")
                return await self._embed_msg(ctx, msg)
            try:
                if (
                    not ctx.author.voice.channel.permissions_for(ctx.me).connect
                    or not ctx.author.voice.channel.permissions_for(ctx.me).move_members
                    and userlimit(ctx.author.voice.channel)
                ):
                    return await self._embed_msg(
                        ctx, _("I don't have permission to connect to your channel.")
                    )
                await lavalink.connect(ctx.author.voice.channel)
                player = lavalink.get_player(ctx.guild.id)
                player.store("connect", datetime.datetime.utcnow())
            except AttributeError:
                return await self._embed_msg(ctx, _("Connect to a voice channel first."))
            except IndexError:
                return await self._embed_msg(
                    ctx, _("Connection to Lavalink has not yet been established.")
                )
        if guild_data["dj_enabled"]:
            if not await self._can_instaskip(ctx, ctx.author):
                return await self._embed_msg(ctx, _("You need the DJ role to queue tracks."))
        player = lavalink.get_player(ctx.guild.id)

        player.store("channel", ctx.channel.id)
        player.store("guild", ctx.guild.id)
        await self._eq_check(ctx, player)
        await self._data_check(ctx)
        if (
            not ctx.author.voice or ctx.author.voice.channel != player.channel
        ) and not await self._can_instaskip(ctx, ctx.author):
            return await self._embed_msg(
                ctx, _("You must be in the voice channel to use the play command.")
            )
        if not await self._currency_check(ctx, guild_data["jukebox_price"]):
            return
        query = audio_dataclasses.Query.process_input(query)
        if not query.valid:
            return await self._embed_msg(ctx, _("No tracks to play."))
        if query.is_spotify:
            return await self._get_spotify_tracks(ctx, query)
        await self._enqueue_tracks(ctx, query)

    @commands.command()
    @commands.guild_only()
    @commands.bot_has_permissions(embed_links=True)
    async def genre(self, ctx: commands.Context):
        """Pick a Spotify playlist from a list of categories to start playing."""

        async def _category_search_menu(
            ctx: commands.Context,
            pages: list,
            controls: dict,
            message: discord.Message,
            page: int,
            timeout: float,
            emoji: str,
        ):
            if message:
                output = await self._genre_search_button_action(ctx, category_list, emoji, page)
                with contextlib.suppress(discord.HTTPException):
                    await message.delete()
                return output

        async def _playlist_search_menu(
            ctx: commands.Context,
            pages: list,
            controls: dict,
            message: discord.Message,
            page: int,
            timeout: float,
            emoji: str,
        ):
            if message:
                output = await self._genre_search_button_action(
                    ctx, playlists_list, emoji, page, playlist=True
                )
                with contextlib.suppress(discord.HTTPException):
                    await message.delete()
                return output

        category_search_controls = {
            "1⃣": _category_search_menu,
            "2⃣": _category_search_menu,
            "3⃣": _category_search_menu,
            "4⃣": _category_search_menu,
            "5⃣": _category_search_menu,
            "⬅": prev_page,
            "❌": close_menu,
            "➡": next_page,
        }
        playlist_search_controls = {
            "1⃣": _playlist_search_menu,
            "2⃣": _playlist_search_menu,
            "3⃣": _playlist_search_menu,
            "4⃣": _playlist_search_menu,
            "5⃣": _playlist_search_menu,
            "⬅": prev_page,
            "❌": close_menu,
            "➡": next_page,
        }

        api_data = await self._check_api_tokens()
        if any(
            [
                not api_data["spotify_client_id"],
                not api_data["spotify_client_secret"],
                not api_data["youtube_api"],
            ]
        ):
            return await self._embed_msg(
                ctx,
                _(
                    "The owner needs to set the Spotify client ID, Spotify client secret, "
                    "and YouTube API key before Spotify URLs or codes can be used. "
                    "\nSee `{prefix}audioset youtubeapi` and `{prefix}audioset spotifyapi` "
                    "for instructions."
                ).format(prefix=ctx.prefix),
            )
        guild_data = await self.config.guild(ctx.guild).all()
        if not self._player_check(ctx):
            if self._connection_aborted:
                msg = _("Connection to Lavalink has failed.")
                if await ctx.bot.is_owner(ctx.author):
                    msg += " " + _("Please check your console or logs for details.")
                return await self._embed_msg(ctx, msg)
            try:
                if (
                    not ctx.author.voice.channel.permissions_for(ctx.me).connect
                    or not ctx.author.voice.channel.permissions_for(ctx.me).move_members
                    and userlimit(ctx.author.voice.channel)
                ):
                    return await self._embed_msg(
                        ctx, _("I don't have permission to connect to your channel.")
                    )
                await lavalink.connect(ctx.author.voice.channel)
                player = lavalink.get_player(ctx.guild.id)
                player.store("connect", datetime.datetime.utcnow())
            except AttributeError:
                return await self._embed_msg(ctx, _("Connect to a voice channel first."))
            except IndexError:
                return await self._embed_msg(
                    ctx, _("Connection to Lavalink has not yet been established.")
                )
        if guild_data["dj_enabled"]:
            if not await self._can_instaskip(ctx, ctx.author):
                return await self._embed_msg(ctx, _("You need the DJ role to queue tracks."))
        player = lavalink.get_player(ctx.guild.id)

        player.store("channel", ctx.channel.id)
        player.store("guild", ctx.guild.id)
        await self._eq_check(ctx, player)
        await self._data_check(ctx)
        if (
            not ctx.author.voice or ctx.author.voice.channel != player.channel
        ) and not await self._can_instaskip(ctx, ctx.author):
            return await self._embed_msg(
                ctx, _("You must be in the voice channel to use the genre command.")
            )
        try:
            category_list = await self.music_cache.spotify_api.get_categories()
        except SpotifyFetchError as error:
            return await self._embed_msg(ctx, _(error.message).format(prefix=ctx.prefix))
        if not category_list:
            return await self._embed_msg(ctx, _("No categories found, try again later."))
        len_folder_pages = math.ceil(len(category_list) / 5)
        category_search_page_list = []
        for page_num in range(1, len_folder_pages + 1):
            embed = await self._build_genre_search_page(
                ctx, category_list, page_num, _("Categories")
            )
            category_search_page_list.append(embed)
        cat_menu_output = await menu(ctx, category_search_page_list, category_search_controls)
        if not cat_menu_output:
            return await self._embed_msg(ctx, _("No categories selected, try again later."))
        category_name, category_pick = cat_menu_output
        playlists_list = await self.music_cache.spotify_api.get_playlist_from_category(
            category_pick
        )
        if not playlists_list:
            return await self._embed_msg(ctx, _("No categories found, try again later."))
        len_folder_pages = math.ceil(len(playlists_list) / 5)
        playlists_search_page_list = []
        for page_num in range(1, len_folder_pages + 1):
            embed = await self._build_genre_search_page(
                ctx,
                playlists_list,
                page_num,
                _("Playlists for {friendly_name}").format(friendly_name=category_name),
                playlist=True,
            )
            playlists_search_page_list.append(embed)
        playlists_pick = await menu(ctx, playlists_search_page_list, playlist_search_controls)
        query = audio_dataclasses.Query.process_input(playlists_pick)
        if not query.valid:
            return await self._embed_msg(ctx, _("No tracks to play."))
        if not await self._currency_check(ctx, guild_data["jukebox_price"]):
            return
        if query.is_spotify:
            return await self._get_spotify_tracks(ctx, query)
        return await self._embed_msg(ctx, _("Couldn't find tracks for the selected playlist."))

    @staticmethod
    async def _genre_search_button_action(
        ctx: commands.Context, options, emoji, page, playlist=False
    ):
        try:
            if emoji == "1⃣":
                search_choice = options[0 + (page * 5)]
            elif emoji == "2⃣":
                search_choice = options[1 + (page * 5)]
            elif emoji == "3⃣":
                search_choice = options[2 + (page * 5)]
            elif emoji == "4⃣":
                search_choice = options[3 + (page * 5)]
            elif emoji == "5⃣":
                search_choice = options[4 + (page * 5)]
            else:
                search_choice = options[0 + (page * 5)]
                # TODO: Verify this doesn't break exit and arrows
        except IndexError:
            search_choice = options[-1]
        if not playlist:
            return list(search_choice.items())[0]
        else:
            return search_choice.get("uri")

    @staticmethod
    async def _build_genre_search_page(
        ctx: commands.Context, tracks, page_num, title, playlist=False
    ):
        search_num_pages = math.ceil(len(tracks) / 5)
        search_idx_start = (page_num - 1) * 5
        search_idx_end = search_idx_start + 5
        search_list = ""
        for i, entry in enumerate(tracks[search_idx_start:search_idx_end], start=search_idx_start):
            search_track_num = i + 1
            if search_track_num > 5:
                search_track_num = search_track_num % 5
            if search_track_num == 0:
                search_track_num = 5
            if playlist:
                name = "**[{}]({})** - {}".format(
                    entry.get("name"),
                    entry.get("url"),
                    str(entry.get("tracks")) + " " + _("tracks"),
                )
            else:
                name = f"{list(entry.keys())[0]}"
            search_list += "`{}.` {}\n".format(search_track_num, name)

        embed = discord.Embed(
            colour=await ctx.embed_colour(), title=title, description=search_list
        )
        embed.set_footer(
            text=_("Page {page_num}/{total_pages}").format(
                page_num=page_num, total_pages=search_num_pages
            )
        )
        return embed

    @commands.command()
    @commands.guild_only()
    @commands.bot_has_permissions(embed_links=True)
    @checks.mod_or_permissions(manage_messages=True)
    async def autoplay(self, ctx: commands.Context):
        """Starts auto play."""
        if not self._player_check(ctx):
            if self._connection_aborted:
                msg = _("Connection to Lavalink has failed.")
                if await ctx.bot.is_owner(ctx.author):
                    msg += " " + _("Please check your console or logs for details.")
                return await self._embed_msg(ctx, msg)
            try:
                if (
                    not ctx.author.voice.channel.permissions_for(ctx.me).connect
                    or not ctx.author.voice.channel.permissions_for(ctx.me).move_members
                    and userlimit(ctx.author.voice.channel)
                ):
                    return await self._embed_msg(
                        ctx, _("I don't have permission to connect to your channel.")
                    )
                await lavalink.connect(ctx.author.voice.channel)
                player = lavalink.get_player(ctx.guild.id)
                player.store("connect", datetime.datetime.utcnow())
            except AttributeError:
                return await self._embed_msg(ctx, _("Connect to a voice channel first."))
            except IndexError:
                return await self._embed_msg(
                    ctx, _("Connection to Lavalink has not yet been established.")
                )
        guild_data = await self.config.guild(ctx.guild).all()
        if guild_data["dj_enabled"]:
            if not await self._can_instaskip(ctx, ctx.author):
                return await self._embed_msg(ctx, _("You need the DJ role to queue tracks."))
        player = lavalink.get_player(ctx.guild.id)

        player.store("channel", ctx.channel.id)
        player.store("guild", ctx.guild.id)
        await self._eq_check(ctx, player)
        await self._data_check(ctx)
        if (
            not ctx.author.voice or ctx.author.voice.channel != player.channel
        ) and not await self._can_instaskip(ctx, ctx.author):
            return await self._embed_msg(
                ctx, _("You must be in the voice channel to use the autoplay command.")
            )
        if not await self._currency_check(ctx, guild_data["jukebox_price"]):
            return
        if self.owns_autoplay is None:
            try:
                await self.music_cache.autoplay(player)
            except DatabaseError:
                notify_channel = player.fetch("channel")
                if notify_channel:
                    notify_channel = self.bot.get_channel(notify_channel)
                    await self._embed_msg(
                        notify_channel, _("Autoplay: Couldn't get a valid track.")
                    )
                return
        else:
            self.bot.dispatch(
                "red_audio_should_auto_play",
                player,
                player.channel.guild,
                player.channel,
                self.play_query,
            )
        if not guild_data["auto_play"]:
            await ctx.invoke(self._autoplay_toggle)
        if not guild_data["notify"] and (
            (player.current and not player.current.extras.get("autoplay")) or not player.current
        ):
            await self._embed_msg(ctx, _("Auto play started."))
        elif player.current:
            await self._embed_msg(ctx, _("Adding a track to queue."))

    async def _get_spotify_tracks(self, ctx: commands.Context, query: audio_dataclasses.Query):
        if ctx.invoked_with in ["play", "genre"]:
            enqueue_tracks = True
        else:
            enqueue_tracks = False
        player = lavalink.get_player(ctx.guild.id)
        api_data = await self._check_api_tokens()

        if (
            not api_data["spotify_client_id"]
            or not api_data["spotify_client_secret"]
            or not api_data["youtube_api"]
        ):
            return await self._embed_msg(
                ctx,
                _(
                    "The owner needs to set the Spotify client ID, Spotify client secret, "
                    "and YouTube API key before Spotify URLs or codes can be used. "
                    "\nSee `{prefix}audioset youtubeapi` and `{prefix}audioset spotifyapi` "
                    "for instructions."
                ).format(prefix=ctx.prefix),
            )
        try:
            if self.play_lock[ctx.message.guild.id]:
                return await self._embed_msg(
                    ctx, _("Wait until the playlist has finished loading.")
                )
        except KeyError:
            pass

        if query.single_track:
            try:
                res = await self.music_cache.spotify_query(
                    ctx, "track", query.id, skip_youtube=True, notifier=None
                )
                if not res:
                    return await self._embed_msg(ctx, _("Nothing found."))
            except SpotifyFetchError as error:
                self._play_lock(ctx, False)
                return await self._embed_msg(ctx, _(error.message).format(prefix=ctx.prefix))
            self._play_lock(ctx, False)
            try:
                if enqueue_tracks:
                    new_query = audio_dataclasses.Query.process_input(res[0])
                    new_query.start_time = query.start_time
                    return await self._enqueue_tracks(ctx, new_query)
                else:
                    result, called_api = await self.music_cache.lavalink_query(
                        ctx, player, audio_dataclasses.Query.process_input(res[0])
                    )
                    tracks = result.tracks
                    if not tracks:
                        return await self._embed_msg(ctx, _("Nothing found."))
                    single_track = tracks[0]
                    single_track.start_timestamp = query.start_time * 1000
                    single_track = [single_track]

                    return single_track

            except KeyError:
                self._play_lock(ctx, False)
                return await self._embed_msg(
                    ctx,
                    _(
                        "The Spotify API key or client secret has not been set properly. "
                        "\nUse `{prefix}audioset spotifyapi` for instructions."
                    ).format(prefix=ctx.prefix),
                )
        elif query.is_album or query.is_playlist:
            self._play_lock(ctx, True)
            track_list = await self._spotify_playlist(
                ctx, "album" if query.is_album else "playlist", query, enqueue_tracks
            )
            self._play_lock(ctx, False)
            return track_list
        else:
            return await self._embed_msg(
                ctx, _("This doesn't seem to be a supported Spotify URL or code.")
            )

    async def _enqueue_tracks(
        self, ctx: commands.Context, query: Union[audio_dataclasses.Query, list]
    ):
        player = lavalink.get_player(ctx.guild.id)
        try:
            if self.play_lock[ctx.message.guild.id]:
                return await self._embed_msg(
                    ctx, _("Wait until the playlist has finished loading.")
                )
        except KeyError:
            self._play_lock(ctx, True)
        guild_data = await self.config.guild(ctx.guild).all()
        first_track_only = False
        index = None
        playlist_data = None
        seek = 0
        if type(query) is not list:

            if query.single_track:
                first_track_only = True
                index = query.track_index
                if query.start_time:
                    seek = query.start_time
            result, called_api = await self.music_cache.lavalink_query(ctx, player, query)
            tracks = result.tracks
            playlist_data = result.playlist_info
            if not tracks:
                self._play_lock(ctx, False)
                embed = discord.Embed(title=_("Nothing found."), colour=await ctx.embed_colour())
                if result.exception_message:
                    embed.set_footer(text=result.exception_message)
                if await self.config.use_external_lavalink() and query.is_local:
                    embed.description = _(
                        "Local tracks will not work "
                        "if the `Lavalink.jar` cannot see the track.\n"
                        "This may be due to permissions or because Lavalink.jar is being run "
                        "in a different machine than the local tracks."
                    )
                return await ctx.send(embed=embed)
        else:
            tracks = query
        queue_dur = await queue_duration(ctx)
        queue_total_duration = lavalink.utils.format_time(queue_dur)
        before_queue_length = len(player.queue)

        if not first_track_only and len(tracks) > 1:
            # a list of Tracks where all should be enqueued
            # this is a Spotify playlist aleady made into a list of Tracks or a
            # url where Lavalink handles providing all Track objects to use, like a
            # YouTube or Soundcloud playlist
            track_len = 0
            empty_queue = not player.queue
            for track in tracks:
                if not await is_allowed(
                    ctx.guild,
                    (
                        f"{track.title} {track.author} {track.uri} "
                        f"{str(audio_dataclasses.Query.process_input(track))}"
                    ),
                ):
                    log.debug(f"Query is not allowed in {ctx.guild} ({ctx.guild.id})")
                    continue
                elif guild_data["maxlength"] > 0:
                    if track_limit(track, guild_data["maxlength"]):
                        track_len += 1
                        player.add(ctx.author, track)
                        self.bot.dispatch(
                            "red_audio_track_enqueue", player.channel.guild, track, ctx.author
                        )

                else:
                    track_len += 1
                    player.add(ctx.author, track)
                    self.bot.dispatch(
                        "red_audio_track_enqueue", player.channel.guild, track, ctx.author
                    )
            player.maybe_shuffle(0 if empty_queue else 1)

            if len(tracks) > track_len:
                maxlength_msg = " {bad_tracks} tracks cannot be queued.".format(
                    bad_tracks=(len(tracks) - track_len)
                )
            else:
                maxlength_msg = ""
            embed = discord.Embed(
                colour=await ctx.embed_colour(),
                description="{name}".format(
                    name=playlist_data.name if playlist_data else _("No Title")
                ),
                title=_("Playlist Enqueued"),
            )
            embed.set_footer(
                text=_("Added {num} tracks to the queue.{maxlength_msg}").format(
                    num=track_len, maxlength_msg=maxlength_msg
                )
            )
            if not guild_data["shuffle"] and queue_dur > 0:
                embed.set_footer(
                    text=_(
                        "{time} until start of playlist playback: starts at #{position} in queue"
                    ).format(time=queue_total_duration, position=before_queue_length + 1)
                )
            if not player.current:
                await player.play()
        else:
            # a ytsearch: prefixed item where we only need the first Track returned
            # this is in the case of [p]play <query>, a single Spotify url/code
            # or this is a localtrack item
            try:

                single_track = tracks[index] if index else tracks[0]
                if seek and seek > 0:
                    single_track.start_timestamp = seek * 1000
                if not await is_allowed(
                    ctx.guild,
                    (
                        f"{single_track.title} {single_track.author} {single_track.uri} "
                        f"{str(audio_dataclasses.Query.process_input(single_track))}"
                    ),
                ):
                    log.debug(f"Query is not allowed in {ctx.guild} ({ctx.guild.id})")
                    self._play_lock(ctx, False)
                    return await self._embed_msg(
                        ctx, _("This track is not allowed in this server.")
                    )
                elif guild_data["maxlength"] > 0:
                    if track_limit(single_track, guild_data["maxlength"]):
                        player.add(ctx.author, single_track)
                        player.maybe_shuffle()
                        self.bot.dispatch(
                            "red_audio_track_enqueue",
                            player.channel.guild,
                            single_track,
                            ctx.author,
                        )
                    else:
                        self._play_lock(ctx, False)
                        return await self._embed_msg(ctx, _("Track exceeds maximum length."))

                else:
                    player.add(ctx.author, single_track)
                    player.maybe_shuffle()
                    self.bot.dispatch(
                        "red_audio_track_enqueue", player.channel.guild, single_track, ctx.author
                    )
            except IndexError:
                self._play_lock(ctx, False)
                return await self._embed_msg(
                    ctx, _("Nothing found. Check your Lavalink logs for details.")
                )
            query = audio_dataclasses.Query.process_input(single_track.uri)
            if query.is_local:
                if single_track.title != "Unknown title":
                    description = "**{} - {}**\n{}".format(
                        single_track.author,
                        single_track.title,
                        audio_dataclasses.LocalPath(single_track.uri).to_string_hidden(),
                    )
                else:
                    description = "{}".format(
                        audio_dataclasses.LocalPath(single_track.uri).to_string_hidden()
                    )
            else:
                description = "**[{}]({})**".format(single_track.title, single_track.uri)
            embed = discord.Embed(
                colour=await ctx.embed_colour(), title=_("Track Enqueued"), description=description
            )
            if not guild_data["shuffle"] and queue_dur > 0:
                embed.set_footer(
                    text=_("{time} until track playback: #{position} in queue").format(
                        time=queue_total_duration, position=before_queue_length + 1
                    )
                )

        await ctx.send(embed=embed)
        if not player.current:
            await player.play()

        self._play_lock(ctx, False)

    async def _spotify_playlist(
        self,
        ctx: commands.Context,
        stype: str,
        query: audio_dataclasses.Query,
        enqueue: bool = False,
    ):

        player = lavalink.get_player(ctx.guild.id)
        try:
            embed1 = discord.Embed(
                colour=await ctx.embed_colour(), title=_("Please wait, finding tracks...")
            )
            playlist_msg = await ctx.send(embed=embed1)
            notifier = Notifier(
                ctx,
                playlist_msg,
                {
                    "spotify": _("Getting track {num}/{total}..."),
                    "youtube": _("Matching track {num}/{total}..."),
                    "lavalink": _("Loading track {num}/{total}..."),
                    "lavalink_time": _("Approximate time remaining: {seconds}"),
                },
            )
            track_list = await self.music_cache.spotify_enqueue(
                ctx,
                stype,
                query.id,
                enqueue=enqueue,
                player=player,
                lock=self._play_lock,
                notifier=notifier,
            )
        except SpotifyFetchError as error:
            self._play_lock(ctx, False)
            return await self._embed_msg(ctx, _(error.message).format(prefix=ctx.prefix))
        except (RuntimeError, aiohttp.ServerDisconnectedError):
            self._play_lock(ctx, False)
            error_embed = discord.Embed(
                colour=await ctx.embed_colour(),
                title=_("The connection was reset while loading the playlist."),
            )
            await ctx.send(embed=error_embed)
            return None
        except Exception as e:
            self._play_lock(ctx, False)
            raise e
        self._play_lock(ctx, False)
        return track_list

    async def can_manage_playlist(
        self, scope: str, playlist: Playlist, ctx: commands.Context, user, guild
    ):

        is_owner = await ctx.bot.is_owner(ctx.author)
        has_perms = False
        user_to_query = user
        guild_to_query = guild
        dj_enabled = None
        playlist_author = (
            guild.get_member(playlist.author)
            if guild
            else self.bot.get_user(playlist.author) or user
        )

        is_different_user = len({playlist.author, user_to_query.id, ctx.author.id}) != 1
        is_different_guild = True if guild_to_query is None else ctx.guild.id != guild_to_query.id

        if is_owner:
            has_perms = True
        elif playlist.scope == PlaylistScope.USER.value:
            if not is_different_user:
                has_perms = True
        elif playlist.scope == PlaylistScope.GUILD.value:
            if not is_different_guild:
                dj_enabled = await self.config.guild(ctx.guild).dj_enabled()
                if guild.owner_id == ctx.author.id:
                    has_perms = True
                elif dj_enabled and await self._has_dj_role(ctx, ctx.author):
                    has_perms = True
                elif await ctx.bot.is_mod(ctx.author):
                    has_perms = True
                elif not dj_enabled and not is_different_user:
                    has_perms = True

        if has_perms is False:
            if hasattr(playlist, "name"):
                msg = _(
                    "You do not have the permissions to manage {name} " "(`{id}`) [**{scope}**]."
                ).format(
                    user=playlist_author,
                    name=playlist.name,
                    id=playlist.id,
                    scope=humanize_scope(
                        playlist.scope,
                        ctx=guild_to_query
                        if playlist.scope == PlaylistScope.GUILD.value
                        else playlist_author
                        if playlist.scope == PlaylistScope.USER.value
                        else None,
                    ),
                )
            elif playlist.scope == PlaylistScope.GUILD.value and (
                is_different_guild or dj_enabled
            ):
                msg = _(
                    "You do not have the permissions to manage that playlist in {guild}."
                ).format(guild=guild_to_query)
            elif (
                playlist.scope in [PlaylistScope.GUILD.value, PlaylistScope.USER.value]
                and is_different_user
            ):
                msg = _(
                    "You do not have the permissions to manage playlist owned by {user}."
                ).format(user=playlist_author)
            else:
                msg = _(
                    "You do not have the permissions to manage "
                    "playlists in {scope} scope.".format(scope=humanize_scope(scope, the=True))
                )

            await self._embed_msg(ctx, msg)
            return False
        return True

    async def _get_correct_playlist_id(
        self,
        context: commands.Context,
        matches: dict,
        scope: str,
        author: discord.User,
        guild: discord.Guild,
        specified_user: bool = False,
    ) -> Tuple[Optional[int], str]:
        """
        Parameters
        ----------
        context: commands.Context
            The context in which this is being called.
        matches: dict
            A dict of the matches found where key is scope and value is matches.
        scope:str
            The custom config scope. A value from :code:`PlaylistScope`.
        author: discord.User
            The user.
        guild: discord.Guild
            The guild.
        specified_user: bool
            Whether or not a user ID was specified via argparse.
        Returns
        -------
        Tuple[Optional[int], str]
            Tuple of Playlist ID or None if none found and original user input.
        Raises
        ------
        `TooManyMatches`
            When more than 10 matches are found or
            When multiple matches are found but none is selected.

        """
        original_input = matches.get("arg")
        correct_scope_matches = matches.get(scope)
        guild_to_query = guild.id
        user_to_query = author.id
        if not correct_scope_matches:
            return None, original_input
        if scope == PlaylistScope.USER.value:
            correct_scope_matches = [
                (i[2]["id"], i[2]["name"], len(i[2]["tracks"]), i[2]["author"])
                for i in correct_scope_matches
                if str(user_to_query) == i[0]
            ]
        elif scope == PlaylistScope.GUILD.value:
            if specified_user:
                correct_scope_matches = [
                    (i[2]["id"], i[2]["name"], len(i[2]["tracks"]), i[2]["author"])
                    for i in correct_scope_matches
                    if str(guild_to_query) == i[0] and i[2]["author"] == user_to_query
                ]
            else:
                correct_scope_matches = [
                    (i[2]["id"], i[2]["name"], len(i[2]["tracks"]), i[2]["author"])
                    for i in correct_scope_matches
                    if str(guild_to_query) == i[0]
                ]
        else:
            if specified_user:
                correct_scope_matches = [
                    (i[2]["id"], i[2]["name"], len(i[2]["tracks"]), i[2]["author"])
                    for i in correct_scope_matches
                    if i[2]["author"] == user_to_query
                ]
            else:
                correct_scope_matches = [
                    (i[2]["id"], i[2]["name"], len(i[2]["tracks"]), i[2]["author"])
                    for i in correct_scope_matches
                ]
        match_count = len(correct_scope_matches)
        # We done all the trimming we can with the info available time to ask the user
        if match_count > 10:
            if original_input.isnumeric():
                arg = int(original_input)
                correct_scope_matches = [
                    (i, n, t, a) for i, n, t, a in correct_scope_matches if i == arg
                ]
            if match_count > 10:
                raise TooManyMatches(
                    f"{match_count} playlists match {original_input}: "
                    f"Please try to be more specific, or use the playlist ID."
                )
        elif match_count == 1:
            return correct_scope_matches[0][0], original_input
        elif match_count == 0:
            return None, original_input

        # TODO : Convert this section to a new paged reaction menu when Toby Menus are Merged
        pos_len = 3
        playlists = f"{'#':{pos_len}}\n"

        for number, (pid, pname, ptracks, pauthor) in enumerate(correct_scope_matches, 1):
            author = self.bot.get_user(pauthor) or "Unknown"
            line = (
                f"{number}."
                f"    <{pname}>\n"
                f" - Scope:  < {humanize_scope(scope)} >\n"
                f" - ID:     < {pid} >\n"
                f" - Tracks: < {ptracks} >\n"
                f" - Author: < {author} >\n\n"
            )
            playlists += line

        embed = discord.Embed(
            title="Playlists found, which one would you like?",
            description=box(playlists, lang="md"),
            colour=await context.embed_colour(),
        )
        msg = await context.send(embed=embed)
        avaliable_emojis = ReactionPredicate.NUMBER_EMOJIS[1:]
        avaliable_emojis.append("🔟")
        emojis = avaliable_emojis[: len(correct_scope_matches)]
        emojis.append("❌")
        start_adding_reactions(msg, emojis)
        pred = ReactionPredicate.with_emojis(emojis, msg, user=context.author)
        try:
            await context.bot.wait_for("reaction_add", check=pred, timeout=60)
        except asyncio.TimeoutError:
            with contextlib.suppress(discord.HTTPException):
                await msg.delete()
            raise TooManyMatches(
                "Too many matches found and you did not select which one you wanted."
            )
        if emojis[pred.result] == "❌":
            with contextlib.suppress(discord.HTTPException):
                await msg.delete()
            raise TooManyMatches(
                "Too many matches found and you did not select which one you wanted."
            )
        with contextlib.suppress(discord.HTTPException):
            await msg.delete()
        return correct_scope_matches[pred.result][0], original_input

    @commands.group()
    @commands.guild_only()
    @commands.bot_has_permissions(embed_links=True)
    async def playlist(self, ctx: commands.Context):
        """Playlist configuration options.

        Scope info:
        ​ ​ ​ ​ **Global**:
        ​ ​ ​ ​ ​ ​ ​ ​ Visible to all users of this bot.
        ​ ​ ​ ​ ​ ​ ​ ​ Only editable by bot owner.
        ​ ​ ​ ​ **Guild**:
        ​ ​ ​ ​ ​ ​ ​ ​ Visible to all users in this guild.
        ​ ​ ​ ​ ​ ​ ​ ​ Editable by bot owner, guild owner, guild admins,
        ​ ​ ​ ​ ​ ​ ​ ​ guild mods, DJ role and playlist creator.
        ​ ​ ​ ​ **User**:
        ​ ​ ​ ​ ​ ​ ​ ​ Visible to all bot users, if --author is passed.
        ​ ​ ​ ​ ​ ​ ​ ​ Editable by bot owner and creator.

        """
        pass

    @playlist.command(name="append", usage="<playlist_name_OR_id> <track_name_OR_url> [args]")
    async def _playlist_append(
        self,
        ctx: commands.Context,
        playlist_matches: PlaylistConverter,
        query: LazyGreedyConverter,
        *,
        scope_data: ScopeParser = None,
    ):
        """Add a track URL, playlist link, or quick search to a playlist.

        The track(s) will be appended to the end of the playlist.

        **Usage**:
        ​ ​ ​ ​ [p]playlist append playlist_name_OR_id track_name_OR_url args

        **Args**:
        ​ ​ ​ ​ The following are all optional:
        ​ ​ ​ ​ ​ ​ ​ ​ --scope <scope>
        ​ ​ ​ ​ ​ ​ ​ ​ --author [user]
        ​ ​ ​ ​ ​ ​ ​ ​ --guild [guild] **Only the bot owner can use this**

        Scope is one of the following:
        ​ ​ ​ ​ Global
        ​ ​ ​ ​ Guild
        ​ ​ ​ ​ User

        Author can be one of the following:
        ​ ​ ​ ​ User ID
        ​ ​ ​ ​ User Mention
        ​ ​ ​ ​ User Name#123

        Guild can be one of the following:
        ​ ​ ​ ​ Guild ID
        ​ ​ ​ ​ Exact guild name

        Example use:
        ​ ​ ​ ​ [p]playlist append MyGuildPlaylist Hello by Adele
        ​ ​ ​ ​ [p]playlist append MyGlobalPlaylist Hello by Adele --scope Global
        ​ ​ ​ ​ [p]playlist append MyGlobalPlaylist Hello by Adele --scope Global
        --Author Draper#6666
        """
        if scope_data is None:
            scope_data = [PlaylistScope.GUILD.value, ctx.author, ctx.guild, False]
        scope, author, guild, specified_user = scope_data
        if not await self._playlist_check(ctx):
            return
        try:
            playlist_id, playlist_arg = await self._get_correct_playlist_id(
                ctx, playlist_matches, scope, author, guild, specified_user
            )
        except TooManyMatches as e:
            return await self._embed_msg(ctx, str(e))
        if playlist_id is None:
            return await self._embed_msg(
                ctx, _("Could not match '{arg}' to a playlist").format(arg=playlist_arg)
            )

        try:
            playlist = await get_playlist(playlist_id, scope, self.bot, guild, author)
        except RuntimeError:
            return await self._embed_msg(
                ctx,
                _("Playlist {id} does not exist in {scope} scope.").format(
                    id=playlist_id, scope=humanize_scope(scope, the=True)
                ),
            )
        except MissingGuild:
            return await self._embed_msg(
                ctx, _("You need to specify the Guild ID for the guild to lookup.")
            )

        if not await self.can_manage_playlist(scope, playlist, ctx, author, guild):
            return
        player = lavalink.get_player(ctx.guild.id)
        to_append = await self._playlist_tracks(
            ctx, player, audio_dataclasses.Query.process_input(query)
        )
        if not to_append:
            return await self._embed_msg(ctx, _("Could not find a track matching your query."))
        track_list = playlist.tracks
        tracks_obj_list = playlist.tracks_obj
        to_append_count = len(to_append)
        scope_name = humanize_scope(
            scope, ctx=guild if scope == PlaylistScope.GUILD.value else author
        )
        appended = 0

        if to_append and to_append_count == 1:
            to = lavalink.Track(to_append[0])
            if to in tracks_obj_list:
                return await self._embed_msg(
                    ctx,
                    _("{track} is already in {playlist} (`{id}`) [**{scope}**].").format(
                        track=to.title, playlist=playlist.name, id=playlist.id, scope=scope_name
                    ),
                )
            else:
                appended += 1
        if to_append and to_append_count > 1:
            to_append_temp = []
            for t in to_append:
                to = lavalink.Track(t)
                if to not in tracks_obj_list:
                    appended += 1
                    to_append_temp.append(t)
            to_append = to_append_temp
        if appended > 0:
            track_list.extend(to_append)
            update = {"tracks": track_list, "url": None}
            await playlist.edit(update)

        if to_append_count == 1 and appended == 1:
            track_title = to_append[0]["info"]["title"]
            return await self._embed_msg(
                ctx,
                _("{track} appended to {playlist} (`{id}`) [**{scope}**].").format(
                    track=track_title, playlist=playlist.name, id=playlist.id, scope=scope_name
                ),
            )

        desc = _("{num} tracks appended to {playlist} (`{id}`) [**{scope}**].").format(
            num=appended, playlist=playlist.name, id=playlist.id, scope=scope_name
        )
        if to_append_count > appended:
            diff = to_append_count - appended
            desc += _("\n{existing} {plural} already in the playlist and were skipped.").format(
                existing=diff, plural=_("tracks are") if diff != 1 else _("track is")
            )

        embed = discord.Embed(
            title=_("Playlist Modified"), colour=await ctx.embed_colour(), description=desc
        )
        await ctx.send(embed=embed)

    @playlist.command(name="copy", usage="<id_or_name> [args]")
    async def _playlist_copy(
        self,
        ctx: commands.Context,
        playlist_matches: PlaylistConverter,
        *,
        scope_data: ComplexScopeParser = None,
    ):

        """Copy a playlist from one scope to another.

        **Usage**:
        ​ ​ ​ ​ [p]playlist copy playlist_name_OR_id args

        **Args**:
        ​ ​ ​ ​ The following are all optional:
        ​ ​ ​ ​ ​ ​ ​ ​ --from-scope <scope>
        ​ ​ ​ ​ ​ ​ ​ ​ --from-author [user]
        ​ ​ ​ ​ ​ ​ ​ ​ --from-guild [guild] **Only the bot owner can use this**

        ​ ​ ​ ​ ​ ​ ​ ​ --to-scope <scope>
        ​ ​ ​ ​ ​ ​ ​ ​ --to-author [user]
        ​ ​ ​ ​ ​ ​ ​ ​ --to-guild [guild] **Only the bot owner can use this**

        Scope is one of the following:
        ​ ​ ​ ​ Global
        ​ ​ ​ ​ Guild
        ​ ​ ​ ​ User

        Author can be one of the following:
        ​ ​ ​ ​ User ID
        ​ ​ ​ ​ User Mention
        ​ ​ ​ ​ User Name#123

        Guild can be one of the following:
        ​ ​ ​ ​ Guild ID
        ​ ​ ​ ​ Exact guild name

        Example use:
        ​ ​ ​ ​ [p]playlist copy MyGuildPlaylist --from-scope Guild --to-scope Global
        ​ ​ ​ ​ [p]playlist copy MyGlobalPlaylist --from-scope Global --to-author Draper#6666
        --to-scope User
        ​ ​ ​ ​ [p]playlist copy MyPersonalPlaylist --from-scope user --to-author Draper#6666
        --to-scope Guild --to-guild Red - Discord Bot

        """

        if scope_data is None:
            scope_data = [
                PlaylistScope.GUILD.value,
                ctx.author,
                ctx.guild,
                False,
                PlaylistScope.GUILD.value,
                ctx.author,
                ctx.guild,
                False,
            ]
        (
            from_scope,
            from_author,
            from_guild,
            specified_from_user,
            to_scope,
            to_author,
            to_guild,
            specified_to_user,
        ) = scope_data

        try:
            playlist_id, playlist_arg = await self._get_correct_playlist_id(
                ctx, playlist_matches, from_scope, from_author, from_guild, specified_from_user
            )
        except TooManyMatches as e:
            return await self._embed_msg(ctx, str(e))

        if playlist_id is None:
            return await self._embed_msg(
                ctx, _("Could not match '{arg}' to a playlist.").format(arg=playlist_arg)
            )

        temp_playlist = FakePlaylist(to_author.id, to_scope)
        if not await self.can_manage_playlist(to_scope, temp_playlist, ctx, to_author, to_guild):
            return

        try:
            from_playlist = await get_playlist(
                playlist_id, from_scope, self.bot, from_guild, from_author.id
            )
        except RuntimeError:
            return await self._embed_msg(
                ctx,
                _("Playlist {id} does not exist in {scope} scope.").format(
                    id=playlist_id, scope=humanize_scope(to_scope, the=True)
                ),
            )
        except MissingGuild:
            return await self._embed_msg(
                ctx, _("You need to specify the Guild ID for the guild to lookup.")
            )

        to_playlist = await create_playlist(
            ctx,
            to_scope,
            from_playlist.name,
            from_playlist.url,
            from_playlist.tracks,
            to_author,
            to_guild,
        )
        if to_scope == PlaylistScope.GLOBAL.value:
            to_scope_name = "the Global"
        elif to_scope == PlaylistScope.USER.value:
            to_scope_name = to_author
        else:
            to_scope_name = to_guild

        if from_scope == PlaylistScope.GLOBAL.value:
            from_scope_name = "the Global"
        elif from_scope == PlaylistScope.USER.value:
            from_scope_name = from_author
        else:
            from_scope_name = from_guild

        return await self._embed_msg(
            ctx,
            _(
                "Playlist {name} (`{from_id}`) copied from {from_scope} to {to_scope} (`{to_id}`)."
            ).format(
                name=from_playlist.name,
                from_id=from_playlist.id,
                from_scope=humanize_scope(from_scope, ctx=from_scope_name, the=True),
                to_scope=humanize_scope(to_scope, ctx=to_scope_name, the=True),
                to_id=to_playlist.id,
            ),
        )

    @playlist.command(name="create", usage="<name> [args]")
    async def _playlist_create(
        self, ctx: commands.Context, playlist_name: str, *, scope_data: ScopeParser = None
    ):
        """Create an empty playlist.

        **Usage**:
        ​ ​ ​ ​ [p]playlist create playlist_name args

        **Args**:
        ​ ​ ​ ​ The following are all optional:
        ​ ​ ​ ​ ​ ​ ​ ​ --scope <scope>
        ​ ​ ​ ​ ​ ​ ​ ​ --author [user]
        ​ ​ ​ ​ ​ ​ ​ ​ --guild [guild] **Only the bot owner can use this**

        Scope is one of the following:
        ​ ​ ​ ​ Global
        ​ ​ ​ ​ Guild
        ​ ​ ​ ​ User

        Author can be one of the following:
        ​ ​ ​ ​ User ID
        ​ ​ ​ ​ User Mention
        ​ ​ ​ ​ User Name#123

        Guild can be one of the following:
        ​ ​ ​ ​ Guild ID
        ​ ​ ​ ​ Exact guild name

        Example use:
        ​ ​ ​ ​ [p]playlist create MyGuildPlaylist
        ​ ​ ​ ​ [p]playlist create MyGlobalPlaylist --scope Global
        ​ ​ ​ ​ [p]playlist create MyPersonalPlaylist --scope User
        """
        if scope_data is None:
            scope_data = [PlaylistScope.GUILD.value, ctx.author, ctx.guild, False]
        scope, author, guild, specified_user = scope_data

        temp_playlist = FakePlaylist(author.id, scope)
        scope_name = humanize_scope(
            scope, ctx=guild if scope == PlaylistScope.GUILD.value else author
        )
        if not await self.can_manage_playlist(scope, temp_playlist, ctx, author, guild):
            return
        playlist_name = playlist_name.split(" ")[0].strip('"')[:32]
        if playlist_name.isnumeric():
            return await self._embed_msg(
                ctx,
                _(
                    "Playlist names must be a single word (up to 32 "
                    "characters) and not numbers only."
                ),
            )
        playlist = await create_playlist(ctx, scope, playlist_name, None, None, author, guild)
        return await self._embed_msg(
            ctx,
            _("Empty playlist {name} (`{id}`) [**{scope}**] created.").format(
                name=playlist.name, id=playlist.id, scope=scope_name
            ),
        )

    @playlist.command(name="delete", aliases=["del"], usage="<playlist_name_OR_id> [args]")
    async def _playlist_delete(
        self,
        ctx: commands.Context,
        playlist_matches: PlaylistConverter,
        *,
        scope_data: ScopeParser = None,
    ):
        """Delete a saved playlist.

        **Usage**:
        ​ ​ ​ ​ [p]playlist delete playlist_name_OR_id args

        **Args**:
        ​ ​ ​ ​ The following are all optional:
        ​ ​ ​ ​ ​ ​ ​ ​ --scope <scope>
        ​ ​ ​ ​ ​ ​ ​ ​ --author [user]
        ​ ​ ​ ​ ​ ​ ​ ​ --guild [guild] **Only the bot owner can use this**

        Scope is one of the following:
        ​ ​ ​ ​ Global
        ​ ​ ​ ​ Guild
        ​ ​ ​ ​ User

        Author can be one of the following:
        ​ ​ ​ ​ User ID
        ​ ​ ​ ​ User Mention
        ​ ​ ​ ​ User Name#123

        Guild can be one of the following:
        ​ ​ ​ ​ Guild ID
        ​ ​ ​ ​ Exact guild name

        Example use:
        ​ ​ ​ ​ [p]playlist delete MyGuildPlaylist
        ​ ​ ​ ​ [p]playlist delete MyGlobalPlaylist --scope Global
        ​ ​ ​ ​ [p]playlist delete MyPersonalPlaylist --scope User
        """
        if scope_data is None:
            scope_data = [PlaylistScope.GUILD.value, ctx.author, ctx.guild, False]
        scope, author, guild, specified_user = scope_data

        try:
            playlist_id, playlist_arg = await self._get_correct_playlist_id(
                ctx, playlist_matches, scope, author, guild, specified_user
            )
        except TooManyMatches as e:
            return await self._embed_msg(ctx, str(e))
        if playlist_id is None:
            return await self._embed_msg(
                ctx, _("Could not match '{arg}' to a playlist.").format(arg=playlist_arg)
            )

        try:
            playlist = await get_playlist(playlist_id, scope, self.bot, guild, author)
        except RuntimeError:
            return await self._embed_msg(
                ctx,
                _("Playlist {id} does not exist in {scope} scope.").format(
                    id=playlist_id, scope=humanize_scope(scope, the=True)
                ),
            )
        except MissingGuild:
            return await self._embed_msg(
                ctx, _("You need to specify the Guild ID for the guild to lookup.")
            )

        if not await self.can_manage_playlist(scope, playlist, ctx, author, guild):
            return
        scope_name = humanize_scope(
            scope, ctx=guild if scope == PlaylistScope.GUILD.value else author
        )
        await delete_playlist(scope, playlist.id, guild or ctx.guild, author or ctx.author)

        await self._embed_msg(
            ctx,
            _("{name} (`{id}`) [**{scope}**] playlist deleted.").format(
                name=playlist.name, id=playlist.id, scope=scope_name
            ),
        )

    @playlist.command(name="dedupe", usage="<playlist_name_OR_id> [args]")
    async def _playlist_remdupe(
        self,
        ctx: commands.Context,
        playlist_matches: PlaylistConverter,
        *,
        scope_data: ScopeParser = None,
    ):
        """Remove duplicate tracks from a saved playlist.

        **Usage**:
        ​ ​ ​ ​ [p]playlist dedupe playlist_name_OR_id args

        **Args**:
        ​ ​ ​ ​ The following are all optional:
        ​ ​ ​ ​ ​ ​ ​ ​ --scope <scope>
        ​ ​ ​ ​ ​ ​ ​ ​ --author [user]
        ​ ​ ​ ​ ​ ​ ​ ​ --guild [guild] **Only the bot owner can use this**

        Scope is one of the following:
        ​ ​ ​ ​ Global
        ​ ​ ​ ​ Guild
        ​ ​ ​ ​ User

        Author can be one of the following:
        ​ ​ ​ ​ User ID
        ​ ​ ​ ​ User Mention
        ​ ​ ​ ​ User Name#123

        Guild can be one of the following:
        ​ ​ ​ ​ Guild ID
        ​ ​ ​ ​ Exact guild name

        Example use:
        ​ ​ ​ ​ [p]playlist dedupe MyGuildPlaylist
        ​ ​ ​ ​ [p]playlist dedupe MyGlobalPlaylist --scope Global
        ​ ​ ​ ​ [p]playlist dedupe MyPersonalPlaylist --scope User
        """
        async with ctx.typing():
            if scope_data is None:
                scope_data = [PlaylistScope.GUILD.value, ctx.author, ctx.guild, False]
            scope, author, guild, specified_user = scope_data
            scope_name = humanize_scope(
                scope, ctx=guild if scope == PlaylistScope.GUILD.value else author
            )

            try:
                playlist_id, playlist_arg = await self._get_correct_playlist_id(
                    ctx, playlist_matches, scope, author, guild, specified_user
                )
            except TooManyMatches as e:
                return await self._embed_msg(ctx, str(e))
            if playlist_id is None:
                return await self._embed_msg(
                    ctx, _("Could not match '{arg}' to a playlist.").format(arg=playlist_arg)
                )

            try:
                playlist = await get_playlist(playlist_id, scope, self.bot, guild, author)
            except RuntimeError:
                return await self._embed_msg(
                    ctx,
                    _("Playlist {id} does not exist in {scope} scope.").format(
                        id=playlist_id, scope=humanize_scope(scope, the=True)
                    ),
                )
            except MissingGuild:
                return await self._embed_msg(
                    ctx, _("You need to specify the Guild ID for the guild to lookup.")
                )

            if not await self.can_manage_playlist(scope, playlist, ctx, author, guild):
                return

            track_objects = playlist.tracks_obj
            original_count = len(track_objects)
            unique_tracks = set()
            unique_tracks_add = unique_tracks.add
            track_objects = [
                x for x in track_objects if not (x in unique_tracks or unique_tracks_add(x))
            ]

            tracklist = []
            for track in track_objects:
                track_keys = track._info.keys()
                track_values = track._info.values()
                track_id = track.track_identifier
                track_info = {}
                for k, v in zip(track_keys, track_values):
                    track_info[k] = v
                keys = ["track", "info"]
                values = [track_id, track_info]
                track_obj = {}
                for key, value in zip(keys, values):
                    track_obj[key] = value
                tracklist.append(track_obj)

            final_count = len(tracklist)
            if original_count - final_count != 0:
                update = {"tracks": tracklist, "url": None}
                await playlist.edit(update)

            if original_count - final_count != 0:
                await self._embed_msg(
                    ctx,
                    _(
                        "Removed {track_diff} duplicated "
                        "tracks from {name} (`{id}`) [**{scope}**] playlist."
                    ).format(
                        name=playlist.name,
                        id=playlist.id,
                        track_diff=original_count - final_count,
                        scope=scope_name,
                    ),
                )
                return
            else:
                await self._embed_msg(
                    ctx,
                    _("{name} (`{id}`) [**{scope}**] playlist has no duplicate tracks.").format(
                        name=playlist.name, id=playlist.id, scope=scope_name
                    ),
                )
                return

    @checks.is_owner()
    @playlist.command(name="download", usage="<playlist_name_OR_id> [v2=False] [args]")
    @commands.bot_has_permissions(attach_files=True)
    async def _playlist_download(
        self,
        ctx: commands.Context,
        playlist_matches: PlaylistConverter,
        v2: Optional[bool] = False,
        *,
        scope_data: ScopeParser = None,
    ):
        """Download a copy of a playlist.

        These files can be used with the [p]playlist upload command.
        Red v2-compatible playlists can be generated by passing True
        for the v2 variable.

        **Usage**:
        ​ ​ ​ ​ [p]playlist download playlist_name_OR_id [v2=True_OR_False] args

        **Args**:
        ​ ​ ​ ​ The following are all optional:
        ​ ​ ​ ​ ​ ​ ​ ​ --scope <scope>
        ​ ​ ​ ​ ​ ​ ​ ​ --author [user]
        ​ ​ ​ ​ ​ ​ ​ ​ --guild [guild] **Only the bot owner can use this**

        Scope is one of the following:
        ​ ​ ​ ​ Global
        ​ ​ ​ ​ Guild
        ​ ​ ​ ​ User

        Author can be one of the following:
        ​ ​ ​ ​ User ID
        ​ ​ ​ ​ User Mention
        ​ ​ ​ ​ User Name#123

        Guild can be one of the following:
        ​ ​ ​ ​ Guild ID
        ​ ​ ​ ​ Exact guild name

        Example use:
        ​ ​ ​ ​ [p]playlist download MyGuildPlaylist True
        ​ ​ ​ ​ [p]playlist download MyGlobalPlaylist False --scope Global
        ​ ​ ​ ​ [p]playlist download MyPersonalPlaylist --scope User
        """
        if scope_data is None:
            scope_data = [PlaylistScope.GUILD.value, ctx.author, ctx.guild, False]
        scope, author, guild, specified_user = scope_data

        try:
            playlist_id, playlist_arg = await self._get_correct_playlist_id(
                ctx, playlist_matches, scope, author, guild, specified_user
            )
        except TooManyMatches as e:
            return await self._embed_msg(ctx, str(e))
        if playlist_id is None:
            return await self._embed_msg(
                ctx, _("Could not match '{arg}' to a playlist.").format(arg=playlist_arg)
            )

        try:
            playlist = await get_playlist(playlist_id, scope, self.bot, guild, author)
        except RuntimeError:
            return await self._embed_msg(
                ctx,
                _("Playlist {id} does not exist in {scope} scope.").format(
                    id=playlist_id, scope=humanize_scope(scope, the=True)
                ),
            )
        except MissingGuild:
            return await self._embed_msg(
                ctx, _("You need to specify the Guild ID for the guild to lookup.")
            )

        schema = 2
        version = "v3" if v2 is False else "v2"

        if not playlist.tracks:
            return await self._embed_msg(ctx, _("That playlist has no tracks."))
        if version == "v2":
            v2_valid_urls = ["https://www.youtube.com/watch?v=", "https://soundcloud.com/"]
            song_list = []
            for track in playlist.tracks:
                if track["info"]["uri"].startswith(tuple(v2_valid_urls)):
                    song_list.append(track["info"]["uri"])
            playlist_data = {
                "author": playlist.author,
                "link": playlist.url,
                "playlist": song_list,
                "name": playlist.name,
            }
            file_name = playlist.name
        else:
            playlist_data = playlist.to_json()
            playlist_songs_backwards_compatible = [
                track["info"]["uri"] for track in playlist.tracks
            ]
            playlist_data[
                "playlist"
            ] = (
                playlist_songs_backwards_compatible
            )  # TODO: Keep new playlists backwards compatible, Remove me in a few releases
            playlist_data[
                "link"
            ] = (
                playlist.url
            )  # TODO: Keep new playlists backwards compatible, Remove me in a few releases
            file_name = playlist.id
        playlist_data.update({"schema": schema, "version": version})
        playlist_data = json.dumps(playlist_data)
        to_write = StringIO()
        to_write.write(playlist_data)
        to_write.seek(0)
        await ctx.send(file=discord.File(to_write, filename=f"{file_name}.txt"))
        to_write.close()

    @playlist.command(name="info", usage="<playlist_name_OR_id> [args]")
    async def _playlist_info(
        self,
        ctx: commands.Context,
        playlist_matches: PlaylistConverter,
        *,
        scope_data: ScopeParser = None,
    ):
        """Retrieve information from a saved playlist.

        **Usage**:
        ​ ​ ​ ​ [p]playlist info playlist_name_OR_id args

        **Args**:
        ​ ​ ​ ​ The following are all optional:
        ​ ​ ​ ​ ​ ​ ​ ​ --scope <scope>
        ​ ​ ​ ​ ​ ​ ​ ​ --author [user]
        ​ ​ ​ ​ ​ ​ ​ ​ --guild [guild] **Only the bot owner can use this**

        Scope is one of the following:
        ​ ​ ​ ​ Global
        ​ ​ ​ ​ Guild
        ​ ​ ​ ​ User

        Author can be one of the following:
        ​ ​ ​ ​ User ID
        ​ ​ ​ ​ User Mention
        ​ ​ ​ ​ User Name#123

        Guild can be one of the following:
        ​ ​ ​ ​ Guild ID
        ​ ​ ​ ​ Exact guild name

        Example use:
        ​ ​ ​ ​ [p]playlist info MyGuildPlaylist
        ​ ​ ​ ​ [p]playlist info MyGlobalPlaylist --scope Global
        ​ ​ ​ ​ [p]playlist info MyPersonalPlaylist --scope User
        """
        if scope_data is None:
            scope_data = [PlaylistScope.GUILD.value, ctx.author, ctx.guild, False]
        scope, author, guild, specified_user = scope_data
        scope_name = humanize_scope(
            scope, ctx=guild if scope == PlaylistScope.GUILD.value else author
        )

        try:
            playlist_id, playlist_arg = await self._get_correct_playlist_id(
                ctx, playlist_matches, scope, author, guild, specified_user
            )
        except TooManyMatches as e:
            return await self._embed_msg(ctx, str(e))
        if playlist_id is None:
            return await self._embed_msg(
                ctx, _("Could not match '{arg}' to a playlist.").format(arg=playlist_arg)
            )

        try:
            playlist = await get_playlist(playlist_id, scope, self.bot, guild, author)
        except RuntimeError:
            return await self._embed_msg(
                ctx,
                _("Playlist {id} does not exist in {scope} scope.").format(
                    id=playlist_id, scope=humanize_scope(scope, the=True)
                ),
            )
        except MissingGuild:
            return await self._embed_msg(
                ctx, _("You need to specify the Guild ID for the guild to lookup.")
            )
        track_len = len(playlist.tracks)

        msg = "​"
        track_idx = 0
        if track_len > 0:
            spaces = "\N{EN SPACE}" * (len(str(len(playlist.tracks))) + 2)
            for track in playlist.tracks:
                track_idx = track_idx + 1
                query = audio_dataclasses.Query.process_input(track["info"]["uri"])
                if query.is_local:
                    if track["info"]["title"] != "Unknown title":
                        msg += "`{}.` **{} - {}**\n{}{}\n".format(
                            track_idx,
                            track["info"]["author"],
                            track["info"]["title"],
                            spaces,
                            query.to_string_user(),
                        )
                    else:
                        msg += "`{}.` {}\n".format(track_idx, query.to_string_user())
                else:
                    msg += "`{}.` **[{}]({})**\n".format(
                        track_idx, track["info"]["title"], track["info"]["uri"]
                    )

        else:
            msg = "No tracks."

        if not playlist.url:
            embed_title = _("Playlist info for {playlist_name} (`{id}`) [**{scope}**]:\n").format(
                playlist_name=playlist.name, id=playlist.id, scope=scope_name
            )
        else:
            embed_title = _(
                "Playlist info for {playlist_name} (`{id}`) [**{scope}**]:\nURL: {url}"
            ).format(
                playlist_name=playlist.name, url=playlist.url, id=playlist.id, scope=scope_name
            )

        page_list = []
        pages = list(pagify(msg, delims=["\n"], page_length=2000))
        total_pages = len(pages)
        for numb, page in enumerate(pages, start=1):
            embed = discord.Embed(
                colour=await ctx.embed_colour(), title=embed_title, description=page
            )
            author_obj = self.bot.get_user(playlist.author)
            embed.set_footer(
                text=_("Page {page}/{pages} | Author: {author_name} | {num} track(s)").format(
                    author_name=author_obj, num=track_len, pages=total_pages, page=numb
                )
            )
            page_list.append(embed)
        await menu(ctx, page_list, DEFAULT_CONTROLS)

    @playlist.command(name="list", usage="[args]")
    @commands.bot_has_permissions(add_reactions=True)
    async def _playlist_list(self, ctx: commands.Context, *, scope_data: ScopeParser = None):
        """List saved playlists.

        **Usage**:
        ​ ​ ​ ​ [p]playlist list args

        **Args**:
        ​ ​ ​ ​ The following are all optional:
        ​ ​ ​ ​ ​ ​ ​ ​ --scope <scope>
        ​ ​ ​ ​ ​ ​ ​ ​ --author [user]
        ​ ​ ​ ​ ​ ​ ​ ​ --guild [guild] **Only the bot owner can use this**

        Scope is one of the following:
        ​ ​ ​ ​ Global
        ​ ​ ​ ​ Guild
        ​ ​ ​ ​ User

        Author can be one of the following:
        ​ ​ ​ ​ User ID
        ​ ​ ​ ​ User Mention
        ​ ​ ​ ​ User Name#123

        Guild can be one of the following:
        ​ ​ ​ ​ Guild ID
        ​ ​ ​ ​ Exact guild name

        Example use:
        ​ ​ ​ ​ [p]playlist list
        ​ ​ ​ ​ [p]playlist list --scope Global
        ​ ​ ​ ​ [p]playlist list --scope User
        """
        if scope_data is None:
            scope_data = [PlaylistScope.GUILD.value, ctx.author, ctx.guild, False]
        scope, author, guild, specified_user = scope_data

        try:
            playlists = await get_all_playlist(scope, self.bot, guild, author, specified_user)
        except MissingGuild:
            return await self._embed_msg(
                ctx, _("You need to specify the Guild ID for the guild to lookup.")
            )

        if scope == PlaylistScope.GUILD.value:
            name = f"{guild.name}"
        elif scope == PlaylistScope.USER.value:
            name = f"{author}"
        else:
            name = "the global scope"

        if not playlists and specified_user:
            return await self._embed_msg(
                ctx,
                _("No saved playlists for {scope} created by {author}.").format(
                    scope=name, author=author
                ),
            )
        elif not playlists:
            return await self._embed_msg(
                ctx, _("No saved playlists for {scope}.").format(scope=name)
            )

        playlist_list = []
        space = "\N{EN SPACE}"
        for playlist in playlists:
            playlist_list.append(
                ("\n" + space * 4).join(
                    (
                        bold(playlist.name),
                        _("ID: {id}").format(id=playlist.id),
                        _("Tracks: {num}").format(num=len(playlist.tracks)),
                        _("Author: {name}\n").format(name=self.bot.get_user(playlist.author)),
                    )
                )
            )
        abc_names = sorted(playlist_list, key=str.lower)
        len_playlist_list_pages = math.ceil(len(abc_names) / 5)
        playlist_embeds = []

        for page_num in range(1, len_playlist_list_pages + 1):
            embed = await self._build_playlist_list_page(ctx, page_num, abc_names, name)
            playlist_embeds.append(embed)
        await menu(ctx, playlist_embeds, DEFAULT_CONTROLS)

    @staticmethod
    async def _build_playlist_list_page(ctx: commands.Context, page_num, abc_names, scope):
        plist_num_pages = math.ceil(len(abc_names) / 5)
        plist_idx_start = (page_num - 1) * 5
        plist_idx_end = plist_idx_start + 5
        plist = ""
        for i, playlist_info in enumerate(
            abc_names[plist_idx_start:plist_idx_end], start=plist_idx_start
        ):
            item_idx = i + 1
            plist += "`{}.` {}".format(item_idx, playlist_info)
        embed = discord.Embed(
            colour=await ctx.embed_colour(),
            title=_("Playlists for {scope}:").format(scope=scope),
            description=plist,
        )
        embed.set_footer(
            text=_("Page {page_num}/{total_pages} | {num} playlists.").format(
                page_num=page_num, total_pages=plist_num_pages, num=len(abc_names)
            )
        )
        return embed

    @commands.cooldown(1, 15, commands.BucketType.guild)
    @playlist.command(name="queue", usage="<name> [args]")
    async def _playlist_queue(
        self, ctx: commands.Context, playlist_name: str, *, scope_data: ScopeParser = None
    ):
        """Save the queue to a playlist.

        **Usage**:
        ​ ​ ​ ​ [p]playlist queue playlist_name

        **Args**:
        ​ ​ ​ ​ The following are all optional:
        ​ ​ ​ ​ ​ ​ ​ ​ --scope <scope>
        ​ ​ ​ ​ ​ ​ ​ ​ --author [user]
        ​ ​ ​ ​ ​ ​ ​ ​ --guild [guild] **Only the bot owner can use this**

        Scope is one of the following:
        ​ ​ ​ ​ Global
        ​ ​ ​ ​ Guild
        ​ ​ ​ ​ User

        Author can be one of the following:
        ​ ​ ​ ​ User ID
        ​ ​ ​ ​ User Mention
        ​ ​ ​ ​ User Name#123

        Guild can be one of the following:
        ​ ​ ​ ​ Guild ID
        ​ ​ ​ ​ Exact guild name

        Example use:
        ​ ​ ​ ​ [p]playlist queue MyGuildPlaylist
        ​ ​ ​ ​ [p]playlist queue MyGlobalPlaylist --scope Global
        ​ ​ ​ ​ [p]playlist queue MyPersonalPlaylist --scope User
        """
        if scope_data is None:
            scope_data = [PlaylistScope.GUILD.value, ctx.author, ctx.guild, False]
        scope, author, guild, specified_user = scope_data
        scope_name = humanize_scope(
            scope, ctx=guild if scope == PlaylistScope.GUILD.value else author
        )
        temp_playlist = FakePlaylist(author.id, scope)
        if not await self.can_manage_playlist(scope, temp_playlist, ctx, author, guild):
            return
        playlist_name = playlist_name.split(" ")[0].strip('"')[:32]
        if playlist_name.isnumeric():
            return await self._embed_msg(
                ctx,
                _(
                    "Playlist names must be a single word "
                    "(up to 32 characters) and not numbers only."
                ),
            )
        if not self._player_check(ctx):
            return await self._embed_msg(ctx, _("Nothing playing."))

        player = lavalink.get_player(ctx.guild.id)
        if not player.queue:
            return await self._embed_msg(ctx, _("There's nothing in the queue."))
        tracklist = []
        np_song = track_creator(player, "np")
        tracklist.append(np_song)
        for track in player.queue:
            queue_idx = player.queue.index(track)
            track_obj = track_creator(player, queue_idx)
            tracklist.append(track_obj)

        playlist = await create_playlist(ctx, scope, playlist_name, None, tracklist, author, guild)
        await self._embed_msg(
            ctx,
            _(
                "Playlist {name} (`{id}`) [**{scope}**] saved "
                "from current queue: {num} tracks added."
            ).format(
                name=playlist.name, num=len(playlist.tracks), id=playlist.id, scope=scope_name
            ),
        )

    @playlist.command(name="remove", usage="<playlist_name_OR_id> <url> [args]")
    async def _playlist_remove(
        self,
        ctx: commands.Context,
        playlist_matches: PlaylistConverter,
        url: str,
        *,
        scope_data: ScopeParser = None,
    ):
        """Remove a track from a playlist by url.

         **Usage**:
        ​ ​ ​ ​ [p]playlist remove playlist_name_OR_id url args

        **Args**:
        ​ ​ ​ ​ The following are all optional:
        ​ ​ ​ ​ ​ ​ ​ ​ --scope <scope>
        ​ ​ ​ ​ ​ ​ ​ ​ --author [user]
        ​ ​ ​ ​ ​ ​ ​ ​ --guild [guild] **Only the bot owner can use this**

        Scope is one of the following:
        ​ ​ ​ ​ Global
        ​ ​ ​ ​ Guild
        ​ ​ ​ ​ User

        Author can be one of the following:
        ​ ​ ​ ​ User ID
        ​ ​ ​ ​ User Mention
        ​ ​ ​ ​ User Name#123

        Guild can be one of the following:
        ​ ​ ​ ​ Guild ID
        ​ ​ ​ ​ Exact guild name

        Example use:
        ​ ​ ​ ​ [p]playlist remove MyGuildPlaylist https://www.youtube.com/watch?v=MN3x-kAbgFU
        ​ ​ ​ ​ [p]playlist remove MyGlobalPlaylist https://www.youtube.com/watch?v=MN3x-kAbgFU
        --scope Global
        ​ ​ ​ ​ [p]playlist remove MyPersonalPlaylist https://www.youtube.com/watch?v=MN3x-kAbgFU
        --scope User
        """
        if scope_data is None:
            scope_data = [PlaylistScope.GUILD.value, ctx.author, ctx.guild, False]
        scope, author, guild, specified_user = scope_data
        scope_name = humanize_scope(
            scope, ctx=guild if scope == PlaylistScope.GUILD.value else author
        )

        try:
            playlist_id, playlist_arg = await self._get_correct_playlist_id(
                ctx, playlist_matches, scope, author, guild, specified_user
            )
        except TooManyMatches as e:
            return await self._embed_msg(ctx, str(e))
        if playlist_id is None:
            return await self._embed_msg(
                ctx, _("Could not match '{arg}' to a playlist.").format(arg=playlist_arg)
            )

        try:
            playlist = await get_playlist(playlist_id, scope, self.bot, guild, author)
        except RuntimeError:
            return await self._embed_msg(
                ctx,
                _("Playlist {id} does not exist in {scope} scope.").format(
                    id=playlist_id, scope=humanize_scope(scope, the=True)
                ),
            )
        except MissingGuild:
            return await self._embed_msg(
                ctx, _("You need to specify the Guild ID for the guild to lookup.")
            )

        if not await self.can_manage_playlist(scope, playlist, ctx, author, guild):
            return

        track_list = playlist.tracks
        clean_list = [track for track in track_list if url != track["info"]["uri"]]
        if len(track_list) == len(clean_list):
            return await self._embed_msg(ctx, _("URL not in playlist."))
        del_count = len(track_list) - len(clean_list)
        if not clean_list:
            await delete_playlist(
                scope=playlist.scope, playlist_id=playlist.id, guild=guild, author=playlist.author
            )
            return await self._embed_msg(ctx, _("No tracks left, removing playlist."))
        update = {"tracks": clean_list, "url": None}
        await playlist.edit(update)
        if del_count > 1:
            await self._embed_msg(
                ctx,
                _(
                    "{num} entries have been removed from the"
                    " playlist {playlist_name} (`{id}`) [**{scope}**]."
                ).format(
                    num=del_count, playlist_name=playlist.name, id=playlist.id, scope=scope_name
                ),
            )
        else:
            await self._embed_msg(
                ctx,
                _(
                    "The track has been removed from the"
                    " playlist: {playlist_name} (`{id}`) [**{scope}**]."
                ).format(playlist_name=playlist.name, id=playlist.id, scope=scope_name),
            )

    @playlist.command(name="save", usage="<name> <url> [args]")
    async def _playlist_save(
        self,
        ctx: commands.Context,
        playlist_name: str,
        playlist_url: str,
        *,
        scope_data: ScopeParser = None,
    ):
        """Save a playlist from a url.

        **Usage**:
        ​ ​ ​ ​ [p]playlist save name url args

        **Args**:
        ​ ​ ​ ​ The following are all optional:
        ​ ​ ​ ​ ​ ​ ​ ​ --scope <scope>
        ​ ​ ​ ​ ​ ​ ​ ​ --author [user]
        ​ ​ ​ ​ ​ ​ ​ ​ --guild [guild] **Only the bot owner can use this**

        Scope is one of the following:
        ​ ​ ​ ​ Global
        ​ ​ ​ ​ Guild
        ​ ​ ​ ​ User

        Author can be one of the following:
        ​ ​ ​ ​ User ID
        ​ ​ ​ ​ User Mention
        ​ ​ ​ ​ User Name#123

        Guild can be one of the following:
        ​ ​ ​ ​ Guild ID
        ​ ​ ​ ​ Exact guild name

        Example use:
        ​ ​ ​ ​ [p]playlist save MyGuildPlaylist
        https://www.youtube.com/playlist?list=PLx0sYbCqOb8Q_CLZC2BdBSKEEB59BOPUM
        ​ ​ ​ ​ [p]playlist save MyGlobalPlaylist
        https://www.youtube.com/playlist?list=PLx0sYbCqOb8Q_CLZC2BdBSKEEB59BOPUM --scope Global
        ​ ​ ​ ​ [p]playlist save MyPersonalPlaylist
        https://open.spotify.com/playlist/1RyeIbyFeIJVnNzlGr5KkR --scope User
        """
        if scope_data is None:
            scope_data = [PlaylistScope.GUILD.value, ctx.author, ctx.guild, False]
        scope, author, guild, specified_user = scope_data
        scope_name = humanize_scope(
            scope, ctx=guild if scope == PlaylistScope.GUILD.value else author
        )

        temp_playlist = FakePlaylist(author.id, scope)
        if not await self.can_manage_playlist(scope, temp_playlist, ctx, author, guild):
            return
        playlist_name = playlist_name.split(" ")[0].strip('"')[:32]
        if playlist_name.isnumeric():
            return await self._embed_msg(
                ctx,
                _(
                    "Playlist names must be a single word (up to 32 "
                    "characters) and not numbers only."
                ),
            )
        if not await self._playlist_check(ctx):
            return
        player = lavalink.get_player(ctx.guild.id)
        tracklist = await self._playlist_tracks(
            ctx, player, audio_dataclasses.Query.process_input(playlist_url)
        )
        if tracklist is not None:
            playlist = await create_playlist(
                ctx, scope, playlist_name, playlist_url, tracklist, author, guild
            )
            return await self._embed_msg(
                ctx,
                _("Playlist {name} (`{id}`) [**{scope}**] saved: {num} tracks added.").format(
                    name=playlist.name, num=len(tracklist), id=playlist.id, scope=scope_name
                ),
            )

    @playlist.command(name="start", usage="<playlist_name_OR_id> [args]")
    async def _playlist_start(
        self,
        ctx: commands.Context,
        playlist_matches: PlaylistConverter,
        *,
        scope_data: ScopeParser = None,
    ):
        """Load a playlist into the queue.

        **Usage**:
        ​ ​ ​ ​ [p]playlist start playlist_name_OR_id args

        **Args**:
        ​ ​ ​ ​ The following are all optional:
        ​ ​ ​ ​ ​ ​ ​ ​ --scope <scope>
        ​ ​ ​ ​ ​ ​ ​ ​ --author [user]
        ​ ​ ​ ​ ​ ​ ​ ​ --guild [guild] **Only the bot owner can use this**

        Scope is one of the following:
        ​ ​ ​ ​ Global
        ​ ​ ​ ​ Guild
        ​ ​ ​ ​ User

        Author can be one of the following:
        ​ ​ ​ ​ User ID
        ​ ​ ​ ​ User Mention
        ​ ​ ​ ​ User Name#123

        Guild can be one of the following:
        ​ ​ ​ ​ Guild ID
        ​ ​ ​ ​ Exact guild name

        Example use:
        ​ ​ ​ ​ [p]playlist start MyGuildPlaylist
        ​ ​ ​ ​ [p]playlist start MyGlobalPlaylist --scope Global
        ​ ​ ​ ​ [p]playlist start MyPersonalPlaylist --scope User
        """
        if scope_data is None:
            scope_data = [PlaylistScope.GUILD.value, ctx.author, ctx.guild, False]
        scope, author, guild, specified_user = scope_data
        dj_enabled = await self.config.guild(ctx.guild).dj_enabled()
        if dj_enabled:
            if not await self._can_instaskip(ctx, ctx.author):
                await self._embed_msg(ctx, _("You need the DJ role to start playing playlists."))
                return False

        try:
            playlist_id, playlist_arg = await self._get_correct_playlist_id(
                ctx, playlist_matches, scope, author, guild, specified_user
            )
        except TooManyMatches as e:
            return await self._embed_msg(ctx, str(e))
        if playlist_id is None:
            return await self._embed_msg(
                ctx, _("Could not match '{arg}' to a playlist").format(arg=playlist_arg)
            )

        if not await self._playlist_check(ctx):
            return
        jukebox_price = await self.config.guild(ctx.guild).jukebox_price()
        if not await self._currency_check(ctx, jukebox_price):
            return
        maxlength = await self.config.guild(ctx.guild).maxlength()
        author_obj = self.bot.get_user(ctx.author.id)
        track_len = 0
        playlist = None
        try:
            playlist = await get_playlist(playlist_id, scope, self.bot, guild, author)
            player = lavalink.get_player(ctx.guild.id)
            tracks = playlist.tracks_obj
            empty_queue = not player.queue
            for track in tracks:
                if not await is_allowed(
                    ctx.guild,
                    (
                        f"{track.title} {track.author} {track.uri} "
                        f"{str(audio_dataclasses.Query.process_input(track))}"
                    ),
                ):
                    log.debug(f"Query is not allowed in {ctx.guild} ({ctx.guild.id})")
                    continue
                query = audio_dataclasses.Query.process_input(track.uri)
                if query.is_local:
                    local_path = audio_dataclasses.LocalPath(track.uri)
                    if not await self._localtracks_check(ctx):
                        pass
                    if not local_path.exists() and not local_path.is_file():
                        continue
                if maxlength > 0:
                    if not track_limit(track.length, maxlength):
                        continue

                player.add(author_obj, track)
                self.bot.dispatch(
                    "red_audio_track_enqueue", player.channel.guild, track, ctx.author
                )
                track_len += 1
            player.maybe_shuffle(0 if empty_queue else 1)
            if len(tracks) > track_len:
                maxlength_msg = " {bad_tracks} tracks cannot be queued.".format(
                    bad_tracks=(len(tracks) - track_len)
                )
            else:
                maxlength_msg = ""
            if scope == PlaylistScope.GUILD.value:
                scope_name = f"{guild.name}"
            elif scope == PlaylistScope.USER.value:
                scope_name = f"{author}"
            else:
                scope_name = "the global scope"

            embed = discord.Embed(
                colour=await ctx.embed_colour(),
                title=_("Playlist Enqueued"),
                description=_(
                    "{name} - (`{id}`) [**{scope}**]\nAdded {num} "
                    "tracks to the queue.{maxlength_msg}"
                ).format(
                    num=track_len,
                    maxlength_msg=maxlength_msg,
                    name=playlist.name,
                    id=playlist.id,
                    scope=scope_name,
                ),
            )
            await ctx.send(embed=embed)
            if not player.current:
                await player.play()
            return
        except RuntimeError:
            return await self._embed_msg(
                ctx,
                _("Playlist {id} does not exist in {scope} scope.").format(
                    id=playlist_id, scope=humanize_scope(scope, the=True)
                ),
            )
        except MissingGuild:
            return await self._embed_msg(
                ctx, _("You need to specify the Guild ID for the guild to lookup.")
            )
        except TypeError:
            if playlist:
                return await ctx.invoke(self.play, query=playlist.url)

    @playlist.command(name="update", usage="<playlist_name_OR_id> [args]")
    async def _playlist_update(
        self,
        ctx: commands.Context,
        playlist_matches: PlaylistConverter,
        *,
        scope_data: ScopeParser = None,
    ):
        """Updates all tracks in a playlist.

        **Usage**:
        ​ ​ ​ ​ [p]playlist update playlist_name_OR_id args

        **Args**:
        ​ ​ ​ ​ The following are all optional:
        ​ ​ ​ ​ ​ ​ ​ ​ --scope <scope>
        ​ ​ ​ ​ ​ ​ ​ ​ --author [user]
        ​ ​ ​ ​ ​ ​ ​ ​ --guild [guild] **Only the bot owner can use this**

        Scope is one of the following:
        ​ ​ ​ ​ Global
        ​ ​ ​ ​ Guild
        ​ ​ ​ ​ User

        Author can be one of the following:
        ​ ​ ​ ​ User ID
        ​ ​ ​ ​ User Mention
        ​ ​ ​ ​ User Name#123

        Guild can be one of the following:
        ​ ​ ​ ​ Guild ID
        ​ ​ ​ ​ Exact guild name

        Example use:
        ​ ​ ​ ​ [p]playlist update MyGuildPlaylist
        ​ ​ ​ ​ [p]playlist update MyGlobalPlaylist --scope Global
        ​ ​ ​ ​ [p]playlist update MyPersonalPlaylist --scope User
        """

        if scope_data is None:
            scope_data = [PlaylistScope.GUILD.value, ctx.author, ctx.guild, False]
        scope, author, guild, specified_user = scope_data
        try:
            playlist_id, playlist_arg = await self._get_correct_playlist_id(
                ctx, playlist_matches, scope, author, guild, specified_user
            )
        except TooManyMatches as e:
            return await self._embed_msg(ctx, str(e))

        if playlist_id is None:
            return await self._embed_msg(
                ctx, _("Could not match '{arg}' to a playlist.").format(arg=playlist_arg)
            )

        if not await self._playlist_check(ctx):
            return
        try:
            playlist = await get_playlist(playlist_id, scope, self.bot, guild, author)
            if not await self.can_manage_playlist(scope, playlist, ctx, author, guild):
                return
            if playlist.url:
                player = lavalink.get_player(ctx.guild.id)
                added, removed, playlist = await self._maybe_update_playlist(ctx, player, playlist)
            else:
                return await self._embed_msg(ctx, _("Custom playlists cannot be updated."))
        except RuntimeError:
            return await self._embed_msg(
                ctx,
                _("Playlist {id} does not exist in {scope} scope.").format(
                    id=playlist_id, scope=humanize_scope(scope, the=True)
                ),
            )
        except MissingGuild:
            return await self._embed_msg(
                ctx, _("You need to specify the Guild ID for the guild to lookup.")
            )
        else:
            scope_name = humanize_scope(
                scope, ctx=guild if scope == PlaylistScope.GUILD.value else author
            )
            if added or removed:
                _colour = await ctx.embed_colour()
                embeds = []
                total_added = len(added)
                total_removed = len(removed)
                total_pages = math.ceil(total_removed / 10) + math.ceil(total_added / 10)
                page_count = 0
                if removed:
                    removed_text = ""
                    for i, track in enumerate(removed, 1):
                        if len(track.title) > 40:
                            track_title = str(track.title).replace("[", "")
                            track_title = "{}...".format((track_title[:40]).rstrip(" "))
                        else:
                            track_title = track.title
                        removed_text += f"`{i}.` **[{track_title}]({track.uri})**\n"
                        if i % 10 == 0 or i == total_removed:
                            page_count += 1
                            embed = discord.Embed(
                                title=_("Tracks removed"), colour=_colour, description=removed_text
                            )
                            text = _("Page {page_num}/{total_pages}").format(
                                page_num=page_count, total_pages=total_pages
                            )
                            embed.set_footer(text=text)
                            embeds.append(embed)
                            removed_text = ""
                if added:
                    added_text = ""
                    for i, track in enumerate(added, 1):
                        if len(track.title) > 40:
                            track_title = str(track.title).replace("[", "")
                            track_title = "{}...".format((track_title[:40]).rstrip(" "))
                        else:
                            track_title = track.title
                        added_text += f"`{i}.` **[{track_title}]({track.uri})**\n"
                        if i % 10 == 0 or i == total_added:
                            page_count += 1
                            embed = discord.Embed(
                                title=_("Tracks added"), colour=_colour, description=added_text
                            )
                            text = _("Page {page_num}/{total_pages}").format(
                                page_num=page_count, total_pages=total_pages
                            )
                            embed.set_footer(text=text)
                            embeds.append(embed)
                            added_text = ""
                await menu(ctx, embeds, DEFAULT_CONTROLS)
            else:
                return await self._embed_msg(
                    ctx,
                    _("No changes for {name} (`{id}`) [**{scope}**].").format(
                        id=playlist.id, name=playlist.name, scope=scope_name
                    ),
                )

    @checks.is_owner()
    @playlist.command(name="upload", usage="[args]")
    async def _playlist_upload(self, ctx: commands.Context, *, scope_data: ScopeParser = None):
        """Uploads a playlist file as a playlist for the bot.

        V2 and old V3 playlist will be slow.
        V3 Playlist made with [p]playlist download will load a lot faster.

        **Usage**:
        ​ ​ ​ ​ [p]playlist upload args

        **Args**:
        ​ ​ ​ ​ The following are all optional:
        ​ ​ ​ ​ ​ ​ ​ ​ --scope <scope>
        ​ ​ ​ ​ ​ ​ ​ ​ --author [user]
        ​ ​ ​ ​ ​ ​ ​ ​ --guild [guild] **Only the bot owner can use this**

        Scope is one of the following:
        ​ ​ ​ ​ Global
        ​ ​ ​ ​ Guild
        ​ ​ ​ ​ User

        Author can be one of the following:
        ​ ​ ​ ​ User ID
        ​ ​ ​ ​ User Mention
        ​ ​ ​ ​ User Name#123

        Guild can be one of the following:
        ​ ​ ​ ​ Guild ID
        ​ ​ ​ ​ Exact guild name

        Example use:
        ​ ​ ​ ​ [p]playlist upload
        ​ ​ ​ ​ [p]playlist upload --scope Global
        ​ ​ ​ ​ [p]playlist upload --scope User
        """
        if scope_data is None:
            scope_data = [PlaylistScope.GUILD.value, ctx.author, ctx.guild, False]
        scope, author, guild, specified_user = scope_data
        temp_playlist = FakePlaylist(author.id, scope)
        if not await self.can_manage_playlist(scope, temp_playlist, ctx, author, guild):
            return

        if not await self._playlist_check(ctx):
            return
        player = lavalink.get_player(ctx.guild.id)

        await self._embed_msg(
            ctx,
            _("Please upload the playlist file. Any other message will cancel this operation."),
        )

        try:
            file_message = await ctx.bot.wait_for(
                "message", timeout=30.0, check=MessagePredicate.same_context(ctx)
            )
        except asyncio.TimeoutError:
            return await self._embed_msg(ctx, _("No file detected, try again later."))
        try:
            file_url = file_message.attachments[0].url
        except IndexError:
            return await self._embed_msg(ctx, _("Upload cancelled."))
        file_suffix = file_url.rsplit(".", 1)[1]
        if file_suffix != "txt":
            return await self._embed_msg(ctx, _("Only playlist files can be uploaded."))
        try:
            async with self.session.request("GET", file_url) as r:
                uploaded_playlist = await r.json(content_type="text/plain")
        except UnicodeDecodeError:
            return await self._embed_msg(ctx, _("Not a valid playlist file."))

        new_schema = uploaded_playlist.get("schema", 1) >= 2
        version = uploaded_playlist.get("version", "v2")

        if new_schema and version == "v3":
            uploaded_playlist_url = uploaded_playlist.get("playlist_url", None)
            track_list = uploaded_playlist.get("tracks", [])
        else:
            uploaded_playlist_url = uploaded_playlist.get("link", None)
            track_list = uploaded_playlist.get("playlist", [])

        uploaded_playlist_name = uploaded_playlist.get(
            "name", (file_url.split("/")[6]).split(".")[0]
        )
        if (
            not uploaded_playlist_url
            or not match_yt_playlist(uploaded_playlist_url)
            or not (
                await self.music_cache.lavalink_query(
                    ctx, player, audio_dataclasses.Query.process_input(uploaded_playlist_url)
                )
            )[0].tracks
        ):
            if version == "v3":
                return await self._load_v3_playlist(
                    ctx,
                    scope,
                    uploaded_playlist_name,
                    uploaded_playlist_url,
                    track_list,
                    author,
                    guild,
                )
            return await self._load_v2_playlist(
                ctx,
                track_list,
                player,
                uploaded_playlist_url,
                uploaded_playlist_name,
                scope,
                author,
                guild,
            )
        return await ctx.invoke(
            self._playlist_save,
            playlist_name=uploaded_playlist_name,
            playlist_url=uploaded_playlist_url,
            scope_data=(scope, author, guild, specified_user),
        )

    @playlist.command(name="rename", usage="<playlist_name_OR_id> <new_name> [args]")
    async def _playlist_rename(
        self,
        ctx: commands.Context,
        playlist_matches: PlaylistConverter,
        new_name: str,
        *,
        scope_data: ScopeParser = None,
    ):
        """Rename an existing playlist.

        **Usage**:
        ​ ​ ​ ​ [p]playlist rename playlist_name_OR_id new_name args

        **Args**:
        ​ ​ ​ ​ The following are all optional:
        ​ ​ ​ ​ ​ ​ ​ ​ --scope <scope>
        ​ ​ ​ ​ ​ ​ ​ ​ --author [user]
        ​ ​ ​ ​ ​ ​ ​ ​ --guild [guild] **Only the bot owner can use this**

        Scope is one of the following:
        ​ ​ ​ ​ Global
        ​ ​ ​ ​ Guild
        ​ ​ ​ ​ User

        Author can be one of the following:
        ​ ​ ​ ​ User ID
        ​ ​ ​ ​ User Mention
        ​ ​ ​ ​ User Name#123

        Guild can be one of the following:
        ​ ​ ​ ​ Guild ID
        ​ ​ ​ ​ Exact guild name

        Example use:
        ​ ​ ​ ​ [p]playlist rename MyGuildPlaylist RenamedGuildPlaylist
        ​ ​ ​ ​ [p]playlist rename MyGlobalPlaylist RenamedGlobalPlaylist --scope Global
        ​ ​ ​ ​ [p]playlist rename MyPersonalPlaylist RenamedPersonalPlaylist --scope User
        """
        if scope_data is None:
            scope_data = [PlaylistScope.GUILD.value, ctx.author, ctx.guild, False]
        scope, author, guild, specified_user = scope_data

        new_name = new_name.split(" ")[0].strip('"')[:32]
        if new_name.isnumeric():
            return await self._embed_msg(
                ctx,
                _(
                    "Playlist names must be a single word (up to 32 "
                    "characters) and not numbers only."
                ),
            )

        try:
            playlist_id, playlist_arg = await self._get_correct_playlist_id(
                ctx, playlist_matches, scope, author, guild, specified_user
            )
        except TooManyMatches as e:
            return await self._embed_msg(ctx, str(e))
        if playlist_id is None:
            return await self._embed_msg(
                ctx, _("Could not match '{arg}' to a playlist.").format(arg=playlist_arg)
            )

        try:
            playlist = await get_playlist(playlist_id, scope, self.bot, guild, author)
        except RuntimeError:
            return await self._embed_msg(
                ctx,
                _("Playlist {id} does not exist in {scope} scope.").format(
                    id=playlist_id, scope=humanize_scope(scope, the=True)
                ),
            )
        except MissingGuild:
            return await self._embed_msg(
                ctx, _("You need to specify the Guild ID for the guild to lookup.")
            )

        if not await self.can_manage_playlist(scope, playlist, ctx, author, guild):
            return
        scope_name = humanize_scope(
            scope, ctx=guild if scope == PlaylistScope.GUILD.value else author
        )
        old_name = playlist.name
        update = {"name": new_name}
        await playlist.edit(update)
        msg = _("'{old}' playlist has been renamed to '{new}' (`{id}`) [**{scope}**]").format(
            old=bold(old_name), new=bold(playlist.name), id=playlist.id, scope=scope_name
        )
        await self._embed_msg(ctx, msg)

    async def _load_v3_playlist(
        self,
        ctx: commands.Context,
        scope: str,
        uploaded_playlist_name: str,
        uploaded_playlist_url: str,
        track_list,
        author: Union[discord.User, discord.Member],
        guild: Union[discord.Guild],
    ):
        embed1 = discord.Embed(
            colour=await ctx.embed_colour(), title=_("Please wait, adding tracks...")
        )
        playlist_msg = await ctx.send(embed=embed1)
        track_count = len(track_list)
        uploaded_track_count = len(track_list)
        await asyncio.sleep(1)
        embed2 = discord.Embed(
            colour=await ctx.embed_colour(),
            title=_("Loading track {num}/{total}...").format(
                num=track_count, total=uploaded_track_count
            ),
        )
        await playlist_msg.edit(embed=embed2)
        playlist = await create_playlist(
            ctx, scope, uploaded_playlist_name, uploaded_playlist_url, track_list, author, guild
        )
        scope_name = humanize_scope(
            scope, ctx=guild if scope == PlaylistScope.GUILD.value else author
        )
        if not track_count:
            msg = _("Empty playlist {name} (`{id}`) [**{scope}**] created.").format(
                name=playlist.name, id=playlist.id, scope=scope_name
            )
        elif uploaded_track_count != track_count:
            bad_tracks = uploaded_track_count - track_count
            msg = _(
                "Added {num} tracks from the {playlist_name} playlist. {num_bad} track(s) "
                "could not be loaded."
            ).format(num=track_count, playlist_name=playlist.name, num_bad=bad_tracks)
        else:
            msg = _("Added {num} tracks from the {playlist_name} playlist.").format(
                num=track_count, playlist_name=playlist.name
            )
        embed3 = discord.Embed(
            colour=await ctx.embed_colour(), title=_("Playlist Saved"), description=msg
        )
        await playlist_msg.edit(embed=embed3)
        database_entries = []
        time_now = str(datetime.datetime.now(datetime.timezone.utc))
        for t in track_list:
            uri = t.get("info", {}).get("uri")
            if uri:
                t = {"loadType": "V2_COMPAT", "tracks": [t], "query": uri}
                database_entries.append(
                    {
                        "query": uri,
                        "data": json.dumps(t),
                        "last_updated": time_now,
                        "last_fetched": time_now,
                    }
                )
        if database_entries and HAS_SQL:
            await self.music_cache.insert("lavalink", database_entries)

    async def _load_v2_playlist(
        self,
        ctx: commands.Context,
        uploaded_track_list,
        player: lavalink.player_manager.Player,
        playlist_url: str,
        uploaded_playlist_name: str,
        scope: str,
        author: Union[discord.User, discord.Member],
        guild: Union[discord.Guild],
    ):
        track_list = []
        track_count = 0
        successfull_count = 0
        uploaded_track_count = len(uploaded_track_list)

        embed1 = discord.Embed(
            colour=await ctx.embed_colour(), title=_("Please wait, adding tracks...")
        )
        playlist_msg = await ctx.send(embed=embed1)
        notifier = Notifier(ctx, playlist_msg, {"playlist": _("Loading track {num}/{total}...")})
        for song_url in uploaded_track_list:
            track_count += 1
            try:
                result, called_api = await self.music_cache.lavalink_query(
                    ctx, player, audio_dataclasses.Query.process_input(song_url)
                )
                track = result.tracks
            except Exception:
                continue
            try:
                track_obj = track_creator(player, other_track=track[0])
                track_list.append(track_obj)
                successfull_count += 1
            except Exception:
                continue
            if (track_count % 2 == 0) or (track_count == len(uploaded_track_list)):
                await notifier.notify_user(
                    current=track_count, total=len(uploaded_track_list), key="playlist"
                )

        playlist = await create_playlist(
            ctx, scope, uploaded_playlist_name, playlist_url, track_list, author, guild
        )
        scope_name = humanize_scope(
            scope, ctx=guild if scope == PlaylistScope.GUILD.value else author
        )
        if not successfull_count:
            msg = _("Empty playlist {name} (`{id}`) [**{scope}**] created.").format(
                name=playlist.name, id=playlist.id, scope=scope_name
            )
        elif uploaded_track_count != successfull_count:
            bad_tracks = uploaded_track_count - successfull_count
            msg = _(
                "Added {num} tracks from the {playlist_name} playlist. {num_bad} track(s) "
                "could not be loaded."
            ).format(num=successfull_count, playlist_name=playlist.name, num_bad=bad_tracks)
        else:
            msg = _("Added {num} tracks from the {playlist_name} playlist.").format(
                num=successfull_count, playlist_name=playlist.name
            )
        embed3 = discord.Embed(
            colour=await ctx.embed_colour(), title=_("Playlist Saved"), description=msg
        )
        await playlist_msg.edit(embed=embed3)

    async def _maybe_update_playlist(
        self, ctx: commands.Context, player: lavalink.player_manager.Player, playlist: Playlist
    ) -> Tuple[List[lavalink.Track], List[lavalink.Track], Playlist]:
        if playlist.url is None:
            return [], [], playlist
        results = {}
        updated_tracks = await self._playlist_tracks(
            ctx, player, audio_dataclasses.Query.process_input(playlist.url)
        )
        if not updated_tracks:
            # No Tracks available on url Lets set it to none to avoid repeated calls here
            results["url"] = None
        if updated_tracks:  # Tracks have been updated
            results["tracks"] = updated_tracks

        old_tracks = playlist.tracks_obj
        new_tracks = [lavalink.Track(data=track) for track in updated_tracks]
        removed = list(set(old_tracks) - set(new_tracks))
        added = list(set(new_tracks) - set(old_tracks))
        if removed or added:
            await playlist.edit(results)

        return added, removed, playlist

    async def _playlist_check(self, ctx: commands.Context):
        if not self._player_check(ctx):
            if self._connection_aborted:
                msg = _("Connection to Lavalink has failed.")
                if await ctx.bot.is_owner(ctx.author):
                    msg += " " + _("Please check your console or logs for details.")
                await self._embed_msg(ctx, msg)
                return False
            try:
                if (
                    not ctx.author.voice.channel.permissions_for(ctx.me).connect
                    or not ctx.author.voice.channel.permissions_for(ctx.me).move_members
                    and userlimit(ctx.author.voice.channel)
                ):
                    await self._embed_msg(
                        ctx, _("I don't have permission to connect to your channel.")
                    )
                    return False
                await lavalink.connect(ctx.author.voice.channel)
                player = lavalink.get_player(ctx.guild.id)
                player.store("connect", datetime.datetime.utcnow())
            except IndexError:
                await self._embed_msg(
                    ctx, _("Connection to Lavalink has not yet been established.")
                )
                return False
            except AttributeError:
                await self._embed_msg(ctx, _("Connect to a voice channel first."))
                return False

        player = lavalink.get_player(ctx.guild.id)
        player.store("channel", ctx.channel.id)
        player.store("guild", ctx.guild.id)
        if (
            not ctx.author.voice or ctx.author.voice.channel != player.channel
        ) and not await self._can_instaskip(ctx, ctx.author):
            await self._embed_msg(
                ctx, _("You must be in the voice channel to use the playlist command.")
            )
            return False
        await self._eq_check(ctx, player)
        await self._data_check(ctx)
        return True

    async def _playlist_tracks(
        self,
        ctx: commands.Context,
        player: lavalink.player_manager.Player,
        query: audio_dataclasses.Query,
    ):
        search = query.is_search
        tracklist = []

        if query.is_spotify:
            try:
                if self.play_lock[ctx.message.guild.id]:
                    return await self._embed_msg(
                        ctx, _("Wait until the playlist has finished loading.")
                    )
            except KeyError:
                pass
            tracks = await self._get_spotify_tracks(ctx, query)
            if not tracks:
                return await self._embed_msg(ctx, _("Nothing found."))
            for track in tracks:
                track_obj = track_creator(player, other_track=track)
                tracklist.append(track_obj)
            self._play_lock(ctx, False)
        elif query.is_search:
            result, called_api = await self.music_cache.lavalink_query(ctx, player, query)
            tracks = result.tracks
            if not tracks:
                return await self._embed_msg(ctx, _("Nothing found."))
        else:
            result, called_api = await self.music_cache.lavalink_query(ctx, player, query)
            tracks = result.tracks

        if not search and len(tracklist) == 0:
            for track in tracks:
                track_obj = track_creator(player, other_track=track)
                tracklist.append(track_obj)
        elif len(tracklist) == 0:
            track_obj = track_creator(player, other_track=tracks[0])
            tracklist.append(track_obj)
        return tracklist

    @commands.command()
    @commands.guild_only()
    @commands.bot_has_permissions(embed_links=True)
    async def prev(self, ctx: commands.Context):
        """Skip to the start of the previously played track."""
        if not self._player_check(ctx):
            return await self._embed_msg(ctx, _("Nothing playing."))
        dj_enabled = await self.config.guild(ctx.guild).dj_enabled()
        player = lavalink.get_player(ctx.guild.id)
        if dj_enabled:
            if not await self._can_instaskip(ctx, ctx.author) and not await self._is_alone(ctx):
                return await self._embed_msg(ctx, _("You need the DJ role to skip tracks."))
        if (
            not ctx.author.voice or ctx.author.voice.channel != player.channel
        ) and not await self._can_instaskip(ctx, ctx.author):
            return await self._embed_msg(
                ctx, _("You must be in the voice channel to skip the music.")
            )
        if player.fetch("prev_song") is None:
            return await self._embed_msg(ctx, _("No previous track."))
        else:
            track = player.fetch("prev_song")
            player.add(player.fetch("prev_requester"), track)
            self.bot.dispatch("red_audio_track_enqueue", player.channel.guild, track, ctx.author)
            queue_len = len(player.queue)
            bump_song = player.queue[-1]
            player.queue.insert(0, bump_song)
            player.queue.pop(queue_len)
            await player.skip()
            query = audio_dataclasses.Query.process_input(player.current.uri)
            if query.is_local:

                if player.current.title == "Unknown title":
                    description = "{}".format(query.track.to_string_hidden())
                else:
                    song = bold("{} - {}").format(player.current.author, player.current.title)
                    description = "{}\n{}".format(song, query.track.to_string_hidden())
            else:
                description = f"**[{player.current.title}]({player.current.uri})**"
            embed = discord.Embed(
                colour=await ctx.embed_colour(),
                title=_("Replaying Track"),
                description=description,
            )
            await ctx.send(embed=embed)

    @commands.group(invoke_without_command=True)
    @commands.guild_only()
    @commands.bot_has_permissions(embed_links=True, add_reactions=True)
    async def queue(self, ctx: commands.Context, *, page: int = 1):
        """List the songs in the queue."""

        async def _queue_menu(
            ctx: commands.Context,
            pages: list,
            controls: dict,
            message: discord.Message,
            page: int,
            timeout: float,
            emoji: str,
        ):
            if message:
                await ctx.send_help(self.queue)
                with contextlib.suppress(discord.HTTPException):
                    await message.delete()
                return None

        queue_controls = {"⬅": prev_page, "❌": close_menu, "➡": next_page, "ℹ": _queue_menu}

        if not self._player_check(ctx):
            return await self._embed_msg(ctx, _("There's nothing in the queue."))
        player = lavalink.get_player(ctx.guild.id)
        if not player.queue:
            if player.current:
                arrow = await draw_time(ctx)
                pos = lavalink.utils.format_time(player.position)
                if player.current.is_stream:
                    dur = "LIVE"
                else:
                    dur = lavalink.utils.format_time(player.current.length)

                query = audio_dataclasses.Query.process_input(player.current)

                if query.is_local:
                    if player.current.title != "Unknown title":
                        song = "**{track.author} - {track.title}**\n{uri}\n"
                    else:
                        song = "{uri}\n"
                else:
                    song = "**[{track.title}]({track.uri})**\n"
                song += _("Requested by: **{track.requester}**")
                song += "\n\n{arrow}`{pos}`/`{dur}`"
                song = song.format(
                    track=player.current,
                    uri=audio_dataclasses.LocalPath(player.current.uri).to_string_hidden()
                    if audio_dataclasses.Query.process_input(player.current.uri).is_local
                    else player.current.uri,
                    arrow=arrow,
                    pos=pos,
                    dur=dur,
                )

                embed = discord.Embed(
                    colour=await ctx.embed_colour(), title=_("Now Playing"), description=song
                )
                if await self.config.guild(ctx.guild).thumbnail() and player.current:
                    if player.current.thumbnail:
                        embed.set_thumbnail(url=player.current.thumbnail)

                shuffle = await self.config.guild(ctx.guild).shuffle()
                repeat = await self.config.guild(ctx.guild).repeat()
                autoplay = await self.config.guild(ctx.guild).auto_play() or self.owns_autoplay
                text = ""
                text += (
                    _("Auto-Play")
                    + ": "
                    + ("\N{WHITE HEAVY CHECK MARK}" if autoplay else "\N{CROSS MARK}")
                )
                text += (
                    (" | " if text else "")
                    + _("Shuffle")
                    + ": "
                    + ("\N{WHITE HEAVY CHECK MARK}" if shuffle else "\N{CROSS MARK}")
                )
                text += (
                    (" | " if text else "")
                    + _("Repeat")
                    + ": "
                    + ("\N{WHITE HEAVY CHECK MARK}" if repeat else "\N{CROSS MARK}")
                )
                embed.set_footer(text=text)

                return await ctx.send(embed=embed)
            return await self._embed_msg(ctx, _("There's nothing in the queue."))

        async with ctx.typing():
            len_queue_pages = math.ceil(len(player.queue) / 10)
            queue_page_list = []
            for page_num in range(1, len_queue_pages + 1):
                embed = await self._build_queue_page(ctx, player, page_num)
                queue_page_list.append(embed)
            if page > len_queue_pages:
                page = len_queue_pages
        return await menu(ctx, queue_page_list, queue_controls, page=(page - 1))

    async def _build_queue_page(
        self, ctx: commands.Context, player: lavalink.player_manager.Player, page_num
    ):
        shuffle = await self.config.guild(ctx.guild).shuffle()
        repeat = await self.config.guild(ctx.guild).repeat()
        autoplay = await self.config.guild(ctx.guild).auto_play() or self.owns_autoplay

        queue_num_pages = math.ceil(len(player.queue) / 10)
        queue_idx_start = (page_num - 1) * 10
        queue_idx_end = queue_idx_start + 10
        queue_list = ""
        try:
            arrow = await draw_time(ctx)
        except AttributeError:
            return await self._embed_msg(ctx, _("There's nothing in the queue."))
        pos = lavalink.utils.format_time(player.position)

        if player.current.is_stream:
            dur = "LIVE"
        else:
            dur = lavalink.utils.format_time(player.current.length)

        query = audio_dataclasses.Query.process_input(player.current)

        if query.is_stream:
            queue_list += _("**Currently livestreaming:**\n")
            queue_list += "**[{current.title}]({current.uri})**\n".format(current=player.current)
            queue_list += _("Requested by: **{user}**").format(user=player.current.requester)
            queue_list += f"\n\n{arrow}`{pos}`/`{dur}`\n\n"

        elif query.is_local:
            if player.current.title != "Unknown title":
                queue_list += "\n".join(
                    (
                        _("Playing: ")
                        + "**{current.author} - {current.title}**".format(current=player.current),
                        audio_dataclasses.LocalPath(player.current.uri).to_string_hidden(),
                        _("Requested by: **{user}**\n").format(user=player.current.requester),
                        f"{arrow}`{pos}`/`{dur}`\n\n",
                    )
                )
            else:
                queue_list += "\n".join(
                    (
                        _("Playing: ")
                        + audio_dataclasses.LocalPath(player.current.uri).to_string_hidden(),
                        _("Requested by: **{user}**\n").format(user=player.current.requester),
                        f"{arrow}`{pos}`/`{dur}`\n\n",
                    )
                )
        else:
            queue_list += _("Playing: ")
            queue_list += "**[{current.title}]({current.uri})**\n".format(current=player.current)
            queue_list += _("Requested by: **{user}**").format(user=player.current.requester)
            queue_list += f"\n\n{arrow}`{pos}`/`{dur}`\n\n"

        for i, track in enumerate(
            player.queue[queue_idx_start:queue_idx_end], start=queue_idx_start
        ):
            if len(track.title) > 40:
                track_title = str(track.title).replace("[", "")
                track_title = "{}...".format((track_title[:40]).rstrip(" "))
            else:
                track_title = track.title
            req_user = track.requester
            track_idx = i + 1
            query = audio_dataclasses.Query.process_input(track)

            if query.is_local:
                if track.title == "Unknown title":
                    queue_list += f"`{track_idx}.` " + ", ".join(
                        (
                            bold(audio_dataclasses.LocalPath(track.uri).to_string_hidden()),
                            _("requested by **{user}**\n").format(user=req_user),
                        )
                    )
                else:
                    queue_list += f"`{track_idx}.` **{track.author} - {track_title}**, " + _(
                        "requested by **{user}**\n"
                    ).format(user=req_user)
            else:
                queue_list += f"`{track_idx}.` **[{track_title}]({track.uri})**, "
                queue_list += _("requested by **{user}**\n").format(user=req_user)

        embed = discord.Embed(
            colour=await ctx.embed_colour(),
            title="Queue for " + ctx.guild.name,
            description=queue_list,
        )
        if await self.config.guild(ctx.guild).thumbnail() and player.current.thumbnail:
            embed.set_thumbnail(url=player.current.thumbnail)
        queue_dur = await queue_duration(ctx)
        queue_total_duration = lavalink.utils.format_time(queue_dur)
        text = _(
            "Page {page_num}/{total_pages} | {num_tracks} "
            "tracks, {num_remaining} remaining  |  \n\n"
        ).format(
            page_num=page_num,
            total_pages=queue_num_pages,
            num_tracks=len(player.queue) + 1,
            num_remaining=queue_total_duration,
        )
        text += (
            _("Auto-Play")
            + ": "
            + ("\N{WHITE HEAVY CHECK MARK}" if autoplay else "\N{CROSS MARK}")
        )
        text += (
            (" | " if text else "")
            + _("Shuffle")
            + ": "
            + ("\N{WHITE HEAVY CHECK MARK}" if shuffle else "\N{CROSS MARK}")
        )
        text += (
            (" | " if text else "")
            + _("Repeat")
            + ": "
            + ("\N{WHITE HEAVY CHECK MARK}" if repeat else "\N{CROSS MARK}")
        )
        embed.set_footer(text=text)
        return embed

    @staticmethod
    async def _build_queue_search_list(queue_list, search_words):
        track_list = []
        queue_idx = 0
        for track in queue_list:
            queue_idx = queue_idx + 1
            if not match_url(track.uri):
                query = audio_dataclasses.Query.process_input(track)
                if track.title == "Unknown title":
                    track_title = query.track.to_string_hidden()
                else:
                    track_title = "{} - {}".format(track.author, track.title)
            else:
                track_title = track.title

            song_info = {str(queue_idx): track_title}
            track_list.append(song_info)
        search_results = process.extract(search_words, track_list, limit=50)
        search_list = []
        for search, percent_match in search_results:
            for queue_position, title in search.items():
                if percent_match > 89:
                    search_list.append([queue_position, title])
        return search_list

    @staticmethod
    async def _build_queue_search_page(ctx: commands.Context, page_num, search_list):
        search_num_pages = math.ceil(len(search_list) / 10)
        search_idx_start = (page_num - 1) * 10
        search_idx_end = search_idx_start + 10
        track_match = ""
        for i, track in enumerate(
            search_list[search_idx_start:search_idx_end], start=search_idx_start
        ):
            track_idx = i + 1
            if type(track) is str:
                track_location = audio_dataclasses.LocalPath(track).to_string_hidden()
                track_match += "`{}.` **{}**\n".format(track_idx, track_location)
            else:
                track_match += "`{}.` **{}**\n".format(track[0], track[1])
        embed = discord.Embed(
            colour=await ctx.embed_colour(), title=_("Matching Tracks:"), description=track_match
        )
        embed.set_footer(
            text=(_("Page {page_num}/{total_pages}") + " | {num_tracks} tracks").format(
                page_num=page_num, total_pages=search_num_pages, num_tracks=len(search_list)
            )
        )
        return embed

    @queue.command(name="clear")
    @commands.guild_only()
    async def _queue_clear(self, ctx: commands.Context):
        """Clears the queue."""
        try:
            player = lavalink.get_player(ctx.guild.id)
        except KeyError:
            return await self._embed_msg(ctx, _("There's nothing in the queue."))
        dj_enabled = await self.config.guild(ctx.guild).dj_enabled()
        if not self._player_check(ctx) or not player.queue:
            return await self._embed_msg(ctx, _("There's nothing in the queue."))

        if dj_enabled:
            if not await self._can_instaskip(ctx, ctx.author) and not await self._is_alone(ctx):
                return await self._embed_msg(ctx, _("You need the DJ role to clear the queue."))
        player.queue.clear()
        await self._embed_msg(ctx, _("The queue has been cleared."))

    @queue.command(name="clean")
    @commands.guild_only()
    async def _queue_clean(self, ctx: commands.Context):
        """Removes songs from the queue if the requester is not in the voice channel."""
        try:
            player = lavalink.get_player(ctx.guild.id)
        except KeyError:
            return await self._embed_msg(ctx, _("There's nothing in the queue."))
        dj_enabled = await self.config.guild(ctx.guild).dj_enabled()
        if not self._player_check(ctx) or not player.queue:
            return await self._embed_msg(ctx, _("There's nothing in the queue."))
        if dj_enabled:
            if not await self._can_instaskip(ctx, ctx.author) and not await self._is_alone(ctx):
                return await self._embed_msg(ctx, _("You need the DJ role to clean the queue."))
        clean_tracks = []
        removed_tracks = 0
        listeners = player.channel.members
        for track in player.queue:
            if track.requester in listeners:
                clean_tracks.append(track)
            else:
                removed_tracks += 1
        player.queue = clean_tracks
        if removed_tracks == 0:
            await self._embed_msg(ctx, _("Removed 0 tracks."))
        else:
            await self._embed_msg(
                ctx,
                _(
                    "Removed {removed_tracks} tracks queued by members o"
                    "utside of the voice channel."
                ).format(removed_tracks=removed_tracks),
            )

    @queue.command(name="cleanself")
    @commands.guild_only()
    async def _queue_cleanself(self, ctx: commands.Context):
        """Removes all tracks you requested from the queue."""

        try:
            player = lavalink.get_player(ctx.guild.id)
        except KeyError:
            return await self._embed_msg(ctx, _("There's nothing in the queue."))
        if not self._player_check(ctx) or not player.queue:
            return await self._embed_msg(ctx, _("There's nothing in the queue."))

        clean_tracks = []
        removed_tracks = 0
        for track in player.queue:
            if track.requester != ctx.author:
                clean_tracks.append(track)
            else:
                removed_tracks += 1
        player.queue = clean_tracks
        if removed_tracks == 0:
            await self._embed_msg(ctx, _("Removed 0 tracks."))
        else:
            await self._embed_msg(
                ctx,
                _("Removed {removed_tracks} tracks queued by {member.display_name}.").format(
                    removed_tracks=removed_tracks, member=ctx.author
                ),
            )

    @queue.command(name="search")
    @commands.guild_only()
    async def _queue_search(self, ctx: commands.Context, *, search_words: str):
        """Search the queue."""
        try:
            player = lavalink.get_player(ctx.guild.id)
        except KeyError:
            return await self._embed_msg(ctx, _("There's nothing in the queue."))
        if not self._player_check(ctx) or not player.queue:
            return await self._embed_msg(ctx, _("There's nothing in the queue."))

        search_list = await self._build_queue_search_list(player.queue, search_words)
        if not search_list:
            return await self._embed_msg(ctx, _("No matches."))

        len_search_pages = math.ceil(len(search_list) / 10)
        search_page_list = []
        for page_num in range(1, len_search_pages + 1):
            embed = await self._build_queue_search_page(ctx, page_num, search_list)
            search_page_list.append(embed)
        await menu(ctx, search_page_list, DEFAULT_CONTROLS)

    @queue.command(name="shuffle")
    @commands.guild_only()
    async def _queue_shuffle(self, ctx: commands.Context):
        """Shuffles the queue."""
        dj_enabled = await self.config.guild(ctx.guild).dj_enabled()
        if dj_enabled:
            if not await self._can_instaskip(ctx, ctx.author) and not await self._is_alone(ctx):
                return await self._embed_msg(ctx, _("You need the DJ role to shuffle the queue."))
        if not self._player_check(ctx):
            return await self._embed_msg(ctx, _("There's nothing in the queue."))
        try:
            if (
                not ctx.author.voice.channel.permissions_for(ctx.me).connect
                or not ctx.author.voice.channel.permissions_for(ctx.me).move_members
                and userlimit(ctx.author.voice.channel)
            ):
                return await self._embed_msg(
                    ctx, _("I don't have permission to connect to your channel.")
                )
            await lavalink.connect(ctx.author.voice.channel)
            player = lavalink.get_player(ctx.guild.id)
            player.store("connect", datetime.datetime.utcnow())
        except AttributeError:
            return await self._embed_msg(ctx, _("Connect to a voice channel first."))
        except IndexError:
            return await self._embed_msg(
                ctx, _("Connection to Lavalink has not yet been established.")
            )
        except KeyError:
            return await self._embed_msg(ctx, _("There's nothing in the queue."))

        if not self._player_check(ctx) or not player.queue:
            return await self._embed_msg(ctx, _("There's nothing in the queue."))

        player.force_shuffle(0)
        return await self._embed_msg(ctx, _("Queue has been shuffled."))

    @commands.command()
    @commands.guild_only()
    @commands.bot_has_permissions(embed_links=True)
    async def repeat(self, ctx: commands.Context):
        """Toggle repeat."""
        dj_enabled = await self.config.guild(ctx.guild).dj_enabled()
        if dj_enabled:
            if not await self._can_instaskip(ctx, ctx.author) and not await self._has_dj_role(
                ctx, ctx.author
            ):
                return await self._embed_msg(ctx, _("You need the DJ role to toggle repeat."))
        if self._player_check(ctx):
            await self._data_check(ctx)
            player = lavalink.get_player(ctx.guild.id)
            if (
                not ctx.author.voice or ctx.author.voice.channel != player.channel
            ) and not await self._can_instaskip(ctx, ctx.author):
                return await self._embed_msg(
                    ctx, _("You must be in the voice channel to toggle repeat.")
                )

        autoplay = await self.config.guild(ctx.guild).auto_play()
        repeat = await self.config.guild(ctx.guild).repeat()
        msg = ""
        msg += _("Repeat tracks: {true_or_false}.").format(
            true_or_false=_("Enabled") if not repeat else _("Disabled")
        )
        await self.config.guild(ctx.guild).repeat.set(not repeat)
        if repeat is not True and autoplay is True:
            msg += _("\nAuto-play has been disabled.")
            await self.config.guild(ctx.guild).auto_play.set(False)

        embed = discord.Embed(
            title=_("Repeat settings changed"), description=msg, colour=await ctx.embed_colour()
        )
        await ctx.send(embed=embed)
        if self._player_check(ctx):
            await self._data_check(ctx)

    @commands.command()
    @commands.guild_only()
    @commands.bot_has_permissions(embed_links=True)
    async def remove(self, ctx: commands.Context, index: int):
        """Remove a specific track number from the queue."""
        dj_enabled = await self.config.guild(ctx.guild).dj_enabled()
        if not self._player_check(ctx):
            return await self._embed_msg(ctx, _("Nothing playing."))
        player = lavalink.get_player(ctx.guild.id)
        if not player.queue:
            return await self._embed_msg(ctx, _("Nothing queued."))
        if dj_enabled:
            if not await self._can_instaskip(ctx, ctx.author):
                return await self._embed_msg(ctx, _("You need the DJ role to remove tracks."))
        if (
            not ctx.author.voice or ctx.author.voice.channel != player.channel
        ) and not await self._can_instaskip(ctx, ctx.author):
            return await self._embed_msg(
                ctx, _("You must be in the voice channel to manage the queue.")
            )
        if index > len(player.queue) or index < 1:
            return await self._embed_msg(
                ctx, _("Song number must be greater than 1 and within the queue limit.")
            )
        index -= 1
        removed = player.queue.pop(index)
        query = audio_dataclasses.Query.process_input(removed.uri)
        if query.is_local:
            local_path = audio_dataclasses.LocalPath(removed.uri).to_string_hidden()
            if removed.title == "Unknown title":
                removed_title = local_path
            else:
                removed_title = "{} - {}\n{}".format(removed.author, removed.title, local_path)
        else:
            removed_title = removed.title
        await self._embed_msg(
            ctx, _("Removed {track} from the queue.").format(track=removed_title)
        )

    @commands.command()
    @commands.guild_only()
    @commands.bot_has_permissions(embed_links=True, add_reactions=True)
    async def search(self, ctx: commands.Context, *, query: str):
        """Pick a track with a search.

        Use `[p]search list <search term>` to queue all tracks found
        on YouTube. `[p]search sc <search term>` will search SoundCloud
        instead of YouTube.
        """

        async def _search_menu(
            ctx: commands.Context,
            pages: list,
            controls: dict,
            message: discord.Message,
            page: int,
            timeout: float,
            emoji: str,
        ):
            if message:
                await self._search_button_action(ctx, tracks, emoji, page)
                with contextlib.suppress(discord.HTTPException):
                    await message.delete()
                return None

        search_controls = {
            "1⃣": _search_menu,
            "2⃣": _search_menu,
            "3⃣": _search_menu,
            "4⃣": _search_menu,
            "5⃣": _search_menu,
            "⬅": prev_page,
            "❌": close_menu,
            "➡": next_page,
        }

        if not self._player_check(ctx):
            if self._connection_aborted:
                msg = _("Connection to Lavalink has failed.")
                if await ctx.bot.is_owner(ctx.author):
                    msg += " " + _("Please check your console or logs for details.")
                return await self._embed_msg(ctx, msg)
            try:
                if (
                    not ctx.author.voice.channel.permissions_for(ctx.me).connect
                    or not ctx.author.voice.channel.permissions_for(ctx.me).move_members
                    and userlimit(ctx.author.voice.channel)
                ):
                    return await self._embed_msg(
                        ctx, _("I don't have permission to connect to your channel.")
                    )
                await lavalink.connect(ctx.author.voice.channel)
                player = lavalink.get_player(ctx.guild.id)
                player.store("connect", datetime.datetime.utcnow())
            except AttributeError:
                return await self._embed_msg(ctx, _("Connect to a voice channel first."))
            except IndexError:
                return await self._embed_msg(
                    ctx, _("Connection to Lavalink has not yet been established.")
                )
        player = lavalink.get_player(ctx.guild.id)
        guild_data = await self.config.guild(ctx.guild).all()
        player.store("channel", ctx.channel.id)
        player.store("guild", ctx.guild.id)
        if (
            not ctx.author.voice or ctx.author.voice.channel != player.channel
        ) and not await self._can_instaskip(ctx, ctx.author):
            return await self._embed_msg(
                ctx, _("You must be in the voice channel to enqueue tracks.")
            )
        await self._eq_check(ctx, player)
        await self._data_check(ctx)

        if not isinstance(query, list):
            query = audio_dataclasses.Query.process_input(query)
            if query.invoked_from == "search list" or query.invoked_from == "local folder":
                if query.invoked_from == "search list":
                    result, called_api = await self.music_cache.lavalink_query(ctx, player, query)
                    tracks = result.tracks
                else:
                    tracks = await self._folder_tracks(ctx, player, query)
                if not tracks:
                    embed = discord.Embed(
                        title=_("Nothing found."), colour=await ctx.embed_colour()
                    )
                    if await self.config.use_external_lavalink() and query.is_local:
                        embed.description = _(
                            "Local tracks will not work "
                            "if the `Lavalink.jar` cannot see the track.\n"
                            "This may be due to permissions or because Lavalink.jar is being run "
                            "in a different machine than the local tracks."
                        )
                    return await ctx.send(embed=embed)
                queue_dur = await queue_duration(ctx)
                queue_total_duration = lavalink.utils.format_time(queue_dur)

                track_len = 0
                empty_queue = not player.queue
                for track in tracks:
                    if not await is_allowed(
                        ctx.guild,
                        (
                            f"{track.title} {track.author} {track.uri} "
                            f"{str(audio_dataclasses.Query.process_input(track))}"
                        ),
                    ):
                        log.debug(f"Query is not allowed in {ctx.guild} ({ctx.guild.id})")
                        continue
                    elif guild_data["maxlength"] > 0:
                        if track_limit(track, guild_data["maxlength"]):
                            track_len += 1
                            player.add(ctx.author, track)
                            self.bot.dispatch(
                                "red_audio_track_enqueue", player.channel.guild, track, ctx.author
                            )
                    else:
                        track_len += 1
                        player.add(ctx.author, track)
                        self.bot.dispatch(
                            "red_audio_track_enqueue", player.channel.guild, track, ctx.author
                        )
                    if not player.current:
                        await player.play()
                player.maybe_shuffle(0 if empty_queue else 1)
                if len(tracks) > track_len:
                    maxlength_msg = " {bad_tracks} tracks cannot be queued.".format(
                        bad_tracks=(len(tracks) - track_len)
                    )
                else:
                    maxlength_msg = ""
                songembed = discord.Embed(
                    colour=await ctx.embed_colour(),
                    title=_("Queued {num} track(s).{maxlength_msg}").format(
                        num=track_len, maxlength_msg=maxlength_msg
                    ),
                )
                if not guild_data["shuffle"] and queue_dur > 0:
                    songembed.set_footer(
                        text=_(
                            "{time} until start of search playback: starts at #{position} in queue"
                        ).format(time=queue_total_duration, position=len(player.queue) + 1)
                    )
                return await ctx.send(embed=songembed)
            elif query.is_local and query.single_track:
                tracks = await self._folder_list(ctx, query)
            elif query.is_local and query.is_album:
                if ctx.invoked_with == "folder":
                    return await self._local_play_all(ctx, query, from_search=True)
                else:
                    tracks = await self._folder_list(ctx, query)
            else:
                result, called_api = await self.music_cache.lavalink_query(ctx, player, query)
                tracks = result.tracks
            if not tracks:
                embed = discord.Embed(title=_("Nothing found."), colour=await ctx.embed_colour())
                if await self.config.use_external_lavalink() and query.is_local:
                    embed.description = _(
                        "Local tracks will not work "
                        "if the `Lavalink.jar` cannot see the track.\n"
                        "This may be due to permissions or because Lavalink.jar is being run "
                        "in a different machine than the local tracks."
                    )
                return await ctx.send(embed=embed)
        else:
            tracks = query

        len_search_pages = math.ceil(len(tracks) / 5)
        search_page_list = []
        for page_num in range(1, len_search_pages + 1):
            embed = await self._build_search_page(ctx, tracks, page_num)
            search_page_list.append(embed)

        dj_enabled = await self.config.guild(ctx.guild).dj_enabled()
        if dj_enabled:
            if not await self._can_instaskip(ctx, ctx.author):
                return await menu(ctx, search_page_list, DEFAULT_CONTROLS)

        await menu(ctx, search_page_list, search_controls)

    async def _search_button_action(self, ctx: commands.Context, tracks, emoji, page):
        if not self._player_check(ctx):
            if self._connection_aborted:
                msg = _("Connection to Lavalink has failed.")
                if await ctx.bot.is_owner(ctx.author):
                    msg += " " + _("Please check your console or logs for details.")
                return await self._embed_msg(ctx, msg)
            try:
                await lavalink.connect(ctx.author.voice.channel)
                player = lavalink.get_player(ctx.guild.id)
                player.store("connect", datetime.datetime.utcnow())
            except AttributeError:
                return await self._embed_msg(ctx, _("Connect to a voice channel first."))
            except IndexError:
                return await self._embed_msg(
                    ctx, _("Connection to Lavalink has not yet been established.")
                )
        player = lavalink.get_player(ctx.guild.id)
        guild_data = await self.config.guild(ctx.guild).all()
        if not await self._currency_check(ctx, guild_data["jukebox_price"]):
            return
        try:
            if emoji == "1⃣":
                search_choice = tracks[0 + (page * 5)]
            elif emoji == "2⃣":
                search_choice = tracks[1 + (page * 5)]
            elif emoji == "3⃣":
                search_choice = tracks[2 + (page * 5)]
            elif emoji == "4⃣":
                search_choice = tracks[3 + (page * 5)]
            elif emoji == "5⃣":
                search_choice = tracks[4 + (page * 5)]
            else:
                search_choice = tracks[0 + (page * 5)]
                # TODO: verify this does not break exit and arrows
        except IndexError:
            search_choice = tracks[-1]
        try:
            query = audio_dataclasses.Query.process_input(search_choice.uri)
            if query.is_local:

                localtrack = audio_dataclasses.LocalPath(search_choice.uri)
                if search_choice.title != "Unknown title":
                    description = "**{} - {}**\n{}".format(
                        search_choice.author, search_choice.title, localtrack.to_string_hidden()
                    )
                else:
                    description = localtrack.to_string_hidden()
            else:
                description = "**[{}]({})**".format(search_choice.title, search_choice.uri)

        except AttributeError:
            search_choice = audio_dataclasses.Query.process_input(search_choice)
            if search_choice.track.exists() and search_choice.track.is_dir():
                return await ctx.invoke(self.search, query=search_choice)
            elif search_choice.track.exists() and search_choice.track.is_file():
                search_choice.invoked_from = "localtrack"
            return await ctx.invoke(self.play, query=search_choice)

        embed = discord.Embed(
            colour=await ctx.embed_colour(), title=_("Track Enqueued"), description=description
        )
        queue_dur = await queue_duration(ctx)
        queue_total_duration = lavalink.utils.format_time(queue_dur)
        if not await is_allowed(
            ctx.guild,
            (
                f"{search_choice.title} {search_choice.author} {search_choice.uri} "
                f"{str(audio_dataclasses.Query.process_input(search_choice))}"
            ),
        ):
            log.debug(f"Query is not allowed in {ctx.guild} ({ctx.guild.id})")
            self._play_lock(ctx, False)
            return await self._embed_msg(ctx, _("This track is not allowed in this server."))
        elif guild_data["maxlength"] > 0:

            if track_limit(search_choice.length, guild_data["maxlength"]):
                player.add(ctx.author, search_choice)
                player.maybe_shuffle()
                self.bot.dispatch(
                    "red_audio_track_enqueue", player.channel.guild, search_choice, ctx.author
                )
            else:
                return await self._embed_msg(ctx, _("Track exceeds maximum length."))
        else:
            player.add(ctx.author, search_choice)
            player.maybe_shuffle()
            self.bot.dispatch(
                "red_audio_track_enqueue", player.channel.guild, search_choice, ctx.author
            )

        if not guild_data["shuffle"] and queue_dur > 0:
            embed.set_footer(
                text=_("{time} until track playback: #{position} in queue").format(
                    time=queue_total_duration, position=len(player.queue) + 1
                )
            )

        if not player.current:
            await player.play()
        await ctx.send(embed=embed)

    @staticmethod
    async def _build_search_page(ctx: commands.Context, tracks, page_num):
        search_num_pages = math.ceil(len(tracks) / 5)
        search_idx_start = (page_num - 1) * 5
        search_idx_end = search_idx_start + 5
        search_list = ""
        command = ctx.invoked_with
        folder = False
        for i, track in enumerate(tracks[search_idx_start:search_idx_end], start=search_idx_start):
            search_track_num = i + 1
            if search_track_num > 5:
                search_track_num = search_track_num % 5
            if search_track_num == 0:
                search_track_num = 5
            try:
                query = audio_dataclasses.Query.process_input(track.uri)
                if query.is_local:
                    search_list += "`{0}.` **{1}**\n[{2}]\n".format(
                        search_track_num,
                        track.title,
                        audio_dataclasses.LocalPath(track.uri).to_string_hidden(),
                    )
                else:
                    search_list += "`{0}.` **[{1}]({2})**\n".format(
                        search_track_num, track.title, track.uri
                    )
            except AttributeError:
                track = audio_dataclasses.Query.process_input(track)
                if track.is_local and command != "search":
                    search_list += "`{}.` **{}**\n".format(
                        search_track_num, track.to_string_user()
                    )
                    folder = True
                elif command == "search":
                    search_list += "`{}.` **{}**\n".format(
                        search_track_num, track.to_string_user()
                    )
                else:
                    search_list += "`{}.` **{}**\n".format(
                        search_track_num, track.to_string_user()
                    )
        if hasattr(tracks[0], "uri"):
            title = _("Tracks Found:")
            footer = _("search results")
        elif folder:
            title = _("Folders Found:")
            footer = _("local folders")
        else:
            title = _("Files Found:")
            footer = _("local tracks")
        embed = discord.Embed(
            colour=await ctx.embed_colour(), title=title, description=search_list
        )
        embed.set_footer(
            text=(_("Page {page_num}/{total_pages}") + " | {num_results} {footer}").format(
                page_num=page_num,
                total_pages=search_num_pages,
                num_results=len(tracks),
                footer=footer,
            )
        )
        return embed

    @commands.command()
    @commands.guild_only()
    @commands.bot_has_permissions(embed_links=True)
    async def seek(self, ctx: commands.Context, seconds: Union[int, str]):
        """Seek ahead or behind on a track by seconds or a to a specific time.

        Accepts seconds or a value formatted like 00:00:00 (`hh:mm:ss`) or 00:00 (`mm:ss`)."""
        dj_enabled = await self.config.guild(ctx.guild).dj_enabled()
        vote_enabled = await self.config.guild(ctx.guild).vote_enabled()
        is_alone = await self._is_alone(ctx)
        is_requester = await self.is_requester(ctx, ctx.author)
        can_skip = await self._can_instaskip(ctx, ctx.author)

        if not self._player_check(ctx):
            return await self._embed_msg(ctx, _("Nothing playing."))
        player = lavalink.get_player(ctx.guild.id)
        if (not ctx.author.voice or ctx.author.voice.channel != player.channel) and not can_skip:
            return await self._embed_msg(ctx, _("You must be in the voice channel to use seek."))

        if vote_enabled and not can_skip and not is_alone:
            return await self._embed_msg(
                ctx, _("There are other people listening - vote to skip instead.")
            )

        if dj_enabled and not (can_skip or is_requester) and not is_alone:
            return await self._embed_msg(
                ctx, _("You need the DJ role or be the track requester to use seek.")
            )

        if player.current:
            if player.current.is_stream:
                return await self._embed_msg(ctx, _("Can't seek on a stream."))
            else:
                try:
                    int(seconds)
                    abs_position = False
                except ValueError:
                    abs_position = True
                    seconds = time_convert(seconds)
                if seconds == 0:
                    return await self._embed_msg(ctx, _("Invalid input for the time to seek."))
                if not abs_position:
                    time_sec = int(seconds) * 1000
                    seek = player.position + time_sec
                    if seek <= 0:
                        await self._embed_msg(
                            ctx, _("Moved {num_seconds}s to 00:00:00").format(num_seconds=seconds)
                        )
                    else:
                        await self._embed_msg(
                            ctx,
                            _("Moved {num_seconds}s to {time}").format(
                                num_seconds=seconds, time=lavalink.utils.format_time(seek)
                            ),
                        )
                    await player.seek(seek)
                else:
                    await self._embed_msg(
                        ctx,
                        _("Moved to {time}").format(
                            time=lavalink.utils.format_time(seconds * 1000)
                        ),
                    )
                    await player.seek(seconds * 1000)
        else:
            await self._embed_msg(ctx, _("Nothing playing."))

    @commands.command()
    @commands.guild_only()
    @commands.bot_has_permissions(embed_links=True)
    async def shuffle(self, ctx: commands.Context):
        """Toggle shuffle."""
        dj_enabled = await self.config.guild(ctx.guild).dj_enabled()
        if dj_enabled:
            if not await self._can_instaskip(ctx, ctx.author):
                return await self._embed_msg(ctx, _("You need the DJ role to toggle shuffle."))
        if self._player_check(ctx):
            await self._data_check(ctx)
            player = lavalink.get_player(ctx.guild.id)
            if (
                not ctx.author.voice or ctx.author.voice.channel != player.channel
            ) and not await self._can_instaskip(ctx, ctx.author):
                return await self._embed_msg(
                    ctx, _("You must be in the voice channel to toggle shuffle.")
                )

        shuffle = await self.config.guild(ctx.guild).shuffle()
        await self.config.guild(ctx.guild).shuffle.set(not shuffle)
        await self._embed_msg(
            ctx,
            _("Shuffle tracks: {true_or_false}.").format(
                true_or_false=_("Enabled") if not shuffle else _("Disabled")
            ),
        )
        if self._player_check(ctx):
            await self._data_check(ctx)

    @commands.command()
    @commands.guild_only()
    @commands.bot_has_permissions(embed_links=True)
    async def sing(self, ctx: commands.Context):
        """Make Red sing one of her songs."""
        ids = (
            "zGTkAVsrfg8",
            "cGMWL8cOeAU",
            "vFrjMq4aL-g",
            "WROI5WYBU_A",
            "41tIUr_ex3g",
            "f9O2Rjn1azc",
        )
        url = f"https://www.youtube.com/watch?v={random.choice(ids)}"
        await ctx.invoke(self.play, query=url)

    @commands.command()
    @commands.guild_only()
    @commands.bot_has_permissions(embed_links=True)
    async def skip(self, ctx: commands.Context, skip_to_track: int = None):
        """Skip to the next track, or to a given track number."""
        if not self._player_check(ctx):
            return await self._embed_msg(ctx, _("Nothing playing."))
        player = lavalink.get_player(ctx.guild.id)
        if (
            not ctx.author.voice or ctx.author.voice.channel != player.channel
        ) and not await self._can_instaskip(ctx, ctx.author):
            return await self._embed_msg(
                ctx, _("You must be in the voice channel to skip the music.")
            )
        if not player.current:
            return await self._embed_msg(ctx, _("Nothing playing."))
        dj_enabled = await self.config.guild(ctx.guild).dj_enabled()
        vote_enabled = await self.config.guild(ctx.guild).vote_enabled()
        is_alone = await self._is_alone(ctx)
        is_requester = await self.is_requester(ctx, ctx.author)
        can_skip = await self._can_instaskip(ctx, ctx.author)
        if dj_enabled and not vote_enabled:
            if not (can_skip or is_requester) and not is_alone:
                return await self._embed_msg(
                    ctx, _("You need the DJ role or be the track requester to skip tracks.")
                )
            if (
                is_requester
                and not can_skip
                and isinstance(skip_to_track, int)
                and skip_to_track > 1
            ):
                return await self._embed_msg(ctx, _("You can only skip the current track."))
        if vote_enabled:
            if not can_skip:
                if skip_to_track is not None:
                    return await self._embed_msg(
                        ctx, _("Can't skip to a specific track in vote mode without the DJ role.")
                    )
                if ctx.author.id in self.skip_votes[ctx.message.guild]:
                    self.skip_votes[ctx.message.guild].remove(ctx.author.id)
                    reply = _("I removed your vote to skip.")
                else:
                    self.skip_votes[ctx.message.guild].append(ctx.author.id)
                    reply = _("You voted to skip.")

                num_votes = len(self.skip_votes[ctx.message.guild])
                vote_mods = []
                for member in player.channel.members:
                    can_skip = await self._can_instaskip(ctx, member)
                    if can_skip:
                        vote_mods.append(member)
                num_members = len(player.channel.members) - len(vote_mods)
                vote = int(100 * num_votes / num_members)
                percent = await self.config.guild(ctx.guild).vote_percent()
                if vote >= percent:
                    self.skip_votes[ctx.message.guild] = []
                    await self._embed_msg(ctx, _("Vote threshold met."))
                    return await self._skip_action(ctx)
                else:
                    reply += _(
                        " Votes: {num_votes}/{num_members}"
                        " ({cur_percent}% out of {required_percent}% needed)"
                    ).format(
                        num_votes=humanize_number(num_votes),
                        num_members=humanize_number(num_members),
                        cur_percent=vote,
                        required_percent=percent,
                    )
                    return await self._embed_msg(ctx, reply)
            else:
                return await self._skip_action(ctx, skip_to_track)
        else:
            return await self._skip_action(ctx, skip_to_track)

    async def _can_instaskip(self, ctx: commands.Context, member: discord.Member):

        dj_enabled = await self.config.guild(ctx.guild).dj_enabled()

        if member.bot:
            return True

        if member.id == ctx.guild.owner_id:
            return True

        if dj_enabled:
            if await self._has_dj_role(ctx, member):
                return True

        if await ctx.bot.is_owner(member):
            return True

        if await ctx.bot.is_mod(member):
            return True

        if await self._channel_check(ctx):
            return True

        return False

    async def _is_alone(self, ctx: commands.Context):
        channel_members = rgetattr(ctx, "guild.me.voice.channel.members", [])
        nonbots = sum(m.id != ctx.author.id for m in channel_members if not m.bot)
        return nonbots < 1

    async def _has_dj_role(self, ctx: commands.Context, member: discord.Member):
        dj_role_obj = ctx.guild.get_role(await self.config.guild(ctx.guild).dj_role())
        return dj_role_obj in ctx.guild.get_member(member.id).roles

    @staticmethod
    async def is_requester(ctx: commands.Context, member: discord.Member):
        try:
            player = lavalink.get_player(ctx.guild.id)
            log.debug(f"Current requester is {player.current}")
            return player.current.requester.id == member.id
        except Exception as e:
            log.error(e)
        return False

    async def _skip_action(self, ctx: commands.Context, skip_to_track: int = None):
        player = lavalink.get_player(ctx.guild.id)
        autoplay = await self.config.guild(player.channel.guild).auto_play() or self.owns_autoplay
        if not player.current or (not player.queue and not autoplay):
            try:
                pos, dur = player.position, player.current.length
            except AttributeError:
                return await self._embed_msg(ctx, _("There's nothing in the queue."))
            time_remain = lavalink.utils.format_time(dur - pos)
            if player.current.is_stream:
                embed = discord.Embed(
                    colour=await ctx.embed_colour(), title=_("There's nothing in the queue.")
                )
                embed.set_footer(
                    text=_("Currently livestreaming {track}").format(track=player.current.title)
                )
            else:
                embed = discord.Embed(
                    colour=await ctx.embed_colour(), title=_("There's nothing in the queue.")
                )
                embed.set_footer(
                    text=_("{time} left on {track}").format(
                        time=time_remain, track=player.current.title
                    )
                )
            return await ctx.send(embed=embed)
        elif autoplay and not player.queue:
            embed = discord.Embed(
                colour=await ctx.embed_colour(),
                title=_("Track Skipped"),
                description=await get_description(player.current),
            )
            await ctx.send(embed=embed)
            return await player.skip()

        queue_to_append = []
        if skip_to_track is not None and skip_to_track != 1:
            if skip_to_track < 1:
                return await self._embed_msg(
                    ctx, _("Track number must be equal to or greater than 1.")
                )
            elif skip_to_track > len(player.queue):
                return await self._embed_msg(
                    ctx,
                    _(
                        "There are only {queuelen} songs currently queued.".format(
                            queuelen=len(player.queue)
                        )
                    ),
                )
            embed = discord.Embed(
                colour=await ctx.embed_colour(),
                title=_("{skip_to_track} Tracks Skipped".format(skip_to_track=skip_to_track)),
            )
            await ctx.send(embed=embed)
            if player.repeat:
                queue_to_append = player.queue[0 : min(skip_to_track - 1, len(player.queue) - 1)]
            player.queue = player.queue[
                min(skip_to_track - 1, len(player.queue) - 1) : len(player.queue)
            ]
        else:
            embed = discord.Embed(
                colour=await ctx.embed_colour(),
                title=_("Track Skipped"),
                description=await get_description(player.current),
            )
            await ctx.send(embed=embed)
        self.bot.dispatch("red_audio_skip_track", player.channel.guild, player.current, ctx.author)
        await player.play()
        player.queue += queue_to_append

    @commands.command()
    @commands.guild_only()
    @commands.bot_has_permissions(embed_links=True)
    async def stop(self, ctx: commands.Context):
        """Stop playback and clear the queue."""
        dj_enabled = await self.config.guild(ctx.guild).dj_enabled()
        vote_enabled = await self.config.guild(ctx.guild).vote_enabled()
        if not self._player_check(ctx):
            return await self._embed_msg(ctx, _("Nothing playing."))
        player = lavalink.get_player(ctx.guild.id)
        if (
            not ctx.author.voice or ctx.author.voice.channel != player.channel
        ) and not await self._can_instaskip(ctx, ctx.author):
            return await self._embed_msg(
                ctx, _("You must be in the voice channel to stop the music.")
            )
        if vote_enabled or vote_enabled and dj_enabled:
            if not await self._can_instaskip(ctx, ctx.author) and not await self._is_alone(ctx):
                return await self._embed_msg(
                    ctx, _("There are other people listening - vote to skip instead.")
                )
        if dj_enabled and not vote_enabled:
            if not await self._can_instaskip(ctx, ctx.author):
                return await self._embed_msg(ctx, _("You need the DJ role to stop the music."))
        if (
            player.is_playing
            or (not player.is_playing and player.paused)
            or player.queue
            or getattr(player.current, "extras", {}).get("autoplay")
        ):
            eq = player.fetch("eq")
            if eq:
                await self.config.custom("EQUALIZER", ctx.guild.id).eq_bands.set(eq.bands)
            player.queue = []
            player.store("playing_song", None)
            player.store("prev_requester", None)
            player.store("prev_song", None)
            player.store("requester", None)
            await player.stop()
            await self._embed_msg(ctx, _("Stopping..."))

    @commands.command()
    @commands.guild_only()
    @commands.cooldown(1, 15, commands.BucketType.guild)
    @commands.bot_has_permissions(embed_links=True)
    async def summon(self, ctx: commands.Context):
        """Summon the bot to a voice channel."""
        dj_enabled = await self.config.guild(ctx.guild).dj_enabled()
        if dj_enabled:
            if not await self._can_instaskip(ctx, ctx.author):
                return await self._embed_msg(ctx, _("You need the DJ role to summon the bot."))
        try:
            if (
                not ctx.author.voice.channel.permissions_for(ctx.me).connect
                or not ctx.author.voice.channel.permissions_for(ctx.me).move_members
                and userlimit(ctx.author.voice.channel)
            ):
                return await self._embed_msg(
                    ctx, _("I don't have permission to connect to your channel.")
                )
            if not self._player_check(ctx):
                await lavalink.connect(ctx.author.voice.channel)
                player = lavalink.get_player(ctx.guild.id)
                player.store("connect", datetime.datetime.utcnow())
            else:
                player = lavalink.get_player(ctx.guild.id)
                if ctx.author.voice.channel == player.channel:
                    return
                await player.move_to(ctx.author.voice.channel)
        except AttributeError:
            return await self._embed_msg(ctx, _("Connect to a voice channel first."))
        except IndexError:
            return await self._embed_msg(
                ctx, _("Connection to Lavalink has not yet been established.")
            )

    @commands.command()
    @commands.guild_only()
    @commands.bot_has_permissions(embed_links=True)
    async def volume(self, ctx: commands.Context, vol: int = None):
        """Set the volume, 1% - 150%."""
        dj_enabled = await self.config.guild(ctx.guild).dj_enabled()
        if not vol:
            vol = await self.config.guild(ctx.guild).volume()
            embed = discord.Embed(
                colour=await ctx.embed_colour(),
                title=_("Current Volume:"),
                description=str(vol) + "%",
            )
            if not self._player_check(ctx):
                embed.set_footer(text=_("Nothing playing."))
            return await ctx.send(embed=embed)
        if self._player_check(ctx):
            player = lavalink.get_player(ctx.guild.id)
            if (
                not ctx.author.voice or ctx.author.voice.channel != player.channel
            ) and not await self._can_instaskip(ctx, ctx.author):
                return await self._embed_msg(
                    ctx, _("You must be in the voice channel to change the volume.")
                )
        if dj_enabled:
            if not await self._can_instaskip(ctx, ctx.author) and not await self._has_dj_role(
                ctx, ctx.author
            ):
                return await self._embed_msg(ctx, _("You need the DJ role to change the volume."))
        if vol < 0:
            vol = 0
        if vol > 150:
            vol = 150
            await self.config.guild(ctx.guild).volume.set(vol)
            if self._player_check(ctx):
                await lavalink.get_player(ctx.guild.id).set_volume(vol)
        else:
            await self.config.guild(ctx.guild).volume.set(vol)
            if self._player_check(ctx):
                await lavalink.get_player(ctx.guild.id).set_volume(vol)
        embed = discord.Embed(
            colour=await ctx.embed_colour(), title=_("Volume:"), description=str(vol) + "%"
        )
        if not self._player_check(ctx):
            embed.set_footer(text=_("Nothing playing."))
        await ctx.send(embed=embed)

    @commands.group(aliases=["llset"])
    @commands.guild_only()
    @commands.bot_has_permissions(embed_links=True)
    @checks.is_owner()
    async def llsetup(self, ctx: commands.Context):
        """Lavalink server configuration options."""
        pass

    @llsetup.command()
    async def external(self, ctx: commands.Context):
        """Toggle using external lavalink servers."""
        external = await self.config.use_external_lavalink()
        await self.config.use_external_lavalink.set(not external)

        if external:
            embed = discord.Embed(
                colour=await ctx.embed_colour(),
                title=_("External lavalink server: {true_or_false}.").format(
                    true_or_false=_("Enabled") if not external else _("Disabled")
                ),
            )
            await ctx.send(embed=embed)
        else:
            if self._manager is not None:
                await self._manager.shutdown()
            await self._embed_msg(
                ctx,
                _("External lavalink server: {true_or_false}.").format(
                    true_or_false=_("Enabled") if not external else _("Disabled")
                ),
            )

        self._restart_connect()

    @llsetup.command()
    async def host(self, ctx: commands.Context, host: str):
        """Set the lavalink server host."""
        await self.config.host.set(host)
        if await self._check_external():
            embed = discord.Embed(
                colour=await ctx.embed_colour(), title=_("Host set to {host}.").format(host=host)
            )
            embed.set_footer(text=_("External lavalink server set to True."))
            await ctx.send(embed=embed)
        else:
            await self._embed_msg(ctx, _("Host set to {host}.").format(host=host))

        self._restart_connect()

    @llsetup.command()
    async def password(self, ctx: commands.Context, password: str):
        """Set the lavalink server password."""
        await self.config.password.set(str(password))
        if await self._check_external():
            embed = discord.Embed(
                colour=await ctx.embed_colour(),
                title=_("Server password set to {password}.").format(password=password),
            )
            embed.set_footer(text=_("External lavalink server set to True."))
            await ctx.send(embed=embed)
        else:
            await self._embed_msg(
                ctx, _("Server password set to {password}.").format(password=password)
            )

        self._restart_connect()

    @llsetup.command()
    async def restport(self, ctx: commands.Context, rest_port: int):
        """Set the lavalink REST server port."""
        await self.config.rest_port.set(rest_port)
        if await self._check_external():
            embed = discord.Embed(
                colour=await ctx.embed_colour(),
                title=_("REST port set to {port}.").format(port=rest_port),
            )
            embed.set_footer(text=_("External lavalink server set to True."))
            await ctx.send(embed=embed)
        else:
            await self._embed_msg(ctx, _("REST port set to {port}.").format(port=rest_port))

        self._restart_connect()

    @llsetup.command()
    async def wsport(self, ctx: commands.Context, ws_port: int):
        """Set the lavalink websocket server port."""
        await self.config.ws_port.set(ws_port)
        if await self._check_external():
            embed = discord.Embed(
                colour=await ctx.embed_colour(),
                title=_("Websocket port set to {port}.").format(port=ws_port),
            )
            embed.set_footer(text=_("External lavalink server set to True."))
            await ctx.send(embed=embed)
        else:
            await self._embed_msg(ctx, _("Websocket port set to {port}.").format(port=ws_port))

        self._restart_connect()

    @staticmethod
    async def _apply_gain(guild_id: int, band, gain):
        const = {
            "op": "equalizer",
            "guildId": str(guild_id),
            "bands": [{"band": band, "gain": gain}],
        }

        try:
            await lavalink.get_player(guild_id).node.send({**const})
        except (KeyError, IndexError):
            pass

    @staticmethod
    async def _apply_gains(guild_id: int, gains):
        const = {
            "op": "equalizer",
            "guildId": str(guild_id),
            "bands": [{"band": x, "gain": y} for x, y in enumerate(gains)],
        }

        try:
            await lavalink.get_player(guild_id).node.send({**const})
        except (KeyError, IndexError):
            pass

    async def _channel_check(self, ctx: commands.Context):
        try:
            player = lavalink.get_player(ctx.guild.id)
        except KeyError:
            return False
        try:
            in_channel = sum(
                not m.bot for m in ctx.guild.get_member(self.bot.user.id).voice.channel.members
            )
        except AttributeError:
            return False

        if not ctx.author.voice:
            user_channel = None
        else:
            user_channel = ctx.author.voice.channel

        if in_channel == 0 and user_channel:
            if (
                (player.channel != user_channel)
                and not player.current
                and player.position == 0
                and len(player.queue) == 0
            ):
                await player.move_to(user_channel)
                return True
        else:
            return False

    async def _check_api_tokens(self):
        spotify = await self.bot.get_shared_api_tokens("spotify")
        youtube = await self.bot.get_shared_api_tokens("youtube")
        return {
            "spotify_client_id": spotify.get("client_id", ""),
            "spotify_client_secret": spotify.get("client_secret", ""),
            "youtube_api": youtube.get("api_key", ""),
        }

    async def _check_external(self):
        external = await self.config.use_external_lavalink()
        if not external:
            if self._manager is not None:
                await self._manager.shutdown()
            await self.config.use_external_lavalink.set(True)
            return True
        else:
            return False

    async def _clear_react(self, message: discord.Message, emoji: dict = None):
        """Non blocking version of clear_react"""
        return self.bot.loop.create_task(clear_react(self.bot, message, emoji))

    async def _currency_check(self, ctx: commands.Context, jukebox_price: int):
        jukebox = await self.config.guild(ctx.guild).jukebox()
        if jukebox and not await self._can_instaskip(ctx, ctx.author):
            try:
                await bank.withdraw_credits(ctx.author, jukebox_price)
                return True
            except ValueError:
                credits_name = await bank.get_currency_name(ctx.guild)
                await self._embed_msg(
                    ctx,
                    _("Not enough {currency} ({required_credits} required).").format(
                        currency=credits_name, required_credits=humanize_number(jukebox_price)
                    ),
                )
                return False
        else:
            return True

    async def _data_check(self, ctx: commands.Context):
        player = lavalink.get_player(ctx.guild.id)
        shuffle = await self.config.guild(ctx.guild).shuffle()
        repeat = await self.config.guild(ctx.guild).repeat()
        volume = await self.config.guild(ctx.guild).volume()
        player.repeat = repeat
        player.shuffle = shuffle
        if player.volume != volume:
            await player.set_volume(volume)

    async def disconnect_timer(self):
        stop_times = {}
        pause_times = {}
        while True:
            for p in lavalink.all_players():
                server = p.channel.guild

                if [self.bot.user] == p.channel.members:
                    stop_times.setdefault(server.id, time.time())
                    pause_times.setdefault(server.id, time.time())
                else:
                    stop_times.pop(server.id, None)
                    if p.paused and server.id in pause_times:
                        try:
                            await p.pause(False)
                        except Exception:
                            log.error(
                                "Exception raised in Audio's emptypause_timer.", exc_info=True
                            )
                    pause_times.pop(server.id, None)
            servers = stop_times.copy()
            servers.update(pause_times)
            for sid in servers:
                server_obj = self.bot.get_guild(sid)
                if sid in stop_times and await self.config.guild(server_obj).emptydc_enabled():
                    emptydc_timer = await self.config.guild(server_obj).emptydc_timer()
                    if (time.time() - stop_times[sid]) >= emptydc_timer:
                        stop_times.pop(sid)
                        try:
                            player = lavalink.get_player(sid)
                            await player.stop()
                            await player.disconnect()
                        except Exception as err:
                            log.error("Exception raised in Audio's emptydc_timer.", exc_info=True)
                            if "No such player for that guild" in str(err):
                                stop_times.pop(sid, None)
                            pass
                elif (
                    sid in pause_times and await self.config.guild(server_obj).emptypause_enabled()
                ):
                    emptypause_timer = await self.config.guild(server_obj).emptypause_timer()
                    if (time.time() - pause_times.get(sid)) >= emptypause_timer:
                        try:
                            await lavalink.get_player(sid).pause()
                        except Exception as err:
                            if "No such player for that guild" in str(err):
                                pause_times.pop(sid, None)
                            log.error(
                                "Exception raised in Audio's emptypause_timer.", exc_info=True
                            )
            await asyncio.sleep(5)

    @staticmethod
    async def _embed_msg(ctx: commands.Context, title: str):
        embed = discord.Embed(colour=await ctx.embed_colour(), title=title)
        await ctx.send(embed=embed)

    async def _eq_check(self, ctx: commands.Context, player: lavalink.Player):
        eq = player.fetch("eq", Equalizer())

        config_bands = await self.config.custom("EQUALIZER", ctx.guild.id).eq_bands()
        if not config_bands:
            config_bands = eq.bands
            await self.config.custom("EQUALIZER", ctx.guild.id).eq_bands.set(eq.bands)

        if eq.bands != config_bands:
            band_num = list(range(0, eq._band_count))
            band_value = config_bands
            eq_dict = {}
            for k, v in zip(band_num, band_value):
                eq_dict[k] = v
            for band, value in eq_dict.items():
                eq.set_gain(band, value)
            player.store("eq", eq)
            await self._apply_gains(ctx.guild.id, config_bands)

    async def _eq_interact(
        self, ctx: commands.Context, player: lavalink.Player, eq, message, selected
    ):
        player.store("eq", eq)
        emoji = {
            "far_left": "◀",
            "one_left": "⬅",
            "max_output": "⏫",
            "output_up": "🔼",
            "output_down": "🔽",
            "min_output": "⏬",
            "one_right": "➡",
            "far_right": "▶",
            "reset": "⏺",
            "info": "ℹ",
        }
        selector = f'{" " * 8}{"   " * selected}^^'
        try:
            await message.edit(content=box(f"{eq.visualise()}\n{selector}", lang="ini"))
        except discord.errors.NotFound:
            return
        try:
            react_emoji, react_user = await self._get_eq_reaction(ctx, message, emoji)
        except TypeError:
            return

        if not react_emoji:
            await self.config.custom("EQUALIZER", ctx.guild.id).eq_bands.set(eq.bands)
            await self._clear_react(message, emoji)

        if react_emoji == "⬅":
            await remove_react(message, react_emoji, react_user)
            await self._eq_interact(ctx, player, eq, message, max(selected - 1, 0))

        if react_emoji == "➡":
            await remove_react(message, react_emoji, react_user)
            await self._eq_interact(ctx, player, eq, message, min(selected + 1, 14))

        if react_emoji == "🔼":
            await remove_react(message, react_emoji, react_user)
            _max = "{:.2f}".format(min(eq.get_gain(selected) + 0.1, 1.0))
            eq.set_gain(selected, float(_max))
            await self._apply_gain(ctx.guild.id, selected, _max)
            await self._eq_interact(ctx, player, eq, message, selected)

        if react_emoji == "🔽":
            await remove_react(message, react_emoji, react_user)
            _min = "{:.2f}".format(max(eq.get_gain(selected) - 0.1, -0.25))
            eq.set_gain(selected, float(_min))
            await self._apply_gain(ctx.guild.id, selected, _min)
            await self._eq_interact(ctx, player, eq, message, selected)

        if react_emoji == "⏫":
            await remove_react(message, react_emoji, react_user)
            _max = 1.0
            eq.set_gain(selected, _max)
            await self._apply_gain(ctx.guild.id, selected, _max)
            await self._eq_interact(ctx, player, eq, message, selected)

        if react_emoji == "⏬":
            await remove_react(message, react_emoji, react_user)
            _min = -0.25
            eq.set_gain(selected, _min)
            await self._apply_gain(ctx.guild.id, selected, _min)
            await self._eq_interact(ctx, player, eq, message, selected)

        if react_emoji == "◀":
            await remove_react(message, react_emoji, react_user)
            selected = 0
            await self._eq_interact(ctx, player, eq, message, selected)

        if react_emoji == "▶":
            await remove_react(message, react_emoji, react_user)
            selected = 14
            await self._eq_interact(ctx, player, eq, message, selected)

        if react_emoji == "⏺":
            await remove_react(message, react_emoji, react_user)
            for band in range(eq._band_count):
                eq.set_gain(band, 0.0)
            await self._apply_gains(ctx.guild.id, eq.bands)
            await self._eq_interact(ctx, player, eq, message, selected)

        if react_emoji == "ℹ":
            await remove_react(message, react_emoji, react_user)
            await ctx.send_help(self.eq)
            await self._eq_interact(ctx, player, eq, message, selected)

    @staticmethod
    async def _eq_msg_clear(eq_message: discord.Message):
        if eq_message is not None:
            with contextlib.suppress(discord.HTTPException):
                await eq_message.delete()

    async def _get_eq_reaction(self, ctx: commands.Context, message: discord.Message, emoji):
        try:
            reaction, user = await self.bot.wait_for(
                "reaction_add",
                check=lambda r, u: r.message.id == message.id
                and u.id == ctx.author.id
                and r.emoji in emoji.values(),
                timeout=30,
            )
        except asyncio.TimeoutError:
            await self._clear_react(message, emoji)
            return None
        else:
            return reaction.emoji, user

    def _play_lock(self, ctx: commands.Context, tf):
        if tf:
            self.play_lock[ctx.message.guild.id] = True
        else:
            self.play_lock[ctx.message.guild.id] = False

    def _player_check(self, ctx: commands.Context):
        if self._connection_aborted:
            return False
        try:
            lavalink.get_player(ctx.guild.id)
            return True
        except IndexError:
            return False
        except KeyError:
            return False

    @commands.Cog.listener()
    async def on_voice_state_update(
        self, member: discord.Member, before: discord.VoiceState, after: discord.VoiceState
    ):
        await self._ready_event.wait()
        if after.channel != before.channel:
            try:
                self.skip_votes[before.channel.guild].remove(member.id)
            except (ValueError, KeyError, AttributeError):
                pass

    def cog_unload(self):
        if not self._cleaned_up:
            self.bot.dispatch("red_audio_unload", self)
            self.session.detach()
            self.bot.loop.create_task(self._close_database())
            if self._disconnect_task:
                self._disconnect_task.cancel()

            if self._connect_task:
                self._connect_task.cancel()

            if self._init_task:
                self._init_task.cancel()

            lavalink.unregister_event_listener(self.event_handler)
            self.bot.loop.create_task(lavalink.close())
            if self._manager is not None:
                self.bot.loop.create_task(self._manager.shutdown())

            self._cleaned_up = True

    @bump.error
    @disconnect.error
    @genre.error
    @local_folder.error
    @local_play.error
    @local_search.error
    @play.error
    @prev.error
    @search.error
    @_playlist_append.error
    @_playlist_save.error
    @_playlist_update.error
    @_playlist_upload.error
    async def _clear_lock_on_error(self, ctx: commands.Context, error):
        # TODO: Change this in a future PR
        # FIXME: This seems to be consuming tracebacks and not adding them to last traceback
        # which is handled by on_command_error
        # Make it so that this can be used to show user friendly errors
        if not isinstance(
            getattr(error, "original", error),
            (
                commands.CheckFailure,
                commands.UserInputError,
                commands.DisabledCommand,
                commands.CommandOnCooldown,
            ),
        ):
            self._play_lock(ctx, False)
            await self.music_cache.run_tasks(ctx)
            message = "Error in command '{}'. Check your console or logs for details.".format(
                ctx.command.qualified_name
            )
            await ctx.send(inline(message))
            exception_log = "Exception in command '{}'\n" "".format(ctx.command.qualified_name)
            exception_log += "".join(
                traceback.format_exception(type(error), error, error.__traceback__)
            )
            self.bot._last_exception = exception_log

        await ctx.bot.on_command_error(
            ctx, getattr(error, "original", error), unhandled_by_cog=True
        )

    async def cog_after_invoke(self, ctx: commands.Context):
        await self._process_db(ctx)

    async def _process_db(self, ctx: commands.Context):
        await self.music_cache.run_tasks(ctx)

    async def _close_database(self):
        await self.music_cache.run_all_pending_tasks()
        await self.music_cache.close()

    __del__ = cog_unload<|MERGE_RESOLUTION|>--- conflicted
+++ resolved
@@ -5,10 +5,6 @@
 import heapq
 import json
 import logging
-<<<<<<< HEAD
-=======
-import math
->>>>>>> b457f8d1
 import random
 import re
 import time
