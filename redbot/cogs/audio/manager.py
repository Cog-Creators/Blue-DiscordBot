--- conflicted
+++ resolved
@@ -134,13 +134,8 @@
 
 
 def shutdown_lavalink_server():
-<<<<<<< HEAD
-    SHUTDOWN.set()
-=======
-    log.info("Shutting down lavalink server.")
     global shutdown
     shutdown = True
->>>>>>> 4b831a63
     global proc
     if proc is not None:
         log.info("Shutting down lavalink server.")
@@ -165,7 +160,7 @@
     from . import LAVALINK_DOWNLOAD_DIR, LAVALINK_JAR_FILE, BUNDLED_APP_YML_FILE, APP_YML_FILE
 
     jar_exists = LAVALINK_JAR_FILE.exists()
-    current_build = redbot.core.VersionInfo.from_json(await cog.config.current_version())
+    current_build = redbot.VersionInfo.from_json(await cog.config.current_version())
 
     if not jar_exists or current_build < redbot.core.version_info:
         log.info("Downloading Lavalink.jar")
