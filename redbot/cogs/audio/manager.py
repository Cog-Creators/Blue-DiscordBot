import asyncio
import asyncio.subprocess  # disables for # https://github.com/PyCQA/pylint/issues/1469
import itertools
import logging
import pathlib
import platform
import re
import shutil
import sys
import tempfile
import time
<<<<<<< HEAD
from typing import ClassVar, Final, List, Optional, Tuple
=======
from typing import ClassVar, Final, List, Optional, Tuple, Pattern
>>>>>>> 3702e2e9

import aiohttp
from tqdm import tqdm

from redbot.core import data_manager

from .errors import LavalinkDownloadFailed

log = logging.getLogger("red.audio.manager")
<<<<<<< HEAD
JAR_VERSION: Final[str] = "3.2.2"
JAR_BUILD: Final[int] = 963
=======
JAR_VERSION: Final[str] = "3.3.1"
JAR_BUILD: Final[int] = 1050
>>>>>>> 3702e2e9
LAVALINK_DOWNLOAD_URL: Final[str] = (
    "https://github.com/Cog-Creators/Lavalink-Jars/releases/download/"
    f"{JAR_VERSION}_{JAR_BUILD}/"
    "Lavalink.jar"
)
LAVALINK_DOWNLOAD_DIR: Final[pathlib.Path] = data_manager.cog_data_path(raw_name="Audio")
LAVALINK_JAR_FILE: Final[pathlib.Path] = LAVALINK_DOWNLOAD_DIR / "Lavalink.jar"
BUNDLED_APP_YML: Final[pathlib.Path] = pathlib.Path(__file__).parent / "data" / "application.yml"
LAVALINK_APP_YML: Final[pathlib.Path] = LAVALINK_DOWNLOAD_DIR / "application.yml"

<<<<<<< HEAD
_RE_READY_LINE: Final[re.Pattern] = re.compile(rb"Started Launcher in \S+ seconds")
_FAILED_TO_START: Final[re.Pattern] = re.compile(rb"Web server failed to start. (.*)")
_RE_BUILD_LINE: Final[re.Pattern] = re.compile(rb"Build:\s+(?P<build>\d+)")
_RE_JAVA_VERSION_LINE: Final[re.Pattern] = re.compile(
    r'version "(?P<major>\d+).(?P<minor>\d+).\d+(?:_\d+)?(?:-[A-Za-z0-9]+)?"'
)
_RE_JAVA_SHORT_VERSION: Final[re.Pattern] = re.compile(r'version "(?P<major>\d+)"')
=======
_RE_READY_LINE: Final[Pattern] = re.compile(rb"Started Launcher in \S+ seconds")
_FAILED_TO_START: Final[Pattern] = re.compile(rb"Web server failed to start. (.*)")
_RE_BUILD_LINE: Final[Pattern] = re.compile(rb"Build:\s+(?P<build>\d+)")
_RE_JAVA_VERSION_LINE: Final[Pattern] = re.compile(
    r'version "(?P<major>\d+).(?P<minor>\d+).\d+(?:_\d+)?(?:-[A-Za-z0-9]+)?"'
)
_RE_JAVA_SHORT_VERSION: Final[Pattern] = re.compile(r'version "(?P<major>\d+)"')
>>>>>>> 3702e2e9


class ServerManager:

    _java_available: ClassVar[Optional[bool]] = None
    _java_version: ClassVar[Optional[Tuple[int, int]]] = None
    _up_to_date: ClassVar[Optional[bool]] = None
    _blacklisted_archs: List[str] = []

    def __init__(self) -> None:
        self.ready: asyncio.Event = asyncio.Event()

        self._proc: Optional[asyncio.subprocess.Process] = None  # pylint:disable=no-member
        self._monitor_task: Optional[asyncio.Task] = None
        self._shutdown: bool = False

    async def start(self) -> None:
        arch_name = platform.machine()
        if arch_name in self._blacklisted_archs:
            raise asyncio.CancelledError(
                "You are attempting to run Lavalink audio on an unsupported machine architecture."
            )

        if self._proc is not None:
            if self._proc.returncode is None:
                raise RuntimeError("Internal Lavalink server is already running")
            elif self._shutdown:
                raise RuntimeError("Server manager has already been used - create another one")

        await self.maybe_download_jar()

        # Copy the application.yml across.
        # For people to customise their Lavalink server configuration they need to run it
        # externally
        shutil.copyfile(BUNDLED_APP_YML, LAVALINK_APP_YML)

        args = await self._get_jar_args()
        self._proc = await asyncio.subprocess.create_subprocess_exec(  # pylint:disable=no-member
            *args,
            cwd=str(LAVALINK_DOWNLOAD_DIR),
            stdout=asyncio.subprocess.PIPE,
            stderr=asyncio.subprocess.STDOUT,
        )

        log.info("Internal Lavalink server started. PID: %s", self._proc.pid)

        try:
            await asyncio.wait_for(self._wait_for_launcher(), timeout=120)
        except asyncio.TimeoutError:
            log.warning("Timeout occurred whilst waiting for internal Lavalink server to be ready")

        self._monitor_task = asyncio.create_task(self._monitor())

    @classmethod
    async def _get_jar_args(cls) -> List[str]:
        (java_available, java_version) = await cls._has_java()
<<<<<<< HEAD
        if not java_available or not java_version:
            raise RuntimeError("You must install Java 1.8+ for Lavalink to run.")
=======
>>>>>>> 3702e2e9

        if not java_available:
            raise RuntimeError("You must install Java 11 for Lavalink to run.")

        return ["java", "-Djdk.tls.client.protocols=TLSv1.2", "-jar", str(LAVALINK_JAR_FILE)]

    @classmethod
    async def _has_java(cls) -> Tuple[bool, Optional[Tuple[int, int]]]:
        if cls._java_available is not None:
            # Return cached value if we've checked this before
            return cls._java_available, cls._java_version
        java_available = shutil.which("java") is not None
        if not java_available:
            cls._java_available = False
            cls._java_version = None
        else:
            cls._java_version = version = await cls._get_java_version()
            cls._java_available = (11, 0) <= version < (12, 0)
        return cls._java_available, cls._java_version

    @staticmethod
    async def _get_java_version() -> Tuple[int, int]:
        """This assumes we've already checked that java exists."""
        _proc: asyncio.subprocess.Process = await asyncio.create_subprocess_exec(  # pylint:disable=no-member
            "java", "-version", stdout=asyncio.subprocess.PIPE, stderr=asyncio.subprocess.PIPE
        )
        # java -version outputs to stderr
        _, err = await _proc.communicate()

        version_info: str = err.decode("utf-8")
        # We expect the output to look something like:
        #     $ java -version
        #     ...
        #     ... version "MAJOR.MINOR.PATCH[_BUILD]" ...
        #     ...
        # We only care about the major and minor parts though.

        lines = version_info.splitlines()
        for line in lines:
            match = _RE_JAVA_VERSION_LINE.search(line)
            short_match = _RE_JAVA_SHORT_VERSION.search(line)
            if match:
                return int(match["major"]), int(match["minor"])
            elif short_match:
                return int(short_match["major"]), 0

        raise RuntimeError(
            "The output of `java -version` was unexpected. Please report this issue on Red's "
            "issue tracker."
        )

    async def _wait_for_launcher(self) -> None:
        log.debug("Waiting for Lavalink server to be ready")
        lastmessage = 0
        for i in itertools.cycle(range(50)):
            line = await self._proc.stdout.readline()
            if _RE_READY_LINE.search(line):
                self.ready.set()
                break
            if _FAILED_TO_START.search(line):
                raise RuntimeError(f"Lavalink failed to start: {line.decode().strip()}")
            if self._proc.returncode is not None and lastmessage + 2 < time.time():
                # Avoid Console spam only print once every 2 seconds
                lastmessage = time.time()
                log.critical("Internal lavalink server exited early")
            if i == 49:
                # Sleep after 50 lines to prevent busylooping
                await asyncio.sleep(0.1)

    async def _monitor(self) -> None:
        while self._proc.returncode is None:
            await asyncio.sleep(0.5)

        # This task hasn't been cancelled - Lavalink was shut down by something else
        log.info("Internal Lavalink jar shutdown unexpectedly")
        if not self._has_java_error():
            log.info("Restarting internal Lavalink server")
            await self.start()
        else:
            log.critical(
                "Your Java is borked. Please find the hs_err_pid%d.log file"
                " in the Audio data folder and report this issue.",
                self._proc.pid,
            )

    def _has_java_error(self) -> bool:
        poss_error_file = LAVALINK_DOWNLOAD_DIR / "hs_err_pid{}.log".format(self._proc.pid)
        return poss_error_file.exists()

    async def shutdown(self) -> None:
        if self._shutdown is True or self._proc is None:
            # For convenience, calling this method more than once or calling it before starting it
            # does nothing.
            return
        log.info("Shutting down internal Lavalink server")
        if self._monitor_task is not None:
            self._monitor_task.cancel()
        self._proc.terminate()
        await self._proc.wait()
        self._shutdown = True

    @staticmethod
    async def _download_jar() -> None:
        log.info("Downloading Lavalink.jar...")
        async with aiohttp.ClientSession() as session:
            async with session.get(LAVALINK_DOWNLOAD_URL) as response:
                if response.status == 404:
                    # A 404 means our LAVALINK_DOWNLOAD_URL is invalid, so likely the jar version
                    # hasn't been published yet
                    raise LavalinkDownloadFailed(
                        f"Lavalink jar version {JAR_VERSION}_{JAR_BUILD} hasn't been published "
                        f"yet",
                        response=response,
                        should_retry=False,
                    )
                elif 400 <= response.status < 600:
                    # Other bad responses should be raised but we should retry just incase
                    raise LavalinkDownloadFailed(response=response, should_retry=True)
                fd, path = tempfile.mkstemp()
                file = open(fd, "wb")
                nbytes = 0
                with tqdm(
                    desc="Lavalink.jar",
                    total=response.content_length,
                    file=sys.stdout,
                    unit="B",
                    unit_scale=True,
                    miniters=1,
                    dynamic_ncols=True,
                    leave=False,
                ) as progress_bar:
                    try:
                        chunk = await response.content.read(1024)
                        while chunk:
                            chunk_size = file.write(chunk)
                            nbytes += chunk_size
                            progress_bar.update(chunk_size)
                            chunk = await response.content.read(1024)
                        file.flush()
                    finally:
                        file.close()

                shutil.move(path, str(LAVALINK_JAR_FILE), copy_function=shutil.copyfile)

        log.info("Successfully downloaded Lavalink.jar (%s bytes written)", format(nbytes, ","))

    @classmethod
    async def _is_up_to_date(cls):
        if cls._up_to_date is True:
            # Return cached value if we've checked this before
            return True
        args = await cls._get_jar_args()
        args.append("--version")
        _proc = await asyncio.subprocess.create_subprocess_exec(  # pylint:disable=no-member
            *args,
            cwd=str(LAVALINK_DOWNLOAD_DIR),
            stdout=asyncio.subprocess.PIPE,
            stderr=asyncio.subprocess.STDOUT,
        )
        stdout = (await _proc.communicate())[0]
        match = _RE_BUILD_LINE.search(stdout)
        if not match:
            # Output is unexpected, suspect corrupted jarfile
            return False
        build = int(match["build"])
        cls._up_to_date = build >= JAR_BUILD
        return cls._up_to_date

    @classmethod
    async def maybe_download_jar(cls):
        if not (LAVALINK_JAR_FILE.exists() and await cls._is_up_to_date()):
            await cls._download_jar()<|MERGE_RESOLUTION|>--- conflicted
+++ resolved
@@ -9,11 +9,7 @@
 import sys
 import tempfile
 import time
-<<<<<<< HEAD
-from typing import ClassVar, Final, List, Optional, Tuple
-=======
 from typing import ClassVar, Final, List, Optional, Tuple, Pattern
->>>>>>> 3702e2e9
 
 import aiohttp
 from tqdm import tqdm
@@ -23,13 +19,8 @@
 from .errors import LavalinkDownloadFailed
 
 log = logging.getLogger("red.audio.manager")
-<<<<<<< HEAD
-JAR_VERSION: Final[str] = "3.2.2"
-JAR_BUILD: Final[int] = 963
-=======
 JAR_VERSION: Final[str] = "3.3.1"
 JAR_BUILD: Final[int] = 1050
->>>>>>> 3702e2e9
 LAVALINK_DOWNLOAD_URL: Final[str] = (
     "https://github.com/Cog-Creators/Lavalink-Jars/releases/download/"
     f"{JAR_VERSION}_{JAR_BUILD}/"
@@ -40,15 +31,6 @@
 BUNDLED_APP_YML: Final[pathlib.Path] = pathlib.Path(__file__).parent / "data" / "application.yml"
 LAVALINK_APP_YML: Final[pathlib.Path] = LAVALINK_DOWNLOAD_DIR / "application.yml"
 
-<<<<<<< HEAD
-_RE_READY_LINE: Final[re.Pattern] = re.compile(rb"Started Launcher in \S+ seconds")
-_FAILED_TO_START: Final[re.Pattern] = re.compile(rb"Web server failed to start. (.*)")
-_RE_BUILD_LINE: Final[re.Pattern] = re.compile(rb"Build:\s+(?P<build>\d+)")
-_RE_JAVA_VERSION_LINE: Final[re.Pattern] = re.compile(
-    r'version "(?P<major>\d+).(?P<minor>\d+).\d+(?:_\d+)?(?:-[A-Za-z0-9]+)?"'
-)
-_RE_JAVA_SHORT_VERSION: Final[re.Pattern] = re.compile(r'version "(?P<major>\d+)"')
-=======
 _RE_READY_LINE: Final[Pattern] = re.compile(rb"Started Launcher in \S+ seconds")
 _FAILED_TO_START: Final[Pattern] = re.compile(rb"Web server failed to start. (.*)")
 _RE_BUILD_LINE: Final[Pattern] = re.compile(rb"Build:\s+(?P<build>\d+)")
@@ -56,7 +38,6 @@
     r'version "(?P<major>\d+).(?P<minor>\d+).\d+(?:_\d+)?(?:-[A-Za-z0-9]+)?"'
 )
 _RE_JAVA_SHORT_VERSION: Final[Pattern] = re.compile(r'version "(?P<major>\d+)"')
->>>>>>> 3702e2e9
 
 
 class ServerManager:
@@ -113,11 +94,6 @@
     @classmethod
     async def _get_jar_args(cls) -> List[str]:
         (java_available, java_version) = await cls._has_java()
-<<<<<<< HEAD
-        if not java_available or not java_version:
-            raise RuntimeError("You must install Java 1.8+ for Lavalink to run.")
-=======
->>>>>>> 3702e2e9
 
         if not java_available:
             raise RuntimeError("You must install Java 11 for Lavalink to run.")
@@ -131,8 +107,8 @@
             return cls._java_available, cls._java_version
         java_available = shutil.which("java") is not None
         if not java_available:
-            cls._java_available = False
-            cls._java_version = None
+            cls.java_available = False
+            cls.java_version = None
         else:
             cls._java_version = version = await cls._get_java_version()
             cls._java_available = (11, 0) <= version < (12, 0)
