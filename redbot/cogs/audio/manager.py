import asyncio
import asyncio.subprocess  # disables for # https://github.com/PyCQA/pylint/issues/1469
import itertools
import logging
import pathlib
import platform
import re
import shutil
import sys
import tempfile
import time
from typing import ClassVar, Final, List, Optional, Tuple

import aiohttp
from tqdm import tqdm

from redbot.core import data_manager
from .errors import LavalinkDownloadFailed

log = logging.getLogger("red.audio.manager")
<<<<<<< HEAD
JAR_VERSION: Final[str] = "3.2.2"
JAR_BUILD: Final[int] = 963
LAVALINK_DOWNLOAD_URL: Final[str] = (
    "https://github.com/Cog-Creators/Lavalink-Jars/releases/download/"
    f"{JAR_VERSION}_{JAR_BUILD}/"
=======
JAR_VERSION = "3.2.2"
JAR_BUILD = 973
LAVALINK_DOWNLOAD_URL = (
    f"https://github.com/Cog-Creators/Lavalink-Jars/releases/download/{JAR_VERSION}_{JAR_BUILD}/"
>>>>>>> 23220bbb
    "Lavalink.jar"
)
LAVALINK_DOWNLOAD_DIR: Final[pathlib.Path] = data_manager.cog_data_path(raw_name="Audio")
LAVALINK_JAR_FILE: Final[pathlib.Path] = LAVALINK_DOWNLOAD_DIR / "Lavalink.jar"
BUNDLED_APP_YML: Final[pathlib.Path] = pathlib.Path(__file__).parent / "data" / "application.yml"
LAVALINK_APP_YML: Final[pathlib.Path] = LAVALINK_DOWNLOAD_DIR / "application.yml"

_RE_READY_LINE: Final[re.Pattern] = re.compile(rb"Started Launcher in \S+ seconds")
_FAILED_TO_START: Final[re.Pattern] = re.compile(rb"Web server failed to start. (.*)")
_RE_BUILD_LINE: Final[re.Pattern] = re.compile(rb"Build:\s+(?P<build>\d+)")
_RE_JAVA_VERSION_LINE: Final[re.Pattern] = re.compile(
    r'version "(?P<major>\d+).(?P<minor>\d+).\d+(?:_\d+)?(?:-[A-Za-z0-9]+)?"'
)
_RE_JAVA_SHORT_VERSION: Final[re.Pattern] = re.compile(r'version "(?P<major>\d+)"')


class ServerManager:

    _java_available: ClassVar[Optional[bool]] = None
    _java_version: ClassVar[Optional[Tuple[int, int]]] = None
    _up_to_date: ClassVar[Optional[bool]] = None
    _blacklisted_archs: List[str] = []

    def __init__(self) -> None:
        self.ready: asyncio.Event = asyncio.Event()

        self._proc: Optional[asyncio.subprocess.Process] = None  # pylint:disable=no-member
        self._monitor_task: Optional[asyncio.Task] = None
        self._shutdown: bool = False

    async def start(self) -> None:
        arch_name = platform.machine()
        if arch_name in self._blacklisted_archs:
            raise asyncio.CancelledError(
                "You are attempting to run Lavalink audio on an unsupported machine architecture."
            )

        if self._proc is not None:
            if self._proc.returncode is None:
                raise RuntimeError("Internal Lavalink server is already running")
            elif self._shutdown:
                raise RuntimeError("Server manager has already been used - create another one")

        await self.maybe_download_jar()

        # Copy the application.yml across.
        # For people to customise their Lavalink server configuration they need to run it
        # externally
        shutil.copyfile(BUNDLED_APP_YML, LAVALINK_APP_YML)

        args = await self._get_jar_args()
        self._proc = await asyncio.subprocess.create_subprocess_exec(  # pylint:disable=no-member
            *args,
            cwd=str(LAVALINK_DOWNLOAD_DIR),
            stdout=asyncio.subprocess.PIPE,
            stderr=asyncio.subprocess.STDOUT,
        )

        log.info("Internal Lavalink server started. PID: %s", self._proc.pid)

        try:
            await asyncio.wait_for(self._wait_for_launcher(), timeout=120)
        except asyncio.TimeoutError:
            log.warning("Timeout occurred whilst waiting for internal Lavalink server to be ready")

        self._monitor_task = asyncio.create_task(self._monitor())

    @classmethod
    async def _get_jar_args(cls) -> List[str]:
        (java_available, java_version) = await cls._has_java()
        if not java_available or not java_version:
            raise RuntimeError("You must install Java 1.8+ for Lavalink to run.")

        if java_version == (1, 8):
            extra_flags = ["-Dsun.zip.disableMemoryMapping=true"]
        elif java_version >= (11, 0):
            extra_flags = ["-Djdk.tls.client.protocols=TLSv1.2"]
        else:
            extra_flags = []

        return ["java", *extra_flags, "-jar", str(LAVALINK_JAR_FILE)]

    @classmethod
    async def _has_java(cls) -> Tuple[bool, Optional[Tuple[int, int]]]:
        if cls._java_available is not None:
            # Return cached value if we've checked this before
            return cls._java_available, cls._java_version
        java_available = shutil.which("java") is not None
        if not java_available:
            cls._java_available = False
            cls._java_version = None
        else:
            cls._java_version = version = await cls._get_java_version()
            cls._java_available = (2, 0) > version >= (1, 8) or version >= (8, 0)
        return cls._java_available, cls._java_version

    @staticmethod
    async def _get_java_version() -> Tuple[int, int]:
        """This assumes we've already checked that java exists."""
        _proc: asyncio.subprocess.Process = await asyncio.create_subprocess_exec(  # pylint:disable=no-member
            "java", "-version", stdout=asyncio.subprocess.PIPE, stderr=asyncio.subprocess.PIPE
        )
        # java -version outputs to stderr
        _, err = await _proc.communicate()

        version_info: str = err.decode("utf-8")
        # We expect the output to look something like:
        #     $ java -version
        #     ...
        #     ... version "MAJOR.MINOR.PATCH[_BUILD]" ...
        #     ...
        # We only care about the major and minor parts though.

        lines = version_info.splitlines()
        for line in lines:
            match = _RE_JAVA_VERSION_LINE.search(line)
            short_match = _RE_JAVA_SHORT_VERSION.search(line)
            if match:
                return int(match["major"]), int(match["minor"])
            elif short_match:
                return int(short_match["major"]), 0

        raise RuntimeError(
            "The output of `java -version` was unexpected. Please report this issue on Red's "
            "issue tracker."
        )

    async def _wait_for_launcher(self) -> None:
        log.debug("Waiting for Lavalink server to be ready")
        lastmessage = 0
        for i in itertools.cycle(range(50)):
            line = await self._proc.stdout.readline()
            if _RE_READY_LINE.search(line):
                self.ready.set()
                break
            if _FAILED_TO_START.search(line):
                raise RuntimeError(f"Lavalink failed to start: {line.decode().strip()}")
            if self._proc.returncode is not None and lastmessage + 2 < time.time():
                # Avoid Console spam only print once every 2 seconds
                lastmessage = time.time()
                log.critical("Internal lavalink server exited early")
            if i == 49:
                # Sleep after 50 lines to prevent busylooping
                await asyncio.sleep(0.1)

    async def _monitor(self) -> None:
        while self._proc.returncode is None:
            await asyncio.sleep(0.5)

        # This task hasn't been cancelled - Lavalink was shut down by something else
        log.info("Internal Lavalink jar shutdown unexpectedly")
        if not self._has_java_error():
            log.info("Restarting internal Lavalink server")
            await self.start()
        else:
            log.critical(
                "Your Java is borked. Please find the hs_err_pid%d.log file"
                " in the Audio data folder and report this issue.",
                self._proc.pid,
            )

    def _has_java_error(self) -> bool:
        poss_error_file = LAVALINK_DOWNLOAD_DIR / "hs_err_pid{}.log".format(self._proc.pid)
        return poss_error_file.exists()

    async def shutdown(self) -> None:
        if self._shutdown is True or self._proc is None:
            # For convenience, calling this method more than once or calling it before starting it
            # does nothing.
            return
        log.info("Shutting down internal Lavalink server")
        if self._monitor_task is not None:
            self._monitor_task.cancel()
        self._proc.terminate()
        await self._proc.wait()
        self._shutdown = True

    @staticmethod
    async def _download_jar() -> None:
        log.info("Downloading Lavalink.jar...")
        async with aiohttp.ClientSession() as session:
            async with session.get(LAVALINK_DOWNLOAD_URL) as response:
                if response.status == 404:
                    # A 404 means our LAVALINK_DOWNLOAD_URL is invalid, so likely the jar version
                    # hasn't been published yet
                    raise LavalinkDownloadFailed(
                        f"Lavalink jar version {JAR_VERSION}_{JAR_BUILD} hasn't been published "
                        f"yet",
                        response=response,
                        should_retry=False,
                    )
                elif 400 <= response.status < 600:
                    # Other bad responses should be raised but we should retry just incase
                    raise LavalinkDownloadFailed(response=response, should_retry=True)
                fd, path = tempfile.mkstemp()
                file = open(fd, "wb")
                nbytes = 0
                with tqdm(
                    desc="Lavalink.jar",
                    total=response.content_length,
                    file=sys.stdout,
                    unit="B",
                    unit_scale=True,
                    miniters=1,
                    dynamic_ncols=True,
                    leave=False,
                ) as progress_bar:
                    try:
                        chunk = await response.content.read(1024)
                        while chunk:
                            chunk_size = file.write(chunk)
                            nbytes += chunk_size
                            progress_bar.update(chunk_size)
                            chunk = await response.content.read(1024)
                        file.flush()
                    finally:
                        file.close()

                shutil.move(path, str(LAVALINK_JAR_FILE), copy_function=shutil.copyfile)

        log.info("Successfully downloaded Lavalink.jar (%s bytes written)", format(nbytes, ","))

    @classmethod
    async def _is_up_to_date(cls):
        if cls._up_to_date is True:
            # Return cached value if we've checked this before
            return True
        args = await cls._get_jar_args()
        args.append("--version")
        _proc = await asyncio.subprocess.create_subprocess_exec(  # pylint:disable=no-member
            *args,
            cwd=str(LAVALINK_DOWNLOAD_DIR),
            stdout=asyncio.subprocess.PIPE,
            stderr=asyncio.subprocess.STDOUT,
        )
        stdout = (await _proc.communicate())[0]
        match = _RE_BUILD_LINE.search(stdout)
        if not match:
            # Output is unexpected, suspect corrupted jarfile
            return False
        build = int(match["build"])
        cls._up_to_date = build >= JAR_BUILD
        return cls._up_to_date

    @classmethod
    async def maybe_download_jar(cls):
        if not (LAVALINK_JAR_FILE.exists() and await cls._is_up_to_date()):
            await cls._download_jar()<|MERGE_RESOLUTION|>--- conflicted
+++ resolved
@@ -15,21 +15,15 @@
 from tqdm import tqdm
 
 from redbot.core import data_manager
+
 from .errors import LavalinkDownloadFailed
 
 log = logging.getLogger("red.audio.manager")
-<<<<<<< HEAD
 JAR_VERSION: Final[str] = "3.2.2"
-JAR_BUILD: Final[int] = 963
+JAR_BUILD: Final[int] = 973
 LAVALINK_DOWNLOAD_URL: Final[str] = (
     "https://github.com/Cog-Creators/Lavalink-Jars/releases/download/"
     f"{JAR_VERSION}_{JAR_BUILD}/"
-=======
-JAR_VERSION = "3.2.2"
-JAR_BUILD = 973
-LAVALINK_DOWNLOAD_URL = (
-    f"https://github.com/Cog-Creators/Lavalink-Jars/releases/download/{JAR_VERSION}_{JAR_BUILD}/"
->>>>>>> 23220bbb
     "Lavalink.jar"
 )
 LAVALINK_DOWNLOAD_DIR: Final[pathlib.Path] = data_manager.cog_data_path(raw_name="Audio")
