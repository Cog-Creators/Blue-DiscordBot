--- conflicted
+++ resolved
@@ -7,11 +7,7 @@
 import random
 import time
 from collections import namedtuple
-<<<<<<< HEAD
-from typing import Callable, List, Optional, Tuple, Union, Mapping
-=======
 from typing import Callable, List, MutableMapping, Optional, TYPE_CHECKING, Tuple, Union, NoReturn
->>>>>>> 95e8d607
 
 import aiohttp
 import discord
@@ -24,11 +20,7 @@
 
 from . import audio_dataclasses
 from .databases import CacheInterface, SQLError
-<<<<<<< HEAD
-from .errors import DatabaseError, SpotifyFetchError, YouTubeApiError
-=======
 from .errors import DatabaseError, SpotifyFetchError, YouTubeApiError, TrackEnqueueError
->>>>>>> 95e8d607
 from .playlists import get_playlist
 from .utils import CacheLevel, Notifier, is_allowed, queue_duration, track_limit
 
@@ -38,11 +30,6 @@
 _TOP_100_GLOBALS = "https://www.youtube.com/playlist?list=PL4fGSI1pDJn6puJdseH2Rt9sMvt9E2M4i"
 _TOP_100_US = "https://www.youtube.com/playlist?list=PL4fGSI1pDJn5rWitrRWFKdm-ulaFiIyoK"
 
-<<<<<<< HEAD
-_database: CacheInterface = None
-_bot: Red = None
-_config: Config = None
-=======
 if TYPE_CHECKING:
     _database: CacheInterface
     _bot: Red
@@ -51,7 +38,6 @@
     _database = None
     _bot = None
     _config = None
->>>>>>> 95e8d607
 
 
 def _pass_config_to_apis(config: Config, bot: Red):
@@ -75,22 +61,14 @@
         self.client_secret = None
 
     @staticmethod
-<<<<<<< HEAD
-    async def _check_token(token: Mapping):
-=======
     async def _check_token(token: MutableMapping):
->>>>>>> 95e8d607
         now = int(time.time())
         return token["expires_at"] - now < 60
 
     @staticmethod
-<<<<<<< HEAD
-    def _make_token_auth(client_id: Optional[str], client_secret: Optional[str]) -> Mapping:
-=======
     def _make_token_auth(
         client_id: Optional[str], client_secret: Optional[str]
     ) -> MutableMapping[str, Union[str, int]]:
->>>>>>> 95e8d607
         if client_id is None:
             client_id = ""
         if client_secret is None:
@@ -100,13 +78,8 @@
         return {"Authorization": "Basic %s" % auth_header.decode("ascii")}
 
     async def _make_get(
-<<<<<<< HEAD
-        self, url: str, headers: Mapping = None, params: Mapping = None
-    ) -> Mapping:
-=======
         self, url: str, headers: MutableMapping = None, params: MutableMapping = None
     ) -> MutableMapping[str, str]:
->>>>>>> 95e8d607
         if params is None:
             params = {}
         async with self.session.request("GET", url, params=params, headers=headers) as r:
@@ -118,20 +91,12 @@
                 )
             return await r.json()
 
-<<<<<<< HEAD
-    async def _get_auth(self):
-=======
     async def _get_auth(self) -> NoReturn:
->>>>>>> 95e8d607
         tokens = await self.bot.get_shared_api_tokens("spotify")
         self.client_id = tokens.get("client_id", "")
         self.client_secret = tokens.get("client_secret", "")
 
-<<<<<<< HEAD
-    async def _request_token(self) -> Mapping:
-=======
     async def _request_token(self) -> MutableMapping[str, Union[str, int]]:
->>>>>>> 95e8d607
         await self._get_auth()
 
         payload = {"grant_type": "client_credentials"}
@@ -155,13 +120,9 @@
         log.debug("Created a new access token for Spotify: {0}".format(token))
         return self.spotify_token["access_token"]
 
-<<<<<<< HEAD
-    async def post_call(self, url: str, payload: Mapping, headers: Mapping = None) -> Mapping:
-=======
     async def post_call(
         self, url: str, payload: MutableMapping, headers: MutableMapping = None
     ) -> MutableMapping[str, Union[str, int]]:
->>>>>>> 95e8d607
         async with self.session.post(url, data=payload, headers=headers) as r:
             if r.status != 200:
                 log.debug(
@@ -171,23 +132,15 @@
                 )
             return await r.json()
 
-<<<<<<< HEAD
-    async def get_call(self, url: str, params: Mapping) -> Mapping:
-=======
     async def get_call(
         self, url: str, params: MutableMapping
     ) -> MutableMapping[str, Union[str, int]]:
->>>>>>> 95e8d607
         token = await self._get_spotify_token()
         return await self._make_get(
             url, params=params, headers={"Authorization": "Bearer {0}".format(token)}
         )
 
-<<<<<<< HEAD
-    async def get_categories(self) -> List[Mapping]:
-=======
     async def get_categories(self) -> List[MutableMapping]:
->>>>>>> 95e8d607
         url = "https://api.spotify.com/v1/browse/categories"
         params = {}
         result = await self.get_call(url, params=params)
@@ -269,11 +222,7 @@
         self._session: aiohttp.ClientSession = session
         self.database = _database
 
-<<<<<<< HEAD
-        self._tasks: Mapping = {}
-=======
         self._tasks: MutableMapping = {}
->>>>>>> 95e8d607
         self._lock: asyncio.Lock = asyncio.Lock()
         self.config: Optional[Config] = None
 
@@ -282,11 +231,7 @@
         await _database.init()
 
     @staticmethod
-<<<<<<< HEAD
-    def _spotify_format_call(qtype: str, key: str) -> Tuple[str, Mapping]:
-=======
     def _spotify_format_call(qtype: str, key: str) -> Tuple[str, MutableMapping]:
->>>>>>> 95e8d607
         params = {}
         if qtype == "album":
             query = f"https://api.spotify.com/v1/albums/{key}/tracks"
@@ -297,11 +242,7 @@
         return query, params
 
     @staticmethod
-<<<<<<< HEAD
-    def _get_spotify_track_info(track_data: Mapping) -> Tuple[str, ...]:
-=======
     def _get_spotify_track_info(track_data: MutableMapping) -> Tuple[str, ...]:
->>>>>>> 95e8d607
         artist_name = track_data["artists"][0]["name"]
         track_name = track_data["name"]
         track_info = f"{track_name} {artist_name}"
@@ -416,15 +357,9 @@
         query_type: str,
         uri: str,
         recursive: Union[str, bool] = False,
-<<<<<<< HEAD
-        params: Mapping = None,
-        notifier: Optional[Notifier] = None,
-    ) -> Union[Mapping, List[str]]:
-=======
         params: MutableMapping = None,
         notifier: Optional[Notifier] = None,
     ) -> Union[MutableMapping, List[str]]:
->>>>>>> 95e8d607
 
         if recursive is False:
             (call, params) = self._spotify_format_call(query_type, uri)
