from collections import namedtuple
<<<<<<< HEAD
from typing import List, Mapping, Optional, Union
=======
from typing import List, MutableMapping, Optional, Union, TYPE_CHECKING
>>>>>>> 95e8d607

import discord
import lavalink

from redbot.core import Config, commands
from redbot.core.bot import Red
from redbot.core.i18n import Translator
from redbot.core.utils.chat_formatting import humanize_list

from .databases import PlaylistFetchResult, PlaylistInterface
from .errors import InvalidPlaylistScope, MissingAuthor, MissingGuild, NotAllowed
from .utils import PlaylistScope

<<<<<<< HEAD
_config: Config = None
_bot: Red = None
database: PlaylistInterface = None
=======
if TYPE_CHECKING:
    database: PlaylistInterface
    _bot: Red
    _config: Config
else:
    database = None
    _bot = None
    _config = None
>>>>>>> 95e8d607

__all__ = [
    "Playlist",
    "get_playlist",
    "get_all_playlist",
    "create_playlist",
    "reset_playlist",
    "delete_playlist",
    "standardize_scope",
    "FakePlaylist",
    "get_all_playlist_for_migration23",
    "database",
    "get_all_playlist_converter",
<<<<<<< HEAD
=======
    "get_playlist_database",
>>>>>>> 95e8d607
]

FakePlaylist = namedtuple("Playlist", "author scope")

_ = Translator("Audio", __file__)


def _pass_config_to_playlist(config: Config, bot: Red):
    global _config, _bot, database
    if _config is None:
        _config = config
    if _bot is None:
        _bot = bot
    if database is None:
        database = PlaylistInterface()
<<<<<<< HEAD
=======


def get_playlist_database() -> Optional[PlaylistInterface]:
    global database
    return database
>>>>>>> 95e8d607


def standardize_scope(scope: str) -> str:
    scope = scope.upper()
    valid_scopes = ["GLOBAL", "GUILD", "AUTHOR", "USER", "SERVER", "MEMBER", "BOT"]

    if scope in PlaylistScope.list():
        return scope
    elif scope not in valid_scopes:
        raise InvalidPlaylistScope(
            f'"{scope}" is not a valid playlist scope.'
            f" Scope needs to be one of the following: {humanize_list(valid_scopes)}"
        )

    if scope in ["GLOBAL", "BOT"]:
        scope = PlaylistScope.GLOBAL.value
    elif scope in ["GUILD", "SERVER"]:
        scope = PlaylistScope.GUILD.value
    elif scope in ["USER", "MEMBER", "AUTHOR"]:
        scope = PlaylistScope.USER.value

    return scope


def _prepare_config_scope(
    scope, author: Union[discord.abc.User, int] = None, guild: Union[discord.Guild, int] = None
):
    scope = standardize_scope(scope)

    if scope == PlaylistScope.GLOBAL.value:
        config_scope = [PlaylistScope.GLOBAL.value, _bot.user.id]
    elif scope == PlaylistScope.USER.value:
        if author is None:
            raise MissingAuthor("Invalid author for user scope.")
        config_scope = [PlaylistScope.USER.value, int(getattr(author, "id", author))]
    else:
        if guild is None:
            raise MissingGuild("Invalid guild for guild scope.")
        config_scope = [PlaylistScope.GUILD.value, int(getattr(guild, "id", guild))]
    return config_scope


def _prepare_config_scope_for_migration23(  # TODO: remove me in a future version ?
    scope, author: Union[discord.abc.User, int] = None, guild: discord.Guild = None
):
    scope = standardize_scope(scope)

    if scope == PlaylistScope.GLOBAL.value:
        config_scope = [PlaylistScope.GLOBAL.value]
    elif scope == PlaylistScope.USER.value:
        if author is None:
            raise MissingAuthor("Invalid author for user scope.")
        config_scope = [PlaylistScope.USER.value, str(getattr(author, "id", author))]
    else:
        if guild is None:
            raise MissingGuild("Invalid guild for guild scope.")
        config_scope = [PlaylistScope.GUILD.value, str(getattr(guild, "id", guild))]
    return config_scope


class PlaylistMigration23:  # TODO: remove me in a future version ?
    """A single playlist."""

    def __init__(
        self,
        scope: str,
        author: int,
        playlist_id: int,
        name: str,
        playlist_url: Optional[str] = None,
<<<<<<< HEAD
        tracks: Optional[List[dict]] = None,
=======
        tracks: Optional[List[MutableMapping]] = None,
>>>>>>> 95e8d607
        guild: Union[discord.Guild, int, None] = None,
    ):
        self.guild = guild
        self.scope = standardize_scope(scope)
        self.author = author
        self.id = playlist_id
        self.name = name
        self.url = playlist_url
        self.tracks = tracks or []

    @classmethod
    async def from_json(
<<<<<<< HEAD
        cls, scope: str, playlist_number: int, data: dict, **kwargs
=======
        cls, scope: str, playlist_number: int, data: MutableMapping, **kwargs
>>>>>>> 95e8d607
    ) -> "PlaylistMigration23":
        """Get a Playlist object from the provided information.
        Parameters
        ----------
        scope:str
            The custom config scope. One of 'GLOBALPLAYLIST', 'GUILDPLAYLIST' or 'USERPLAYLIST'.
        playlist_number: int
            The playlist's number.
        data: dict
            The JSON representation of the playlist to be gotten.
        **kwargs
            Extra attributes for the Playlist instance which override values
            in the data dict. These should be complete objects and not
            IDs, where possible.
        Returns
        -------
        Playlist
            The playlist object for the requested playlist.
        Raises
        ------
        `InvalidPlaylistScope`
            Passing a scope that is not supported.
        `MissingGuild`
            Trying to access the Guild scope without a guild.
        `MissingAuthor`
            Trying to access the User scope without an user id.
        """
        guild = data.get("guild") or kwargs.get("guild")
<<<<<<< HEAD
        author = data.get("author")
=======
        author: int = data.get("author") or 0
>>>>>>> 95e8d607
        playlist_id = data.get("id") or playlist_number
        name = data.get("name", "Unnamed")
        playlist_url = data.get("playlist_url", None)
        tracks = data.get("tracks", [])

        return cls(
            guild=guild,
            scope=scope,
            author=author,
            playlist_id=playlist_id,
            name=name,
            playlist_url=playlist_url,
            tracks=tracks,
        )

    async def save(self):
        """Saves a Playlist to SQL."""
        scope, scope_id = _prepare_config_scope(self.scope, self.author, self.guild)
        database.upsert(
            scope,
            playlist_id=int(self.id),
            playlist_name=self.name,
            scope_id=scope_id,
            author_id=self.author,
            playlist_url=self.url,
            tracks=self.tracks,
        )


async def get_all_playlist_for_migration23(  # TODO: remove me in a future version ?
    scope: str, guild: Union[discord.Guild, int] = None
) -> List[PlaylistMigration23]:
    """
    Gets all playlist for the specified scope.
    Parameters
    ----------
    scope: str
        The custom config scope. One of 'GLOBALPLAYLIST', 'GUILDPLAYLIST' or 'USERPLAYLIST'.
    guild: discord.Guild
        The guild to get the playlist from if scope is GUILDPLAYLIST.
    Returns
    -------
    list
        A list of all playlists for the specified scope
     Raises
    ------
    `InvalidPlaylistScope`
        Passing a scope that is not supported.
    `MissingGuild`
        Trying to access the Guild scope without a guild.
    `MissingAuthor`
        Trying to access the User scope without an user id.
    """
    playlists = await _config.custom(scope).all()
    if scope == PlaylistScope.GLOBAL.value:
        return [
            await PlaylistMigration23.from_json(
                scope,
                playlist_number,
                playlist_data,
                guild=guild,
                author=int(playlist_data.get("author", 0)),
            )
            for playlist_number, playlist_data in playlists.items()
        ]
    elif scope == PlaylistScope.USER.value:
        return [
            await PlaylistMigration23.from_json(
                scope, playlist_number, playlist_data, guild=guild, author=int(user_id)
            )
            for user_id, scopedata in playlists.items()
            for playlist_number, playlist_data in scopedata.items()
        ]
    else:
        return [
            await PlaylistMigration23.from_json(
                scope,
                playlist_number,
                playlist_data,
                guild=int(guild_id),
                author=int(playlist_data.get("author", 0)),
            )
            for guild_id, scopedata in playlists.items()
            for playlist_number, playlist_data in scopedata.items()
        ]


class Playlist:
    """A single playlist."""

    def __init__(
        self,
        bot: Red,
        scope: str,
        author: int,
        playlist_id: int,
        name: str,
        playlist_url: Optional[str] = None,
        tracks: Optional[List[MutableMapping]] = None,
        guild: Union[discord.Guild, int, None] = None,
    ):
        self.bot = bot
        self.guild = guild
        self.scope = standardize_scope(scope)
        self.config_scope = _prepare_config_scope(self.scope, author, guild)
        self.scope_id = self.config_scope[-1]
        self.author = author
        self.author_id = getattr(self.author, "id", self.author)
        self.guild_id = (
            getattr(guild, "id", guild) if self.scope == PlaylistScope.GLOBAL.value else None
        )
        self.id = playlist_id
        self.name = name
        self.url = playlist_url
        self.tracks = tracks or []
        self.tracks_obj = [lavalink.Track(data=track) for track in self.tracks]

    def __repr__(self):
        return (
            f"Playlist(name={self.name}, id={self.id}, scope={self.scope}, "
            f"scope_id={self.scope_id}, author={self.author_id}, "
            f"tracks={len(self.tracks)}, url={self.url})"
        )

<<<<<<< HEAD
    async def edit(self, data: dict):
=======
    async def edit(self, data: MutableMapping):
>>>>>>> 95e8d607
        """
        Edits a Playlist.
        Parameters
        ----------
        data: dict
            The attributes to change.
        """
        # Disallow ID editing
        if "id" in data:
            raise NotAllowed("Playlist ID cannot be edited.")

        for item in list(data.keys()):
            setattr(self, item, data[item])
        await self.save()
        return self

    async def save(self):
        """Saves a Playlist."""
        scope, scope_id = self.config_scope
        database.upsert(
            scope,
            playlist_id=int(self.id),
            playlist_name=self.name,
            scope_id=scope_id,
            author_id=self.author_id,
            playlist_url=self.url,
            tracks=self.tracks,
        )

<<<<<<< HEAD
    def to_json(self) -> dict:
=======
    def to_json(self) -> MutableMapping:
>>>>>>> 95e8d607
        """Transform the object to a dict.
        Returns
        -------
        dict
            The playlist in the form of a dict.
        """
        data = dict(
            id=self.id,
            author=self.author_id,
            guild=self.guild_id,
            name=self.name,
            playlist_url=self.url,
            tracks=self.tracks,
        )

        return data

    @classmethod
    async def from_json(
        cls, bot: Red, scope: str, playlist_number: int, data: PlaylistFetchResult, **kwargs
<<<<<<< HEAD
    ):
=======
    ) -> "Playlist":
>>>>>>> 95e8d607
        """Get a Playlist object from the provided information.
        Parameters
        ----------
        bot: Red
            The bot's instance. Needed to get the target user.
        scope:str
            The custom config scope. One of 'GLOBALPLAYLIST', 'GUILDPLAYLIST' or 'USERPLAYLIST'.
        playlist_number: int
            The playlist's number.
        data: dict
            The JSON representation of the playlist to be gotten.
        **kwargs
            Extra attributes for the Playlist instance which override values
            in the data dict. These should be complete objects and not
            IDs, where possible.
        Returns
        -------
        Playlist
            The playlist object for the requested playlist.
        Raises
        ------
        `InvalidPlaylistScope`
            Passing a scope that is not supported.
        `MissingGuild`
            Trying to access the Guild scope without a guild.
        `MissingAuthor`
            Trying to access the User scope without an user id.
        """
        guild = data.scope_id if scope == PlaylistScope.GUILD.value else kwargs.get("guild")
        author = data.author_id
        playlist_id = data.playlist_id or playlist_number
        name = data.playlist_name
        playlist_url = data.playlist_url
        tracks = data.tracks

        return cls(
            bot=bot,
            guild=guild,
            scope=scope,
            author=author,
            playlist_id=playlist_id,
            name=name,
            playlist_url=playlist_url,
            tracks=tracks,
        )


async def get_playlist(
    playlist_number: int,
    scope: str,
    bot: Red,
    guild: Union[discord.Guild, int] = None,
    author: Union[discord.abc.User, int] = None,
) -> Playlist:
    """
    Gets the playlist with the associated playlist number.
    Parameters
    ----------
    playlist_number: int
        The playlist number for the playlist to get.
    scope: str
        The custom config scope. One of 'GLOBALPLAYLIST', 'GUILDPLAYLIST' or 'USERPLAYLIST'.
    guild: discord.Guild
        The guild to get the playlist from if scope is GUILDPLAYLIST.
    author: int
        The ID of the user to get the playlist from if scope is USERPLAYLIST.
    bot: Red
        The bot's instance.
    Returns
    -------
    Playlist
        The playlist associated with the playlist number.
    Raises
    ------
    `RuntimeError`
        If there is no playlist for the specified number.
    `InvalidPlaylistScope`
        Passing a scope that is not supported.
    `MissingGuild`
        Trying to access the Guild scope without a guild.
    `MissingAuthor`
        Trying to access the User scope without an user id.
    """
    scope_standard, scope_id = _prepare_config_scope(scope, author, guild)
    playlist_data = database.fetch(scope_standard, playlist_number, scope_id)

    if not (playlist_data and playlist_data.playlist_id):
        raise RuntimeError(f"That playlist does not exist for the following scope: {scope}")
    return await Playlist.from_json(
        bot, scope_standard, playlist_number, playlist_data, guild=guild, author=author
    )


async def get_all_playlist(
    scope: str,
    bot: Red,
    guild: Union[discord.Guild, int] = None,
    author: Union[discord.abc.User, int] = None,
    specified_user: bool = False,
) -> List[Playlist]:
    """
    Gets all playlist for the specified scope.
    Parameters
    ----------
    scope: str
        The custom config scope. One of 'GLOBALPLAYLIST', 'GUILDPLAYLIST' or 'USERPLAYLIST'.
    guild: discord.Guild
        The guild to get the playlist from if scope is GUILDPLAYLIST.
    author: int
        The ID of the user to get the playlist from if scope is USERPLAYLIST.
    bot: Red
        The bot's instance
    specified_user:bool
        Whether or not user ID was passed as an argparse.
    Returns
    -------
    list
        A list of all playlists for the specified scope
     Raises
    ------
    `InvalidPlaylistScope`
        Passing a scope that is not supported.
    `MissingGuild`
        Trying to access the Guild scope without a guild.
    `MissingAuthor`
        Trying to access the User scope without an user id.
    """
    scope_standard, scope_id = _prepare_config_scope(scope, author, guild)

    if specified_user:
        user_id = getattr(author, "id", author)
<<<<<<< HEAD
        playlists = database.fetch_all(scope_standard, scope_id, author_id=user_id)
    else:
        playlists = database.fetch_all(scope_standard, scope_id)
=======
        playlists = await database.fetch_all(scope_standard, scope_id, author_id=user_id)
    else:
        playlists = await database.fetch_all(scope_standard, scope_id)
>>>>>>> 95e8d607
    return [
        await Playlist.from_json(
            bot, scope, playlist.playlist_id, playlist, guild=guild, author=author
        )
        for playlist in playlists
    ]


async def get_all_playlist_converter(
    scope: str,
    bot: Red,
    arg: str,
    guild: Union[discord.Guild, int] = None,
    author: Union[discord.abc.User, int] = None,
) -> List[Playlist]:
    """
    Gets all playlist for the specified scope.
    Parameters
    ----------
    scope: str
        The custom config scope. One of 'GLOBALPLAYLIST', 'GUILDPLAYLIST' or 'USERPLAYLIST'.
    guild: discord.Guild
        The guild to get the playlist from if scope is GUILDPLAYLIST.
    author: int
        The ID of the user to get the playlist from if scope is USERPLAYLIST.
    bot: Red
        The bot's instance
    arg:str
        The value to lookup.
    Returns
    -------
    list
        A list of all playlists for the specified scope
     Raises
    ------
    `InvalidPlaylistScope`
        Passing a scope that is not supported.
    `MissingGuild`
        Trying to access the Guild scope without a guild.
    `MissingAuthor`
        Trying to access the User scope without an user id.
    """
    scope_standard, scope_id = _prepare_config_scope(scope, author, guild)
<<<<<<< HEAD
    playlists = database.fetch_all_converter(scope_standard, playlist_name=arg, playlist_id=arg)
=======
    playlists = await database.fetch_all_converter(
        scope_standard, playlist_name=arg, playlist_id=arg
    )
>>>>>>> 95e8d607
    return [
        await Playlist.from_json(
            bot, scope, playlist.playlist_id, playlist, guild=guild, author=author
        )
        for playlist in playlists
    ]


async def create_playlist(
    ctx: commands.Context,
    scope: str,
    playlist_name: str,
    playlist_url: Optional[str] = None,
<<<<<<< HEAD
    tracks: Optional[List[Mapping]] = None,
=======
    tracks: Optional[List[MutableMapping]] = None,
>>>>>>> 95e8d607
    author: Optional[discord.User] = None,
    guild: Optional[discord.Guild] = None,
) -> Optional[Playlist]:
    """Creates a new Playlist.

    Parameters
    ----------
    ctx: commands.Context
        The context in which the play list is being created.
    scope: str
        The custom config scope. One of 'GLOBALPLAYLIST', 'GUILDPLAYLIST' or 'USERPLAYLIST'.
    playlist_name: str
        The name of the new playlist.
    playlist_url:str
        the url of the new playlist.
<<<<<<< HEAD
    tracks: List[Mapping]
=======
    tracks: List[MutableMapping]
>>>>>>> 95e8d607
        A list of tracks to add to the playlist.
    author: discord.User
        The Author of the playlist.
        If provided it will create a playlist under this user.
        This is only required when creating a playlist in User scope.
    guild: discord.Guild
        The guild to create this playlist under.
         This is only used when creating a playlist in the Guild scope

    Raises
    ------
    `InvalidPlaylistScope`
        Passing a scope that is not supported.
    `MissingGuild`
        Trying to access the Guild scope without a guild.
    `MissingAuthor`
        Trying to access the User scope without an user id.
    """

    playlist = Playlist(
        ctx.bot,
        scope,
<<<<<<< HEAD
        author.id,
=======
        author.id if author else None,
>>>>>>> 95e8d607
        ctx.message.id,
        playlist_name,
        playlist_url,
        tracks,
        guild or ctx.guild,
    )
    await playlist.save()
    return playlist


async def reset_playlist(
    scope: str,
    guild: Union[discord.Guild, int] = None,
    author: Union[discord.abc.User, int] = None,
) -> None:
    """Wipes all playlists for the specified scope.

    Parameters
    ----------
    scope: str
        The custom config scope. One of 'GLOBALPLAYLIST', 'GUILDPLAYLIST' or 'USERPLAYLIST'.
    guild: discord.Guild
        The guild to get the playlist from if scope is GUILDPLAYLIST.
    author: int
        The ID of the user to get the playlist from if scope is USERPLAYLIST.

     Raises
    ------
    `InvalidPlaylistScope`
        Passing a scope that is not supported.
    `MissingGuild`
        Trying to access the Guild scope without a guild.
    `MissingAuthor`
        Trying to access the User scope without an user id.
    """
    scope, scope_id = _prepare_config_scope(scope, author, guild)
    database.drop(scope)
    database.create_table(scope)


async def delete_playlist(
    scope: str,
    playlist_id: Union[str, int],
    guild: discord.Guild,
    author: Union[discord.abc.User, int] = None,
) -> None:
    """Deletes the specified playlist.

    Parameters
    ----------
    scope: str
        The custom config scope. One of 'GLOBALPLAYLIST', 'GUILDPLAYLIST' or 'USERPLAYLIST'.
    playlist_id: Union[str, int]
        The ID of the playlist.
    guild: discord.Guild
        The guild to get the playlist from if scope is GUILDPLAYLIST.
    author: int
        The ID of the user to get the playlist from if scope is USERPLAYLIST.

     Raises
    ------
    `InvalidPlaylistScope`
        Passing a scope that is not supported.
    `MissingGuild`
        Trying to access the Guild scope without a guild.
    `MissingAuthor`
        Trying to access the User scope without an user id.
    """
    scope, scope_id = _prepare_config_scope(scope, author, guild)
    database.delete(scope, int(playlist_id), scope_id)<|MERGE_RESOLUTION|>--- conflicted
+++ resolved
@@ -1,9 +1,5 @@
 from collections import namedtuple
-<<<<<<< HEAD
-from typing import List, Mapping, Optional, Union
-=======
 from typing import List, MutableMapping, Optional, Union, TYPE_CHECKING
->>>>>>> 95e8d607
 
 import discord
 import lavalink
@@ -17,11 +13,6 @@
 from .errors import InvalidPlaylistScope, MissingAuthor, MissingGuild, NotAllowed
 from .utils import PlaylistScope
 
-<<<<<<< HEAD
-_config: Config = None
-_bot: Red = None
-database: PlaylistInterface = None
-=======
 if TYPE_CHECKING:
     database: PlaylistInterface
     _bot: Red
@@ -30,7 +21,6 @@
     database = None
     _bot = None
     _config = None
->>>>>>> 95e8d607
 
 __all__ = [
     "Playlist",
@@ -44,10 +34,7 @@
     "get_all_playlist_for_migration23",
     "database",
     "get_all_playlist_converter",
-<<<<<<< HEAD
-=======
     "get_playlist_database",
->>>>>>> 95e8d607
 ]
 
 FakePlaylist = namedtuple("Playlist", "author scope")
@@ -63,14 +50,11 @@
         _bot = bot
     if database is None:
         database = PlaylistInterface()
-<<<<<<< HEAD
-=======
 
 
 def get_playlist_database() -> Optional[PlaylistInterface]:
     global database
     return database
->>>>>>> 95e8d607
 
 
 def standardize_scope(scope: str) -> str:
@@ -141,11 +125,7 @@
         playlist_id: int,
         name: str,
         playlist_url: Optional[str] = None,
-<<<<<<< HEAD
-        tracks: Optional[List[dict]] = None,
-=======
         tracks: Optional[List[MutableMapping]] = None,
->>>>>>> 95e8d607
         guild: Union[discord.Guild, int, None] = None,
     ):
         self.guild = guild
@@ -158,11 +138,7 @@
 
     @classmethod
     async def from_json(
-<<<<<<< HEAD
-        cls, scope: str, playlist_number: int, data: dict, **kwargs
-=======
         cls, scope: str, playlist_number: int, data: MutableMapping, **kwargs
->>>>>>> 95e8d607
     ) -> "PlaylistMigration23":
         """Get a Playlist object from the provided information.
         Parameters
@@ -191,11 +167,7 @@
             Trying to access the User scope without an user id.
         """
         guild = data.get("guild") or kwargs.get("guild")
-<<<<<<< HEAD
-        author = data.get("author")
-=======
         author: int = data.get("author") or 0
->>>>>>> 95e8d607
         playlist_id = data.get("id") or playlist_number
         name = data.get("name", "Unnamed")
         playlist_url = data.get("playlist_url", None)
@@ -320,11 +292,7 @@
             f"tracks={len(self.tracks)}, url={self.url})"
         )
 
-<<<<<<< HEAD
-    async def edit(self, data: dict):
-=======
     async def edit(self, data: MutableMapping):
->>>>>>> 95e8d607
         """
         Edits a Playlist.
         Parameters
@@ -354,11 +322,7 @@
             tracks=self.tracks,
         )
 
-<<<<<<< HEAD
-    def to_json(self) -> dict:
-=======
     def to_json(self) -> MutableMapping:
->>>>>>> 95e8d607
         """Transform the object to a dict.
         Returns
         -------
@@ -379,11 +343,7 @@
     @classmethod
     async def from_json(
         cls, bot: Red, scope: str, playlist_number: int, data: PlaylistFetchResult, **kwargs
-<<<<<<< HEAD
-    ):
-=======
     ) -> "Playlist":
->>>>>>> 95e8d607
         """Get a Playlist object from the provided information.
         Parameters
         ----------
@@ -393,8 +353,8 @@
             The custom config scope. One of 'GLOBALPLAYLIST', 'GUILDPLAYLIST' or 'USERPLAYLIST'.
         playlist_number: int
             The playlist's number.
-        data: dict
-            The JSON representation of the playlist to be gotten.
+        data: PlaylistFetchResult
+            The PlaylistFetchResult representation of the playlist to be gotten.
         **kwargs
             Extra attributes for the Playlist instance which override values
             in the data dict. These should be complete objects and not
@@ -515,15 +475,9 @@
 
     if specified_user:
         user_id = getattr(author, "id", author)
-<<<<<<< HEAD
-        playlists = database.fetch_all(scope_standard, scope_id, author_id=user_id)
-    else:
-        playlists = database.fetch_all(scope_standard, scope_id)
-=======
         playlists = await database.fetch_all(scope_standard, scope_id, author_id=user_id)
     else:
         playlists = await database.fetch_all(scope_standard, scope_id)
->>>>>>> 95e8d607
     return [
         await Playlist.from_json(
             bot, scope, playlist.playlist_id, playlist, guild=guild, author=author
@@ -567,13 +521,9 @@
         Trying to access the User scope without an user id.
     """
     scope_standard, scope_id = _prepare_config_scope(scope, author, guild)
-<<<<<<< HEAD
-    playlists = database.fetch_all_converter(scope_standard, playlist_name=arg, playlist_id=arg)
-=======
     playlists = await database.fetch_all_converter(
         scope_standard, playlist_name=arg, playlist_id=arg
     )
->>>>>>> 95e8d607
     return [
         await Playlist.from_json(
             bot, scope, playlist.playlist_id, playlist, guild=guild, author=author
@@ -587,11 +537,7 @@
     scope: str,
     playlist_name: str,
     playlist_url: Optional[str] = None,
-<<<<<<< HEAD
-    tracks: Optional[List[Mapping]] = None,
-=======
     tracks: Optional[List[MutableMapping]] = None,
->>>>>>> 95e8d607
     author: Optional[discord.User] = None,
     guild: Optional[discord.Guild] = None,
 ) -> Optional[Playlist]:
@@ -607,11 +553,7 @@
         The name of the new playlist.
     playlist_url:str
         the url of the new playlist.
-<<<<<<< HEAD
-    tracks: List[Mapping]
-=======
     tracks: List[MutableMapping]
->>>>>>> 95e8d607
         A list of tracks to add to the playlist.
     author: discord.User
         The Author of the playlist.
@@ -634,11 +576,7 @@
     playlist = Playlist(
         ctx.bot,
         scope,
-<<<<<<< HEAD
-        author.id,
-=======
         author.id if author else None,
->>>>>>> 95e8d607
         ctx.message.id,
         playlist_name,
         playlist_url,
