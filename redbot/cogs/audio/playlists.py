from collections import namedtuple
<<<<<<< HEAD
from typing import List, Optional, Union
=======
from enum import Enum, unique
from typing import List, Mapping, Optional, Union
>>>>>>> 48d4da2d

import discord
import lavalink

from redbot.core import Config, commands
from redbot.core.bot import Red
from redbot.core.i18n import Translator
from redbot.core.utils.chat_formatting import humanize_list
<<<<<<< HEAD
from .databases import PlaylistInterface, PlaylistFetchResult
=======

>>>>>>> 48d4da2d
from .errors import InvalidPlaylistScope, MissingAuthor, MissingGuild, NotAllowed
from .utils import PlaylistScope

_config: Config = None
_bot: Red = None
database: PlaylistInterface = None

__all__ = [
    "Playlist",
    "get_playlist",
    "get_all_playlist",
    "create_playlist",
    "reset_playlist",
    "delete_playlist",
    "humanize_scope",
    "standardize_scope",
    "FakePlaylist",
    "get_all_playlist_for_migration23",
    "database",
    "get_all_playlist_converter",
]

FakePlaylist = namedtuple("Playlist", "author scope")

_ = Translator("Audio", __file__)


def _pass_config_to_playlist(config: Config, bot: Red):
    global _config, _bot, database
    if _config is None:
        _config = config
    if _bot is None:
        _bot = bot
    if database is None:
        database = PlaylistInterface()


def standardize_scope(scope) -> str:
    scope = scope.upper()
    valid_scopes = ["GLOBAL", "GUILD", "AUTHOR", "USER", "SERVER", "MEMBER", "BOT"]

    if scope in PlaylistScope.list():
        return scope
    elif scope not in valid_scopes:
        raise InvalidPlaylistScope(
            f'"{scope}" is not a valid playlist scope.'
            f" Scope needs to be one of the following: {humanize_list(valid_scopes)}"
        )

    if scope in ["GLOBAL", "BOT"]:
        scope = PlaylistScope.GLOBAL.value
    elif scope in ["GUILD", "SERVER"]:
        scope = PlaylistScope.GUILD.value
    elif scope in ["USER", "MEMBER", "AUTHOR"]:
        scope = PlaylistScope.USER.value

    return scope


def humanize_scope(scope, ctx=None, the=None):

    if scope == PlaylistScope.GLOBAL.value:
        return ctx or _("the ") if the else "" + _("Global")
    elif scope == PlaylistScope.GUILD.value:
        return ctx.name if ctx else _("the ") if the else "" + _("Server")
    elif scope == PlaylistScope.USER.value:
        return str(ctx) if ctx else _("the ") if the else "" + _("User")


def _prepare_config_scope(
    scope, author: Union[discord.abc.User, int] = None, guild: discord.Guild = None
):
    scope = standardize_scope(scope)

    if scope == PlaylistScope.GLOBAL.value:
        config_scope = [PlaylistScope.GLOBAL.value]
    elif scope == PlaylistScope.USER.value:
        if author is None:
            raise MissingAuthor("Invalid author for user scope.")
        config_scope = [PlaylistScope.USER.value, str(getattr(author, "id", author))]
    else:
        if guild is None:
            raise MissingGuild("Invalid guild for guild scope.")
        config_scope = [PlaylistScope.GUILD.value, str(getattr(guild, "id", guild))]
    return config_scope


def _prepare_config_scope_for_migration23(  # TODO: remove me in a future version ?
    scope, author: Union[discord.abc.User, int] = None, guild: discord.Guild = None
):
    scope = standardize_scope(scope)

    if scope == PlaylistScope.GLOBAL.value:
        config_scope = [PlaylistScope.GLOBAL.value]
    elif scope == PlaylistScope.USER.value:
        if author is None:
            raise MissingAuthor("Invalid author for user scope.")
        config_scope = [PlaylistScope.USER.value, str(getattr(author, "id", author))]
    else:
        if guild is None:
            raise MissingGuild("Invalid guild for guild scope.")
        config_scope = [PlaylistScope.GUILD.value, str(getattr(guild, "id", guild))]
    return config_scope


class PlaylistMigration23:  # TODO: remove me in a future version ?
    """A single playlist."""

    def __init__(
        self,
        scope: str,
        author: int,
        playlist_id: int,
        name: str,
        playlist_url: Optional[str] = None,
        tracks: Optional[List[dict]] = None,
        guild: Union[discord.Guild, int, None] = None,
    ):
        self.guild = guild
        self.scope = standardize_scope(scope)
        self.author = author
        self.id = playlist_id
        self.name = name
        self.url = playlist_url
        self.tracks = tracks or []

    @classmethod
    async def from_json(
        cls, scope: str, playlist_number: int, data: dict, **kwargs
    ) -> "PlaylistMigration23":
        """Get a Playlist object from the provided information.
        Parameters
        ----------
        scope:str
            The custom config scope. One of 'GLOBALPLAYLIST', 'GUILDPLAYLIST' or 'USERPLAYLIST'.
        playlist_number: int
            The playlist's number.
        data: dict
            The JSON representation of the playlist to be gotten.
        **kwargs
            Extra attributes for the Playlist instance which override values
            in the data dict. These should be complete objects and not
            IDs, where possible.
        Returns
        -------
        Playlist
            The playlist object for the requested playlist.
        Raises
        ------
        `InvalidPlaylistScope`
            Passing a scope that is not supported.
        `MissingGuild`
            Trying to access the Guild scope without a guild.
        `MissingAuthor`
            Trying to access the User scope without an user id.
        """
        guild = data.get("guild") or kwargs.get("guild")
        author = data.get("author")
        playlist_id = data.get("id") or playlist_number
        name = data.get("name", "Unnamed")
        playlist_url = data.get("playlist_url", None)
        tracks = data.get("tracks", [])

        return cls(
            guild=guild,
            scope=scope,
            author=author,
            playlist_id=playlist_id,
            name=name,
            playlist_url=playlist_url,
            tracks=tracks,
        )

    async def save(self):
        """
        Saves a Playlist to SQL.
        """
        scope, scope_id = _prepare_config_scope(self.scope, self.author, self.guild)
        database.upsert(
            scope,
            playlist_id=int(self.id),
            playlist_name=self.name,
            scope_id=scope_id,
            author_id=self.author,
            playlist_url=self.url,
            tracks=self.tracks,
        )


async def get_all_playlist_for_migration23(  # TODO: remove me in a future version ?
    scope: str, guild: Union[discord.Guild, int] = None
) -> List[PlaylistMigration23]:
    """
    Gets all playlist for the specified scope.
    Parameters
    ----------
    scope: str
        The custom config scope. One of 'GLOBALPLAYLIST', 'GUILDPLAYLIST' or 'USERPLAYLIST'.
    guild: discord.Guild
        The guild to get the playlist from if scope is GUILDPLAYLIST.
    Returns
    -------
    list
        A list of all playlists for the specified scope
     Raises
    ------
    `InvalidPlaylistScope`
        Passing a scope that is not supported.
    `MissingGuild`
        Trying to access the Guild scope without a guild.
    `MissingAuthor`
        Trying to access the User scope without an user id.
    """
    playlists = await _config.custom(scope).all()
    if scope == PlaylistScope.GLOBAL.value:
        return [
            await PlaylistMigration23.from_json(
                scope,
                playlist_number,
                playlist_data,
                guild=guild,
                author=int(playlist_data.get("author", 0)),
            )
            for playlist_number, playlist_data in playlists.items()
        ]
    elif scope == PlaylistScope.USER.value:
        return [
            await PlaylistMigration23.from_json(
                scope, playlist_number, playlist_data, guild=guild, author=int(user_id)
            )
            for user_id, scopedata in playlists.items()
            for playlist_number, playlist_data in scopedata.items()
        ]
    else:
        return [
            await PlaylistMigration23.from_json(
                scope,
                playlist_number,
                playlist_data,
                guild=int(guild_id),
                author=int(playlist_data.get("author", 0)),
            )
            for guild_id, scopedata in playlists.items()
            for playlist_number, playlist_data in scopedata.items()
        ]


class Playlist:
    """A single playlist."""

    def __init__(
        self,
        bot: Red,
        scope: str,
        author: int,
        playlist_id: int,
        name: str,
        playlist_url: Optional[str] = None,
        tracks: Optional[List[Mapping]] = None,
        guild: Union[discord.Guild, int, None] = None,
    ):
        self.bot = bot
        self.guild = guild
        self.scope = standardize_scope(scope)
        self.config_scope = _prepare_config_scope(self.scope, author, guild)
        self.scope_id = self.config_scope[-1]
        self.author = author
        self.author_id = getattr(self.author, "id", self.author)
        self.guild_id = (
            getattr(guild, "id", guild) if self.scope == PlaylistScope.GLOBAL.value else None
        )
        self.id = playlist_id
        self.name = name
        self.url = playlist_url
        self.tracks = tracks or []
        self.tracks_obj = [lavalink.Track(data=track) for track in self.tracks]

    async def edit(self, data: dict):
        """
        Edits a Playlist.
        Parameters
        ----------
        data: dict
            The attributes to change.
        """
        # Disallow ID editing
        if "id" in data:
            raise NotAllowed("Playlist ID cannot be edited.")

        for item in list(data.keys()):
            setattr(self, item, data[item])
        await self.save()
        return self

    async def save(self):
        """
        Saves a Playlist.
        """
        scope, scope_id = self.config_scope
        database.upsert(
            scope,
            playlist_id=int(self.id),
            playlist_name=self.name,
            scope_id=scope_id,
            author_id=self.author_id,
            playlist_url=self.url,
            tracks=self.tracks,
        )

    def to_json(self) -> dict:
        """Transform the object to a dict.
        Returns
        -------
        dict
            The playlist in the form of a dict.
        """
        data = dict(
            id=self.id,
            author=self.author_id,
            guild=self.guild_id,
            name=self.name,
            playlist_url=self.url,
            tracks=self.tracks,
        )

        return data

    @classmethod
    async def from_json(
        cls, bot: Red, scope: str, playlist_number: int, data: PlaylistFetchResult, **kwargs
    ):
        """Get a Playlist object from the provided information.
        Parameters
        ----------
        bot: Red
            The bot's instance. Needed to get the target user.
        scope:str
            The custom config scope. One of 'GLOBALPLAYLIST', 'GUILDPLAYLIST' or 'USERPLAYLIST'.
        playlist_number: int
            The playlist's number.
        data: dict
            The JSON representation of the playlist to be gotten.
        **kwargs
            Extra attributes for the Playlist instance which override values
            in the data dict. These should be complete objects and not
            IDs, where possible.
        Returns
        -------
        Playlist
            The playlist object for the requested playlist.
        Raises
        ------
        `InvalidPlaylistScope`
            Passing a scope that is not supported.
        `MissingGuild`
            Trying to access the Guild scope without a guild.
        `MissingAuthor`
            Trying to access the User scope without an user id.
        """
        guild = data.scope_id if scope == PlaylistScope.GUILD.value else kwargs.get("guild")
        author = data.author_id
        playlist_id = data.playlist_id or playlist_number
        name = data.playlist_name
        playlist_url = data.playlist_url
        tracks = data.tracks

        return cls(
            bot=bot,
            guild=guild,
            scope=scope,
            author=author,
            playlist_id=playlist_id,
            name=name,
            playlist_url=playlist_url,
            tracks=tracks,
        )


async def get_playlist(
    playlist_number: int,
    scope: str,
    bot: Red,
    guild: Union[discord.Guild, int] = None,
    author: Union[discord.abc.User, int] = None,
) -> Playlist:
    """
    Gets the playlist with the associated playlist number.
    Parameters
    ----------
    playlist_number: int
        The playlist number for the playlist to get.
    scope: str
        The custom config scope. One of 'GLOBALPLAYLIST', 'GUILDPLAYLIST' or 'USERPLAYLIST'.
    guild: discord.Guild
        The guild to get the playlist from if scope is GUILDPLAYLIST.
    author: int
        The ID of the user to get the playlist from if scope is USERPLAYLIST.
    bot: Red
        The bot's instance.
    Returns
    -------
    Playlist
        The playlist associated with the playlist number.
    Raises
    ------
    `RuntimeError`
        If there is no playlist for the specified number.
    `InvalidPlaylistScope`
        Passing a scope that is not supported.
    `MissingGuild`
        Trying to access the Guild scope without a guild.
    `MissingAuthor`
        Trying to access the User scope without an user id.
    """
    scope_standard, scope_id = _prepare_config_scope(scope, author, guild)
    playlist_data = database.fetch(scope_standard, playlist_number, scope_id)

    if not (playlist_data and playlist_data.playlist_id):
        raise RuntimeError(f"That playlist does not exist for the following scope: {scope}")
    return await Playlist.from_json(
        bot, scope_standard, playlist_number, playlist_data, guild=guild, author=author
    )


async def get_all_playlist(
    scope: str,
    bot: Red,
    guild: Union[discord.Guild, int] = None,
    author: Union[discord.abc.User, int] = None,
    specified_user: bool = False,
) -> List[Playlist]:
    """
    Gets all playlist for the specified scope.
    Parameters
    ----------
    scope: str
        The custom config scope. One of 'GLOBALPLAYLIST', 'GUILDPLAYLIST' or 'USERPLAYLIST'.
    guild: discord.Guild
        The guild to get the playlist from if scope is GUILDPLAYLIST.
    author: int
        The ID of the user to get the playlist from if scope is USERPLAYLIST.
    bot: Red
        The bot's instance
    specified_user:bool
        Whether or not user ID was passed as an argparse.
    Returns
    -------
    list
        A list of all playlists for the specified scope
     Raises
    ------
    `InvalidPlaylistScope`
        Passing a scope that is not supported.
    `MissingGuild`
        Trying to access the Guild scope without a guild.
    `MissingAuthor`
        Trying to access the User scope without an user id.
    """
    scope_standard, scope_id = _prepare_config_scope(scope, author, guild)

    if specified_user:
        user_id = getattr(author, "id", author)
        playlists = database.fetch_all(scope_standard, scope_id, author_id=user_id)
    else:
        playlists = database.fetch_all(scope_standard, scope_id)
    return [
        await Playlist.from_json(
            bot, scope, playlist.playlist_id, playlist, guild=guild, author=author
        )
        for playlist in playlists
    ]


async def get_all_playlist_converter(
    scope: str,
    bot: Red,
    arg: str,
    guild: Union[discord.Guild, int] = None,
    author: Union[discord.abc.User, int] = None,
) -> List[Playlist]:
    """
    Gets all playlist for the specified scope.
    Parameters
    ----------
    scope: str
        The custom config scope. One of 'GLOBALPLAYLIST', 'GUILDPLAYLIST' or 'USERPLAYLIST'.
    guild: discord.Guild
        The guild to get the playlist from if scope is GUILDPLAYLIST.
    author: int
        The ID of the user to get the playlist from if scope is USERPLAYLIST.
    bot: Red
        The bot's instance
    arg:str
        The value to lookup.
    Returns
    -------
    list
        A list of all playlists for the specified scope
     Raises
    ------
    `InvalidPlaylistScope`
        Passing a scope that is not supported.
    `MissingGuild`
        Trying to access the Guild scope without a guild.
    `MissingAuthor`
        Trying to access the User scope without an user id.
    """
    scope_standard, scope_id = _prepare_config_scope(scope, author, guild)
    playlists = database.fetch_all_converter(scope_standard, playlist_name=arg, playlist_id=arg)
    return [
        await Playlist.from_json(
            bot, scope, playlist.playlist_id, playlist, guild=guild, author=author
        )
        for playlist in playlists
    ]


async def create_playlist(
    ctx: commands.Context,
    scope: str,
    playlist_name: str,
    playlist_url: Optional[str] = None,
    tracks: Optional[List[Mapping]] = None,
    author: Optional[discord.User] = None,
    guild: Optional[discord.Guild] = None,
) -> Optional[Playlist]:
    """
    Creates a new Playlist.

    Parameters
    ----------
    ctx: commands.Context
        The context in which the play list is being created.
    scope: str
        The custom config scope. One of 'GLOBALPLAYLIST', 'GUILDPLAYLIST' or 'USERPLAYLIST'.
    playlist_name: str
        The name of the new playlist.
    playlist_url:str
        the url of the new playlist.
    tracks: List[Mapping]
        A list of tracks to add to the playlist.
    author: discord.User
        The Author of the playlist.
        If provided it will create a playlist under this user.
        This is only required when creating a playlist in User scope.
    guild: discord.Guild
        The guild to create this playlist under.
         This is only used when creating a playlist in the Guild scope

    Raises
    ------
    `InvalidPlaylistScope`
        Passing a scope that is not supported.
    `MissingGuild`
        Trying to access the Guild scope without a guild.
    `MissingAuthor`
        Trying to access the User scope without an user id.
    """

    playlist = Playlist(
        ctx.bot,
        scope,
        author.id,
        ctx.message.id,
        playlist_name,
        playlist_url,
        tracks,
        guild or ctx.guild,
    )

    await _config.custom(*_prepare_config_scope(scope, author, guild), str(ctx.message.id)).set(
        playlist.to_json()
    )
    return playlist


async def reset_playlist(
    scope: str,
    guild: Union[discord.Guild, int] = None,
    author: Union[discord.abc.User, int] = None,
) -> None:
    """
    Wipes all playlists for the specified scope.

    Parameters
    ----------
    scope: str
        The custom config scope. One of 'GLOBALPLAYLIST', 'GUILDPLAYLIST' or 'USERPLAYLIST'.
    guild: discord.Guild
        The guild to get the playlist from if scope is GUILDPLAYLIST.
    author: int
        The ID of the user to get the playlist from if scope is USERPLAYLIST.

     Raises
    ------
    `InvalidPlaylistScope`
        Passing a scope that is not supported.
    `MissingGuild`
        Trying to access the Guild scope without a guild.
    `MissingAuthor`
        Trying to access the User scope without an user id.
    """
    scope, scope_id = _prepare_config_scope(scope, author, guild)
    database.drop(scope)
    database.create_table(scope)


async def delete_playlist(
    scope: str,
    playlist_id: Union[str, int],
    guild: discord.Guild,
    author: Union[discord.abc.User, int] = None,
) -> None:
    """
    Deletes the specified playlist.

    Parameters
    ----------
    scope: str
        The custom config scope. One of 'GLOBALPLAYLIST', 'GUILDPLAYLIST' or 'USERPLAYLIST'.
    playlist_id: Union[str, int]
        The ID of the playlist.
    guild: discord.Guild
        The guild to get the playlist from if scope is GUILDPLAYLIST.
    author: int
        The ID of the user to get the playlist from if scope is USERPLAYLIST.

<<<<<<< HEAD
     Raises
=======
    Raises
>>>>>>> 48d4da2d
    ------
    `InvalidPlaylistScope`
        Passing a scope that is not supported.
    `MissingGuild`
        Trying to access the Guild scope without a guild.
    `MissingAuthor`
        Trying to access the User scope without an user id.
    """
<<<<<<< HEAD
    scope, scope_id = _prepare_config_scope(scope, author, guild)
    database.delete(scope, int(playlist_id), scope_id)
=======
    await _config.custom(*_prepare_config_scope(scope, author, guild), str(playlist_id)).clear()
>>>>>>> 48d4da2d
<|MERGE_RESOLUTION|>--- conflicted
+++ resolved
@@ -1,10 +1,5 @@
 from collections import namedtuple
-<<<<<<< HEAD
-from typing import List, Optional, Union
-=======
-from enum import Enum, unique
-from typing import List, Mapping, Optional, Union
->>>>>>> 48d4da2d
+from typing import List, Optional, Union, Mapping
 
 import discord
 import lavalink
@@ -13,11 +8,7 @@
 from redbot.core.bot import Red
 from redbot.core.i18n import Translator
 from redbot.core.utils.chat_formatting import humanize_list
-<<<<<<< HEAD
 from .databases import PlaylistInterface, PlaylistFetchResult
-=======
-
->>>>>>> 48d4da2d
 from .errors import InvalidPlaylistScope, MissingAuthor, MissingGuild, NotAllowed
 from .utils import PlaylistScope
 
@@ -276,7 +267,7 @@
         playlist_id: int,
         name: str,
         playlist_url: Optional[str] = None,
-        tracks: Optional[List[Mapping]] = None,
+        tracks: Optional[List[dict]] = None,
         guild: Union[discord.Guild, int, None] = None,
     ):
         self.bot = bot
@@ -645,11 +636,7 @@
     author: int
         The ID of the user to get the playlist from if scope is USERPLAYLIST.
 
-<<<<<<< HEAD
      Raises
-=======
-    Raises
->>>>>>> 48d4da2d
     ------
     `InvalidPlaylistScope`
         Passing a scope that is not supported.
@@ -658,9 +645,5 @@
     `MissingAuthor`
         Trying to access the User scope without an user id.
     """
-<<<<<<< HEAD
     scope, scope_id = _prepare_config_scope(scope, author, guild)
-    database.delete(scope, int(playlist_id), scope_id)
-=======
-    await _config.custom(*_prepare_config_scope(scope, author, guild), str(playlist_id)).clear()
->>>>>>> 48d4da2d
+    database.delete(scope, int(playlist_id), scope_id)