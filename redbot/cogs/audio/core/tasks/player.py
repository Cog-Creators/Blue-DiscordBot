--- conflicted
+++ resolved
@@ -37,15 +37,7 @@
                         try:
                             await p.pause(False)
                         except Exception as err:
-<<<<<<< HEAD
-                            debug_exc_log(
-                                log,
-                                err,
-                                f"Exception raised in Audio's unpausing {p}.",
-                            )
-=======
                             debug_exc_log(log, err, "Exception raised in Audio's unpausing %r.", p)
->>>>>>> 22ac4329
                     pause_times.pop(server.id, None)
             servers = stop_times.copy()
             servers.update(pause_times)
