import re
from io import BytesIO
from pathlib import Path

import discord
import lavalink
import yaml
from red_commons.logging import getLogger

from redbot.core import commands
from redbot.core.data_manager import cog_data_path
from redbot.core.i18n import Translator
from redbot.core.utils.chat_formatting import box, inline

from ..abc import MixinMeta
from ..cog_utils import CompositeMetaClass
from ...utils import (
    MAX_JAVA_RAM,
    DEFAULT_LAVALINK_YAML,
    DEFAULT_LAVALINK_SETTINGS,
    change_dict_naming_convention,
    has_managed_server,
    has_unmanaged_server,
    sizeof_fmt,
    get_max_allocation_size,
)

log = getLogger("red.cogs.Audio.cog.Commands.lavalink_setup")
_ = Translator("Audio", Path(__file__))


class LavalinkSetupCommands(MixinMeta, metaclass=CompositeMetaClass):
    @commands.group(name="llset")
    @commands.is_owner()
    @commands.bot_has_permissions(embed_links=True)
    async def command_llset(self, ctx: commands.Context):
        """`Dangerous commands` Manage Lavalink node configuration settings.

        This command block holds all commands to configure an unmanaged (user maintained) or managed (bot maintained) Lavalink node.

        You should not mess with any command in here unless you have a valid reason to,
        i.e. been told by someone in the Red-Discord Bot support server to do so.
        All the commands in here have the potential to break the Audio cog.
        """

    @command_llset.command(name="java")
    @has_managed_server()
    async def command_llset_java(self, ctx: commands.Context, *, java_path: str = "java"):
        """Change your Java executable path.

        This command shouldn't need to be used most of the time, and is only useful if the host machine has conflicting Java versions.

        If changing this make sure that the Java executable you set is supported by Audio.
        The current supported version is Java 11.

        Enter nothing or "java" to reset it back to default.
        """
        if java_path == "java":
            await self.config.java_exc_path.clear()
            await self.send_embed_msg(
                ctx,
                title=_("Java Executable Reset"),
                description=_(
                    "Audio will now use `java` to run your managed Lavalink node. "
                    "Run `{p}{cmd}` for it to take effect."
                ).format(p=ctx.prefix, cmd=self.command_audioset_restart.qualified_name),
            )
        else:
            exc = Path(java_path)
            exc_absolute = exc.absolute()
            if not exc.exists() or not exc.is_file():
                return await self.send_embed_msg(
                    ctx,
                    title=_("Invalid Environment"),
                    description=_("`{java_path}` is not a valid executable").format(
                        java_path=exc_absolute
                    ),
                )
            await self.config.java_exc_path.set(str(exc_absolute))
            await self.send_embed_msg(
                ctx,
                title=_("Java Executable Changed"),
                description=_(
                    "Audio will now use `{exc}` to run your managed Lavalink node. "
                    "Run `{p}{cmd}` for it to take effect."
                ).format(
                    exc=exc_absolute,
                    p=ctx.prefix,
                    cmd=self.command_audioset_restart.qualified_name,
                ),
            )

    @command_llset.command(name="heapsize", aliases=["hs", "ram", "memory"])
    @has_managed_server()
    async def command_llset_heapsize(self, ctx: commands.Context, size: str = MAX_JAVA_RAM):
        """Set the managed Lavalink node maximum heap-size.

        By default, this value is 50% of available RAM in the host machine represented by [1-1024][M|G] (256M, 256G for example)

        This value only represents the maximum amount of RAM allowed to be used at any given point, and does not mean that the managed Lavalink node will always use this amount of RAM.

        To reset this value to the default, run the command without any input.
        """

        async def validate_input(cog, arg):
            match = re.match(r"^(\d+)([MG])$", arg, flags=re.IGNORECASE)
            if not match:
                await ctx.send(_("Heap-size must be a valid measure of size, e.g. 256M, 256G"))
                return 0
            input_in_bytes = int(match.group(1)) * 1024 ** (
                2 if match.group(2).lower() == "m" else 3
            )
            if input_in_bytes < 64 * 1024**2:
                await ctx.send(
                    _(
                        "Heap-size must be at least 64M, however it is recommended to have it set to at least 1G."
                    )
                )
                return 0
            elif (
                input_in_bytes
                > (meta := get_max_allocation_size(cog.managed_node_controller._java_exc))[0]
            ):
                if meta[1]:
                    await ctx.send(
                        _(
                            "Heap-size must be less than your system RAM, "
                            "You currently have {ram_in_bytes} of RAM available."
                        ).format(ram_in_bytes=inline(sizeof_fmt(meta[0])))
                    )
                else:
                    await ctx.send(
                        _(
                            "Heap-size must be less than {limit} due to your system limitations."
                        ).format(limit=inline(sizeof_fmt(meta[0])))
                    )
                return 0
            return 1

        if not (await validate_input(self, size)):
            return
        size = size.upper()
        await self.config.java.Xmx.set(size)
        await self.send_embed_msg(
            ctx,
            title=_("Setting Changed"),
            description=_(
                "Managed node's heap-size set to {bytes}.\n\n"
                "Run `{p}{cmd}` for it to take effect."
            ).format(
                bytes=inline(size), p=ctx.prefix, cmd=self.command_audioset_restart.qualified_name
            ),
        )

    @command_llset.command(name="unmanaged", aliases=["external"])
    async def command_llset_unmanaged(self, ctx: commands.Context):
        """Toggle using external (unmanaged) Lavalink nodes - requires an existing Lavalink node for Audio to work, if enabled.

        This command disables the managed Lavalink server. If you do not have another Lavalink node set up, you will be unable to use Audio while this is enabled.
        """
        external = await self.config.use_external_lavalink()
        await self.config.use_external_lavalink.set(not external)
        async with ctx.typing():
            if external:
                embed = discord.Embed(
                    title=_("Setting Changed"),
                    description=_("Unmanaged Lavalink server: {true_or_false}.").format(
                        true_or_false=inline(_("Enabled") if not external else _("Disabled"))
                    ),
                )
                await self.send_embed_msg(ctx, embed=embed)
            else:
                await self.send_embed_msg(
                    ctx,
                    title=_("Setting Changed"),
                    description=_("Unmanaged Lavalink server: {true_or_false}.").format(
                        true_or_false=inline(_("Enabled") if not external else _("Disabled"))
                    ),
                )
            try:
                await lavalink.close(self.bot)
                self.lavalink_restart_connect(manual=True)
            except ProcessLookupError:
                await self.send_embed_msg(
                    ctx,
                    title=_("Failed To Shutdown Lavalink"),
                    description=_("Please reload Audio (`{prefix}reload audio`).").format(
                        prefix=ctx.prefix
                    ),
                )

    @command_llset.command(name="host")
    @has_unmanaged_server()
    async def command_llset_host(
        self, ctx: commands.Context, host: str = DEFAULT_LAVALINK_SETTINGS["host"]
    ):
        """Set the Lavalink node host.

        This command sets the connection host which Audio will use to connect to an unmanaged Lavalink node.
        """
        await self.config.host.set(host)
        await self.send_embed_msg(
            ctx,
            title=_("Setting Changed"),
            description=_(
                "Unmanaged Lavalink node host set to {host}. "
                "Run `{p}{cmd}` for it to take effect."
            ).format(
                host=inline(host), p=ctx.prefix, cmd=self.command_audioset_restart.qualified_name
            ),
        )

    @command_llset.command(name="password", aliases=["pass", "token"])
    @has_unmanaged_server()
    async def command_llset_password(
        self, ctx: commands.Context, *, password: str = DEFAULT_LAVALINK_SETTINGS["password"]
    ):
        """Set the Lavalink node password.

        This command sets the connection password which Audio will use to connect to an unmanaged Lavalink node.
        """

        await self.config.password.set(str(password))
        await self.send_embed_msg(
            ctx,
            title=_("Setting Changed"),
            description=_(
                "Unmanaged Lavalink node password set to {password}. "
                "Run `{p}{cmd}` for it to take effect."
            ).format(
                password=inline(password),
                p=ctx.prefix,
                cmd=self.command_audioset_restart.qualified_name,
            ),
        )

    @command_llset.command(name="port")
    @has_unmanaged_server()
    async def command_llset_wsport(
        self, ctx: commands.Context, port: int = DEFAULT_LAVALINK_SETTINGS["ws_port"]
    ):
        """Set the Lavalink node port.

<<<<<<< HEAD
        This command sets the connection port which Audio will use to connect to an external Lavalink node.
        Set port to -1 to disable the port and connect to the specified host via ports 80/443
=======
        This command sets the connection port which Audio will use to connect to an unmanaged Lavalink node.
>>>>>>> dc94c96c
        """
        if port < 0:
            port = None
        elif port > 65535:
            return await self.send_embed_msg(
                ctx,
                title=_("Setting Not Changed"),
                description=_("A port must be between 0 and 65535 "),
            )
        await self.config.ws_port.set(port)
        await self.send_embed_msg(
            ctx,
            title=_("Setting Changed"),
            description=_(
                "Unmanaged Lavalink node port set to {port}. "
                "Run `{p}{cmd}` for it to take effect."
            ).format(
                port=inline(str(port)),
                p=ctx.prefix,
                cmd=self.command_audioset_restart.qualified_name,
            ),
        )

    @command_llset.command(name="secured", aliases=["wss"])
    @has_unmanaged_server()
    async def command_llset_secured(self, ctx: commands.Context):
        """Set the Lavalink node connection to secured.

        This toggle sets the connection type to secured or unsecured when connecting to an unmanaged Lavalink node.
        """
        state = await self.config.secured_ws()
        await self.config.secured_ws.set(not state)

        if not state:
            await self.send_embed_msg(
                ctx,
                title=_("Setting Changed"),
                description=_(
                    "Unmanaged Lavalink node will now connect using the secured {secured_protocol} protocol.\n\n"
                    "Run `{p}{cmd}` for it to take effect."
                ).format(
                    p=ctx.prefix,
                    cmd=self.command_audioset_restart.qualified_name,
                    secured_protocol=inline("wss://"),
                ),
            )
        else:
            await self.send_embed_msg(
                ctx,
                title=_("Setting Changed"),
                description=_(
                    "Unmanaged Lavalink node will no longer connect using the secured "
                    "{secured_protocol} protocol and wil use {unsecured_protocol} instead .\n\n"
                    "Run `{p}{cmd}` for it to take effect."
                ).format(p=ctx.prefix, cmd=self.command_audioset_restart.qualified_name),
                unsecured_protocol=inline("ws://"),
                secured_protocol=inline("wss://"),
            )

    @command_llset.command(name="info", aliases=["settings"])
    async def command_llset_info(self, ctx: commands.Context):
        """Display Lavalink connection settings."""
        configs = await self.config.all()

        if configs["use_external_lavalink"]:
            msg = "----" + _("Connection Settings") + "----        \n"
            msg += _("Host:             [{host}]\n").format(host=configs["host"])
            msg += _("Port:             [{port}]\n").format(port=configs["ws_port"] or _("Default HTTP/HTTPS port"))
            msg += _("Password:         [{password}]\n").format(password=configs["password"])
            msg += _("Secured:          [{state}]\n").format(state=configs["secured_ws"])

        else:
            msg = "----" + _("Lavalink Node Settings") + "----        \n"
            msg += _("Host:             [{host}]\n").format(
                host=configs["yaml"]["server"]["address"]
            )
            msg += _("Port:             [{port}]\n").format(port=configs["yaml"]["server"]["port"])
            msg += _("Password:         [{password}]\n").format(
                password=configs["yaml"]["lavalink"]["server"]["password"]
            )
            msg += _("Initial Heapsize: [{xms}]\n").format(xms=configs["java"]["Xms"])
            msg += _("Max Heapsize:     [{xmx}]\n").format(xmx=configs["java"]["Xmx"])
            msg += _("Java exec:        [{java_exc_path}]\n").format(
                java_exc_path=configs["java_exc_path"]
            )

        try:
            await self.send_embed_msg(ctx.author, description=box(msg, lang="ini"))
            await ctx.tick()
        except discord.HTTPException:
            await ctx.send(_("I need to be able to DM you to send you this info."))

    @command_llset.command(name="yaml", aliases=["yml"])
    @has_managed_server()
    async def command_llset_yaml(self, ctx: commands.Context):
        """Uploads a copy of the application.yml file used by the managed Lavalink node."""
        configs = change_dict_naming_convention(await self.config.yaml.all())
        data = yaml.safe_dump(configs)
        playlist_data = data.encode("utf-8")
        to_write = BytesIO()
        to_write.write(playlist_data)
        to_write.seek(0)
        datapath = cog_data_path(raw_name="Audio")
        temp_file = datapath / f"application.dump.yaml"
        try:
            with temp_file.open("wb") as application_file:
                application_file.write(to_write.read())
            await ctx.author.send(
                file=discord.File(str(temp_file)),
            )
            await ctx.tick()
        except discord.HTTPException:
            await ctx.send(_("I need to be able to DM you to send you this info."))
        finally:
            temp_file.unlink()

    @command_llset.group(name="config", aliases=["conf"])
    @has_managed_server()
    async def command_llset_config(self, ctx: commands.Context):
        """Configure the managed Lavalink node runtime options.

        All settings under this group will likely cause Audio to malfunction if changed from their defaults, only change settings here if you have been advised to by support.
        """

    @command_llset_config.group(name="server")
    async def command_llset_config_server(self, ctx: commands.Context):
        """Configure the managed node authorization and connection settings."""

    @command_llset_config.command(name="bind", aliases=["host", "address"])
    async def command_llset_config_host(
        self, ctx: commands.Context, *, host: str = DEFAULT_LAVALINK_YAML["yaml__server__address"]
    ):
        """`Dangerous command` Set the managed Lavalink node's binding IP address.

        This value by default is `localhost` which will restrict the server to only localhost apps by default, changing this will likely break the managed Lavalink node if you don't know what you are doing.
        """

        await self.config.yaml.server.address.set(host)
        await self.send_embed_msg(
            ctx,
            title=_("Setting Changed"),
            description=_(
                "Managed node will now accept connection on {host}.\n\n"
                "Run `{p}{cmd}` for it to take effect."
            ).format(
                host=inline(host), p=ctx.prefix, cmd=self.command_audioset_restart.qualified_name
            ),
        )

    @command_llset_config.command(name="token", aliases=["password", "pass"])
    async def command_llset_config_token(
        self,
        ctx: commands.Context,
        *,
        password: str = DEFAULT_LAVALINK_YAML["yaml__lavalink__server__password"],
    ):
        """Set the managed Lavalink node's connection password.

        This is the password required for Audio to connect to the managed Lavalink node.
        The value by default is `youshallnotpass`.
        """
        await self.config.yaml.lavalink.server.password.set(password)
        await self.send_embed_msg(
            ctx,
            title=_("Setting Changed"),
            description=_(
                "Managed node will now accept {password} as the authorization token.\n\n"
                "Run `{p}{cmd}` for it to take effect."
            ).format(
                password=inline(password),
                p=ctx.prefix,
                cmd=self.command_audioset_restart.qualified_name,
            ),
        )

    @command_llset_config.command(name="port")
    async def command_llset_config_port(
        self, ctx: commands.Context, *, port: int = DEFAULT_LAVALINK_YAML["yaml__server__port"]
    ):
        """`Dangerous command` Set the managed Lavalink node's connection port.

        This port is the port the managed Lavalink node binds to, you should only change this if there is a conflict with the default port because you already have an application using port 2333 on this device.

        The value by default is `2333`.
        """
        if 1024 > port or port > 49151:
            return await self.send_embed_msg(
                ctx,
                title=_("Setting Not Changed"),
                description=_("The port must be between 1024 and 49151."),
            )

        await self.config.yaml.server.port.set(port)
        await self.send_embed_msg(
            ctx,
            title=_("Setting Changed"),
            description=_(
                "Managed node will now accept connections on {port}.\n\n"
                "Run `{p}{cmd}` for it to take effect."
            ).format(
                port=inline(str(port)),
                p=ctx.prefix,
                cmd=self.command_audioset_restart.qualified_name,
            ),
        )

    @command_llset_config.group(name="source")
    async def command_llset_config_source(self, ctx: commands.Context):
        """`Dangerous command` Toggle audio sources on/off.

        By default, all sources are enabled, you should only use commands here to disable a specific source if you have been advised to, disabling sources without background knowledge can cause Audio to break.
        """

    @command_llset_config_source.command(name="http")
    async def command_llset_config_source_http(self, ctx: commands.Context):
        """Toggle HTTP direct URL usage on or off.

        This source is used to allow playback from direct HTTP streams (this does not affect direct URL playback for the other sources).
        """
        state = await self.config.yaml.lavalink.server.sources.http()
        await self.config.yaml.lavalink.server.sources.http.set(not state)
        if not state:
            await self.send_embed_msg(
                ctx,
                title=_("Setting Changed"),
                description=_(
                    "Managed node will allow playback from direct URLs.\n\n"
                    "Run `{p}{cmd}` for it to take effect."
                ).format(p=ctx.prefix, cmd=self.command_audioset_restart.qualified_name),
            )
        else:
            await self.send_embed_msg(
                ctx,
                title=_("Setting Changed"),
                description=_(
                    "Managed node will not play from direct URLs anymore.\n\n"
                    "Run `{p}{cmd}` for it to take effect."
                ).format(p=ctx.prefix, cmd=self.command_audioset_restart.qualified_name),
            )

    @command_llset_config_source.command(name="bandcamp", aliases=["bc"])
    async def command_llset_config_source_bandcamp(self, ctx: commands.Context):
        """Toggle Bandcamp source on or off.

        This toggle controls the playback of all Bandcamp related content.
        """
        state = await self.config.yaml.bandcamp.http()
        await self.config.yaml.lavalink.server.sources.bandcamp.set(not state)
        if not state:
            await self.send_embed_msg(
                ctx,
                title=_("Setting Changed"),
                description=_(
                    "Managed node will allow playback from Bandcamp.\n\n"
                    "Run `{p}{cmd}` for it to take effect."
                ).format(p=ctx.prefix, cmd=self.command_audioset_restart.qualified_name),
            )
        else:
            await self.send_embed_msg(
                ctx,
                title=_("Setting Changed"),
                description=_(
                    "Managed node will not play from Bandcamp anymore.\n\n"
                    "Run `{p}{cmd}` for it to take effect."
                ).format(p=ctx.prefix, cmd=self.command_audioset_restart.qualified_name),
            )

    @command_llset_config_source.command(name="local")
    async def command_llset_config_source_local(self, ctx: commands.Context):
        """Toggle local file usage on or off.

        This toggle controls the playback of all local track content, usually found inside the `localtracks` folder.
        """
        state = await self.config.yaml.lavalink.server.sources.local()
        await self.config.yaml.lavalink.server.sources.local.set(not state)
        if not state:
            await self.send_embed_msg(
                ctx,
                title=_("Setting Changed"),
                description=_(
                    "Managed node will allow playback from local files.\n\n"
                    "Run `{p}{cmd}` for it to take effect."
                ).format(p=ctx.prefix, cmd=self.command_audioset_restart.qualified_name),
            )
        else:
            await self.send_embed_msg(
                ctx,
                title=_("Setting Changed"),
                description=_(
                    "Managed node will not play from local files anymore.\n\n"
                    "Run `{p}{cmd}` for it to take effect."
                ).format(p=ctx.prefix, cmd=self.command_audioset_restart.qualified_name),
            )

    @command_llset_config_source.command(name="soundcloud", aliases=["sc"])
    async def command_llset_config_source_soundcloud(self, ctx: commands.Context):
        """Toggle Soundcloud source on or off.

        This toggle controls the playback of all SoundCloud related content.
        """
        state = await self.config.yaml.lavalink.server.sources.soundcloud()
        await self.config.yaml.lavalink.server.sources.soundcloud.set(not state)
        if not state:
            await self.send_embed_msg(
                ctx,
                title=_("Setting Changed"),
                description=_(
                    "Managed node will allow playback from Soundcloud.\n\n"
                    "Run `{p}{cmd}` for it to take effect."
                ).format(p=ctx.prefix, cmd=self.command_audioset_restart.qualified_name),
            )
        else:
            await self.send_embed_msg(
                ctx,
                title=_("Setting Changed"),
                description=_(
                    "Managed node will not play from Soundcloud anymore.\n\n"
                    "Run `{p}{cmd}` for it to take effect."
                ).format(p=ctx.prefix, cmd=self.command_audioset_restart.qualified_name),
            )

    @command_llset_config_source.command(name="youtube", aliases=["yt"])
    async def command_llset_config_source_youtube(self, ctx: commands.Context):
        """`Dangerous command` Toggle YouTube source on or off (this includes Spotify).

        This toggle controls the playback of all YouTube and Spotify related content.
        """
        state = await self.config.yaml.lavalink.server.sources.youtube()
        await self.config.yaml.lavalink.server.sources.youtube.set(not state)
        if not state:
            await self.send_embed_msg(
                ctx,
                title=_("Setting Changed"),
                description=_(
                    "Managed node will allow playback from YouTube.\n\n"
                    "Run `{p}{cmd}` for it to take effect."
                ).format(p=ctx.prefix, cmd=self.command_audioset_restart.qualified_name),
            )
        else:
            await self.send_embed_msg(
                ctx,
                title=_("Setting Changed"),
                description=_(
                    "Managed node will not play from YouTube anymore.\n\n"
                    "Run `{p}{cmd}` for it to take effect."
                ).format(p=ctx.prefix, cmd=self.command_audioset_restart.qualified_name),
            )

    @command_llset_config_source.command(name="twitch")
    async def command_llset_config_source_twitch(self, ctx: commands.Context):
        """Toggle Twitch source on or off.

        This toggle controls the playback of all Twitch related content.
        """
        state = await self.config.yaml.lavalink.server.sources.twitch()
        await self.config.yaml.lavalink.server.sources.twitch.set(not state)
        if not state:
            await self.send_embed_msg(
                ctx,
                title=_("Setting Changed"),
                description=_(
                    "Managed node will allow playback from Twitch.\n\n"
                    "Run `{p}{cmd}` for it to take effect."
                ).format(p=ctx.prefix, cmd=self.command_audioset_restart.qualified_name),
            )
        else:
            await self.send_embed_msg(
                ctx,
                title=_("Setting Changed"),
                description=_(
                    "Managed node will not play from Twitch anymore.\n\n"
                    "Run `{p}{cmd}` for it to take effect."
                ).format(p=ctx.prefix, cmd=self.command_audioset_restart.qualified_name),
            )

    @command_llset_config_source.command(name="vimeo")
    async def command_llset_config_source_vimeo(self, ctx: commands.Context):
        """Toggle Vimeo source on or off.

        This toggle controls the playback of all Vimeo related content.
        """
        state = await self.config.yaml.lavalink.server.sources.vimeo()
        await self.config.yaml.lavalink.server.sources.vimeo.set(not state)
        if not state:
            await self.send_embed_msg(
                ctx,
                title=_("Setting Changed"),
                description=_(
                    "Managed node will allow playback from Vimeo.\n\n"
                    "Run `{p}{cmd}` for it to take effect."
                ).format(p=ctx.prefix, cmd=self.command_audioset_restart.qualified_name),
            )
        else:
            await self.send_embed_msg(
                ctx,
                title=_("Setting Changed"),
                description=_(
                    "Managed node will not play from Vimeo anymore.\n\n"
                    "Run `{p}{cmd}` for it to take effect."
                ).format(p=ctx.prefix, cmd=self.command_audioset_restart.qualified_name),
            )

    @command_llset_config_server.command(name="framebuffer", aliases=["fb", "frame"])
    async def command_llset_config_server_framebuffer(
        self,
        ctx: commands.Context,
        *,
        milliseconds: int = DEFAULT_LAVALINK_YAML["yaml__lavalink__server__frameBufferDurationMs"],
    ):
        """`Dangerous command` Set the managed Lavalink node framebuffer size.

        Only change this if you have been directly advised to, changing it can cause significant playback issues.
        """
        if milliseconds < 100:
            return await self.send_embed_msg(
                ctx,
                title=_("Setting Not Changed"),
                description=_("The lowest value the framebuffer can be set to is 100ms."),
            )
        await self.config.yaml.lavalink.server.frameBufferDurationMs.set(milliseconds)
        await self.send_embed_msg(
            ctx,
            title=_("Setting Changed"),
            description=_(
                "Managed node's bufferDurationMs set to {milliseconds}.\n\n"
                "Run `{p}{cmd}` for it to take effect."
            ).format(
                milliseconds=inline(str(milliseconds)),
                p=ctx.prefix,
                cmd=self.command_audioset_restart.qualified_name,
            ),
        )

    @command_llset_config_server.command(name="buffer", aliases=["b"])
    async def command_llset_config_server_buffer(
        self,
        ctx: commands.Context,
        *,
        milliseconds: int = DEFAULT_LAVALINK_YAML["yaml__lavalink__server__bufferDurationMs"],
    ):
        """`Dangerous command`  Set the managed Lavalink node JDA-NAS buffer size.

        Only change this if you have been directly advised to, changing it can cause significant playback issues.
        """
        if milliseconds < 100:
            return await self.send_embed_msg(
                ctx,
                title=_("Setting Not Changed"),
                description=_("The lowest value the buffer may be is 100ms."),
            )
        await self.config.yaml.lavalink.server.bufferDurationMs.set(milliseconds)
        await self.send_embed_msg(
            ctx,
            title=_("Setting Changed"),
            description=_(
                "Managed node's bufferDurationMs set to {milliseconds}.\n\n"
                "Run `{p}{cmd}` for it to take effect."
            ).format(
                milliseconds=inline(str(milliseconds)),
                p=ctx.prefix,
                cmd=self.command_audioset_restart.qualified_name,
            ),
        )

    @command_llset.command(name="reset")
    async def command_llset_reset(self, ctx: commands.Context):
        """Reset all `llset` changes back to their default values."""
        async with ctx.typing():
            async with self.config.all() as global_data:
                del global_data["yaml"]
                for key in (*DEFAULT_LAVALINK_SETTINGS.keys(), *DEFAULT_LAVALINK_YAML.keys()):
                    if key in global_data:
                        del global_data[key]
                del global_data["java"]
                del global_data["java_exc_path"]
                global_data["use_external_lavalink"] = False

            try:
                await lavalink.close(self.bot)
                self.lavalink_restart_connect(manual=True)
            except ProcessLookupError:
                await self.send_embed_msg(
                    ctx,
                    title=_("Failed To Shutdown Lavalink Node"),
                    description=_("Please reload Audio (`{prefix}reload audio`).").format(
                        prefix=ctx.prefix
                    ),
                )<|MERGE_RESOLUTION|>--- conflicted
+++ resolved
@@ -241,12 +241,8 @@
     ):
         """Set the Lavalink node port.
 
-<<<<<<< HEAD
-        This command sets the connection port which Audio will use to connect to an external Lavalink node.
+        This command sets the connection port which Audio will use to connect to an unmanaged Lavalink node.
         Set port to -1 to disable the port and connect to the specified host via ports 80/443
-=======
-        This command sets the connection port which Audio will use to connect to an unmanaged Lavalink node.
->>>>>>> dc94c96c
         """
         if port < 0:
             port = None
