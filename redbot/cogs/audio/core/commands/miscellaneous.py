import datetime
import heapq
import logging
import math
import random
from pathlib import Path

import discord
import lavalink

from redbot.core import commands
from redbot.core.i18n import Translator
from redbot.core.utils import AsyncIter
from redbot.core.utils._dpy_menus_utils import dpymenu
from redbot.core.utils.chat_formatting import humanize_number, pagify
from redbot.core.utils.menus import DEFAULT_CONTROLS

from ..abc import MixinMeta
from ..cog_utils import CompositeMetaClass

log = logging.getLogger("red.cogs.Audio.cog.Commands.miscellaneous")
_ = Translator("Audio", Path(__file__))


class MiscellaneousCommands(MixinMeta, metaclass=CompositeMetaClass):
    @commands.command(name="sing")
    @commands.guild_only()
    @commands.bot_has_permissions(embed_links=True)
    async def command_sing(self, ctx: commands.Context):
        """Make Red sing one of her songs."""
        ids = (
            "zGTkAVsrfg8",
            "cGMWL8cOeAU",
            "vFrjMq4aL-g",
            "WROI5WYBU_A",
            "41tIUr_ex3g",
            "f9O2Rjn1azc",
        )
        url = f"https://www.youtube.com/watch?v={random.choice(ids)}"
        await ctx.invoke(self.command_play, query=url)

    @commands.command(name="audiostats")
    @commands.guild_only()
    @commands.is_owner()
    @commands.bot_has_permissions(embed_links=True, add_reactions=True)
    async def command_audiostats(self, ctx: commands.Context):
        """Audio stats."""
        server_num = len(lavalink.active_players())
        total_num = len(lavalink.all_live_players())

        msg = ""
        async for p in AsyncIter(lavalink.all_live_players()):
            connect_dur = self.get_time_string(
                int(
                    (datetime.datetime.now(datetime.timezone.utc) - p.connected_at).total_seconds()
                )
            )
            try:
                if not p.current:
                    raise AttributeError
                current_title = await self.get_track_description(
                    p.current, self.local_folder_current_path
                )
<<<<<<< HEAD
                msg += "{} [`{}`]: {}\n".format(p.guild.name, connect_dur, current_title)
=======
                msg += f"{p.guild.name} [`{connect_dur}`]: {current_title}\n"
>>>>>>> 9280b961
            except AttributeError:
                msg += "{} [`{}`]: **{}**\n".format(
                    p.guild.name, connect_dur, _("Nothing playing.")
                )

        if total_num == 0:
            return await self.send_embed_msg(ctx, title=_("Not connected anywhere."))
        servers_embed = []
        pages = 1
        for page in pagify(msg, delims=["\n"], page_length=1500):
            em = discord.Embed(
                colour=await ctx.embed_colour(),
                title=_("Playing in {num}/{total} servers:").format(
                    num=humanize_number(server_num), total=humanize_number(total_num)
                ),
                description=page,
            )
            em.set_footer(
                text=_("Page {}/{}").format(
                    humanize_number(pages), humanize_number((math.ceil(len(msg) / 1500)))
                )
            )
            pages += 1
            servers_embed.append(em)

        await dpymenu(ctx, servers_embed, DEFAULT_CONTROLS)

    @commands.command(name="percent")
    @commands.guild_only()
    @commands.bot_has_permissions(embed_links=True)
    async def command_percent(self, ctx: commands.Context):
        """Queue percentage."""
        if not self._player_check(ctx):
            return await self.send_embed_msg(ctx, title=_("Nothing playing."))
        player = lavalink.get_player(ctx.guild.id)
        queue_tracks = player.queue
        requesters = {"total": 0, "users": {}}

        async def _usercount(req_username):
            if req_username in requesters["users"]:
                requesters["users"][req_username]["songcount"] += 1
                requesters["total"] += 1
            else:
                requesters["users"][req_username] = {}
                requesters["users"][req_username]["songcount"] = 1
                requesters["total"] += 1

        async for track in AsyncIter(queue_tracks):
            req_username = "{}#{}".format(track.requester.name, track.requester.discriminator)
            await _usercount(req_username)

        try:
            req_username = "{}#{}".format(
                player.current.requester.name, player.current.requester.discriminator
            )
            await _usercount(req_username)
        except AttributeError:
            return await self.send_embed_msg(ctx, title=_("There's  nothing in the queue."))

        async for req_username in AsyncIter(requesters["users"]):
            percentage = float(requesters["users"][req_username]["songcount"]) / float(
                requesters["total"]
            )
            requesters["users"][req_username]["percent"] = round(percentage * 100, 1)

        top_queue_users = heapq.nlargest(
            20,
            [
                (x, requesters["users"][x][y])
                for x in requesters["users"]
                for y in requesters["users"][x]
                if y == "percent"
            ],
            key=lambda x: x[1],
        )
        queue_user = ["{}: {:g}%".format(x[0], x[1]) for x in top_queue_users]
        queue_user_list = "\n".join(queue_user)
        await self.send_embed_msg(
            ctx, title=_("Queued and playing tracks:"), description=queue_user_list
        )<|MERGE_RESOLUTION|>--- conflicted
+++ resolved
@@ -61,11 +61,7 @@
                 current_title = await self.get_track_description(
                     p.current, self.local_folder_current_path
                 )
-<<<<<<< HEAD
-                msg += "{} [`{}`]: {}\n".format(p.guild.name, connect_dur, current_title)
-=======
                 msg += f"{p.guild.name} [`{connect_dur}`]: {current_title}\n"
->>>>>>> 9280b961
             except AttributeError:
                 msg += "{} [`{}`]: **{}**\n".format(
                     p.guild.name, connect_dur, _("Nothing playing.")
