--- conflicted
+++ resolved
@@ -720,20 +720,12 @@
                 description=_("You need the DJ role to change the volume."),
             )
 
-<<<<<<< HEAD
-        vol = min(max(vol, 0), 150)
+        vol = max(vol, 0)
         await self.config.guild(ctx.guild).volume.set(vol)
         if self._player_check(ctx):
             player = lavalink.get_player(ctx.guild.id)
             player.volume.value = vol / 100
             await player.set_volume(player.volume)
-=======
-        vol = max(0, vol)
-        await self.config.guild(ctx.guild).volume.set(vol)
-        if self._player_check(ctx):
-            player = lavalink.get_player(ctx.guild.id)
-            await player.set_volume(vol)
->>>>>>> b5fddf28
             player.store("notify_channel", ctx.channel.id)
 
         embed = discord.Embed(title=_("Volume:"), description=f"{vol}%")
