--- conflicted
+++ resolved
@@ -33,7 +33,29 @@
         return f"[{self.response.status} {self.response.reason}]"
 
 
-<<<<<<< HEAD
+class PlayListError(AudioError):
+    """Base exception for errors related to playlists."""
+
+
+class InvalidPlaylistScope(PlayListError):
+    """Provided playlist scope is not valid."""
+
+
+class MissingGuild(PlayListError):
+    """Trying to access the Guild scope without a guild."""
+
+
+class MissingAuthor(PlayListError):
+    """Trying to access the User scope without an user id."""
+
+
+class TooManyMatches(PlayListError):
+    """Too many playlist match user input."""
+
+
+class NotAllowed(PlayListError):
+    """Too many playlist match user input."""
+
 class ApiError(AudioError):
     """Base exception for API errors in the Audio cog."""
 
@@ -59,28 +81,4 @@
 
 
 class InvalidTableError(DatabaseError):
-    """Provided table to query is not a valid table."""
-=======
-class PlayListError(AudioError):
-    """Base exception for errors related to playlists."""
-
-
-class InvalidPlaylistScope(PlayListError):
-    """Provided playlist scope is not valid."""
-
-
-class MissingGuild(PlayListError):
-    """Trying to access the Guild scope without a guild."""
-
-
-class MissingAuthor(PlayListError):
-    """Trying to access the User scope without an user id."""
-
-
-class TooManyMatches(PlayListError):
-    """Too many playlist match user input."""
-
-
-class NotAllowed(PlayListError):
-    """Too many playlist match user input."""
->>>>>>> eb45035b
+    """Provided table to query is not a valid table."""