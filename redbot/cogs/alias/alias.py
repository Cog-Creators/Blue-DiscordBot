--- conflicted
+++ resolved
@@ -1,16 +1,9 @@
-<<<<<<< HEAD
-=======
 # -*- coding: utf-8 -*-
->>>>>>> 097e7e56
 # Standard Library
 from copy import copy
 from re import findall, search
 from string import Formatter
-<<<<<<< HEAD
-from typing import Generator, Iterable, List, Optional, Tuple
-=======
 from typing import Generator, Iterable, Optional, Tuple
->>>>>>> 097e7e56
 
 # Red Dependencies
 import discord
@@ -181,10 +174,9 @@
                 return p
         raise ValueError(_("No prefix found."))
 
-    @staticmethod
     def get_extra_args_from_alias(
-        message: discord.Message, prefix: str, alias: AliasEntry
-    ) -> List[str]:
+        self, message: discord.Message, prefix: str, alias: AliasEntry
+    ) -> str:
         """
         When an alias is executed by a user in chat this function tries
             to get any extra arguments passed in with the call.
@@ -232,7 +224,7 @@
         new_message = copy(message)
         try:
             args = self.get_extra_args_from_alias(message, prefix, alias)
-        except commands.BadArgument:
+        except commands.BadArgument as bae:
             return
 
         trackform = _TrackingFormatter()
