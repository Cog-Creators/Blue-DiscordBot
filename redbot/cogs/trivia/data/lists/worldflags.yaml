AUTHOR: Volhosis
What country is represented by this flag? https://i.imgur.com/00SGRuz.png:
- Myanmar
- Burma
What country is represented by this flag? https://i.imgur.com/02a0Xre.png:
- Croatia
What country is represented by this flag? https://i.imgur.com/18t0zMj.png:
- Brunei
What country is represented by this flag? https://i.imgur.com/1KBFTgX.png:
- Sierra Leone
What country is represented by this flag? https://i.imgur.com/1VsVFYK.png:
- Maldives
- The Maldives
What country is represented by this flag? https://i.imgur.com/1dQ8NBz.png:
- Brazil
What country is represented by this flag? https://i.imgur.com/bRZ8gai.png:
- Mauritania
What country is represented by this flag? https://i.imgur.com/1tH3blw.png:
- Denmark
What country is represented by this flag? https://i.imgur.com/222q836.png:
- Libya
What country is represented by this flag? https://i.imgur.com/2Wxbjv5.png:
- South Korea
What country is represented by this flag? https://i.imgur.com/3H3Lfat.png:
- Philippines
- The Philippines
What country is represented by this flag? https://i.imgur.com/3KXMyBS.png:
- Georgia
What country is represented by this flag? https://i.imgur.com/3LN2uSA.png:
- Eritrea
What country is represented by this flag? https://i.imgur.com/3rcX6U2.png:
- Portugal
What country is represented by this flag? https://i.imgur.com/3vTYQpq.png:
- Bahamas
What country is represented by this flag? https://i.imgur.com/4ExD2Ub.png:
- Yemen
What country is represented by this flag? https://i.imgur.com/524Qfs3.png:
- Spain
What country is represented by this flag? https://i.imgur.com/5E9Hkzb.png:
- Bhutan
What country is represented by this flag? https://i.imgur.com/5Gr6Eyw.png:
- Turkmenistan
What country is represented by this flag? https://i.imgur.com/5IRTv2m.png:
- Cuba
What country is represented by this flag? https://i.imgur.com/5NbPMRh.png:
- Belarus
What country is represented by this flag? https://i.imgur.com/5TEduqP.png:
- United Kingdom
- The United Kingdom
- UK
- U.K.
- The UK
- The U.K.
- Britain
- Great Britain
- GB
- G.B.
What country is represented by this flag? https://i.imgur.com/6UkAfly.png:
- Kenya
What country is represented by this flag? https://i.imgur.com/7qSsp7Z.png:
- Samoa
What country is represented by this flag? https://i.imgur.com/7weskDc.png:
- North Macedonia
What country is represented by this flag? https://i.imgur.com/8F5aqVG.png:
- Germany
What country is represented by this flag? https://i.imgur.com/8LFhQVn.png:
- North Korea
- Democratic People's Republic of Korea
- DPRK
- D.P.R.K.
What country is represented by this flag? https://i.imgur.com/8OzbswS.png:
- Armenia
What country is represented by this flag? https://i.imgur.com/T91TSYR.png:
- São Tomé and Príncipe
- Sao Tome and Principe
- Sao Tome
What country is represented by this flag? https://i.imgur.com/AMccj7Q.png:
- Venezuela
What country is represented by this flag? https://i.imgur.com/AVX1jHf.png:
- Japan
What country is represented by this flag? https://i.imgur.com/Acc9xZt.png:
- Poland
What country is represented by this flag? https://i.imgur.com/Ag2D0nx.png:
- Sri Lanka
What country is represented by this flag? https://i.imgur.com/AkfQ9aV.png:
- Türkiye
- Turkiye
- Turkey
What country is represented by this flag? https://i.imgur.com/B5JXE6s.png:
- Zimbabwe
What country is represented by this flag? https://i.imgur.com/BTYy0J0.png:
- Lebanon
What country is represented by this flag? https://i.imgur.com/BgdKIb2.png:
- Mozambique
What country is represented by this flag? https://i.imgur.com/BqwHKYv.png:
- Malta
What country is represented by this flag? https://i.imgur.com/C3kWeQw.png:
- Bahrain
What country is represented by this flag? https://i.imgur.com/HzktfX0.png:
- Peru
What country is represented by this flag? https://i.imgur.com/CXQK227.png:
- Morocco
What country is represented by this flag? https://i.imgur.com/CpPkgpU.png:
- Cabo Verde
- Cape Verde
What country is represented by this flag? https://i.imgur.com/DGQwjWZ.png:
- Suriname
What country is represented by this flag? https://i.imgur.com/DeINlqb.png:
- Niger
What country is represented by this flag? https://i.imgur.com/DhviZ7r.png:
- Kiribati
What country is represented by this flag? https://i.imgur.com/FQyZE9l.png:
- Czech Republic
- Czechia
What country is represented by this flag? https://i.imgur.com/FoEC4xl.png:
- Italy
What country is represented by this flag? https://i.imgur.com/FxoBzcY.png:
- Tajikistan
What country is represented by this flag? https://i.imgur.com/GUUtDv6.png:
- Nauru
What country is represented by this flag? https://i.imgur.com/H230Is8.png:
- Switzerland
What country is represented by this flag? https://i.imgur.com/HZyUD1Y.png:
- Australia
What country is represented by this flag? https://i.imgur.com/HsyQ0WU.png:
- Bangladesh
What country is represented by this flag? https://i.imgur.com/Il8Gkxe.png:
- Kazakhstan
What country is represented by this flag? https://i.imgur.com/J20AEe0.png:
- Lesotho
What country is represented by this flag? https://i.imgur.com/J3xd0eK.png:
- Colombia
What country is represented by this flag? https://i.imgur.com/KejcQ5w.png:
- Tuvalu
What country is represented by this flag? https://i.imgur.com/KxMALzR.png:
- Serbia
What country is represented by this flag? https://i.imgur.com/Kytf2Mm.png:
- Romania
- Chad
What country is represented by this flag? https://i.imgur.com/LHZxJCE.png:
- Azerbaijan
What country is represented by this flag? https://i.imgur.com/LPm5b84.png:
- Israel
What country is represented by this flag? https://i.imgur.com/LbQj8rK.png:
- Austria
What country is represented by this flag? https://i.imgur.com/LgBw3JD.png:
- Gambia
What country is represented by this flag? https://i.imgur.com/LgwBULL.png:
- Canada
What country is represented by this flag? https://i.imgur.com/Ls07jJq.png:
- Democratic Republic of the Congo
<<<<<<< HEAD
- Democratic Republic of Congo
- DRC
=======
- Dem. Rep. of Congo
- DRC
- D.R.C.
>>>>>>> 86aed377
What country is represented by this flag? https://i.imgur.com/Ma1ivs0.png:
- Liberia
What country is represented by this flag? https://i.imgur.com/MrAUl3e.png:
- Jamaica
What country is represented by this flag? https://i.imgur.com/Mtz46LH.png:
- Iceland
What country is represented by this flag? https://i.imgur.com/NGR2LNi.png:
- Senegal
What country is represented by this flag? https://i.imgur.com/NMMpFNh.png:
- Seychelles
What country is represented by this flag? https://i.imgur.com/OJ3jk8h.png:
- Russia
What country is represented by this flag? https://i.imgur.com/OS83E0Y.png:
- Comoros
What country is represented by this flag? https://i.imgur.com/Os7kijz.png:
- Mexico
What country is represented by this flag? https://i.imgur.com/PJpxYhW.png:
- China
- People's Republic of China
What country is represented by this flag? https://i.imgur.com/PTjhJ38.png:
- Zambia
What country is represented by this flag? https://i.imgur.com/PmWAhic.png:
- Honduras
What country is represented by this flag? https://i.imgur.com/QclX66O.png:
- Pakistan
What country is represented by this flag? https://i.imgur.com/QpwAZCH.png:
- Belgium
What country is represented by this flag? https://i.imgur.com/R36hcy9.png:
- Cote d'Ivoire
- Ivory Coast
- Cote dIvoire # For the lazy people
What country is represented by this flag? https://i.imgur.com/RLgBmmx.png:
- Finland
What country is represented by this flag? https://i.imgur.com/RTVaeeT.png:
- Jordan
What country is represented by this flag? https://i.imgur.com/RgnmHkX.png:
- Chile
What country is represented by this flag? https://i.imgur.com/RhbzmE9.png:
- Guinea-Bissau
- Guinea Bissau
What country is represented by this flag? https://i.imgur.com/RpLNeK5.png:
- Ecuador
What country is represented by this flag? https://i.imgur.com/SUTmKC3.png:
- France
What country is represented by this flag? https://i.imgur.com/Sd5FQj9.png:
- Liechtenstein
What country is represented by this flag? https://i.imgur.com/SiMqs1f.png:
- Vanuatu
What country is represented by this flag? https://i.imgur.com/THNCPFu.png:
- Rwanda
What country is represented by this flag? https://i.imgur.com/TPz5Gaj.png:
- Montenegro
What country is represented by this flag? https://i.imgur.com/UN8GHa4.png:
- Haiti
What country is represented by this flag? https://i.imgur.com/UzHuET8.png:
- India
What country is represented by this flag? https://i.imgur.com/V0y3m1h.png:
- Malawi
What country is represented by this flag? https://i.imgur.com/V3IdT58.png:
- Slovenia
What country is represented by this flag? https://i.imgur.com/Vbr5Tam.png:
- Panama
What country is represented by this flag? https://i.imgur.com/VeiCyLB.png:
- Namibia
What country is represented by this flag? https://i.imgur.com/WElCUGn.png:
- New Zealand
What country is represented by this flag? https://i.imgur.com/WJYeKvC.png:
- Ukraine
What country is represented by this flag? https://i.imgur.com/WSCunIE.png:
- Vatican City
- The Vatican
- Vatican
What country is represented by this flag? https://i.imgur.com/WjFxXYM.png:
- Iran
What country is represented by this flag? https://i.imgur.com/zvTOSkO.jpg:
- Costa Rica
What country is represented by this flag? https://i.imgur.com/Xd2tgrz.png:
- Guyana
What country is represented by this flag? https://i.imgur.com/XoL54ql.png:
- Dominica
What country is represented by this flag? https://i.imgur.com/YUA6oU2.png:
- Saudi Arabia
What country is represented by this flag? https://i.imgur.com/YaA07yt.png:
- Belize
What country is represented by this flag? https://i.imgur.com/Yvry0ap.png:
- Central African Republic
- CAR
- C.A.R.
What country is represented by this flag? https://i.imgur.com/ZZJK5He.png:
- Republic of the Congo
- Republic of Congo
- ROC
- R.O.C.
What country is represented by this flag? https://i.imgur.com/ZnhOID0.png:
- Lithuania
What country is represented by this flag? https://i.imgur.com/Zphmsnu.png:
- San Marino
What country is represented by this flag? https://i.imgur.com/b9STlvA.png:
- Federated States of Micronesia
- Micronesia
- FSM
What country is represented by this flag? https://i.imgur.com/bMd1cb8.png:
- Saint Vincent and the Grenadines
- St. Vincent and the Grenadines
- St Vincent and the Grenadines
What country is represented by this flag? https://i.imgur.com/bRF5q3c.png:
- Antigua and Barbuda
What country is represented by this flag? https://i.imgur.com/bWDivLK.png:
- Taiwan
- Republic of China
What country is represented by this flag? https://i.imgur.com/begWgBT.png:
- Djibouti
What country is represented by this flag? https://i.imgur.com/biZHNNQ.png:
- Singapore
What country is represented by this flag? https://i.imgur.com/bjtyCp5.png:
- Mauritius
What country is represented by this flag? https://i.imgur.com/chOrWHr.png:
- Monaco
- Indonesia
What country is represented by this flag? https://i.imgur.com/d8hPELu.png:
- Latvia
What country is represented by this flag? https://i.imgur.com/dBo8TPh.png:
- Grenada
What country is represented by this flag? https://i.imgur.com/dLexEX4.png:
- Cambodia
What country is represented by this flag? https://i.imgur.com/dPkirdh.png:
- Guatemala
What country is represented by this flag? https://i.imgur.com/dZe1Bd4.png:
- Ethiopia
What country is represented by this flag? https://i.imgur.com/dmlTGO4.png:
- Nicaragua
What country is represented by this flag? https://i.imgur.com/duJRErG.png:
- Saint Kitts and Nevis
- St. Kitts and Nevis
- St Kitts and Nevis
What country is represented by this flag? https://i.imgur.com/eDocaIL.png:
- Sudan
What country is represented by this flag? https://i.imgur.com/eMO7Y0z.png:
- Burkina Faso
What country is represented by this flag? https://i.imgur.com/eT28D3B.png:
- Bulgaria
What country is represented by this flag? https://i.imgur.com/f8OOur7.png:
- Somalia
What country is represented by this flag? https://i.imgur.com/gGhBri9.png:
- Sweden
What country is represented by this flag? https://i.imgur.com/gI250YG.png:
- Thailand
What country is represented by this flag? https://i.imgur.com/ybpqZlb.png:
- Bolivia
What country is represented by this flag? https://i.imgur.com/h9YUraD.png:
- Uruguay
What country is represented by this flag? https://i.imgur.com/hY4fbYf.png:
- Tanzania
What country is represented by this flag? https://i.imgur.com/hbJ4J2A.png:
- Nigeria
What country is represented by this flag? https://i.imgur.com/hiNRJUm.png:
- South Africa
What country is represented by this flag? https://i.imgur.com/hr9515B.png:
- Equatorial Guinea
What country is represented by this flag? https://i.imgur.com/hy3crgu.png:
- Benin
What country is represented by this flag? https://i.imgur.com/i4srkYW.png:
- Norway
What country is represented by this flag? https://i.imgur.com/iO3sAPy.png:
- Madagascar
What country is represented by this flag? https://i.imgur.com/iT92sev.png:
- United States of America
- USA
- U.S.A.
- United States
- US
- U.S.
- The United States of America
- The USA
- The U.S.A.
- The United States
- The US
- The U.S.
What country is represented by this flag? https://i.imgur.com/ins1BsE.png:
- Laos
What country is represented by this flag? https://i.imgur.com/j7Ig3Bu.png:
- Moldova
What country is represented by this flag? https://i.imgur.com/jHWTNbi.png:
- Fiji
What country is represented by this flag? https://i.imgur.com/jKRkoe5.png:
- Paraguay
What country is represented by this flag? https://i.imgur.com/jXpxd9Q.png:
- Trinidad and Tobago
What country is represented by this flag? https://i.imgur.com/jwBaTxq.png:
- Tunisia
What country is represented by this flag? https://i.imgur.com/jwR0mTj.png:
- Luxembourg
What country is represented by this flag? https://i.imgur.com/kB3rCke.png:
- Andorra
What country is represented by this flag? https://i.imgur.com/kRM1chU.png:
- Botswana
What country is represented by this flag? https://i.imgur.com/kj2Rl6U.png:
- Togo
What country is represented by this flag? https://i.imgur.com/kxgws8z.png:
- Burundi
What country is represented by this flag? https://i.imgur.com/l6TGY4c.png:
- Bosnia and Herzegovina
- Bosnia-Herzegovina
- Bosnia Herzegovina
- Bosnia
What country is represented by this flag? https://i.imgur.com/li2uTFU.png:
- East-Timor
- Timor-Leste
- East Timor
- Timor Leste
What country is represented by this flag? https://i.imgur.com/lkJ72mO.png:
- Gabon
What country is represented by this flag? https://i.imgur.com/mAgkfeH.png:
- Nepal
What country is represented by this flag? https://i.imgur.com/mQvZHZH.png:
- Dominican Republic
What country is represented by this flag? https://i.imgur.com/mbWf2iq.png:
- Ghana
What country is represented by this flag? https://i.imgur.com/mdyAHBg.png:
- Greece
What country is represented by this flag? https://i.imgur.com/nKgkQci.png:
- South Sudan
What country is represented by this flag? https://i.imgur.com/nieDYXN.png:
- Malaysia
What country is represented by this flag? https://i.imgur.com/njfbYnM.png:
- Qatar
What country is represented by this flag? https://i.imgur.com/o8tYKMr.png:
- Argentina
What country is represented by this flag? https://i.imgur.com/oMLG5ri.png:
- Mongolia
What country is represented by this flag? https://i.imgur.com/pATL0sO.png:
- Saint Lucia
- St. Lucia
- St Lucia
What country is represented by this flag? https://i.imgur.com/qGrb426.png:
- Uganda
What country is represented by this flag? https://i.imgur.com/qNyJQ5d.png:
- The Netherlands
- Netherlands
- Holland
What country is represented by this flag? https://i.imgur.com/qZEuijY.png:
- Republic of Ireland
- Ireland # Technically wrong, but extremely common usage
What country is represented by this flag? https://i.imgur.com/qtDaw2f.png:
- Western Sahara
What country is represented by this flag? https://i.imgur.com/qvcmPb7.png:
- Albania
What country is represented by this flag? https://i.imgur.com/rbLk4Kr.png:
- Tonga
What country is represented by this flag? https://i.imgur.com/re1GuyK.png:
- Mali
What country is represented by this flag? https://i.imgur.com/rmUviUv.png:
- El Salvador
What country is represented by this flag? https://i.imgur.com/svMrHDC.png:
- Egypt
What country is represented by this flag? https://i.imgur.com/t8qnUGP.png:
- Kosovo
What country is represented by this flag? https://i.imgur.com/tOVpE44.png:
- Slovakia
What country is represented by this flag? https://i.imgur.com/ttIhE04.png:
- Oman
What country is represented by this flag? https://i.imgur.com/uW7bNGe.png:
- United Arab Emirates
- UAE
- U.A.E.
- The United Arab Emirates
- The UAE
- The U.A.E.
What country is represented by this flag? https://i.imgur.com/uZ5WnBU.png:
- Angola
What country is represented by this flag? https://i.imgur.com/uaJ6QQD.png:
- Guinea
What country is represented by this flag? https://i.imgur.com/ub1Krgd.png:
- Barbados
What country is represented by this flag? https://i.imgur.com/vBZvx28.png:
- Cameroon
What country is represented by this flag? https://i.imgur.com/vqtZ8V4.png:
- Kyrgyzstan
What country is represented by this flag? https://i.imgur.com/w7y4yrx.png:
- Uzbekistan
What country is represented by this flag? https://i.imgur.com/wG5ipco.png:
- Vietnam
What country is represented by this flag? https://i.imgur.com/wKXsrWD.png:
- Afghanistan
What country is represented by this flag? https://i.imgur.com/weIW0md.png:
- Palau
What country is represented by this flag? https://i.imgur.com/wr0KhwF.png:
- Cyprus
What country is represented by this flag? https://i.imgur.com/wwxWE9U.png:
- Solomon Islands
What country is represented by this flag? https://i.imgur.com/xhVuaYj.png:
- Eswatini
What country is represented by this flag? https://i.imgur.com/y5PJwXq.png:
- Papua New Guinea
What country is represented by this flag? https://i.imgur.com/y7JWUm0.png:
- Iraq
What country is represented by this flag? https://i.imgur.com/yKhcXV9.png:
- Kuwait
What country is represented by this flag? https://i.imgur.com/ykTTjRD.png:
- Estonia
What country is represented by this flag? https://i.imgur.com/yt02VIz.png:
- Syria
What country is represented by this flag? https://i.imgur.com/zBYYxpN.png:
- Marshall Islands
What country is represented by this flag? https://i.imgur.com/zLuBq1l.png:
- Algeria
What country is represented by this flag? https://i.imgur.com/zTOVfhf.png:
- Hungary
What country is represented by this flag? https://i.imgur.com/NgpUYIe.png:
- Palestine<|MERGE_RESOLUTION|>--- conflicted
+++ resolved
@@ -149,14 +149,9 @@
 - Canada
 What country is represented by this flag? https://i.imgur.com/Ls07jJq.png:
 - Democratic Republic of the Congo
-<<<<<<< HEAD
 - Democratic Republic of Congo
 - DRC
-=======
-- Dem. Rep. of Congo
-- DRC
 - D.R.C.
->>>>>>> 86aed377
 What country is represented by this flag? https://i.imgur.com/Ma1ivs0.png:
 - Liberia
 What country is represented by this flag? https://i.imgur.com/MrAUl3e.png:
