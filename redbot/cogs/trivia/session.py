"""Module to manage trivia sessions."""
import asyncio
import time
import random
from collections import Counter
import discord
from redbot.core import bank, errors
from redbot.core.i18n import Translator
from redbot.core.utils.chat_formatting import box, bold, humanize_list, humanize_number
from redbot.core.utils.common_filters import normalize_smartquotes
from .converters import MAX_VALUE
from .log import LOG

__all__ = ["TriviaSession"]

T_ = Translator("TriviaSession", __file__)


_ = lambda s: s
_REVEAL_MESSAGES = (
    _("I know this one! {answer}!"),
    _("Easy: {answer}."),
    _("Oh really? It's {answer} of course."),
)

SPOILER_REVEAL_MESSAGES = (
    _("I know this one! ||{answer}!||"),
    _("Easy: ||{answer}.||"),
    _("Oh really? It's ||{answer}|| of course."),
)

_FAIL_MESSAGES = (
    _("To the next one I guess..."),
    _("Moving on..."),
    _("I'm sure you'll know the answer of the next one."),
    _("\N{PENSIVE FACE} Next one."),
)
_ = T_


class TriviaSession:
    """Class to run a session of trivia with the user.

    To run the trivia session immediately, use `TriviaSession.start` instead of
    instantiating directly.

    Attributes
    ----------
    ctx : `commands.Context`
        Context object from which this session will be run.
        This object assumes the session was started in `ctx.channel`
        by `ctx.author`.
    question_list : `dict`
        A list of tuples mapping questions (`str`) to answers (`list` of
        `str`).
    settings : `dict`
        Settings for the trivia session, with values for the following:
         - ``max_score`` (`int`)
         - ``delay`` (`float`)
         - ``timeout`` (`float`)
         - ``reveal_answer`` (`bool`)
         - ``bot_plays`` (`bool`)
         - ``allow_override`` (`bool`)
         - ``payout_multiplier`` (`float`)
         - ``use_spoilers`` (`bool`)
    scores : `collections.Counter`
        A counter with the players as keys, and their scores as values. The
        players are of type `discord.Member`.
    count : `int`
        The number of questions which have been asked.

    """

    def __init__(self, ctx, question_list: dict, settings: dict):
        self.ctx = ctx
        list_ = list(question_list.items())
        random.shuffle(list_)
        self.question_list = list_
        self.settings = settings
        self.scores = Counter()
        self.count = 0
        self._last_response = time.time()
        self._task = None

    @classmethod
    def start(cls, ctx, question_list, settings):
        """Create and start a trivia session.

        This allows the session to manage the running and cancellation of its
        own tasks.

        Parameters
        ----------
        ctx : `commands.Context`
            Same as `TriviaSession.ctx`
        question_list : `dict`
            Same as `TriviaSession.question_list`
        settings : `dict`
            Same as `TriviaSession.settings`

        Returns
        -------
        TriviaSession
            The new trivia session being run.

        """
        session = cls(ctx, question_list, settings)
        session._task = asyncio.create_task(session.run())
        session._task.add_done_callback(session._error_handler)
        return session

    def _error_handler(self, fut):
        """Catches errors in the session task."""
        try:
            fut.result()
        except asyncio.CancelledError:
            pass
        except (discord.NotFound, discord.Forbidden):
            self.stop()
        except Exception as exc:
            LOG.error("A trivia session has encountered an error.\n", exc_info=exc)
            msg = _("An unexpected error occurred in the trivia session.")
            if self.ctx.author.id in self.ctx.bot.owner_ids:
                msg = _(
                    "An unexpected error occurred in the trivia session.\nCheck your console or logs for details."
                )
            asyncio.create_task(self.ctx.send(msg))
            self.stop()

    async def run(self):
        """Run the trivia session.

        In order for the trivia session to be stopped correctly, this should
        only be called internally by `TriviaSession.start`.
        """
        await self._send_startup_msg()
        max_score = self.settings["max_score"]
        delay = self.settings["delay"]
        timeout = self.settings["timeout"]
        for question, answers in self._iter_questions():
            async with self.ctx.typing():
                await asyncio.sleep(3)
            self.count += 1
            msg = bold(_("Question number {num}!").format(num=self.count)) + "\n\n" + question
            await self.ctx.send(msg)
            continue_ = await self.wait_for_answer(answers, delay, timeout)
            if continue_ is False:
                break
            if any(score >= max_score for score in self.scores.values()):
                await self.end_game()
                break
        else:
            await self.ctx.send(_("There are no more questions!"))
            await self.end_game()

    async def _send_startup_msg(self):
        list_names = []
        for idx, tup in enumerate(self.settings["lists"].items()):
            name, author = tup
            if author:
                title = _("{trivia_list} (by {author})").format(trivia_list=name, author=author)
            else:
                title = name
            list_names.append(title)
        await self.ctx.send(
            _("Starting Trivia: {list_names}").format(list_names=humanize_list(list_names))
        )

    def _iter_questions(self):
        """Iterate over questions and answers for this session.

        Yields
        ------
        `tuple`
            A tuple containing the question (`str`) and the answers (`tuple` of
            `str`).

        """
        for question, answers in self.question_list:
            answers = _parse_answers(answers)
            yield question, answers

    async def wait_for_answer(self, answers, delay: float, timeout: float):
        """Wait for a correct answer, and then respond.

        Scores are also updated in this method.

        Returns False if waiting was cancelled; this is usually due to the
        session being forcibly stopped.

        Parameters
        ----------
        answers : `iterable` of `str`
            A list of valid answers to the current question.
        delay : float
            How long users have to respond (in seconds).
        timeout : float
            How long before the session ends due to no responses (in seconds).

        Returns
        -------
        bool
            :code:`True` if the session wasn't interrupted.

        """
        try:
            message = await self.ctx.bot.wait_for(
                "message", check=self.check_answer(answers), timeout=delay
            )
        except asyncio.TimeoutError:
            if time.time() - self._last_response >= timeout:
                await self.ctx.send(_("Guys...? Well, I guess I'll stop then."))
                self.stop()
                return False
            if self.settings["reveal_answer"]:
                if self.settings["use_spoilers"]:
                    reply = T_(random.choice(SPOILER_REVEAL_MESSAGES)).format(answer=answers[0])
                else:
                    reply = T_(random.choice(_REVEAL_MESSAGES)).format(answer=answers[0])
            else:
                reply = T_(random.choice(_FAIL_MESSAGES))
            if self.settings["bot_plays"]:
                reply += _(" **+1** for me!")
                self.scores[self.ctx.guild.me] += 1
            await self.ctx.send(reply)
        else:
            self.scores[message.author] += 1
            reply = _("You got it {user}! **+1** to you!").format(user=message.author.display_name)
            await self.ctx.send(reply)
        return True

    def check_answer(self, answers):
        """Get a predicate to check for correct answers.

        The returned predicate takes a message as its only parameter,
        and returns ``True`` if the message contains any of the
        given answers.

        Parameters
        ----------
        answers : `iterable` of `str`
            The answers which the predicate must check for.

        Returns
        -------
        function
            The message predicate.

        """
        answers = tuple(s.lower() for s in answers)

        def _pred(message: discord.Message):
            early_exit = (
                message.channel.id != self.ctx.channel.id or message.author == self.ctx.guild.me
            )
            if early_exit:
                return False

            self._last_response = time.time()
            guess = message.content.lower()
            guess = normalize_smartquotes(guess)
            for answer in answers:
                if " " in answer and answer in guess:
                    # Exact matching, issue #331
                    return True
                elif any(word == answer for word in guess.split(" ")):
                    return True
            return False

        return _pred

    async def end_game(self):
        """End the trivia session and display scores."""
        if self.scores:
            await self.send_table()
        multiplier = self.settings["payout_multiplier"]
        if multiplier > 0:
            await self.pay_winners(multiplier)
        self.stop()

    async def send_table(self):
        """Send a table of scores to the session's channel."""
        table = "Results:\n\n"
        for user, score in self.scores.most_common():
            table += "+ {}\t{}\n".format(user, score)
        await self.ctx.send(box(table, lang="markdown"))

    def stop(self):
        """Stop the trivia session, without showing scores."""
        self.ctx.bot.dispatch("trivia_end", self)

    def force_stop(self):
        """Cancel whichever tasks this session is running."""
        self._task.cancel()
        channel = self.ctx.channel
        LOG.debug("Force stopping trivia session; #%s in %s", channel, channel.guild.id)

    async def pay_winners(self, multiplier: float):
        """Pay the winner(s) of this trivia session.

        Payout only occurs if there are at least 3 human contestants.
        If a tie occurs the payout is split evenly among the winners.

        Parameters
        ----------
        multiplier : float
            The coefficient of the winning score, used to determine the amount
            paid.

        """
<<<<<<< HEAD
        (winner, score) = next((tup for tup in self.scores.most_common(1)), (None, None))
        me_ = self.ctx.guild.me
        if winner is not None and winner != me_ and score > 0:
            contestants = list(self.scores.keys())
            if me_ in contestants:
                contestants.remove(me_)
            if len(contestants) >= 3:
                amount = int(multiplier * score)
                amount = MAX_VALUE if amount > MAX_VALUE else amount
                if amount > 0:
                    LOG.debug("Paying trivia winner: %d credits --> %s", amount, str(winner))
                    try:
                        await bank.deposit_credits(winner, int(multiplier * score))
                    except errors.BalanceTooHigh as e:
                        await bank.set_balance(winner, e.max_balance)
                    await self.ctx.send(
                        _(
                            "Congratulations, {user}, you have received {num} {currency}"
                            " for coming first."
                        ).format(
                            user=winner.display_name,
                            num=humanize_number(amount),
                            currency=await bank.get_currency_name(self.ctx.guild),
                        )
                    )
=======
        if not self.scores:
            return
        top_score = self.scores.most_common(1)[0][1]
        winners = []
        num_humans = 0
        for player, score in self.scores.items():
            if not player.bot:
                if score == top_score:
                    winners.append(player)
                num_humans += 1
        if not winners or num_humans < 3:
            return
        payout = int(top_score * multiplier / len(winners))
        if payout <= 0:
            return
        for winner in winners:
            LOG.debug("Paying trivia winner: %d credits --> %s", payout, winner)
            try:
                await bank.deposit_credits(winner, payout)
            except errors.BalanceTooHigh as e:
                await bank.set_balance(winner, e.max_balance)
        if len(winners) > 1:
            msg = _(
                "Congratulations {users}! You have each received {num} {currency} for winning!"
            ).format(
                users=humanize_list([bold(winner.display_name) for winner in winners]),
                num=payout,
                currency=await bank.get_currency_name(self.ctx.guild),
            )
        else:
            msg = _(
                "Congratulations {user}! You have received {num} {currency} for winning!"
            ).format(
                user=bold(winners[0].display_name),
                num=payout,
                currency=await bank.get_currency_name(self.ctx.guild),
            )
        await self.ctx.send(msg)
>>>>>>> 47a267b3


def _parse_answers(answers):
    """Parse the raw answers to readable strings.

    The reason this exists is because of YAML's ambiguous syntax. For example,
    if the answer to a question in YAML is ``yes``, YAML will load it as the
    boolean value ``True``, which is not necessarily the desired answer. This
    function aims to undo that for bools, and possibly for numbers in the
    future too.

    Parameters
    ----------
    answers : `iterable` of `str`
        The raw answers loaded from YAML.

    Returns
    -------
    `tuple` of `str`
        The answers in readable/ guessable strings.

    """
    ret = []
    for answer in answers:
        if isinstance(answer, bool):
            if answer is True:
                ret.extend(["True", "Yes", "On"])
            else:
                ret.extend(["False", "No", "Off"])
        else:
            ret.append(str(answer))
    # Uniquify list
    seen = set()
    return tuple(x for x in ret if not (x in seen or seen.add(x)))<|MERGE_RESOLUTION|>--- conflicted
+++ resolved
@@ -308,33 +308,6 @@
             paid.
 
         """
-<<<<<<< HEAD
-        (winner, score) = next((tup for tup in self.scores.most_common(1)), (None, None))
-        me_ = self.ctx.guild.me
-        if winner is not None and winner != me_ and score > 0:
-            contestants = list(self.scores.keys())
-            if me_ in contestants:
-                contestants.remove(me_)
-            if len(contestants) >= 3:
-                amount = int(multiplier * score)
-                amount = MAX_VALUE if amount > MAX_VALUE else amount
-                if amount > 0:
-                    LOG.debug("Paying trivia winner: %d credits --> %s", amount, str(winner))
-                    try:
-                        await bank.deposit_credits(winner, int(multiplier * score))
-                    except errors.BalanceTooHigh as e:
-                        await bank.set_balance(winner, e.max_balance)
-                    await self.ctx.send(
-                        _(
-                            "Congratulations, {user}, you have received {num} {currency}"
-                            " for coming first."
-                        ).format(
-                            user=winner.display_name,
-                            num=humanize_number(amount),
-                            currency=await bank.get_currency_name(self.ctx.guild),
-                        )
-                    )
-=======
         if not self.scores:
             return
         top_score = self.scores.most_common(1)[0][1]
@@ -348,6 +321,7 @@
         if not winners or num_humans < 3:
             return
         payout = int(top_score * multiplier / len(winners))
+        payout = MAX_VALUE if payout > MAX_VALUE else payout
         if payout <= 0:
             return
         for winner in winners:
@@ -373,7 +347,6 @@
                 currency=await bank.get_currency_name(self.ctx.guild),
             )
         await self.ctx.send(msg)
->>>>>>> 47a267b3
 
 
 def _parse_answers(answers):
