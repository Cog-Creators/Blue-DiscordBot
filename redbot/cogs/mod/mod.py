from collections import defaultdict
from typing import List, Tuple
from abc import ABC

import discord
from redbot.core import Config, modlog, commands
from redbot.core.bot import Red
from redbot.core.i18n import Translator, cog_i18n
from .casetypes import CASETYPES
from .events import Events
from .kickban import KickBanMixin
from .movetocore import MoveToCore
from .mutes import MuteMixin
from .names import ModInfo
from .settings import ModSettings

_ = T_ = Translator("Mod", __file__)

__version__ = "1.0.0"


class CompositeMetaClass(type(commands.Cog), type(ABC)):
    """
    This allows the metaclass used for proper type detection to
    coexist with discord.py's metaclass
    """

    pass


@cog_i18n(_)
class Mod(
    ModSettings,
    Events,
    KickBanMixin,
    MoveToCore,
    MuteMixin,
    ModInfo,
    commands.Cog,
    metaclass=CompositeMetaClass,
):
    """Moderation tools."""

    default_global_settings = {"version": ""}

    default_guild_settings = {
        "ban_mention_spam": False,
        "delete_repeats": -1,
        "ignored": False,
        "respect_hierarchy": True,
        "delete_delay": -1,
        "reinvite_on_unban": False,
        "current_tempbans": [],
    }

    default_channel_settings = {"ignored": False}

    default_member_settings = {"past_nicks": [], "perms_cache": {}, "banned_until": False}

    default_user_settings = {"past_names": []}

    def __init__(self, bot: Red):
        super().__init__()
        self.bot = bot

        self.settings = Config.get_conf(self, 4961522000, force_registration=True)
        self.settings.register_global(**self.default_global_settings)
        self.settings.register_guild(**self.default_guild_settings)
        self.settings.register_channel(**self.default_channel_settings)
        self.settings.register_member(**self.default_member_settings)
        self.settings.register_user(**self.default_user_settings)
        self.ban_queue: List[Tuple[int, int]] = []
        self.unban_queue: List[Tuple[int, int]] = []
        self.cache: dict = {}
        self.registration_task = self.bot.loop.create_task(self._casetype_registration())
        self.tban_expiry_task = self.bot.loop.create_task(self.check_tempban_expirations())
        self.last_case: dict = defaultdict(dict)

<<<<<<< HEAD
    def cog_unload(self):
=======
    async def initialize(self):
        await self._maybe_update_config()

    def __unload(self):
>>>>>>> 0ff7259b
        self.registration_task.cancel()
        self.tban_expiry_task.cancel()

    async def _maybe_update_config(self):
        """Maybe update `delete_delay` value set by Config prior to Mod 1.0.0."""
        if await self.settings.version():
            return
        guild_dict = await self.settings.all_guilds()
        for guild_id, info in guild_dict.items():
            delete_repeats = info.get("delete_repeats", False)
            if delete_repeats:
                val = 3
            else:
                val = -1
            await self.settings.guild(discord.Object(id=guild_id)).delete_repeats.set(val)
        await self.settings.version.set(__version__)

    @staticmethod
    async def _casetype_registration():
        try:
            await modlog.register_casetypes(CASETYPES)
        except RuntimeError:
            pass

    # TODO: Move this to core.
    # This would be in .movetocore , but the double-under name here makes that more trouble
    async def bot_check(self, ctx):
        """Global check to see if a channel or server is ignored.

        Any users who have permission to use the `ignore` or `unignore` commands
        surpass the check.
        """
        perms = ctx.channel.permissions_for(ctx.author)
        surpass_ignore = (
            isinstance(ctx.channel, discord.abc.PrivateChannel)
            or perms.manage_guild
            or await ctx.bot.is_owner(ctx.author)
            or await ctx.bot.is_admin(ctx.author)
        )
        if surpass_ignore:
            return True
        guild_ignored = await self.settings.guild(ctx.guild).ignored()
        chann_ignored = await self.settings.channel(ctx.channel).ignored()
        return not (guild_ignored or chann_ignored and not perms.manage_channels)

    @classmethod
    async def get_audit_entry_info(
        cls, guild: discord.Guild, action: discord.AuditLogAction, target
    ):
        """Get info about an audit log entry.

        Parameters
        ----------
        guild : discord.Guild
            Same as ``guild`` in `get_audit_log_entry`.
        action : int
            Same as ``action`` in `get_audit_log_entry`.
        target : `discord.User` or `discord.Member`
            Same as ``target`` in `get_audit_log_entry`.

        Returns
        -------
        tuple
            A tuple in the form``(mod: discord.Member, reason: str,
            date_created: datetime.datetime)``. Returns ``(None, None, None)``
            if the audit log entry could not be found.
        """
        try:
            entry = await cls.get_audit_log_entry(guild, action=action, target=target)
        except discord.HTTPException:
            entry = None
        if entry is None:
            return None, None, None
        return entry.user, entry.reason, entry.created_at

    @staticmethod
    async def get_audit_log_entry(guild: discord.Guild, action: discord.AuditLogAction, target):
        """Get an audit log entry.

        Any exceptions encountered when looking through the audit log will be
        propogated out of this function.

        Parameters
        ----------
        guild : discord.Guild
            The guild for the audit log.
        action : int
            The audit log action (see `discord.AuditLogAction`).
        target : `discord.Member` or `discord.User`
            The target of the audit log action.

        Returns
        -------
        discord.AuditLogEntry
            The audit log entry. Returns ``None`` if not found.

        """
        async for entry in guild.audit_logs(action=action):
            if entry.target == target:
                return entry<|MERGE_RESOLUTION|>--- conflicted
+++ resolved
@@ -76,14 +76,10 @@
         self.tban_expiry_task = self.bot.loop.create_task(self.check_tempban_expirations())
         self.last_case: dict = defaultdict(dict)
 
-<<<<<<< HEAD
-    def cog_unload(self):
-=======
     async def initialize(self):
         await self._maybe_update_config()
 
-    def __unload(self):
->>>>>>> 0ff7259b
+    def cog_unload(self):
         self.registration_task.cancel()
         self.tban_expiry_task.cancel()
 
