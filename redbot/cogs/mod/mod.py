--- conflicted
+++ resolved
@@ -2,11 +2,7 @@
 import contextlib
 from datetime import datetime, timedelta
 from collections import deque, defaultdict, namedtuple
-<<<<<<< HEAD
-from typing import cast, Union
-=======
 from typing import Optional, Union, cast
->>>>>>> 937d2fe0
 
 import discord
 
