--- conflicted
+++ resolved
@@ -1,32 +1,19 @@
-<<<<<<< HEAD
-# Standard Library
-from abc import ABC
-from collections import defaultdict
-=======
 # -*- coding: utf-8 -*-
 # Standard Library
 from abc import ABC
 from collections import defaultdict
 from typing import List, Tuple
->>>>>>> 097e7e56
 
 # Red Dependencies
 import discord
 
 # Red Imports
-<<<<<<< HEAD
-from redbot.core import Config, commands
-=======
 from redbot.core import Config, commands, modlog
->>>>>>> 097e7e56
 from redbot.core.bot import Red
 from redbot.core.i18n import Translator, cog_i18n
 
 # Red Relative Imports
-<<<<<<< HEAD
-=======
 from .casetypes import CASETYPES
->>>>>>> 097e7e56
 from .events import Events
 from .kickban import KickBanMixin
 from .movetocore import MoveToCore
