import asyncio
from collections import defaultdict, deque
from typing import Optional
from datetime import timedelta

from redbot.core import commands, i18n, checks
from redbot.core.utils import AsyncIter
from redbot.core.utils.chat_formatting import box, humanize_timedelta, inline

from .abc import MixinMeta

_ = i18n.Translator("Mod", __file__)


class ModSettings(MixinMeta):
    """
    This is a mixin for the mod cog containing all settings commands.
    """

    @commands.group()
    @checks.guildowner_or_permissions(administrator=True)
    async def modset(self, ctx: commands.Context):
        """Manage server administration settings."""

    @modset.command(name="showsettings")
    async def modset_showsettings(self, ctx: commands.Context):
        """Show the current server administration settings."""
        globaldata = await self.config.all()
        track_all_names = globaldata["track_all_names"]
        msg = ""
        msg += _("Track name changes: {yes_or_no}\n").format(
            yes_or_no=_("Yes") if track_all_names else _("No")
        )
        guild = ctx.guild
        if not guild:
            await ctx.send(box(msg))
            return

        data = await self.config.guild(guild).all()
        track_nicknames = data["track_nicknames"]
        delete_repeats = data["delete_repeats"]
        warn_mention_spam = data["mention_spam"]["warn"]
        kick_mention_spam = data["mention_spam"]["kick"]
        ban_mention_spam = data["mention_spam"]["ban"]
        strict_mention_spam = data["mention_spam"]["strict"]
        respect_hierarchy = data["respect_hierarchy"]
        delete_delay = data["delete_delay"]
        reinvite_on_unban = data["reinvite_on_unban"]
        dm_on_kickban = data["dm_on_kickban"]
        default_days = data["default_days"]
        default_tempban_duration = data["default_tempban_duration"]
        if not track_all_names and track_nicknames:
            yes_or_no = _("Overridden by another setting")
        else:
            yes_or_no = _("Yes") if track_nicknames else _("No")
        msg += _("Track nickname changes: {yes_or_no}\n").format(yes_or_no=yes_or_no)
        msg += _("Delete repeats: {num_repeats}\n").format(
            num_repeats=_("after {num} repeats").format(num=delete_repeats)
            if delete_repeats != -1
            else _("No")
        )
        msg += _("Warn mention spam: {num_mentions}\n").format(
            num_mentions=_("{num} mentions").format(num=warn_mention_spam)
            if warn_mention_spam
            else _("No")
        )
        msg += _("Kick mention spam: {num_mentions}\n").format(
            num_mentions=_("{num} mentions").format(num=kick_mention_spam)
            if kick_mention_spam
            else _("No")
        )
        msg += _("Ban mention spam: {num_mentions}\n").format(
            num_mentions=_("{num} mentions").format(num=ban_mention_spam)
            if ban_mention_spam
            else _("No")
        )
        msg += (
            _("Mention Spam Strict: All mentions will count including duplicates\n")
            if strict_mention_spam
            else _("Mention Spam Strict: Only unique mentions will count\n")
        )
        msg += _("Respects hierarchy: {yes_or_no}\n").format(
            yes_or_no=_("Yes") if respect_hierarchy else _("No")
        )
        msg += _("Delete delay: {num_seconds}\n").format(
            num_seconds=_("{num} seconds").format(num=delete_delay)
            if delete_delay != -1
            else _("None")
        )
        msg += _("Reinvite on unban: {yes_or_no}\n").format(
            yes_or_no=_("Yes") if reinvite_on_unban else _("No")
        )
        msg += _("Send message to users on kick/ban: {yes_or_no}\n").format(
            yes_or_no=_("Yes") if dm_on_kickban else _("No")
        )
        if default_days:
            msg += _("Default message history delete on ban: Previous {num_days} days\n").format(
                num_days=default_days
            )
        else:
            msg += _("Default message history delete on ban: Don't delete any\n")
        msg += _("Default tempban duration: {duration}").format(
            duration=humanize_timedelta(seconds=default_tempban_duration)
        )
        await ctx.send(box(msg))

    @modset.command()
    @commands.guild_only()
    async def hierarchy(self, ctx: commands.Context):
        """Toggle role hierarchy check for mods and admins.

        **WARNING**: Disabling this setting will allow mods to take
        actions on users above them in the role hierarchy!

        This is enabled by default.
        """
        guild = ctx.guild
        toggled = await self.config.guild(guild).respect_hierarchy()
        if not toggled:
            await self.config.guild(guild).respect_hierarchy.set(True)
            await ctx.send(
                _("Role hierarchy will be checked when moderation commands are issued.")
            )
        else:
            await self.config.guild(guild).respect_hierarchy.set(False)
            await ctx.send(
                _("Role hierarchy will be ignored when moderation commands are issued.")
            )

    @modset.group()
    @commands.guild_only()
    async def mentionspam(self, ctx: commands.Context):
        """
        Manage the automoderation settings for mentionspam.
        """

    @mentionspam.command(name="strict")
    @commands.guild_only()
    async def mentionspam_strict(self, ctx: commands.Context, enabled: bool = None):
        """
        Setting to account for duplicate mentions.

        If enabled all mentions will count including duplicated mentions.
        If disabled only unique mentions will count.

        Use this command without any parameter to see current setting.
        """
        guild = ctx.guild
        if enabled is None:
            state = await self.config.guild(guild).mention_spam.strict()
            if state:
                msg = _("Mention spam currently accounts for multiple mentions of the same user.")
            else:
                msg = _("Mention spam currently only accounts for mentions of different users.")
            await ctx.send(msg)
            return

        if enabled:
            msg = _("Mention spam will now account for multiple mentions of the same user.")
        else:
            msg = _("Mention spam will only account for mentions of different users.")
        await self.config.guild(guild).mention_spam.strict.set(enabled)
        await ctx.send(msg)

    @mentionspam.command(name="warn")
    @commands.guild_only()
    async def mentionspam_warn(self, ctx: commands.Context, max_mentions: int):
        """
        Sets the autowarn conditions for mention spam.

        Users will be warned if they send any messages which contain more than
        `<max_mentions>` mentions.

        `<max_mentions>` Must be 0 or greater. Set to 0 to disable this feature.
        """
        mention_spam = await self.config.guild(ctx.guild).mention_spam.all()
        if not max_mentions:
            if not mention_spam["warn"]:
                return await ctx.send(_("Autowarn for mention spam is already disabled."))
            await self.config.guild(ctx.guild).mention_spam.warn.set(False)
            return await ctx.send(_("Autowarn for mention spam disabled."))

        if max_mentions < 1:
            return await ctx.send(_("`<max_mentions>` must be 1 or higher to autowarn."))

        mismatch_message = ""

        if mention_spam["kick"]:
            if max_mentions >= mention_spam["kick"]:
                mismatch_message += _("\nAutowarn is equal to or higher than autokick.")

        if mention_spam["ban"]:
            if max_mentions >= mention_spam["ban"]:
                mismatch_message += _("\nAutowarn is equal to or higher than autoban.")

        await self.config.guild(ctx.guild).mention_spam.warn.set(max_mentions)
        await ctx.send(
            _(
                "Autowarn for mention spam enabled. "
                "Anyone mentioning {max_mentions} or more people "
                "in a single message will be autowarned.\n{mismatch_message}"
            ).format(max_mentions=max_mentions, mismatch_message=mismatch_message)
        )

    @mentionspam.command(name="kick")
    @commands.guild_only()
    async def mentionspam_kick(self, ctx: commands.Context, max_mentions: int):
        """
        Sets the autokick conditions for mention spam.

        Users will be kicked if they send any messages which contain more than
        `<max_mentions>` mentions.

        `<max_mentions>` Must be 0 or greater. Set to 0 to disable this feature.
        """
        mention_spam = await self.config.guild(ctx.guild).mention_spam.all()
        if not max_mentions:
            if not mention_spam["kick"]:
                return await ctx.send(_("Autokick for mention spam is already disabled."))
            await self.config.guild(ctx.guild).mention_spam.kick.set(False)
            return await ctx.send(_("Autokick for mention spam disabled."))

        if max_mentions < 1:
            return await ctx.send(_("`<max_mentions>` must be 1 or higher to autokick."))

        mismatch_message = ""

        if mention_spam["warn"]:
            if max_mentions <= mention_spam["warn"]:
                mismatch_message += _("\nAutokick is equal to or lower than autowarn.")

        if mention_spam["ban"]:
            if max_mentions >= mention_spam["ban"]:
                mismatch_message += _("\nAutokick is equal to or higher than autoban.")

        await self.config.guild(ctx.guild).mention_spam.kick.set(max_mentions)
        await ctx.send(
            _(
                "Autokick for mention spam enabled. "
                "Anyone mentioning {max_mentions} or more people "
                "in a single message will be autokicked.\n{mismatch_message}"
            ).format(max_mentions=max_mentions, mismatch_message=mismatch_message)
        )

    @mentionspam.command(name="ban")
    @commands.guild_only()
    async def mentionspam_ban(self, ctx: commands.Context, max_mentions: int):
        """Set the autoban conditions for mention spam.

        Users will be banned if they send any message which contains more than
        `<max_mentions>` mentions.

        `<max_mentions>` Must be 0 or greater. Set to 0 to disable this feature.
        """
        mention_spam = await self.config.guild(ctx.guild).mention_spam.all()
        if not max_mentions:
            if not mention_spam["ban"]:
                return await ctx.send(_("Autoban for mention spam is already disabled."))
            await self.config.guild(ctx.guild).mention_spam.ban.set(False)
            return await ctx.send(_("Autoban for mention spam disabled."))

        if max_mentions < 1:
            return await ctx.send(_("`<max_mentions>` must be 1 or higher to autoban."))

        mismatch_message = ""

        if mention_spam["warn"]:
            if max_mentions <= mention_spam["warn"]:
                mismatch_message += _("\nAutoban is equal to or lower than autowarn.")

        if mention_spam["kick"]:
            if max_mentions <= mention_spam["kick"]:
                mismatch_message += _("\nAutoban is equal to or lower than autokick.")

        await self.config.guild(ctx.guild).mention_spam.ban.set(max_mentions)
        await ctx.send(
            _(
                "Autoban for mention spam enabled. "
                "Anyone mentioning {max_mentions} or more people "
                "in a single message will be autobanned.\n{mismatch_message}"
            ).format(max_mentions=max_mentions, mismatch_message=mismatch_message)
        )

    @modset.command()
    @commands.guild_only()
    async def deleterepeats(self, ctx: commands.Context, repeats: int = None):
        """Enable auto-deletion of repeated messages.

        Must be between 2 and 20.

        Set to -1 to disable this feature.
        """
        guild = ctx.guild
        if repeats is not None:
            if repeats == -1:
                await self.config.guild(guild).delete_repeats.set(repeats)
                self.cache.pop(guild.id, None)  # remove cache with old repeat limits
                await ctx.send(_("Repeated messages will be ignored."))
            elif 2 <= repeats <= 20:
                await self.config.guild(guild).delete_repeats.set(repeats)
                # purge and update cache to new repeat limits
                self.cache[guild.id] = defaultdict(lambda: deque(maxlen=repeats))
                await ctx.send(
                    _("Messages repeated up to {num} times will be deleted.").format(num=repeats)
                )
            else:
                await ctx.send(
                    _(
                        "Number of repeats must be between 2 and 20"
                        " or equal to -1 if you want to disable this feature!"
                    )
                )
        else:
            repeats = await self.config.guild(guild).delete_repeats()
            if repeats != -1:
                await ctx.send(
                    _(
                        "Bot will delete repeated messages after"
                        " {num} repeats. Set this value to -1 to"
                        " ignore repeated messages"
                    ).format(num=repeats)
                )
            else:
                await ctx.send(_("Repeated messages will be ignored."))

    @modset.command()
    @commands.guild_only()
    async def reinvite(self, ctx: commands.Context):
        """Toggle whether an invite will be sent to a user when unbanned.

        If this is True, the bot will attempt to create and send a single-use invite
        to the newly-unbanned user.
        """
        guild = ctx.guild
        cur_setting = await self.config.guild(guild).reinvite_on_unban()
        if not cur_setting:
            await self.config.guild(guild).reinvite_on_unban.set(True)
            await ctx.send(
                _("Users unbanned with `{command}` will be reinvited.").format(
                    command=f"{ctx.clean_prefix}unban"
                )
            )
        else:
            await self.config.guild(guild).reinvite_on_unban.set(False)
            await ctx.send(
                _("Users unbanned with `{command}` will not be reinvited.").format(
                    command=f"{ctx.clean_prefix}unban"
                )
            )

    @modset.command()
    @commands.guild_only()
    async def dm(self, ctx: commands.Context, enabled: bool = None):
        """Toggle whether a message should be sent to a user when they are kicked/banned.

        If this option is enabled, the bot will attempt to DM the user with the guild name
        and reason as to why they were kicked/banned.
        """
        guild = ctx.guild
        if enabled is None:
            setting = await self.config.guild(guild).dm_on_kickban()
            await ctx.send(
                _("DM when kicked/banned is currently set to: {setting}").format(setting=setting)
            )
            return
        await self.config.guild(guild).dm_on_kickban.set(enabled)
        if enabled:
            await ctx.send(_("Bot will now attempt to send a DM to user before kick and ban."))
        else:
            await ctx.send(
                _("Bot will no longer attempt to send a DM to user before kick and ban.")
            )

    @modset.command()
    @commands.guild_only()
    async def defaultdays(self, ctx: commands.Context, days: int = 0):
        """Set the default number of days worth of messages to be deleted when a user is banned.

        The number of days must be between 0 and 7.
        """
        guild = ctx.guild
        if not (0 <= days <= 7):
            return await ctx.send(_("Invalid number of days. Must be between 0 and 7."))
        await self.config.guild(guild).default_days.set(days)
        await ctx.send(
            _("{days} days worth of messages will be deleted when a user is banned.").format(
                days=days
            )
        )

    @modset.command()
    @commands.guild_only()
    async def defaultduration(
        self,
        ctx: commands.Context,
        *,
        duration: commands.TimedeltaConverter(
            minimum=timedelta(seconds=1), default_unit="seconds"
        ),
    ):
        """Set the default time to be used when a user is tempbanned.

        Accepts: seconds, minutes, hours, days, weeks
        `duration` must be greater than zero.

        Examples:
            `[p]modset defaultduration 7d12h10m`
            `[p]modset defaultduration 7 days 12 hours 10 minutes`
        """
        guild = ctx.guild
        await self.config.guild(guild).default_tempban_duration.set(duration.total_seconds())
        await ctx.send(
            _("The default duration for tempbanning a user is now {duration}.").format(
                duration=humanize_timedelta(timedelta=duration)
            )
        )

    @modset.command()
<<<<<<< HEAD
    @commands.guild_only()
    async def tracknicknames(self, ctx: commands.Context, enabled: bool = None):
        """
        Toggle whether nickname changes should be tracked.

        This setting will be overridden if trackallnames is disabled.
        """
        guild = ctx.guild
        if enabled is None:
            state = await self.config.guild(guild).track_nicknames()
            if state:
                msg = _("Nickname changes are currently being tracked.")
            else:
                msg = _("Nickname changes are not currently being tracked.")
            await ctx.send(msg)
            return

        if enabled:
            msg = _("Nickname changes will now be tracked.")
        else:
            msg = _("Nickname changes will no longer be tracked.")
        await self.config.guild(guild).track_nicknames.set(enabled)
        await ctx.send(msg)

    @modset.command()
    @commands.is_owner()
    async def trackallnames(self, ctx: commands.Context, enabled: bool = None):
        """
        Toggle whether all name changes should be tracked.

        Toggling this off also overrides the tracknicknames setting.
        """
        if enabled is None:
            state = await self.config.track_all_names()
            if state:
                msg = _("Name changes are currently being tracked.")
            else:
                msg = _("All name changes are currently not being tracked.")
            await ctx.send(msg)
            return

        if enabled:
            msg = _("Name changes will now be tracked.")
        else:
            msg = _(
                "All name changes will no longer be tracked.\n"
                "To delete existing name data, use {command}."
            ).format(command=f"`{ctx.clean_prefix}modset deletenames`")
        await self.config.track_all_names.set(enabled)
        await ctx.send(msg)
=======
    @commands.max_concurrency(1, commands.BucketType.default)
    @commands.is_owner()
    async def deletenames(self, ctx: commands.Context, confirmation: bool = False) -> None:
        """Delete all stored usernames and nicknames.

        Examples:
            - `[p]modset deletenames` - Did not confirm. Shows the help message.
            - `[p]modset deletenames yes` - Deletes all stored usernames and nicknames.

        **Arguments**

        - `<confirmation>` This will default to false unless specified.
        """
        if not confirmation:
            await ctx.send(
                _(
                    "This will delete all stored usernames and nicknames the bot has stored."
                    "\nIf you're sure, type {command}"
                ).format(command=inline(f"{ctx.clean_prefix}modset deletenames yes"))
            )
            return

        async with ctx.typing():
            # Nickname data
            async with self.config._get_base_group(self.config.MEMBER).all() as mod_member_data:
                guilds_to_remove = []
                for guild_id, guild_data in mod_member_data.items():
                    await asyncio.sleep(0)
                    members_to_remove = []

                    async for member_id, member_data in AsyncIter(guild_data.items(), steps=100):
                        if "past_nicks" in member_data:
                            del member_data["past_nicks"]
                        if not member_data:
                            members_to_remove.append(member_id)

                    async for member_id in AsyncIter(members_to_remove, steps=100):
                        del guild_data[member_id]
                    if not guild_data:
                        guilds_to_remove.append(guild_id)

                async for guild_id in AsyncIter(guilds_to_remove, steps=100):
                    del mod_member_data[guild_id]

            # Username data
            async with self.config._get_base_group(self.config.USER).all() as mod_user_data:
                users_to_remove = []
                async for user_id, user_data in AsyncIter(mod_user_data.items(), steps=100):
                    if "past_names" in user_data:
                        del user_data["past_names"]
                    if not user_data:
                        users_to_remove.append(user_id)

                async for user_id in AsyncIter(users_to_remove, steps=100):
                    del mod_user_data[user_id]

        await ctx.send(_("Usernames and nicknames have been deleted from Mod config."))
>>>>>>> 62411bc2
<|MERGE_RESOLUTION|>--- conflicted
+++ resolved
@@ -416,7 +416,6 @@
         )
 
     @modset.command()
-<<<<<<< HEAD
     @commands.guild_only()
     async def tracknicknames(self, ctx: commands.Context, enabled: bool = None):
         """
@@ -467,7 +466,8 @@
             ).format(command=f"`{ctx.clean_prefix}modset deletenames`")
         await self.config.track_all_names.set(enabled)
         await ctx.send(msg)
-=======
+
+    @modset.command()
     @commands.max_concurrency(1, commands.BucketType.default)
     @commands.is_owner()
     async def deletenames(self, ctx: commands.Context, confirmation: bool = False) -> None:
@@ -524,5 +524,4 @@
                 async for user_id in AsyncIter(users_to_remove, steps=100):
                     del mod_user_data[user_id]
 
-        await ctx.send(_("Usernames and nicknames have been deleted from Mod config."))
->>>>>>> 62411bc2
+        await ctx.send(_("Usernames and nicknames have been deleted from Mod config."))