--- conflicted
+++ resolved
@@ -178,26 +178,12 @@
             "..." if len(audit_reason) > 512 else ""
         )
 
-<<<<<<< HEAD
-        try:
-            await guild.ban(user, reason=audit_reason, delete_message_days=days)
-=======
-        queue_entry = (guild.id, user.id)
         if removed_temp:
->>>>>>> e519286f
             log.info(
                 "{}({}) upgraded the tempban for {} to a permaban.".format(
                     author.name, author.id, user.id
                 )
             )
-<<<<<<< HEAD
-        except discord.Forbidden:
-            return _("I'm not allowed to do that.")
-        except Exception:
-            log.exception(
-                "{}({}) attempted to kick {}({}), but an error occurred.".format(
-                    author.name, author.id, user.name, user.id
-=======
             success_message = _(
                 "User with ID {user_id} was upgraded from a temporary to a permanent ban."
             ).format(user_id=user.id)
@@ -209,14 +195,13 @@
                     "{}({}) {}ned {}({}), deleting {} days worth of messages.".format(
                         author.name, author.id, ban_type, username, user.id, str(days)
                     )
->>>>>>> e519286f
                 )
                 success_message = _("Done. That felt good.")
             except discord.Forbidden:
                 return False, _("I'm not allowed to do that.")
             except discord.NotFound:
                 return False, _("User with ID {user_id} not found").format(user_id=user.id)
-            except Exception as e:
+            except Exception:
                 log.exception(
                     "{}({}) attempted to {} {}({}), but an error occurred.".format(
                         author.name, author.id, ban_type, username, user.id
@@ -481,36 +466,15 @@
         for user_id, member in members.items():
             try:
                 # using `reason` here would shadow the reason passed to command
+                audit_reason = reason[0 : 509 if len(reason) > 512 else 512] + (
+                    "..." if len(reason) > 512 else ""
+                )
                 success, failure_reason = await self.ban_user(
-                    user=member, ctx=ctx, days=days, reason=reason, create_modlog_case=True
+                    user=member, ctx=ctx, days=days, reason=audit_reason, create_modlog_case=True
                 )
                 if success:
                     banned.append(user_id)
                 else:
-<<<<<<< HEAD
-                    # Instead of replicating all that handling... gets attr from decorator
-                    try:
-                        audit_reason = reason[0 : 509 if len(reason) > 512 else 512] + (
-                            "..." if len(reason) > 512 else ""
-                        )
-                        result = await self.ban_user(
-                            user=user,
-                            ctx=ctx,
-                            days=days,
-                            reason=audit_reason,
-                            create_modlog_case=True,
-                        )
-                        if result is True:
-                            banned.append(user_id)
-                        else:
-                            errors[user_id] = _("Failed to ban user {user_id}: {reason}").format(
-                                user_id=user_id, reason=result
-                            )
-                    except Exception as e:
-                        errors[user_id] = _("Failed to ban user {user_id}: {reason}").format(
-                            user_id=user_id, reason=e
-                        )
-=======
                     errors[user_id] = _("Failed to ban user {user_id}: {reason}").format(
                         user_id=user_id, reason=failure_reason
                     )
@@ -518,7 +482,6 @@
                 errors[user_id] = _("Failed to ban user {user_id}: {reason}").format(
                     user_id=user_id, reason=e
                 )
->>>>>>> e519286f
 
         user_ids = remove_processed(user_ids)
 
