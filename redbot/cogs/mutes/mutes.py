import asyncio
import contextlib
import discord
import logging

from abc import ABC
from typing import cast, Optional, Dict, List, Tuple, Literal, Union
from datetime import datetime, timedelta, timezone

from .converters import MuteTime
from .voicemutes import VoiceMutes

from redbot.core.bot import Red
<<<<<<< HEAD
from redbot.core import commands, i18n, modlog, Config
=======
from redbot.core import commands, checks, i18n, modlog, Config
>>>>>>> 0b8dec77
from redbot.core.utils import AsyncIter, bounded_gather, can_user_react_in
from redbot.core.utils.chat_formatting import (
    bold,
    humanize_timedelta,
    humanize_list,
    inline,
    pagify,
)
from redbot.core.utils.mod import get_audit_reason
from redbot.core.utils.menus import start_adding_reactions
from redbot.core.utils.predicates import MessagePredicate, ReactionPredicate

T_ = i18n.Translator("Mutes", __file__)

_ = lambda s: s

MUTE_UNMUTE_ISSUES = {
    "already_muted": _("That user is already muted in this channel."),
    "already_unmuted": _("That user is not muted in this channel."),
    "hierarchy_problem": _(
        "I cannot let you do that. You are not higher than the user in the role hierarchy."
    ),
    "assigned_role_hierarchy_problem": _(
        "I cannot let you do that. You are not higher than the mute role in the role hierarchy."
    ),
    "is_admin": _("That user cannot be (un)muted, as they have the Administrator permission."),
    "permissions_issue_role": _(
        "Failed to mute or unmute user. I need the Manage Roles "
        "permission and the user I'm muting must be "
        "lower than myself in the role hierarchy."
    ),
    "permissions_issue_channel": _(
        "Failed to mute or unmute user. I need the Manage Permissions permission."
    ),
    "left_guild": _("The user has left the server while applying an overwrite."),
    "unknown_channel": _("The channel I tried to mute or unmute the user in isn't found."),
    "role_missing": _("The mute role no longer exists."),
    "voice_mute_permission": _(
        "Because I don't have the Move Members permission, this will take into effect when the user rejoins."
    ),
}
_ = T_

log = logging.getLogger("red.cogs.mutes")

__version__ = "1.0.0"


class CompositeMetaClass(type(commands.Cog), type(ABC)):
    """
    This allows the metaclass used for proper type detection to
    coexist with discord.py's metaclass
    """

    pass


@i18n.cog_i18n(_)
class Mutes(VoiceMutes, commands.Cog, metaclass=CompositeMetaClass):
    """
    Mute users temporarily or indefinitely.
    """

    def __init__(self, bot: Red):
        self.bot = bot
        self.config = Config.get_conf(self, 49615220001, force_registration=True)
        default_guild = {
            "sent_instructions": False,
            "mute_role": None,
            "notification_channel": None,
            "muted_users": {},
            "default_time": 0,
            "dm": False,
            "show_mod": False,
        }
        # Tbh I would rather force everyone to use role mutes.
        # I also honestly think everyone would agree they're the
        # way to go. If for whatever reason someone wants to
        # enable channel overwrite mutes for their bot they can.
        # Channel overwrite logic still needs to be in place
        # for channel mutes methods.
        self.config.register_global(force_role_mutes=True, schema_version=0)
        self.config.register_guild(**default_guild)
        self.config.register_member(perms_cache={})
        self.config.register_channel(muted_users={})
        self._server_mutes: Dict[int, Dict[int, dict]] = {}
        self._channel_mutes: Dict[int, Dict[int, dict]] = {}
        self._unmute_tasks: Dict[str, asyncio.Task] = {}
        self._unmute_task: Optional[asyncio.Task] = None
        self.mute_role_cache: Dict[int, int] = {}
        # this is a dict of guild ID's and asyncio.Events
        # to wait for a guild to finish channel unmutes before
        # checking for manual overwrites
        self._channel_mute_events: Dict[int, asyncio.Event] = {}
        self._ready = asyncio.Event()
        self._init_task: Optional[asyncio.Task] = None
        self._ready_raised = False

    def create_init_task(self) -> None:
        def _done_callback(task: asyncio.Task) -> None:
            exc = task.exception()
            if exc is not None:
                log.error(
                    "An unexpected error occurred during Mutes's initialization.",
                    exc_info=exc,
                )
                self._ready_raised = True
                self._ready.set()

        self._init_task = asyncio.create_task(self.initialize())
        self._init_task.add_done_callback(_done_callback)

    async def red_delete_data_for_user(
        self,
        *,
        requester: Literal["discord_deleted_user", "owner", "user", "user_strict"],
        user_id: int,
    ):
        """Mutes are considered somewhat critical
        Therefore the only data that we should delete
        is that which comes from discord requesting us to
        remove data about a user
        """
        if requester != "discord_deleted_user":
            return

        await self._ready.wait()
        if self._ready_raised:
            raise RuntimeError(
                "Mutes cog is in a bad state, can't proceed with data deletion request."
            )
        all_members = await self.config.all_members()
        for g_id, data in all_members.items():
            for m_id, mutes in data.items():
                if m_id == user_id:
                    await self.config.member_from_ids(g_id, m_id).clear()

    async def initialize(self):
        await self.bot.wait_until_red_ready()
        await self._maybe_update_config()

        guild_data = await self.config.all_guilds()
        for g_id, mutes in guild_data.items():
            self._server_mutes[g_id] = {}
            if mutes["mute_role"]:
                self.mute_role_cache[g_id] = mutes["mute_role"]
            for user_id, mute in mutes["muted_users"].items():
                self._server_mutes[g_id][int(user_id)] = mute
        channel_data = await self.config.all_channels()
        for c_id, mutes in channel_data.items():
            self._channel_mutes[c_id] = {}
            for user_id, mute in mutes["muted_users"].items():
                self._channel_mutes[c_id][int(user_id)] = mute
        self._unmute_task = asyncio.create_task(self._handle_automatic_unmute())
        self._ready.set()

    async def _maybe_update_config(self):
        schema_version = await self.config.schema_version()

        if schema_version == 0:
            await self._schema_0_to_1()
            schema_version += 1
            await self.config.schema_version.set(schema_version)

    async def _schema_0_to_1(self):
        """This contains conversion that adds guild ID to channel mutes data."""
        all_channels = await self.config.all_channels()
        if not all_channels:
            return

        start = datetime.now()
        log.info(
            "Config conversion to schema_version 1 started. This may take a while to proceed..."
        )
        async for channel_id in AsyncIter(all_channels.keys()):
            try:
                if (channel := self.bot.get_channel(channel_id)) is None:
                    channel = await self.bot.fetch_channel(channel_id)
                async with self.config.channel_from_id(channel_id).muted_users() as muted_users:
                    for mute_id, mute_data in muted_users.items():
                        mute_data["guild"] = channel.guild.id
            except (discord.NotFound, discord.Forbidden):
                await self.config.channel_from_id(channel_id).clear()

        log.info(
            "Config conversion to schema_version 1 done. It took %s to proceed.",
            datetime.now() - start,
        )

    async def cog_before_invoke(self, ctx: commands.Context):
        if not self._ready.is_set():
            async with ctx.typing():
                await self._ready.wait()
        if self._ready_raised:
            await ctx.send(
                "There was an error during Mutes's initialization."
                " Check logs for more information."
            )
            raise commands.CheckFailure()

    def cog_unload(self):
        if self._init_task is not None:
            self._init_task.cancel()
        if self._unmute_task is not None:
            self._unmute_task.cancel()
        for task in self._unmute_tasks.values():
            task.cancel()

    async def is_allowed_by_hierarchy(
        self, guild: discord.Guild, mod: discord.Member, user: discord.Member
    ):
        is_special = mod == guild.owner or await self.bot.is_owner(mod)
        return mod.top_role > user.top_role or is_special

    async def _handle_automatic_unmute(self):
        """This is the core task creator and loop
        for automatic unmutes

        A resolution of 30 seconds seems appropriate
        to allow for decent resolution on low timed
        unmutes and without being too busy on our event loop
        """
        await self.bot.wait_until_red_ready()
        await self._ready.wait()
        if self._ready_raised:
            raise RuntimeError("Mutes cog is in a bad state, cancelling automatic unmute task.")
        while True:
            await self._clean_tasks()
            try:
                await self._handle_server_unmutes()
            except Exception:
                log.error("error checking server unmutes", exc_info=True)
            await asyncio.sleep(0.1)
            try:
                await self._handle_channel_unmutes()
            except Exception:
                log.error("error checking channel unmutes", exc_info=True)
            await asyncio.sleep(30)

    async def _clean_tasks(self):
        """This is here to cleanup our tasks
        and log when we have something going wrong
        inside our tasks.
        """
        log.debug("Cleaning unmute tasks")
        is_debug = log.getEffectiveLevel() <= logging.DEBUG
        for task_id in list(self._unmute_tasks.keys()):
            task = self._unmute_tasks[task_id]

            if task.cancelled():
                self._unmute_tasks.pop(task_id, None)
                continue

            if task.done():
                try:
                    r = task.result()
                except Exception:
                    if is_debug:
                        log.exception("Dead task when trying to unmute")
                self._unmute_tasks.pop(task_id, None)

    async def _handle_server_unmutes(self):
        """This is where the logic for role unmutes is taken care of"""
        log.debug("Checking server unmutes")
        for g_id in self._server_mutes:
            guild = self.bot.get_guild(g_id)
            if guild is None or await self.bot.cog_disabled_in_guild(self, guild):
                continue
            await i18n.set_contextual_locales_from_guild(self.bot, guild)
            for u_id in self._server_mutes[guild.id]:
                if self._server_mutes[guild.id][u_id]["until"] is None:
                    continue
                time_to_unmute = (
                    self._server_mutes[guild.id][u_id]["until"]
                    - datetime.now(timezone.utc).timestamp()
                )
                if time_to_unmute < 60.0:
                    task_name = f"server-unmute-{g_id}-{u_id}"
                    if task_name in self._unmute_tasks:
                        continue
                    log.debug(f"Creating task: {task_name}")
                    self._unmute_tasks[task_name] = asyncio.create_task(
                        self._auto_unmute_user(guild, self._server_mutes[guild.id][u_id])
                    )

    async def _auto_unmute_user(self, guild: discord.Guild, data: dict):
        """
        This handles role unmutes automatically

        Since channel overwrite mutes are handled under the separate
        _auto_channel_unmute_user methods here we don't
        need to worry about the dict response for message
        since only role based mutes get added here
        """
        delay = data["until"] - datetime.now(timezone.utc).timestamp()
        if delay < 1:
            delay = 0
        await asyncio.sleep(delay)

        member = guild.get_member(data["member"])
        author = guild.get_member(data["author"])
        if not member:
            async with self.config.guild(guild).muted_users() as muted_users:
                if str(data["member"]) in muted_users:
                    del muted_users[str(data["member"])]
            del self._server_mutes[guild.id][data["member"]]
            return
        success = await self.unmute_user(guild, author, member, _("Automatic unmute"))
        async with self.config.guild(guild).muted_users() as muted_users:
            if str(member.id) in muted_users:
                del muted_users[str(member.id)]
        if success["success"]:
            await modlog.create_case(
                self.bot,
                guild,
                datetime.now(timezone.utc),
                "sunmute",
                member,
                author,
                _("Automatic unmute"),
                until=None,
            )
            await self._send_dm_notification(
                member, author, guild, _("Server unmute"), _("Automatic unmute")
            )
        else:
            chan_id = await self.config.guild(guild).notification_channel()
            notification_channel = guild.get_channel(chan_id)
            if not notification_channel:
                return
            if not notification_channel.permissions_for(guild.me).send_messages:
                return
            error_msg = _(
                "I am unable to unmute {user} for the following reason:\n{reason}"
            ).format(user=member, reason=success["reason"])
            try:
                await notification_channel.send(error_msg)
            except discord.errors.Forbidden:
                log.info(error_msg)
                return

    async def _handle_channel_unmutes(self):
        """This is where the logic for handling channel unmutes is taken care of"""
        log.debug("Checking channel unmutes")
        multiple_mutes = {}
        for c_id, c_data in self._channel_mutes.items():
            for u_id in self._channel_mutes[c_id]:
                if (
                    not self._channel_mutes[c_id][u_id]
                    or not self._channel_mutes[c_id][u_id]["until"]
                ):
                    continue
                guild = self.bot.get_guild(self._channel_mutes[c_id][u_id]["guild"])
                if guild is None or await self.bot.cog_disabled_in_guild(self, guild):
                    continue
                time_to_unmute = (
                    self._channel_mutes[c_id][u_id]["until"]
                    - datetime.now(timezone.utc).timestamp()
                )
                if time_to_unmute < 60.0:
                    if guild not in multiple_mutes:
                        multiple_mutes[guild] = {}
                    if u_id not in multiple_mutes[guild]:
                        multiple_mutes[guild][u_id] = {c_id: self._channel_mutes[c_id][u_id]}
                    else:
                        multiple_mutes[guild][u_id][c_id] = self._channel_mutes[c_id][u_id]

        for guild, users in multiple_mutes.items():
            await i18n.set_contextual_locales_from_guild(self.bot, guild)
            for user, channels in users.items():
                if len(channels) > 1:
                    task_name = f"server-unmute-channels-{guild.id}-{user}"
                    if task_name in self._unmute_tasks:
                        continue
                    log.debug(f"Creating task: {task_name}")
                    member = guild.get_member(user)
                    self._unmute_tasks[task_name] = asyncio.create_task(
                        self._auto_channel_unmute_user_multi(member, guild, channels)
                    )

                else:
                    for channel, mute_data in channels.items():
                        task_name = f"channel-unmute-{channel}-{user}"
                        log.debug(f"Creating task: {task_name}")
                        if task_name in self._unmute_tasks:
                            continue
                        self._unmute_tasks[task_name] = asyncio.create_task(
                            self._auto_channel_unmute_user(guild.get_channel(channel), mute_data)
                        )

        del multiple_mutes

    async def _auto_channel_unmute_user_multi(
        self, member: discord.Member, guild: discord.Guild, channels: Dict[int, dict]
    ):
        """This is meant to handle multiple channels all being unmuted at once"""
        if guild.id in self._channel_mute_events:
            self._channel_mute_events[guild.id].clear()
        else:
            self._channel_mute_events[guild.id] = asyncio.Event()
        tasks = []
        for channel, mute_data in channels.items():
            author = guild.get_member(mute_data["author"])
            tasks.append(
                self._auto_channel_unmute_user(guild.get_channel(channel), mute_data, False)
            )
        results = await bounded_gather(*tasks)
        unmuted_channels = [guild.get_channel(c) for c in channels.keys()]
        for result in results:
            if not result:
                continue
            _mmeber, channel, reason = result
            unmuted_channels.remove(channel)
        modlog_reason = _("Automatic unmute")

        channel_list = humanize_list([c.mention for c in unmuted_channels if c is not None])
        if channel_list:
            modlog_reason += _("\nUnmuted in channels: ") + channel_list

        await modlog.create_case(
            self.bot,
            guild,
            datetime.now(timezone.utc),
            "sunmute",
            member,
            author,
            modlog_reason,
            until=None,
        )
        await self._send_dm_notification(
            member, author, guild, _("Server unmute"), _("Automatic unmute")
        )
        self._channel_mute_events[guild.id].set()
        if any(results):
            reasons = {}
            for result in results:
                if not result:
                    continue
                _member, channel, reason = result
                if reason not in reasons:
                    reasons[reason] = [channel]
                else:
                    reasons[reason].append(channel)
            error_msg = _("{member} could not be unmuted for the following reasons:\n").format(
                member=member
            )
            for reason, channel_list in reasons.items():
                error_msg += _("{reason} In the following channels: {channels}\n").format(
                    reason=reason,
                    channels=humanize_list([c.mention for c in channel_list]),
                )
            chan_id = await self.config.guild(guild).notification_channel()
            notification_channel = guild.get_channel(chan_id)
            if notification_channel is None:
                return None
            if not notification_channel.permissions_for(guild.me).send_messages:
                return None
            try:
                await notification_channel.send(error_msg)
            except discord.errors.Forbidden:
                log.info(error_msg)
                return None

    async def _auto_channel_unmute_user(
        self, channel: discord.abc.GuildChannel, data: dict, create_case: bool = True
    ) -> Optional[Tuple[discord.Member, discord.abc.GuildChannel, str]]:
        """This is meant to unmute a user in individual channels"""
        delay = data["until"] - datetime.now(timezone.utc).timestamp()
        if delay < 1:
            delay = 0
        await asyncio.sleep(delay)
        member = channel.guild.get_member(data["member"])
        author = channel.guild.get_member(data["author"])
        if not member:
            async with self.config.channel(channel).muted_users() as muted_users:
                if str(data["member"]) in muted_users:
                    del muted_users[str(data["member"])]
            if (
                channel.id in self._channel_mutes
                and data["member"] in self._channel_mutes[channel.id]
            ):
                del self._channel_mutes[channel.id][data["member"]]
            return None
        success = await self.channel_unmute_user(
            channel.guild, channel, author, member, _("Automatic unmute")
        )
        async with self.config.channel(channel).muted_users() as muted_users:
            if str(member.id) in muted_users:
                del muted_users[str(member.id)]
        if success["success"]:
            if create_case:
                if isinstance(channel, discord.VoiceChannel):
                    unmute_type = "vunmute"
                    notification_title = _("Voice unmute")
                else:
                    unmute_type = "cunmute"
                    notification_title = _("Channel unmute")
                await modlog.create_case(
                    self.bot,
                    channel.guild,
                    datetime.now(timezone.utc),
                    unmute_type,
                    member,
                    channel.guild.me,
                    _("Automatic unmute"),
                    until=None,
                    channel=channel,
                )
                await self._send_dm_notification(
                    member, author, channel.guild, notification_title, _("Automatic unmute")
                )
            return None
        else:
            error_msg = _(
                "I am unable to unmute {user} in {channel} for the following reason:\n{reason}"
            ).format(user=member, channel=channel.mention, reason=success["reason"])
            if create_case:
                chan_id = await self.config.guild(channel.guild).notification_channel()
                notification_channel = channel.guild.get_channel(chan_id)
                if not notification_channel:
                    return None
                if not notification_channel.permissions_for(channel.guild.me).send_messages:
                    return None
                try:
                    await notification_channel.send(error_msg)
                except discord.errors.Forbidden:
                    log.info(error_msg)
                    return None
            else:
                return (member, channel, success["reason"])

    async def _send_dm_notification(
        self,
        user: Union[discord.User, discord.Member],
        moderator: Optional[Union[discord.User, discord.Member]],
        guild: discord.Guild,
        mute_type: str,
        reason: Optional[str],
        duration=None,
    ):
        if user.bot:
            return

        if not await self.config.guild(guild).dm():
            return

        show_mod = await self.config.guild(guild).show_mod()
        title = bold(mute_type)
        if duration:
            duration_str = humanize_timedelta(timedelta=duration)
            until = datetime.now(timezone.utc) + duration
            until_str = discord.utils.format_dt(until)

        if moderator is None:
            moderator_str = _("Unknown")
        else:
            moderator_str = str(moderator)

        if not reason:
            reason = _("No reason provided.")

        if await self.bot.embed_requested(user):
            em = discord.Embed(
                title=title,
                description=reason,
                color=await self.bot.get_embed_color(user),
            )
            em.timestamp = datetime.now(timezone.utc)
            if duration:
                em.add_field(name=_("Until"), value=until_str)
                em.add_field(name=_("Duration"), value=duration_str)
            em.add_field(name=_("Guild"), value=guild.name, inline=False)
            if show_mod:
                em.add_field(name=_("Moderator"), value=moderator_str)
            try:
                await user.send(embed=em)
            except discord.Forbidden:
                pass
        else:
            message = f"{title}\n>>> "
            message += reason
            message += (f"\n{bold(_('Moderator:'))} {moderator_str}") if show_mod else ""
            message += (
                (f"\n{bold(_('Until:'))} {until_str}\n{bold(_('Duration:'))} {duration_str}")
                if duration
                else ""
            )
            message += f"\n{bold(_('Guild:'))} {guild.name}"
            try:
                await user.send(message)
            except discord.Forbidden:
                pass

    @commands.Cog.listener()
    async def on_member_update(self, before: discord.Member, after: discord.Member):
        """
        Used to handle the cache if a member manually has the muted role removed
        """
        guild = before.guild
        if await self.bot.cog_disabled_in_guild(self, guild):
            return
        if guild.id not in self.mute_role_cache:
            return
        should_save = False
        mute_role_id = self.mute_role_cache[guild.id]
        mute_role = guild.get_role(mute_role_id)
        if not mute_role:
            return
        b = set(before.roles)
        a = set(after.roles)
        roles_removed = list(b - a)
        roles_added = list(a - b)
        await i18n.set_contextual_locales_from_guild(self.bot, guild)
        if mute_role in roles_removed:
            # send modlog case for unmute and remove from cache
            if guild.id not in self._server_mutes:
                # they weren't a tracked mute so we can return early
                return
            if after.id in self._server_mutes[guild.id]:
                await modlog.create_case(
                    self.bot,
                    guild,
                    datetime.now(timezone.utc),
                    "sunmute",
                    after,
                    None,
                    _("Manually removed mute role"),
                )
                del self._server_mutes[guild.id][after.id]
                should_save = True
                await self._send_dm_notification(
                    after, None, guild, _("Server unmute"), _("Manually removed mute role")
                )
        elif mute_role in roles_added:
            # send modlog case for mute and add to cache
            if guild.id not in self._server_mutes:
                # initialize the guild in the cache to prevent keyerrors
                self._server_mutes[guild.id] = {}
            if after.id not in self._server_mutes[guild.id]:
                await modlog.create_case(
                    self.bot,
                    guild,
                    datetime.now(timezone.utc),
                    "smute",
                    after,
                    None,
                    _("Manually applied mute role"),
                )
                self._server_mutes[guild.id][after.id] = {
                    "author": None,
                    "member": after.id,
                    "until": None,
                }
                should_save = True
                await self._send_dm_notification(
                    after, None, guild, _("Server mute"), _("Manually applied mute role")
                )
        if should_save:
            await self.config.guild(guild).muted_users.set(self._server_mutes[guild.id])

    @commands.Cog.listener()
    async def on_guild_channel_update(
        self, before: discord.abc.GuildChannel, after: discord.abc.GuildChannel
    ):
        """
        This handles manually removing overwrites for a user that has been muted
        """
        if await self.bot.cog_disabled_in_guild(self, after.guild):
            return
        await i18n.set_contextual_locales_from_guild(self.bot, after.guild)
        if after.guild.id in self._channel_mute_events:
            await self._channel_mute_events[after.guild.id].wait()
        if after.id in self._channel_mutes:
            before_perms: Dict[int, Dict[str, Optional[bool]]] = {
                o.id: {name: attr for name, attr in p} for o, p in before.overwrites.items()
            }
            after_perms: Dict[int, Dict[str, Optional[bool]]] = {
                o.id: {name: attr for name, attr in p} for o, p in after.overwrites.items()
            }
            to_del: List[int] = []
            for user_id in self._channel_mutes[after.id].keys():
                unmuted = False
                if user_id in after_perms:
                    for perm_name in (
                        "send_messages",
                        "send_messages_in_threads",
                        "create_public_threads",
                        "create_private_threads",
                        "speak",
                    ):
                        unmuted = unmuted or after_perms[user_id][perm_name] is not False
                # explicit is better than implicit :thinkies:
                if user_id in before_perms and (user_id not in after_perms or unmuted):
                    user = after.guild.get_member(user_id)
                    send_dm_notification = True
                    if not user:
                        send_dm_notification = False
                        user = discord.Object(id=user_id)
                    log.debug(f"{user} - {type(user)}")
                    to_del.append(user_id)
                    log.debug("creating case")
                    if isinstance(after, discord.VoiceChannel):
                        unmute_type = "vunmute"
                        notification_title = _("Voice unmute")
                    else:
                        unmute_type = "cunmute"
                        notification_title = _("Channel unmute")
                    if send_dm_notification:
                        await self._send_dm_notification(
                            user,
                            None,
                            after.guild,
                            notification_title,
                            _("Manually removed channel overwrites"),
                        )
                    await modlog.create_case(
                        self.bot,
                        after.guild,
                        datetime.now(timezone.utc),
                        unmute_type,
                        user,
                        None,
                        _("Manually removed channel overwrites"),
                        until=None,
                        channel=after,
                    )
                    log.debug("created case")
            if to_del:
                for u_id in to_del:
                    del self._channel_mutes[after.id][u_id]
                await self.config.channel(after).muted_users.set(self._channel_mutes[after.id])

    @commands.Cog.listener()
    async def on_member_join(self, member: discord.Member):
        guild = member.guild
        if await self.bot.cog_disabled_in_guild(self, guild):
            return
        mute_role = await self.config.guild(guild).mute_role()
        if not mute_role:
            # channel overwrite mutes would quickly allow a malicious
            # user to globally rate limit the bot therefore we are not
            # going to support re-muting users via channel overwrites
            return
        await i18n.set_contextual_locales_from_guild(self.bot, guild)
        if guild.id in self._server_mutes:
            if member.id in self._server_mutes[guild.id]:
                role = guild.get_role(mute_role)
                if not role:
                    return
                if self._server_mutes[guild.id][member.id]["until"]:
                    until = datetime.fromtimestamp(
                        self._server_mutes[guild.id][member.id]["until"]
                    )
                else:
                    until = None
                await self.mute_user(
                    guild, guild.me, member, until, _("Previously muted in this server.")
                )

    @commands.group()
    @commands.guild_only()
    async def muteset(self, ctx: commands.Context):
        """Mute settings."""
        pass

    @muteset.command()
    @commands.guild_only()
    @commands.mod_or_permissions(manage_channels=True)
    async def senddm(self, ctx: commands.Context, true_or_false: bool):
        """Set whether mute notifications should be sent to users in DMs."""
        await self.config.guild(ctx.guild).dm.set(true_or_false)
        if true_or_false:
            await ctx.send(_("I will now try to send mute notifications to users DMs."))
        else:
            await ctx.send(_("Mute notifications will no longer be sent to users DMs."))

    @muteset.command()
    @commands.guild_only()
    @commands.mod_or_permissions(manage_channels=True)
    async def showmoderator(self, ctx, true_or_false: bool):
        """Decide whether the name of the moderator muting a user should be included in the DM to that user."""
        await self.config.guild(ctx.guild).show_mod.set(true_or_false)
        if true_or_false:
            await ctx.send(
                _(
                    "I will include the name of the moderator who issued the mute when sending a DM to a user."
                )
            )
        else:
            await ctx.send(
                _(
                    "I will not include the name of the moderator who issued the mute when sending a DM to a user."
                )
            )

    @muteset.command(name="forcerole")
    @commands.is_owner()
    async def force_role_mutes(self, ctx: commands.Context, true_or_false: bool):
        """
        Whether or not to force role only mutes on the bot
        """
        await self.config.force_role_mutes.set(true_or_false)
        if true_or_false:
            await ctx.send(_("Okay I will enforce role mutes before muting users."))
        else:
            await ctx.send(_("Okay I will allow channel overwrites for muting users."))

    @muteset.command(name="settings", aliases=["showsettings"])
    @commands.mod_or_permissions(manage_channels=True)
    async def show_mutes_settings(self, ctx: commands.Context):
        """
        Shows the current mute settings for this guild.
        """
        data = await self.config.guild(ctx.guild).all()

        mute_role = ctx.guild.get_role(data["mute_role"])
        notification_channel = ctx.guild.get_channel(data["notification_channel"])
        default_time = timedelta(seconds=data["default_time"])
        msg = _(
            "Mute Role: {role}\n"
            "Notification Channel: {channel}\n"
            "Default Time: {time}\n"
            "Send DM: {dm}\n"
            "Show moderator: {show_mod}"
        ).format(
            role=mute_role.mention if mute_role else _("None"),
            channel=notification_channel.mention if notification_channel else _("None"),
            time=humanize_timedelta(timedelta=default_time) if default_time else _("None"),
            dm=data["dm"],
            show_mod=data["show_mod"],
        )
        await ctx.maybe_send_embed(msg)

    @muteset.command(name="notification")
    @commands.admin_or_permissions(manage_channels=True)
    async def notification_channel_set(
        self, ctx: commands.Context, channel: Optional[discord.TextChannel] = None
    ):
        """
        Set the notification channel for automatic unmute issues.

        If no channel is provided this will be cleared and notifications
        about issues when unmuting users will not be sent anywhere.
        """
        if channel is None:
            await self.config.guild(ctx.guild).notification_channel.clear()
            await ctx.send(_("Notification channel for unmute issues has been cleared."))
        else:
            await self.config.guild(ctx.guild).notification_channel.set(channel.id)
            await ctx.send(
                _("I will post unmute issues in {channel}.").format(channel=channel.mention)
            )

    @muteset.command(name="role")
    @commands.admin_or_permissions(manage_roles=True)
    @commands.bot_has_guild_permissions(manage_roles=True)
    async def mute_role(self, ctx: commands.Context, *, role: discord.Role = None):
        """Sets the role to be applied when muting a user.

        If no role is setup the bot will attempt to mute a user by setting
        channel overwrites in all channels to prevent the user from sending messages.

        Note: If no role is setup a user may be able to leave the server
        and rejoin no longer being muted.
        """
        if not role:
            await self.config.guild(ctx.guild).mute_role.set(None)
            if ctx.guild.id in self.mute_role_cache:
                del self.mute_role_cache[ctx.guild.id]
            await self.config.guild(ctx.guild).sent_instructions.set(False)
            # reset this to warn users next time they may have accidentally
            # removed the mute role
            await ctx.send(_("Channel overwrites will be used for mutes instead."))
        else:
            if role >= ctx.author.top_role:
                await ctx.send(
                    _("You can't set this role as it is not lower than you in the role hierarchy.")
                )
                return
            await self.config.guild(ctx.guild).mute_role.set(role.id)
            self.mute_role_cache[ctx.guild.id] = role.id
            await ctx.send(_("Mute role set to {role}").format(role=role.name))
        if not await self.config.guild(ctx.guild).notification_channel():
            command_1 = f"`{ctx.clean_prefix}muteset notification`"
            await ctx.send(
                _(
                    "No notification channel has been setup, "
                    "use {command_1} to be updated when there's an issue in automatic unmutes."
                ).format(command_1=command_1)
            )

    @muteset.command(name="makerole")
    @commands.admin_or_permissions(manage_roles=True)
    @commands.bot_has_guild_permissions(manage_roles=True)
    @commands.max_concurrency(1, commands.BucketType.guild)
    async def make_mute_role(self, ctx: commands.Context, *, name: str):
        """Create a Muted role.

        This will create a role and apply overwrites to all available channels
        to more easily setup muting a user.

        If you already have a muted role created on the server use
        `[p]muteset role ROLE_NAME_HERE`
        """
        if await self.config.guild(ctx.guild).mute_role():
            command = f"`{ctx.clean_prefix}muteset role`"
            return await ctx.send(
                _(
                    "There is already a mute role setup in this server. "
                    "Please remove it with {command} before trying to "
                    "create a new one."
                ).format(command=command)
            )
        async with ctx.typing():
            perms = discord.Permissions()
            perms.update(
                send_messages=False,
                send_messages_in_threads=False,
                create_public_threads=False,
                create_private_threads=False,
                speak=False,
                add_reactions=False,
            )
            try:
                role = await ctx.guild.create_role(
                    name=name, permissions=perms, reason=_("Mute role setup")
                )
                await self.config.guild(ctx.guild).mute_role.set(role.id)
                # save the role early incase of issue later
            except discord.errors.Forbidden:
                return await ctx.send(_("I could not create a muted role in this server."))
            errors = []
            tasks = []
            for channel in ctx.guild.channels:
                tasks.append(self._set_mute_role_overwrites(role, channel))
            errors = await bounded_gather(*tasks)
            if any(errors):
                msg = _(
                    "I could not set overwrites for the following channels: {channels}"
                ).format(channels=humanize_list([i for i in errors if i]))
                for page in pagify(msg, delims=[" "]):
                    await ctx.send(page)

            await ctx.send(_("Mute role set to {role}").format(role=role.name))
        if not await self.config.guild(ctx.guild).notification_channel():
            command_1 = f"`{ctx.clean_prefix}muteset notification`"
            await ctx.send(
                _(
                    "No notification channel has been setup, "
                    "use {command_1} to be updated when there's an issue in automatic unmutes."
                ).format(command_1=command_1)
            )

    async def _set_mute_role_overwrites(
        self, role: discord.Role, channel: discord.abc.GuildChannel
    ) -> Optional[str]:
        """
        This sets the supplied role and channel overwrites to what we want
        by default for a mute role
        """
        if not channel.permissions_for(channel.guild.me).manage_permissions:
            return channel.mention
        overs = discord.PermissionOverwrite()
        overs.send_messages = False
        overs.send_messages_in_threads = False
        overs.create_public_threads = False
        overs.create_private_threads = False
        overs.add_reactions = False
        overs.speak = False
        try:
            await channel.set_permissions(role, overwrite=overs, reason=_("Mute role setup"))
            return None
        except discord.errors.Forbidden:
            return channel.mention

    @muteset.command(name="defaulttime", aliases=["time"])
    @commands.mod_or_permissions(manage_messages=True)
    async def default_mute_time(self, ctx: commands.Context, *, time: Optional[MuteTime] = None):
        """
        Set the default mute time for the mute command.

        If no time interval is provided this will be cleared.
        """

        if not time:
            await self.config.guild(ctx.guild).default_time.clear()
            await ctx.send(_("Default mute time removed."))
        else:
            data = time.get("duration", {})
            if not data:
                return await ctx.send(_("Please provide a valid time format."))
            await self.config.guild(ctx.guild).default_time.set(data.total_seconds())
            await ctx.send(
                _("Default mute time set to {time}.").format(
                    time=humanize_timedelta(timedelta=data)
                )
            )

    async def _check_for_mute_role(self, ctx: commands.Context) -> bool:
        """
        This explains to the user whether or not mutes are setup correctly for
        automatic unmutes.
        """
        command_1 = f"{ctx.clean_prefix}muteset role"
        command_2 = f"{ctx.clean_prefix}muteset makerole"
        msg = _(
            "This server does not have a mute role setup. "
            " You can setup a mute role with {command_1} or"
            " {command_2} if you just want a basic role created setup.\n\n"
        ).format(
            command_1=inline(command_1),
            command_2=inline(command_2),
        )
        mute_role_id = await self.config.guild(ctx.guild).mute_role()
        mute_role = ctx.guild.get_role(mute_role_id)
        sent_instructions = await self.config.guild(ctx.guild).sent_instructions()
        force_role_mutes = await self.config.force_role_mutes()
        if force_role_mutes and not mute_role:
            await ctx.send(msg)
            return False

        if mute_role or sent_instructions:
            return True
        else:
            msg += _(
                "Channel overwrites for muting users can get expensive on Discord's API "
                "as such we recommend that you have an admin setup a mute role instead. "
                "Channel overwrites will also not re-apply on guild join, so a user "
                "who has been muted may leave and re-join and no longer be muted. "
                "Role mutes do not have this issue.\n\n"
                "Are you sure you want to continue with channel overwrites? "
            )
            can_react = can_user_react_in(ctx.me, ctx.channel)
            if can_react:
                msg += _(
                    "Reacting with \N{WHITE HEAVY CHECK MARK} will continue "
                    "the mute with overwrites and stop this message from appearing again, "
                    "Reacting with \N{NEGATIVE SQUARED CROSS MARK} will end the mute attempt."
                )
            else:
                msg += _(
                    "Saying {response_1} will continue "
                    "the mute with overwrites and stop this message from appearing again, "
                    "saying {response_2} will end the mute attempt."
                ).format(
                    response_1=inline("yes"),
                    response_2=inline("no"),
                )
            query: discord.Message = await ctx.send(msg)
            if can_react:
                # noinspection PyAsyncCall
                start_adding_reactions(query, ReactionPredicate.YES_OR_NO_EMOJIS)
                pred = ReactionPredicate.yes_or_no(query, ctx.author)
                event = "reaction_add"
            else:
                pred = MessagePredicate.yes_or_no(ctx)
                event = "message"
            try:
                await ctx.bot.wait_for(event, check=pred, timeout=30)
            except asyncio.TimeoutError:
                with contextlib.suppress(discord.NotFound):
                    await query.delete()
                return False

            if not pred.result:
                if can_react:
                    with contextlib.suppress(discord.NotFound):
                        await query.delete()
                else:
                    await ctx.send(_("OK then."))

                return False
            else:
                if can_react:
                    with contextlib.suppress(discord.Forbidden):
                        await query.clear_reactions()
                await self.config.guild(ctx.guild).sent_instructions.set(True)
                return True

    @commands.command()
    @commands.guild_only()
    @commands.mod_or_permissions(manage_roles=True)
    async def activemutes(self, ctx: commands.Context):
        """
        Displays active mutes on this server.
        """
        msg = ""
        if ctx.guild.id in self._server_mutes:
            mutes_data = self._server_mutes[ctx.guild.id]
            if mutes_data:
                msg += _("__Server Mutes__\n")
                for user_id, mutes in mutes_data.items():
                    if not mutes:
                        continue
                    user = ctx.guild.get_member(user_id)
                    if not user:
                        user_str = f"<@!{user_id}>"
                    else:
                        user_str = user.mention
                    if mutes["until"]:
                        time_left = timedelta(
                            seconds=mutes["until"] - datetime.now(timezone.utc).timestamp()
                        )
                        time_str = humanize_timedelta(timedelta=time_left)
                    else:
                        time_str = ""
                    msg += f"{user_str} "
                    if time_str:
                        msg += _("__Remaining__: {time_left}\n").format(time_left=time_str)
                    else:
                        msg += "\n"
        for channel_id, mutes_data in self._channel_mutes.items():
            if not mutes_data:
                continue
            if ctx.guild.get_channel(channel_id):
                msg += _("__<#{channel_id}> Mutes__\n").format(channel_id=channel_id)
                for user_id, mutes in mutes_data.items():
                    if not mutes:
                        continue
                    user = ctx.guild.get_member(user_id)
                    if not user:
                        user_str = f"<@!{user_id}>"
                    else:
                        user_str = user.mention
                    if mutes["until"]:
                        time_left = timedelta(
                            seconds=mutes["until"] - datetime.now(timezone.utc).timestamp()
                        )
                        time_str = humanize_timedelta(timedelta=time_left)
                    else:
                        time_str = ""
                    msg += f"{user_str} "
                    if time_str:
                        msg += _("__Remaining__: {time_left}\n").format(time_left=time_str)
                    else:
                        msg += "\n"
        if msg:
            for page in pagify(msg):
                await ctx.maybe_send_embed(page)
            return
        await ctx.maybe_send_embed(_("There are no mutes on this server right now."))

    @commands.command(usage="<users...> [time_and_reason]")
    @commands.guild_only()
    @commands.mod_or_permissions(manage_roles=True)
    async def mute(
        self,
        ctx: commands.Context,
        users: commands.Greedy[discord.Member],
        *,
        time_and_reason: MuteTime = {},
    ):
        """Mute users.

        `<users...>` is a space separated list of usernames, ID's, or mentions.
        `[time_and_reason]` is the time to mute for and reason. Time is
        any valid time length such as `30 minutes` or `2 days`. If nothing
        is provided the mute will use the set default time or indefinite if not set.

        Examples:
        `[p]mute @member1 @member2 spam 5 hours`
        `[p]mute @member1 3 days`

        """
        if not users:
            return await ctx.send_help()
        if ctx.me in users:
            return await ctx.send(_("You cannot mute me."))
        if ctx.author in users:
            return await ctx.send(_("You cannot mute yourself."))

        if not await self._check_for_mute_role(ctx):
            return
        async with ctx.typing():
            duration = time_and_reason.get("duration", None)
            reason = time_and_reason.get("reason", None)
            time = ""
            until = None
            if duration:
                until = datetime.now(timezone.utc) + duration
                time = _(" for {duration}").format(duration=humanize_timedelta(timedelta=duration))
            else:
                default_duration = await self.config.guild(ctx.guild).default_time()
                if default_duration:
                    until = datetime.now(timezone.utc) + timedelta(seconds=default_duration)
                    time = _(" for {duration}").format(
                        duration=humanize_timedelta(timedelta=timedelta(seconds=default_duration))
                    )
            author = ctx.message.author
            guild = ctx.guild
            audit_reason = get_audit_reason(author, reason, shorten=True)
            success_list = []
            issue_list = []
            for user in users:
                success = await self.mute_user(guild, author, user, until, audit_reason)
                if success["success"]:
                    success_list.append(user)
                    if success["channels"]:
                        # incase we only muted a user in 1 channel not all
                        issue_list.append(success)
                    await modlog.create_case(
                        self.bot,
                        guild,
                        ctx.message.created_at,
                        "smute",
                        user,
                        author,
                        reason,
                        until=until,
                        channel=None,
                    )
                    await self._send_dm_notification(
                        user, author, guild, _("Server mute"), reason, duration
                    )
                else:
                    issue_list.append(success)
        if success_list:
            if ctx.guild.id not in self._server_mutes:
                self._server_mutes[ctx.guild.id] = {}
            msg = _("{users} has been muted in this server{time}.")
            if len(success_list) > 1:
                msg = _("{users} have been muted in this server{time}.")
            await ctx.send(
                msg.format(users=humanize_list([f"{u}" for u in success_list]), time=time)
            )
        if issue_list:
            await self.handle_issues(ctx, issue_list)

    def parse_issues(self, issue_list: dict) -> str:
        reasons = {}
        reason_msg = issue_list["reason"] + "\n" if issue_list["reason"] else None
        channel_msg = ""
        error_msg = _("{member} could not be (un)muted for the following reasons:\n").format(
            member=issue_list["user"]
        )
        if issue_list["channels"]:
            for channel, reason in issue_list["channels"]:
                if reason not in reasons:
                    reasons[reason] = [channel]
                else:
                    reasons[reason].append(channel)

            for reason, channel_list in reasons.items():
                channel_msg += _("- {reason} In the following channels: {channels}\n").format(
                    reason=reason,
                    channels=humanize_list([c.mention for c in channel_list]),
                )
        error_msg += reason_msg or channel_msg
        return error_msg

    async def handle_issues(self, ctx: commands.Context, issue_list: List[dict]) -> None:
        """
        This is to handle the various issues that can return for each user/channel
        """
        message = _(
            "Some users could not be properly muted. Would you like to see who, where, and why?"
        )

        can_react = can_user_react_in(ctx.me, ctx.channel)
        if not can_react:
            message += " (y/n)"
        query: discord.Message = await ctx.send(message)
        if can_react:
            # noinspection PyAsyncCall
            start_adding_reactions(query, ReactionPredicate.YES_OR_NO_EMOJIS)
            pred = ReactionPredicate.yes_or_no(query, ctx.author)
            event = "reaction_add"
        else:
            pred = MessagePredicate.yes_or_no(ctx)
            event = "message"
        try:
            await ctx.bot.wait_for(event, check=pred, timeout=30)
        except asyncio.TimeoutError:
            with contextlib.suppress(discord.NotFound):
                await query.delete()
            return

        if not pred.result:
            if can_react:
                with contextlib.suppress(discord.NotFound):
                    await query.delete()
            else:
                await ctx.send(_("OK then."))
            return
        else:
            if can_react:
                with contextlib.suppress(discord.Forbidden):
                    await query.clear_reactions()
            issue = "\n".join(self.parse_issues(issue) for issue in issue_list)
            resp = pagify(issue)
            await ctx.send_interactive(resp)

    @commands.command(
        name="mutechannel", aliases=["channelmute"], usage="<users...> [time_and_reason]"
    )
    @commands.mod_or_permissions(manage_roles=True)
    @commands.bot_has_guild_permissions(manage_permissions=True)
    async def channel_mute(
        self,
        ctx: commands.Context,
        users: commands.Greedy[discord.Member],
        *,
        time_and_reason: MuteTime = {},
    ):
        """Mute a user in the current text channel (or in the parent of the current thread).

        `<users...>` is a space separated list of usernames, ID's, or mentions.
        `[time_and_reason]` is the time to mute for and reason. Time is
        any valid time length such as `30 minutes` or `2 days`. If nothing
        is provided the mute will use the set default time or indefinite if not set.

        Examples:
        `[p]mutechannel @member1 @member2 spam 5 hours`
        `[p]mutechannel @member1 3 days`
        """
        if not users:
            return await ctx.send_help()
        if ctx.me in users:
            return await ctx.send(_("You cannot mute me."))
        if ctx.author in users:
            return await ctx.send(_("You cannot mute yourself."))
        async with ctx.typing():
            duration = time_and_reason.get("duration", None)
            reason = time_and_reason.get("reason", None)
            time = ""
            until = None
            if duration:
                until = datetime.now(timezone.utc) + duration
                time = _(" for {duration}").format(duration=humanize_timedelta(timedelta=duration))
            else:
                default_duration = await self.config.guild(ctx.guild).default_time()
                if default_duration:
                    until = datetime.now(timezone.utc) + timedelta(seconds=default_duration)
                    time = _(" for {duration}").format(
                        duration=humanize_timedelta(timedelta=timedelta(seconds=default_duration))
                    )
            author = ctx.message.author
            channel = ctx.message.channel
            if isinstance(channel, discord.Thread):
                channel = channel.parent
            guild = ctx.guild
            audit_reason = get_audit_reason(author, reason, shorten=True)
            issue_list = []
            success_list = []
            for user in users:
                success = await self.channel_mute_user(
                    guild, channel, author, user, until, audit_reason
                )
                if success["success"]:
                    success_list.append(user)

                    await modlog.create_case(
                        self.bot,
                        guild,
                        ctx.message.created_at,
                        "cmute",
                        user,
                        author,
                        reason,
                        until=until,
                        channel=channel,
                    )
                    await self._send_dm_notification(
                        user, author, guild, _("Channel mute"), reason, duration
                    )
                    async with self.config.member(user).perms_cache() as cache:
                        cache[channel.id] = success["old_overs"]
                else:
                    issue_list.append((user, success["reason"]))

        if success_list:
            msg = _("{users} has been muted in this channel{time}.")
            if len(success_list) > 1:
                msg = _("{users} have been muted in this channel{time}.")
            await ctx.send(
                msg.format(users=humanize_list([f"{u}" for u in success_list]), time=time)
            )
        if issue_list:
            msg = _("The following users could not be muted\n")
            for user, issue in issue_list:
                msg += f"{user}: {issue}\n"
            await ctx.send_interactive(pagify(msg))

    @commands.command(usage="<users...> [reason]")
    @commands.guild_only()
    @commands.mod_or_permissions(manage_roles=True)
    async def unmute(
        self,
        ctx: commands.Context,
        users: commands.Greedy[discord.Member],
        *,
        reason: Optional[str] = None,
    ):
        """Unmute users.

        `<users...>` is a space separated list of usernames, ID's, or mentions.
        `[reason]` is the reason for the unmute.
        """
        if not users:
            return await ctx.send_help()
        if ctx.me in users:
            return await ctx.send(_("You cannot unmute me."))
        if ctx.author in users:
            return await ctx.send(_("You cannot unmute yourself."))
        if not await self._check_for_mute_role(ctx):
            return
        async with ctx.typing():
            guild = ctx.guild
            author = ctx.author
            audit_reason = get_audit_reason(author, reason, shorten=True)
            issue_list = []
            success_list = []
            if guild.id in self._channel_mute_events:
                self._channel_mute_events[guild.id].clear()
            else:
                self._channel_mute_events[guild.id] = asyncio.Event()
            for user in users:
                success = await self.unmute_user(guild, author, user, audit_reason)

                if success["success"]:
                    success_list.append(user)
                    await modlog.create_case(
                        self.bot,
                        guild,
                        ctx.message.created_at,
                        "sunmute",
                        user,
                        author,
                        reason,
                        until=None,
                    )
                    await self._send_dm_notification(
                        user, author, guild, _("Server unmute"), reason
                    )
                else:
                    issue_list.append(success)
        self._channel_mute_events[guild.id].set()
        if success_list:
            if ctx.guild.id in self._server_mutes and self._server_mutes[ctx.guild.id]:
                await self.config.guild(ctx.guild).muted_users.set(
                    self._server_mutes[ctx.guild.id]
                )
            else:
                await self.config.guild(ctx.guild).muted_users.clear()
            await ctx.send(
                _("{users} unmuted in this server.").format(
                    users=humanize_list([f"{u}" for u in success_list])
                )
            )
        if issue_list:
            await self.handle_issues(ctx, issue_list)

    @commands.mod_or_permissions(manage_roles=True)
    @commands.command(name="unmutechannel", aliases=["channelunmute"], usage="<users...> [reason]")
    @commands.bot_has_guild_permissions(manage_permissions=True)
    async def unmute_channel(
        self,
        ctx: commands.Context,
        users: commands.Greedy[discord.Member],
        *,
        reason: Optional[str] = None,
    ):
        """Unmute a user in this channel (or in the parent of this thread).

        `<users...>` is a space separated list of usernames, ID's, or mentions.
        `[reason]` is the reason for the unmute.
        """
        if not users:
            return await ctx.send_help()
        if ctx.me in users:
            return await ctx.send(_("You cannot unmute me."))
        if ctx.author in users:
            return await ctx.send(_("You cannot unmute yourself."))
        async with ctx.typing():
            channel = ctx.channel
            if isinstance(channel, discord.Thread):
                channel = channel.parent
            author = ctx.author
            guild = ctx.guild
            audit_reason = get_audit_reason(author, reason, shorten=True)
            success_list = []
            issue_list = []
            for user in users:
                success = await self.channel_unmute_user(
                    guild, channel, author, user, audit_reason
                )

                if success["success"]:
                    success_list.append(user)
                    await modlog.create_case(
                        self.bot,
                        guild,
                        ctx.message.created_at,
                        "cunmute",
                        user,
                        author,
                        reason,
                        until=None,
                        channel=channel,
                    )
                    await self._send_dm_notification(
                        user, author, guild, _("Channel unmute"), reason
                    )
                else:
                    issue_list.append((user, success["reason"]))
        if success_list:
            if channel.id in self._channel_mutes and self._channel_mutes[channel.id]:
                await self.config.channel(channel).muted_users.set(self._channel_mutes[channel.id])
            else:
                await self.config.channel(channel).muted_users.clear()
            await ctx.send(
                _("{users} unmuted in this channel.").format(
                    users=humanize_list([f"{u}" for u in success_list])
                )
            )
        if issue_list:
            msg = _("The following users could not be unmuted\n")
            for user, issue in issue_list:
                msg += f"{user}: {issue}\n"
            await ctx.send_interactive(pagify(msg))

    async def mute_user(
        self,
        guild: discord.Guild,
        author: discord.Member,
        user: discord.Member,
        until: Optional[datetime] = None,
        reason: Optional[str] = None,
    ) -> Dict[
        str, Optional[Union[List[Tuple[discord.abc.GuildChannel, str]], discord.Member, bool, str]]
    ]:
        """
        Handles muting users
        """
        permissions = user.guild_permissions
        ret: Dict[
            str,
            Union[bool, Optional[str], List[Tuple[discord.abc.GuildChannel, str]], discord.Member],
        ] = {
            "success": False,
            "reason": None,
            "channels": [],
            "user": user,
        }
        # TODO: This typing is ugly and should probably be an object on its own
        # along with this entire method and some othe refactorization
        # v1.0.0 is meant to look ugly right :')
        if permissions.administrator:
            ret["reason"] = _(MUTE_UNMUTE_ISSUES["is_admin"])
            return ret
        if not await self.is_allowed_by_hierarchy(guild, author, user):
            ret["reason"] = _(MUTE_UNMUTE_ISSUES["hierarchy_problem"])
            return ret
        mute_role = await self.config.guild(guild).mute_role()

        if mute_role:
            role = guild.get_role(mute_role)
            if not role:
                ret["reason"] = _(MUTE_UNMUTE_ISSUES["role_missing"])
                return ret
            if author != guild.owner and role >= author.top_role:
                ret["reason"] = _(MUTE_UNMUTE_ISSUES["assigned_role_hierarchy_problem"])
                return ret
            if not guild.me.guild_permissions.manage_roles or role >= guild.me.top_role:
                ret["reason"] = _(MUTE_UNMUTE_ISSUES["permissions_issue_role"])
                return ret
            # This is here to prevent the modlog case from happening on role updates
            # we need to update the cache early so it's there before we receive the member_update event
            if guild.id not in self._server_mutes:
                self._server_mutes[guild.id] = {}

            self._server_mutes[guild.id][user.id] = {
                "author": author.id,
                "member": user.id,
                "until": until.timestamp() if until else None,
            }
            try:
                await user.add_roles(role, reason=reason)
                await self.config.guild(guild).muted_users.set(self._server_mutes[guild.id])
            except discord.errors.Forbidden:
                if guild.id in self._server_mutes and user.id in self._server_mutes[guild.id]:
                    del self._server_mutes[guild.id][user.id]
                ret["reason"] = _(MUTE_UNMUTE_ISSUES["permissions_issue_role"])
                return ret
            ret["success"] = True
            return ret
        else:
            perms_cache = {}
            tasks = []
            for channel in guild.channels:
                tasks.append(self.channel_mute_user(guild, channel, author, user, until, reason))
            task_result = await bounded_gather(*tasks)
            for task in task_result:
                if not task["success"]:
                    ret["channels"].append((task["channel"], task["reason"]))
                else:
                    chan_id = task["channel"].id
                    perms_cache[str(chan_id)] = task.get("old_overs")
                    ret["success"] = True
            await self.config.member(user).perms_cache.set(perms_cache)
            return ret

    async def unmute_user(
        self,
        guild: discord.Guild,
        author: discord.Member,
        user: discord.Member,
        reason: Optional[str] = None,
    ) -> Dict[
        str,
        Union[bool, Optional[str], List[Tuple[discord.abc.GuildChannel, str]], discord.Member],
    ]:
        """
        Handles unmuting users
        """
        ret: Dict[
            str,
            Union[bool, Optional[str], List[Tuple[discord.abc.GuildChannel, str]], discord.Member],
        ] = {
            "success": False,
            "reason": None,
            "channels": [],
            "user": user,
        }
        mute_role = await self.config.guild(guild).mute_role()
        if not await self.is_allowed_by_hierarchy(guild, author, user):
            ret["reason"] = _(MUTE_UNMUTE_ISSUES["hierarchy_problem"])
            return ret

        if mute_role:
            role = guild.get_role(mute_role)
            if not role:
                ret["reason"] = _(MUTE_UNMUTE_ISSUES["role_missing"])
                return ret

            if guild.id in self._server_mutes:
                if user.id in self._server_mutes[guild.id]:
                    del self._server_mutes[guild.id][user.id]
            if not guild.me.guild_permissions.manage_roles or role >= guild.me.top_role:
                ret["reason"] = _(MUTE_UNMUTE_ISSUES["permissions_issue_role"])
                return ret
            try:
                await user.remove_roles(role, reason=reason)
            except discord.errors.Forbidden:
                ret["reason"] = _(MUTE_UNMUTE_ISSUES["permissions_issue_role"])
                return ret
            ret["success"] = True
            return ret
        else:
            tasks = []
            for channel in guild.channels:
                tasks.append(self.channel_unmute_user(guild, channel, author, user, reason))
            results = await bounded_gather(*tasks)
            for task in results:
                if not task["success"]:
                    ret["channels"].append((task["channel"], task["reason"]))
                else:
                    ret["success"] = True
            await self.config.member(user).clear()
            return ret

    async def channel_mute_user(
        self,
        guild: discord.Guild,
        channel: discord.abc.GuildChannel,
        author: discord.Member,
        user: discord.Member,
        until: Optional[datetime] = None,
        reason: Optional[str] = None,
    ) -> Dict[str, Optional[Union[discord.abc.GuildChannel, str, bool]]]:
        """Mutes the specified user in the specified channel"""
        overwrites = channel.overwrites_for(user)
        permissions = channel.permissions_for(user)

        if permissions.administrator:
            return {
                "success": False,
                "channel": channel,
                "reason": _(MUTE_UNMUTE_ISSUES["is_admin"]),
            }

        new_overs: dict = {}
        move_channel = False
        new_overs.update(
            send_messages=False,
            send_messages_in_threads=False,
            create_public_threads=False,
            create_private_threads=False,
            add_reactions=False,
            speak=False,
        )
        send_reason = None
        if user.voice and user.voice.channel:
            if channel.permissions_for(guild.me).move_members:
                move_channel = True
            else:
                send_reason = _(MUTE_UNMUTE_ISSUES["voice_mute_permission"])

        if not await self.is_allowed_by_hierarchy(guild, author, user):
            return {
                "success": False,
                "channel": channel,
                "reason": _(MUTE_UNMUTE_ISSUES["hierarchy_problem"]),
            }

        old_overs = {k: getattr(overwrites, k) for k in new_overs}
        overwrites.update(**new_overs)
        if channel.id not in self._channel_mutes:
            self._channel_mutes[channel.id] = {}
        if user.id in self._channel_mutes[channel.id]:
            return {
                "success": False,
                "channel": channel,
                "reason": _(MUTE_UNMUTE_ISSUES["already_muted"]),
            }
        if not channel.permissions_for(guild.me).manage_permissions:
            return {
                "success": False,
                "channel": channel,
                "reason": _(MUTE_UNMUTE_ISSUES["permissions_issue_channel"]),
            }
        self._channel_mutes[channel.id][user.id] = {
            "author": author.id,
            "guild": guild.id,
            "member": user.id,
            "until": until.timestamp() if until else None,
        }
        try:
            await channel.set_permissions(user, overwrite=overwrites, reason=reason)
            async with self.config.channel(channel).muted_users() as muted_users:
                muted_users[str(user.id)] = self._channel_mutes[channel.id][user.id]
        except discord.NotFound as e:
            if channel.id in self._channel_mutes and user.id in self._channel_mutes[channel.id]:
                del self._channel_mutes[channel.id][user.id]
            if e.code == 10003:
                if (
                    channel.id in self._channel_mutes
                    and user.id in self._channel_mutes[channel.id]
                ):
                    del self._channel_mutes[channel.id][user.id]
                return {
                    "success": False,
                    "channel": channel,
                    "reason": _(MUTE_UNMUTE_ISSUES["unknown_channel"]),
                }
            elif e.code == 10009:
                if (
                    channel.id in self._channel_mutes
                    and user.id in self._channel_mutes[channel.id]
                ):
                    del self._channel_mutes[channel.id][user.id]
                return {
                    "success": False,
                    "channel": channel,
                    "reason": _(MUTE_UNMUTE_ISSUES["left_guild"]),
                }
        except discord.Forbidden:
            return {
                "success": False,
                "channel": channel,
                "reason": _(MUTE_UNMUTE_ISSUES["permissions_issue_channel"]),
            }
        if move_channel:
            try:
                await user.move_to(channel)
            except discord.HTTPException:
                # catch all discord errors because the result will be the same
                # we successfully muted by this point but can't move the user
                return {
                    "success": True,
                    "channel": channel,
                    "reason": _(MUTE_UNMUTE_ISSUES["voice_mute_permission"]),
                    "old_overs": old_overs,
                }
        return {"success": True, "channel": channel, "old_overs": old_overs, "reason": send_reason}

    async def channel_unmute_user(
        self,
        guild: discord.Guild,
        channel: discord.abc.GuildChannel,
        author: discord.Member,
        user: discord.Member,
        reason: Optional[str] = None,
    ) -> Dict[str, Optional[Union[discord.abc.GuildChannel, str, bool]]]:
        """Unmutes the specified user in a specified channel"""
        overwrites = channel.overwrites_for(user)
        perms_cache = await self.config.member(user).perms_cache()

        move_channel = False
        if channel.id in perms_cache:
            old_values = perms_cache[channel.id]
        else:
            old_values = {
                "send_messages": None,
                "send_messages_in_threads": None,
                "create_public_threads": None,
                "create_private_threads": None,
                "add_reactions": None,
                "speak": None,
            }

        if user.voice and user.voice.channel:
            if channel.permissions_for(guild.me).move_members:
                move_channel = True

        if not await self.is_allowed_by_hierarchy(guild, author, user):
            return {
                "success": False,
                "channel": channel,
                "reason": _(MUTE_UNMUTE_ISSUES["hierarchy_problem"]),
            }

        overwrites.update(**old_values)
        if channel.id in self._channel_mutes and user.id in self._channel_mutes[channel.id]:
            del self._channel_mutes[channel.id][user.id]
        else:
            return {
                "success": False,
                "channel": channel,
                "reason": _(MUTE_UNMUTE_ISSUES["already_unmuted"]),
            }
        if not channel.permissions_for(guild.me).manage_permissions:
            return {
                "success": False,
                "channel": channel,
                "reason": _(MUTE_UNMUTE_ISSUES["permissions_issue_channel"]),
            }
        try:
            if overwrites.is_empty():
                await channel.set_permissions(
                    user, overwrite=cast(discord.PermissionOverwrite, None), reason=reason
                )
            else:
                await channel.set_permissions(user, overwrite=overwrites, reason=reason)
            async with self.config.channel(channel).muted_users() as muted_users:
                if str(user.id) in muted_users:
                    del muted_users[str(user.id)]
        except discord.NotFound as e:
            if e.code == 10003:
                return {
                    "success": False,
                    "channel": channel,
                    "reason": _(MUTE_UNMUTE_ISSUES["unknown_channel"]),
                }
            elif e.code == 10009:
                return {
                    "success": False,
                    "channel": channel,
                    "reason": _(MUTE_UNMUTE_ISSUES["left_guild"]),
                }
        if move_channel:
            try:
                await user.move_to(channel)
            except discord.HTTPException:
                # catch all discord errors because the result will be the same
                # we successfully muted by this point but can't move the user
                return {
                    "success": True,
                    "channel": channel,
                    "reason": _(MUTE_UNMUTE_ISSUES["voice_mute_permission"]),
                }
        return {"success": True, "channel": channel, "reason": None}<|MERGE_RESOLUTION|>--- conflicted
+++ resolved
@@ -11,11 +11,7 @@
 from .voicemutes import VoiceMutes
 
 from redbot.core.bot import Red
-<<<<<<< HEAD
 from redbot.core import commands, i18n, modlog, Config
-=======
-from redbot.core import commands, checks, i18n, modlog, Config
->>>>>>> 0b8dec77
 from redbot.core.utils import AsyncIter, bounded_gather, can_user_react_in
 from redbot.core.utils.chat_formatting import (
     bold,
