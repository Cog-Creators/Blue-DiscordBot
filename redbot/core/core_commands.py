--- conflicted
+++ resolved
@@ -898,15 +898,10 @@
                 guild_settings = ""
 
             prefixes = await ctx.bot._prefix_cache.get_prefixes(ctx.guild)
-<<<<<<< HEAD
-            locale = await ctx.bot._config.locale()
-            regional_format = await ctx.bot._config.regional_format() or _("Same as bot's locale")
-=======
             global_data = await ctx.bot._config.all()
             locale = global_data["locale"]
             regional_format = global_data["regional_format"] or _("Same as bot's locale")
 
->>>>>>> ad979180
             prefix_string = " ".join(prefixes)
             settings = _(
                 "{bot_name} Settings:\n\n"
