import asyncio
import contextlib
import datetime
import importlib
import itertools
import keyword
import logging
import io
import random
import markdown
import os
import re
import sys
import platform
import psutil
import getpass
import pip
import traceback
from pathlib import Path
from redbot.core import data_manager
from redbot.core.utils.menus import menu, DEFAULT_CONTROLS
from redbot.core.commands import GuildConverter, RawUserIdConverter
from string import ascii_letters, digits
from typing import TYPE_CHECKING, Union, Tuple, List, Optional, Iterable, Sequence, Dict, Set

import aiohttp
import discord
from babel import Locale as BabelLocale, UnknownLocaleError
from redbot.core.data_manager import storage_type

from . import (
    __version__,
    version_info as red_version_info,
    checks,
    commands,
    errors,
    i18n,
    bank,
    modlog,
)
from ._diagnoser import IssueDiagnoser
from .utils import AsyncIter
from .utils._internal_utils import fetch_latest_red_version_info
from .utils.predicates import MessagePredicate
from .utils.chat_formatting import (
    box,
    escape,
    humanize_list,
    humanize_number,
    humanize_timedelta,
    inline,
    pagify,
)
from .commands import CommandConverter, CogConverter
from .commands.requires import PrivilegeLevel

_entities = {
    "*": "&midast;",
    "\\": "&bsol;",
    "`": "&grave;",
    "!": "&excl;",
    "{": "&lcub;",
    "[": "&lsqb;",
    "_": "&UnderBar;",
    "(": "&lpar;",
    "#": "&num;",
    ".": "&period;",
    "+": "&plus;",
    "}": "&rcub;",
    "]": "&rsqb;",
    ")": "&rpar;",
}

PRETTY_HTML_HEAD = """
<!DOCTYPE html>
<html>
<head><meta charset="utf-8">
<meta name="viewport" content="width=device-width, initial-scale=1">
<title>3rd Party Data Statements</title>
<style type="text/css">
body{margin:2em auto;max-width:800px;line-height:1.4;font-size:16px;
background-color=#EEEEEE;color:#454545;padding:1em;text-align:justify}
h1,h2,h3{line-height:1.2}
</style></head><body>
"""  # This ends up being a small bit extra that really makes a difference.

HTML_CLOSING = "</body></html>"


def entity_transformer(statement: str) -> str:
    return "".join(_entities.get(c, c) for c in statement)


if TYPE_CHECKING:
    from redbot.core.bot import Red

__all__ = ["Core"]

log = logging.getLogger("red")

_ = i18n.Translator("Core", __file__)

TokenConverter = commands.get_dict_converter(delims=[" ", ",", ";"])

MAX_PREFIX_LENGTH = 20


class CoreLogic:
    def __init__(self, bot: "Red"):
        self.bot = bot
        self.bot.register_rpc_handler(self._load)
        self.bot.register_rpc_handler(self._unload)
        self.bot.register_rpc_handler(self._reload)
        self.bot.register_rpc_handler(self._name)
        self.bot.register_rpc_handler(self._prefixes)
        self.bot.register_rpc_handler(self._version_info)
        self.bot.register_rpc_handler(self._invite_url)

    async def _load(
        self, pkg_names: Iterable[str]
    ) -> Tuple[
        List[str], List[str], List[str], List[str], List[str], List[Tuple[str, str]], Set[str]
    ]:
        """
        Loads packages by name.

        Parameters
        ----------
        pkg_names : `list` of `str`
            List of names of packages to load.

        Returns
        -------
        tuple
            7-tuple of:
              1. List of names of packages that loaded successfully
              2. List of names of packages that failed to load without specified reason
              3. List of names of packages that don't have a valid package name
              4. List of names of packages that weren't found in any cog path
              5. List of names of packages that are already loaded
              6. List of 2-tuples (pkg_name, reason) for packages
              that failed to load with a specified reason
              7. Set of repo names that use deprecated shared libraries
        """
        failed_packages = []
        loaded_packages = []
        invalid_pkg_names = []
        notfound_packages = []
        alreadyloaded_packages = []
        failed_with_reason_packages = []
        repos_with_shared_libs = set()

        bot = self.bot

        pkg_specs = []

        for name in pkg_names:
            if not name.isidentifier() or keyword.iskeyword(name):
                invalid_pkg_names.append(name)
                continue
            try:
                spec = await bot._cog_mgr.find_cog(name)
                if spec:
                    pkg_specs.append((spec, name))
                else:
                    notfound_packages.append(name)
            except Exception as e:
                log.exception("Package import failed", exc_info=e)

                exception_log = "Exception during import of package\n"
                exception_log += "".join(traceback.format_exception(type(e), e, e.__traceback__))
                bot._last_exception = exception_log
                failed_packages.append(name)

        async for spec, name in AsyncIter(pkg_specs, steps=10):
            try:
                self._cleanup_and_refresh_modules(spec.name)
                await bot.load_extension(spec)
            except errors.PackageAlreadyLoaded:
                alreadyloaded_packages.append(name)
            except errors.CogLoadError as e:
                failed_with_reason_packages.append((name, str(e)))
            except Exception as e:
                if isinstance(e, commands.CommandRegistrationError):
                    if e.alias_conflict:
                        error_message = _(
                            "Alias {alias_name} is already an existing command"
                            " or alias in one of the loaded cogs."
                        ).format(alias_name=inline(e.name))
                    else:
                        error_message = _(
                            "Command {command_name} is already an existing command"
                            " or alias in one of the loaded cogs."
                        ).format(command_name=inline(e.name))
                    failed_with_reason_packages.append((name, error_message))
                    continue

                log.exception("Package loading failed", exc_info=e)

                exception_log = "Exception during loading of package\n"
                exception_log += "".join(traceback.format_exception(type(e), e, e.__traceback__))
                bot._last_exception = exception_log
                failed_packages.append(name)
            else:
                await bot.add_loaded_package(name)
                loaded_packages.append(name)
                # remove in Red 3.4
                downloader = bot.get_cog("Downloader")
                if downloader is None:
                    continue
                try:
                    maybe_repo = await downloader._shared_lib_load_check(name)
                except Exception:
                    log.exception(
                        "Shared library check failed,"
                        " if you're not using modified Downloader, report this issue."
                    )
                    maybe_repo = None
                if maybe_repo is not None:
                    repos_with_shared_libs.add(maybe_repo.name)

        return (
            loaded_packages,
            failed_packages,
            invalid_pkg_names,
            notfound_packages,
            alreadyloaded_packages,
            failed_with_reason_packages,
            repos_with_shared_libs,
        )

    @staticmethod
    def _cleanup_and_refresh_modules(module_name: str) -> None:
        """Internally reloads modules so that changes are detected."""
        splitted = module_name.split(".")

        def maybe_reload(new_name):
            try:
                lib = sys.modules[new_name]
            except KeyError:
                pass
            else:
                importlib._bootstrap._exec(lib.__spec__, lib)

        # noinspection PyTypeChecker
        modules = itertools.accumulate(splitted, "{}.{}".format)
        for m in modules:
            maybe_reload(m)

        children = {
            name: lib
            for name, lib in sys.modules.items()
            if name == module_name or name.startswith(f"{module_name}.")
        }
        for child_name, lib in children.items():
            importlib._bootstrap._exec(lib.__spec__, lib)

    async def _unload(self, pkg_names: Iterable[str]) -> Tuple[List[str], List[str]]:
        """
        Unloads packages with the given names.

        Parameters
        ----------
        pkg_names : `list` of `str`
            List of names of packages to unload.

        Returns
        -------
        tuple
            2 element tuple of successful unloads and failed unloads.
        """
        failed_packages = []
        unloaded_packages = []

        bot = self.bot

        for name in pkg_names:
            if name in bot.extensions:
                bot.unload_extension(name)
                await bot.remove_loaded_package(name)
                unloaded_packages.append(name)
            else:
                failed_packages.append(name)

        return unloaded_packages, failed_packages

    async def _reload(
        self, pkg_names: Sequence[str]
    ) -> Tuple[
        List[str], List[str], List[str], List[str], List[str], List[Tuple[str, str]], Set[str]
    ]:
        """
        Reloads packages with the given names.

        Parameters
        ----------
        pkg_names : `list` of `str`
            List of names of packages to reload.

        Returns
        -------
        tuple
            Tuple as returned by `CoreLogic._load()`
        """
        await self._unload(pkg_names)

        (
            loaded,
            load_failed,
            invalid_pkg_names,
            not_found,
            already_loaded,
            load_failed_with_reason,
            repos_with_shared_libs,
        ) = await self._load(pkg_names)

        return (
            loaded,
            load_failed,
            invalid_pkg_names,
            not_found,
            already_loaded,
            load_failed_with_reason,
            repos_with_shared_libs,
        )

    async def _name(self, name: Optional[str] = None) -> str:
        """
        Gets or sets the bot's username.

        Parameters
        ----------
        name : str
            If passed, the bot will change it's username.

        Returns
        -------
        str
            The current (or new) username of the bot.
        """
        if name is not None:
            await self.bot.user.edit(username=name)

        return self.bot.user.name

    async def _prefixes(self, prefixes: Optional[Sequence[str]] = None) -> List[str]:
        """
        Gets or sets the bot's global prefixes.

        Parameters
        ----------
        prefixes : list of str
            If passed, the bot will set it's global prefixes.

        Returns
        -------
        list of str
            The current (or new) list of prefixes.
        """
        if prefixes:
            await self.bot.set_prefixes(guild=None, prefixes=prefixes)
            return prefixes
        return await self.bot._prefix_cache.get_prefixes(guild=None)

    @classmethod
    async def _version_info(cls) -> Dict[str, str]:
        """
        Version information for Red and discord.py

        Returns
        -------
        dict
            `redbot` and `discordpy` keys containing version information for both.
        """
        return {"redbot": __version__, "discordpy": discord.__version__}

    async def _invite_url(self) -> str:
        """
        Generates the invite URL for the bot.

        Returns
        -------
        str
            Invite URL.
        """
        app_info = await self.bot.application_info()
        data = await self.bot._config.all()
        commands_scope = data["invite_commands_scope"]
        scopes = ("bot", "applications.commands") if commands_scope else None
        perms_int = data["invite_perm"]
        permissions = discord.Permissions(perms_int)
        return discord.utils.oauth_url(app_info.id, permissions, scopes=scopes)

    @staticmethod
    async def _can_get_invite_url(ctx):
        is_owner = await ctx.bot.is_owner(ctx.author)
        is_invite_public = await ctx.bot._config.invite_public()
        return is_owner or is_invite_public


@i18n.cog_i18n(_)
class Core(commands.commands._RuleDropper, commands.Cog, CoreLogic):
    """
    The Core cog has many commands related to core functions.

    These commands come loaded with every Red bot, and cover some of the most basic usage of the bot.
    """

    async def red_delete_data_for_user(self, **kwargs):
        """ Nothing to delete (Core Config is handled in a bot method ) """
        return

    @commands.command(hidden=True)
    async def ping(self, ctx: commands.Context):
        """Pong."""
        await ctx.send("Pong.")

    @commands.command()
    async def info(self, ctx: commands.Context):
        """Shows info about [botname]."""
        embed_links = await ctx.embed_requested()
        author_repo = "https://github.com/Twentysix26"
        org_repo = "https://github.com/Cog-Creators"
        red_repo = org_repo + "/Red-DiscordBot"
        red_pypi = "https://pypi.org/project/Red-DiscordBot"
        support_server_url = "https://discord.gg/red"
        dpy_repo = "https://github.com/Rapptz/discord.py"
        python_url = "https://www.python.org/"
        since = datetime.datetime(2016, 1, 2, 0, 0)
        days_since = (datetime.datetime.utcnow() - since).days

        app_info = await self.bot.application_info()
        if app_info.team:
            owner = app_info.team.name
        else:
            owner = app_info.owner
        custom_info = await self.bot._config.custom_info()

        pypi_version, py_version_req = await fetch_latest_red_version_info()
        outdated = pypi_version and pypi_version > red_version_info

        if embed_links:
            dpy_version = "[{}]({})".format(discord.__version__, dpy_repo)
            python_version = "[{}.{}.{}]({})".format(*sys.version_info[:3], python_url)
            red_version = "[{}]({})".format(__version__, red_pypi)

            about = _(
                "This bot is an instance of [Red, an open source Discord bot]({}) "
                "created by [Twentysix]({}) and [improved by many]({}).\n\n"
                "Red is backed by a passionate community who contributes and "
                "creates content for everyone to enjoy. [Join us today]({}) "
                "and help us improve!\n\n"
                "(c) Cog Creators"
            ).format(red_repo, author_repo, org_repo, support_server_url)

            embed = discord.Embed(color=(await ctx.embed_colour()))
            embed.add_field(
                name=_("Instance owned by team") if app_info.team else _("Instance owned by"),
                value=str(owner),
            )
            embed.add_field(name="Python", value=python_version)
            embed.add_field(name="discord.py", value=dpy_version)
            embed.add_field(name=_("Red version"), value=red_version)
            if outdated in (True, None):
                if outdated is True:
                    outdated_value = _("Yes, {version} is available.").format(
                        version=str(pypi_version)
                    )
                else:
                    outdated_value = _("Checking for updates failed.")
                embed.add_field(name=_("Outdated"), value=outdated_value)
            if custom_info:
                embed.add_field(name=_("About this instance"), value=custom_info, inline=False)
            embed.add_field(name=_("About Red"), value=about, inline=False)

            embed.set_footer(
                text=_("Bringing joy since 02 Jan 2016 (over {} days ago!)").format(days_since)
            )
            await ctx.send(embed=embed)
        else:
            python_version = "{}.{}.{}".format(*sys.version_info[:3])
            dpy_version = "{}".format(discord.__version__)
            red_version = "{}".format(__version__)

            about = _(
                "This bot is an instance of Red, an open source Discord bot (1) "
                "created by Twentysix (2) and improved by many (3).\n\n"
                "Red is backed by a passionate community who contributes and "
                "creates content for everyone to enjoy. Join us today (4) "
                "and help us improve!\n\n"
                "(c) Cog Creators"
            )
            about = box(about)

            if app_info.team:
                extras = _(
                    "Instance owned by team: [{owner}]\n"
                    "Python:                 [{python_version}] (5)\n"
                    "discord.py:             [{dpy_version}] (6)\n"
                    "Red version:            [{red_version}] (7)\n"
                ).format(
                    owner=owner,
                    python_version=python_version,
                    dpy_version=dpy_version,
                    red_version=red_version,
                )
            else:
                extras = _(
                    "Instance owned by: [{owner}]\n"
                    "Python:            [{python_version}] (5)\n"
                    "discord.py:        [{dpy_version}] (6)\n"
                    "Red version:       [{red_version}] (7)\n"
                ).format(
                    owner=owner,
                    python_version=python_version,
                    dpy_version=dpy_version,
                    red_version=red_version,
                )

            if outdated in (True, None):
                if outdated is True:
                    outdated_value = _("Yes, {version} is available.").format(
                        version=str(pypi_version)
                    )
                else:
                    outdated_value = _("Checking for updates failed.")
                extras += _("Outdated:          [{state}]\n").format(state=outdated_value)

            red = (
                _("**About Red**\n")
                + about
                + "\n"
                + box(extras, lang="ini")
                + "\n"
                + _("Bringing joy since 02 Jan 2016 (over {} days ago!)").format(days_since)
                + "\n\n"
            )

            await ctx.send(red)
            if custom_info:
                custom_info = _("**About this instance**\n") + custom_info + "\n\n"
                await ctx.send(custom_info)
            refs = _(
                "**References**\n"
                "1. <{}>\n"
                "2. <{}>\n"
                "3. <{}>\n"
                "4. <{}>\n"
                "5. <{}>\n"
                "6. <{}>\n"
                "7. <{}>\n"
            ).format(
                red_repo, author_repo, org_repo, support_server_url, python_url, dpy_repo, red_pypi
            )
            await ctx.send(refs)

    @commands.command()
    async def uptime(self, ctx: commands.Context):
        """Shows [botname]'s uptime."""
        delta = datetime.datetime.utcnow() - self.bot.uptime
        uptime = self.bot.uptime.replace(tzinfo=datetime.timezone.utc)
        uptime_str = humanize_timedelta(timedelta=delta) or _("Less than one second.")
        await ctx.send(
            _("Been up for: **{time_quantity}** (since {timestamp})").format(
                time_quantity=uptime_str, timestamp=f"<t:{int(uptime.timestamp())}:f>"
            )
        )

    @commands.group(cls=commands.commands._AlwaysAvailableGroup)
    async def mydata(self, ctx: commands.Context):
        """
        Commands which interact with the data [botname] has about you.

        More information can be found in the [End User Data Documentation.](https://docs.discord.red/en/stable/red_core_data_statement.html)
        """

    # 1/10 minutes. It's a static response, but the inability to lock
    # will annoy people if it's spammable
    @commands.cooldown(1, 600, commands.BucketType.user)
    @mydata.command(cls=commands.commands._AlwaysAvailableCommand, name="whatdata")
    async def mydata_whatdata(self, ctx: commands.Context):
        """
        Find out what type of data [botname] stores and why.

        **Example:**
            - `[p]mydata whatdata`
        """

        ver = "latest" if red_version_info.dev_release else "stable"
        link = f"https://docs.discord.red/en/{ver}/red_core_data_statement.html"
        await ctx.send(
            _(
                "This bot stores some data about users as necessary to function. "
                "This is mostly the ID your user is assigned by Discord, linked to "
                "a handful of things depending on what you interact with in the bot. "
                "There are a few commands which store it to keep track of who created "
                "something. (such as playlists) "
                "For full details about this as well as more in depth details of what "
                "is stored and why, see {link}.\n\n"
                "Additionally, 3rd party addons loaded by the bot's owner may or "
                "may not store additional things. "
                "You can use `{prefix}mydata 3rdparty` "
                "to view the statements provided by each 3rd-party addition."
            ).format(link=link, prefix=ctx.clean_prefix)
        )

    # 1/30 minutes. It's not likely to change much and uploads a standalone webpage.
    @commands.cooldown(1, 1800, commands.BucketType.user)
    @mydata.command(cls=commands.commands._AlwaysAvailableCommand, name="3rdparty")
    async def mydata_3rd_party(self, ctx: commands.Context):
        """View the End User Data statements of each 3rd-party module.

        This will send an attachment with the End User Data statements of all loaded 3rd party cogs.

        **Example:**
            - `[p]mydata 3rdparty`
        """

        # Can't check this as a command check, and want to prompt DMs as an option.
        if not ctx.channel.permissions_for(ctx.me).attach_files:
            ctx.command.reset_cooldown(ctx)
            return await ctx.send(_("I need to be able to attach files (try in DMs?)."))

        statements = {
            ext_name: getattr(ext, "__red_end_user_data_statement__", None)
            for ext_name, ext in ctx.bot.extensions.items()
            if not (ext.__package__ and ext.__package__.startswith("redbot."))
        }

        if not statements:
            return await ctx.send(
                _("This instance does not appear to have any 3rd-party extensions loaded.")
            )

        parts = []

        formatted_statements = []

        no_statements = []

        for ext_name, statement in sorted(statements.items()):
            if not statement:
                no_statements.append(ext_name)
            else:
                formatted_statements.append(
                    f"### {entity_transformer(ext_name)}\n\n{entity_transformer(statement)}"
                )

        if formatted_statements:
            parts.append(
                "## "
                + _("3rd party End User Data statements")
                + "\n\n"
                + _("The following are statements provided by 3rd-party extensions.")
            )
            parts.extend(formatted_statements)

        if no_statements:
            parts.append("## " + _("3rd-party extensions without statements\n"))
            for ext in no_statements:
                parts.append(f"\n - {entity_transformer(ext)}")

        generated = markdown.markdown("\n".join(parts), output_format="html")

        html = "\n".join((PRETTY_HTML_HEAD, generated, HTML_CLOSING))

        fp = io.BytesIO(html.encode())

        await ctx.send(
            _("Here's a generated page with the statements provided by 3rd-party extensions."),
            file=discord.File(fp, filename="3rd-party.html"),
        )

    async def get_serious_confirmation(self, ctx: commands.Context, prompt: str) -> bool:

        confirm_token = "".join(random.choices((*ascii_letters, *digits), k=8))

        await ctx.send(f"{prompt}\n\n{confirm_token}")
        try:
            message = await ctx.bot.wait_for(
                "message",
                check=lambda m: m.channel.id == ctx.channel.id and m.author.id == ctx.author.id,
                timeout=30,
            )
        except asyncio.TimeoutError:
            await ctx.send(_("Did not get confirmation, cancelling."))
        else:
            if message.content.strip() == confirm_token:
                return True
            else:
                await ctx.send(_("Did not get a matching confirmation, cancelling."))

        return False

    # 1 per day, not stored to config to avoid this being more stored data.
    # large bots shouldn't be restarting so often that this is an issue,
    # and small bots that do restart often don't have enough
    # users for this to be an issue.
    @commands.cooldown(1, 86400, commands.BucketType.user)
    @mydata.command(cls=commands.commands._ForgetMeSpecialCommand, name="forgetme")
    async def mydata_forgetme(self, ctx: commands.Context):
        """
        Have [botname] forget what it knows about you.

        This may not remove all data about you, data needed for operation,
        such as command cooldowns will be kept until no longer necessary.

        Further interactions with [botname] may cause it to learn about you again.

        **Example:**
            - `[p]mydata forgetme`
        """
        if ctx.assume_yes:
            # lol, no, we're not letting users schedule deletions every day to thrash the bot.
            ctx.command.reset_cooldown(ctx)  # We will however not let that lock them out either.
            return await ctx.send(
                _("This command ({command}) does not support non-interactive usage.").format(
                    command=ctx.command.qualified_name
                )
            )

        if not await self.get_serious_confirmation(
            ctx,
            _(
                "This will cause the bot to get rid of and/or disassociate "
                "data from you. It will not get rid of operational data such "
                "as modlog entries, warnings, or mutes. "
                "If you are sure this is what you want, "
                "please respond with the following:"
            ),
        ):
            ctx.command.reset_cooldown(ctx)
            return
        await ctx.send(_("This may take some time."))

        if await ctx.bot._config.datarequests.user_requests_are_strict():
            requester = "user_strict"
        else:
            requester = "user"

        results = await self.bot.handle_data_deletion_request(
            requester=requester, user_id=ctx.author.id
        )

        if results.failed_cogs and results.failed_modules:
            await ctx.send(
                _(
                    "I tried to delete all non-operational data about you "
                    "(that I know how to delete) "
                    "{mention}, however the following modules errored: {modules}. "
                    "Additionally, the following cogs errored: {cogs}.\n"
                    "Please contact the owner of this bot to address this.\n"
                    "Note: Outside of these failures, data should have been deleted."
                ).format(
                    mention=ctx.author.mention,
                    cogs=humanize_list(results.failed_cogs),
                    modules=humanize_list(results.failed_modules),
                )
            )
        elif results.failed_cogs:
            await ctx.send(
                _(
                    "I tried to delete all non-operational data about you "
                    "(that I know how to delete) "
                    "{mention}, however the following cogs errored: {cogs}.\n"
                    "Please contact the owner of this bot to address this.\n"
                    "Note: Outside of these failures, data should have been deleted."
                ).format(mention=ctx.author.mention, cogs=humanize_list(results.failed_cogs))
            )
        elif results.failed_modules:
            await ctx.send(
                _(
                    "I tried to delete all non-operational data about you "
                    "(that I know how to delete) "
                    "{mention}, however the following modules errored: {modules}.\n"
                    "Please contact the owner of this bot to address this.\n"
                    "Note: Outside of these failures, data should have been deleted."
                ).format(mention=ctx.author.mention, modules=humanize_list(results.failed_modules))
            )
        else:
            await ctx.send(
                _(
                    "I've deleted any non-operational data about you "
                    "(that I know how to delete) {mention}"
                ).format(mention=ctx.author.mention)
            )

        if results.unhandled:
            await ctx.send(
                _("{mention} The following cogs did not handle deletion:\n{cogs}.").format(
                    mention=ctx.author.mention, cogs=humanize_list(results.unhandled)
                )
            )

    # The cooldown of this should be longer once actually implemented
    # This is a couple hours, and lets people occasionally check status, I guess.
    @commands.cooldown(1, 7200, commands.BucketType.user)
    @mydata.command(cls=commands.commands._AlwaysAvailableCommand, name="getmydata")
    async def mydata_getdata(self, ctx: commands.Context):
        """[Coming Soon] Get what data [botname] has about you."""
        await ctx.send(
            _(
                "This command doesn't do anything yet, "
                "but we're working on adding support for this."
            )
        )

    @checks.is_owner()
    @mydata.group(name="ownermanagement")
    async def mydata_owner_management(self, ctx: commands.Context):
        """
        Commands for more complete data handling.
        """

    @mydata_owner_management.command(name="allowuserdeletions")
    async def mydata_owner_allow_user_deletions(self, ctx):
        """
        Set the bot to allow users to request a data deletion.

        This is on by default.
        Opposite of `[p]mydata ownermanagement disallowuserdeletions`

        **Example:**
            - `[p]mydata ownermanagement allowuserdeletions`
        """
        await ctx.bot._config.datarequests.allow_user_requests.set(True)
        await ctx.send(
            _(
                "User can delete their own data. "
                "This will not include operational data such as blocked users."
            )
        )

    @mydata_owner_management.command(name="disallowuserdeletions")
    async def mydata_owner_disallow_user_deletions(self, ctx):
        """
        Set the bot to not allow users to request a data deletion.

        Opposite of `[p]mydata ownermanagement allowuserdeletions`

        **Example:**
            - `[p]mydata ownermanagement disallowuserdeletions`
        """
        await ctx.bot._config.datarequests.allow_user_requests.set(False)
        await ctx.send(_("User can not delete their own data."))

    @mydata_owner_management.command(name="setuserdeletionlevel")
    async def mydata_owner_user_deletion_level(self, ctx, level: int):
        """
        Sets how user deletions are treated.

        **Example:**
            - `[p]mydata ownermanagement setuserdeletionlevel 1`

        **Arguments:**
            - `<level>` - The strictness level for user deletion. See Level guide below.

        Level:
            - `0`: What users can delete is left entirely up to each cog.
            - `1`: Cogs should delete anything the cog doesn't need about the user.
        """

        if level == 1:
            await ctx.bot._config.datarequests.user_requests_are_strict.set(True)
            await ctx.send(
                _(
                    "Cogs will be instructed to remove all non operational "
                    "data upon a user request."
                )
            )
        elif level == 0:
            await ctx.bot._config.datarequests.user_requests_are_strict.set(False)
            await ctx.send(
                _(
                    "Cogs will be informed a user has made a data deletion request, "
                    "and the details of what to delete will be left to the "
                    "discretion of the cog author."
                )
            )
        else:
            await ctx.send_help()

    @mydata_owner_management.command(name="processdiscordrequest")
    async def mydata_discord_deletion_request(self, ctx, user_id: int):
        """
        Handle a deletion request from Discord.

        This will cause the bot to get rid of or disassociate all data from the specified user ID.
        You should not use this unless Discord has specifically requested this with regard to a deleted user.
        This will remove the user from various anti-abuse measures.
        If you are processing a manual request from a user, you may want `[p]mydata ownermanagement deleteforuser` instead.

        **Arguments:**
            - `<user_id>` - The id of the user whose data would be deleted.
        """

        if not await self.get_serious_confirmation(
            ctx,
            _(
                "This will cause the bot to get rid of or disassociate all data "
                "from the specified user ID. You should not use this unless "
                "Discord has specifically requested this with regard to a deleted user. "
                "This will remove the user from various anti-abuse measures. "
                "If you are processing a manual request from a user, you may want "
                "`{prefix}{command_name}` instead."
                "\n\nIf you are sure this is what you intend to do "
                "please respond with the following:"
            ).format(prefix=ctx.clean_prefix, command_name="mydata ownermanagement deleteforuser"),
        ):
            return
        results = await self.bot.handle_data_deletion_request(
            requester="discord_deleted_user", user_id=user_id
        )

        if results.failed_cogs and results.failed_modules:
            await ctx.send(
                _(
                    "I tried to delete all data about that user, "
                    "(that I know how to delete) "
                    "however the following modules errored: {modules}. "
                    "Additionally, the following cogs errored: {cogs}\n"
                    "Please check your logs and contact the creators of "
                    "these cogs and modules.\n"
                    "Note: Outside of these failures, data should have been deleted."
                ).format(
                    cogs=humanize_list(results.failed_cogs),
                    modules=humanize_list(results.failed_modules),
                )
            )
        elif results.failed_cogs:
            await ctx.send(
                _(
                    "I tried to delete all data about that user, "
                    "(that I know how to delete) "
                    "however the following cogs errored: {cogs}.\n"
                    "Please check your logs and contact the creators of "
                    "these cogs and modules.\n"
                    "Note: Outside of these failures, data should have been deleted."
                ).format(cogs=humanize_list(results.failed_cogs))
            )
        elif results.failed_modules:
            await ctx.send(
                _(
                    "I tried to delete all data about that user, "
                    "(that I know how to delete) "
                    "however the following modules errored: {modules}.\n"
                    "Please check your logs and contact the creators of "
                    "these cogs and modules.\n"
                    "Note: Outside of these failures, data should have been deleted."
                ).format(modules=humanize_list(results.failed_modules))
            )
        else:
            await ctx.send(_("I've deleted all data about that user that I know how to delete."))

        if results.unhandled:
            await ctx.send(
                _("{mention} The following cogs did not handle deletion:\n{cogs}.").format(
                    mention=ctx.author.mention, cogs=humanize_list(results.unhandled)
                )
            )

    @mydata_owner_management.command(name="deleteforuser")
    async def mydata_user_deletion_request_by_owner(self, ctx, user_id: int):
        """Delete data [botname] has about a user for a user.

        This will cause the bot to get rid of or disassociate a lot of non-operational data from the specified user.
        Users have access to a different command for this unless they can't interact with the bot at all.
        This is a mostly safe operation, but you should not use it unless processing a request from this user as it may impact their usage of the bot.

        **Arguments:**
            - `<user_id>` - The id of the user whose data would be deleted.
        """
        if not await self.get_serious_confirmation(
            ctx,
            _(
                "This will cause the bot to get rid of or disassociate "
                "a lot of non-operational data from the "
                "specified user. Users have access to "
                "different command for this unless they can't interact with the bot at all. "
                "This is a mostly safe operation, but you should not use it "
                "unless processing a request from this "
                "user as it may impact their usage of the bot. "
                "\n\nIf you are sure this is what you intend to do "
                "please respond with the following:"
            ),
        ):
            return

        if await ctx.bot._config.datarequests.user_requests_are_strict():
            requester = "user_strict"
        else:
            requester = "user"

        results = await self.bot.handle_data_deletion_request(requester=requester, user_id=user_id)

        if results.failed_cogs and results.failed_modules:
            await ctx.send(
                _(
                    "I tried to delete all non-operational data about that user, "
                    "(that I know how to delete) "
                    "however the following modules errored: {modules}. "
                    "Additionally, the following cogs errored: {cogs}\n"
                    "Please check your logs and contact the creators of "
                    "these cogs and modules.\n"
                    "Note: Outside of these failures, data should have been deleted."
                ).format(
                    cogs=humanize_list(results.failed_cogs),
                    modules=humanize_list(results.failed_modules),
                )
            )
        elif results.failed_cogs:
            await ctx.send(
                _(
                    "I tried to delete all non-operational data about that user, "
                    "(that I know how to delete) "
                    "however the following cogs errored: {cogs}.\n"
                    "Please check your logs and contact the creators of "
                    "these cogs and modules.\n"
                    "Note: Outside of these failures, data should have been deleted."
                ).format(cogs=humanize_list(results.failed_cogs))
            )
        elif results.failed_modules:
            await ctx.send(
                _(
                    "I tried to delete all non-operational data about that user, "
                    "(that I know how to delete) "
                    "however the following modules errored: {modules}.\n"
                    "Please check your logs and contact the creators of "
                    "these cogs and modules.\n"
                    "Note: Outside of these failures, data should have been deleted."
                ).format(modules=humanize_list(results.failed_modules))
            )
        else:
            await ctx.send(
                _(
                    "I've deleted all non-operational data about that user "
                    "that I know how to delete."
                )
            )

        if results.unhandled:
            await ctx.send(
                _("{mention} The following cogs did not handle deletion:\n{cogs}.").format(
                    mention=ctx.author.mention, cogs=humanize_list(results.unhandled)
                )
            )

    @mydata_owner_management.command(name="deleteuserasowner")
    async def mydata_user_deletion_by_owner(self, ctx, user_id: int):
        """Delete data [botname] has about a user.

        This will cause the bot to get rid of or disassociate a lot of data about the specified user.
        This may include more than just end user data, including anti abuse records.

        **Arguments:**
            - `<user_id>` - The id of the user whose data would be deleted.
        """
        if not await self.get_serious_confirmation(
            ctx,
            _(
                "This will cause the bot to get rid of or disassociate "
                "a lot of data about the specified user. "
                "This may include more than just end user data, including "
                "anti abuse records."
                "\n\nIf you are sure this is what you intend to do "
                "please respond with the following:"
            ),
        ):
            return
        results = await self.bot.handle_data_deletion_request(requester="owner", user_id=user_id)

        if results.failed_cogs and results.failed_modules:
            await ctx.send(
                _(
                    "I tried to delete all data about that user, "
                    "(that I know how to delete) "
                    "however the following modules errored: {modules}. "
                    "Additionally, the following cogs errored: {cogs}\n"
                    "Please check your logs and contact the creators of "
                    "these cogs and modules.\n"
                    "Note: Outside of these failures, data should have been deleted."
                ).format(
                    cogs=humanize_list(results.failed_cogs),
                    modules=humanize_list(results.failed_modules),
                )
            )
        elif results.failed_cogs:
            await ctx.send(
                _(
                    "I tried to delete all data about that user, "
                    "(that I know how to delete) "
                    "however the following cogs errored: {cogs}.\n"
                    "Please check your logs and contact the creators of "
                    "these cogs and modules.\n"
                    "Note: Outside of these failures, data should have been deleted."
                ).format(cogs=humanize_list(results.failed_cogs))
            )
        elif results.failed_modules:
            await ctx.send(
                _(
                    "I tried to delete all data about that user, "
                    "(that I know how to delete) "
                    "however the following modules errored: {modules}.\n"
                    "Please check your logs and contact the creators of "
                    "these cogs and modules.\n"
                    "Note: Outside of these failures, data should have been deleted."
                ).format(modules=humanize_list(results.failed_modules))
            )
        else:
            await ctx.send(_("I've deleted all data about that user that I know how to delete."))

        if results.unhandled:
            await ctx.send(
                _("{mention} The following cogs did not handle deletion:\n{cogs}.").format(
                    mention=ctx.author.mention, cogs=humanize_list(results.unhandled)
                )
            )

    @commands.group()
    async def embedset(self, ctx: commands.Context):
        """
        Commands for toggling embeds on or off.

        This setting determines whether or not to use embeds as a response to a command (for commands that support it).
        The default is to use embeds.

        The embed settings are checked until the first True/False in this order:
            - In guild context:
                1. Channel override - `[p]embedset channel`
                2. Server command override - `[p]embedset command server`
                3. Server override - `[p]embedset server`
                4. Global command override - `[p]embedset command global`
                5. Global setting  -`[p]embedset global`

            - In DM context:
                1. User override - `[p]embedset user`
                2. Global command override - `[p]embedset command global`
                3. Global setting - `[p]embedset global`
        """

    @embedset.command(name="showsettings")
    async def embedset_showsettings(
        self, ctx: commands.Context, command: CommandConverter = None
    ) -> None:
        """
        Show the current embed settings.

        Provide a command name to check for command specific embed settings.

        **Examples:**
            - `[p]embedset showsettings` - Shows embed settings.
            - `[p]embedset showsettings info` - Also shows embed settings for the 'info' command.
            - `[p]embedset showsettings "ignore list"` - Checking subcommands requires quotes.

        **Arguments:**
            - `[command]` - Checks this command for command specific embed settings.
        """
        # qualified name might be different if alias was passed to this command
        command_name = command and command.qualified_name

        text = _("Embed settings:\n\n")
        global_default = await self.bot._config.embeds()
        text += _("Global default: {value}\n").format(value=global_default)

        if command_name is not None:
            scope = self.bot._config.custom("COMMAND", command_name, 0)
            global_command_setting = await scope.embeds()
            text += _("Global command setting for {command} command: {value}\n").format(
                command=inline(command_name), value=global_command_setting
            )

        if ctx.guild:
            guild_setting = await self.bot._config.guild(ctx.guild).embeds()
            text += _("Guild setting: {value}\n").format(value=guild_setting)

            if command_name is not None:
                scope = self.bot._config.custom("COMMAND", command_name, ctx.guild.id)
                command_setting = await scope.embeds()
                text += _("Server command setting for {command} command: {value}\n").format(
                    command=inline(command_name), value=command_setting
                )

        if ctx.channel:
            channel_setting = await self.bot._config.channel(ctx.channel).embeds()
            text += _("Channel setting: {value}\n").format(value=channel_setting)

        user_setting = await self.bot._config.user(ctx.author).embeds()
        text += _("User setting: {value}").format(value=user_setting)
        await ctx.send(box(text))

    @embedset.command(name="global")
    @checks.is_owner()
    async def embedset_global(self, ctx: commands.Context):
        """
        Toggle the global embed setting.

        This is used as a fallback if the user or guild hasn't set a preference.
        The default is to use embeds.

        To see full evaluation order of embed settings, run `[p]help embedset`.

        **Example:**
            - `[p]embedset global`
        """
        current = await self.bot._config.embeds()
        if current:
            await self.bot._config.embeds.set(False)
            await ctx.send(_("Embeds are now disabled by default."))
        else:
            await self.bot._config.embeds.clear()
            await ctx.send(_("Embeds are now enabled by default."))

    @embedset.command(name="server", aliases=["guild"])
    @checks.guildowner_or_permissions(administrator=True)
    @commands.guild_only()
    async def embedset_guild(self, ctx: commands.Context, enabled: bool = None):
        """
        Set the server's embed setting.

        If set, this is used instead of the global default to determine whether or not to use embeds.
        This is used for all commands done in a server.

        If enabled is left blank, the setting will be unset and the global default will be used instead.

        To see full evaluation order of embed settings, run `[p]help embedset`.

        **Examples:**
            - `[p]embedset server False` - Disables embeds on this server.
            - `[p]embedset server` - Resets value to use global default.

        **Arguments:**
            - `[enabled]` - Whether to use embeds on this server. Leave blank to reset to default.
        """
        if enabled is None:
            await self.bot._config.guild(ctx.guild).embeds.clear()
            await ctx.send(_("Embeds will now fall back to the global setting."))
            return

        await self.bot._config.guild(ctx.guild).embeds.set(enabled)
        await ctx.send(
            _("Embeds are now enabled for this guild.")
            if enabled
            else _("Embeds are now disabled for this guild.")
        )

    @checks.guildowner_or_permissions(administrator=True)
    @embedset.group(name="command", invoke_without_command=True)
    async def embedset_command(
        self, ctx: commands.Context, command: CommandConverter, enabled: bool = None
    ) -> None:
        """
        Sets a command's embed setting.

        If you're the bot owner, this will try to change the command's embed setting globally by default.
        Otherwise, this will try to change embed settings on the current server.

        If enabled is left blank, the setting will be unset.

        To see full evaluation order of embed settings, run `[p]help embedset`.

        **Examples:**
            - `[p]embedset command info` - Clears command specific embed settings for 'info'.
            - `[p]embedset command info False` - Disables embeds for 'info'.
            - `[p]embedset command "ignore list" True` - Quotes are needed for subcommands.

        **Arguments:**
            - `[enabled]` - Whether to use embeds for this command. Leave blank to reset to default.
        """
        # Select the scope based on the author's privileges
        if await ctx.bot.is_owner(ctx.author):
            await self.embedset_command_global(ctx, command, enabled)
        else:
            await self.embedset_command_guild(ctx, command, enabled)

    def _check_if_command_requires_embed_links(self, command_obj: commands.Command) -> None:
        for command in itertools.chain((command_obj,), command_obj.parents):
            if command.requires.bot_perms.embed_links:
                # a slight abuse of this exception to save myself two lines later...
                raise commands.UserFeedbackCheckFailure(
                    _(
                        "The passed command requires Embed Links permission"
                        " and therefore cannot be set to not use embeds."
                    )
                )

    @commands.is_owner()
    @embedset_command.command(name="global")
    async def embedset_command_global(
        self, ctx: commands.Context, command: CommandConverter, enabled: bool = None
    ):
        """
        Sets a command's embed setting globally.

        If set, this is used instead of the global default to determine whether or not to use embeds.

        If enabled is left blank, the setting will be unset.

        To see full evaluation order of embed settings, run `[p]help embedset`.

        **Examples:**
            - `[p]embedset command global info` - Clears command specific embed settings for 'info'.
            - `[p]embedset command global info False` - Disables embeds for 'info'.
            - `[p]embedset command global "ignore list" True` - Quotes are needed for subcommands.

        **Arguments:**
            - `[enabled]` - Whether to use embeds for this command. Leave blank to reset to default.
        """
        self._check_if_command_requires_embed_links(command)
        # qualified name might be different if alias was passed to this command
        command_name = command.qualified_name

        if enabled is None:
            await self.bot._config.custom("COMMAND", command_name, 0).embeds.clear()
            await ctx.send(_("Embeds will now fall back to the global setting."))
            return

        await self.bot._config.custom("COMMAND", command_name, 0).embeds.set(enabled)
        if enabled:
            await ctx.send(
                _("Embeds are now enabled for {command_name} command.").format(
                    command_name=inline(command_name)
                )
            )
        else:
            await ctx.send(
                _("Embeds are now disabled for {command_name} command.").format(
                    command_name=inline(command_name)
                )
            )

    @commands.guild_only()
    @embedset_command.command(name="server", aliases=["guild"])
    async def embedset_command_guild(
        self, ctx: commands.GuildContext, command: CommandConverter, enabled: bool = None
    ):
        """
        Sets a commmand's embed setting for the current server.

        If set, this is used instead of the server default to determine whether or not to use embeds.

        If enabled is left blank, the setting will be unset and the server default will be used instead.

        To see full evaluation order of embed settings, run `[p]help embedset`.

        **Examples:**
            - `[p]embedset command server info` - Clears command specific embed settings for 'info'.
            - `[p]embedset command server info False` - Disables embeds for 'info'.
            - `[p]embedset command server "ignore list" True` - Quotes are needed for subcommands.

        **Arguments:**
            - `[enabled]` - Whether to use embeds for this command. Leave blank to reset to default.
        """
        self._check_if_command_requires_embed_links(command)
        # qualified name might be different if alias was passed to this command
        command_name = command.qualified_name

        if enabled is None:
            await self.bot._config.custom("COMMAND", command_name, ctx.guild.id).embeds.clear()
            await ctx.send(_("Embeds will now fall back to the server setting."))
            return

        await self.bot._config.custom("COMMAND", command_name, ctx.guild.id).embeds.set(enabled)
        if enabled:
            await ctx.send(
                _("Embeds are now enabled for {command_name} command.").format(
                    command_name=inline(command_name)
                )
            )
        else:
            await ctx.send(
                _("Embeds are now disabled for {command_name} command.").format(
                    command_name=inline(command_name)
                )
            )

    @embedset.command(name="channel")
    @checks.guildowner_or_permissions(administrator=True)
    @commands.guild_only()
    async def embedset_channel(self, ctx: commands.Context, enabled: bool = None):
        """
        Set's a channel's embed setting.

        If set, this is used instead of the guild and command defaults to determine whether or not to use embeds.
        This is used for all commands done in a channel.

        If enabled is left blank, the setting will be unset and the guild default will be used instead.

        To see full evaluation order of embed settings, run `[p]help embedset`.

        **Examples:**
            - `[p]embedset channel False` - Disables embeds in this channel.
            - `[p]embedset channel` - Resets value to use guild default.

        **Arguments:**
            - `[enabled]` - Whether to use embeds in this channel. Leave blank to reset to default.
        """
        if enabled is None:
            await self.bot._config.channel(ctx.channel).embeds.clear()
            await ctx.send(_("Embeds will now fall back to the global setting."))
            return

        await self.bot._config.channel(ctx.channel).embeds.set(enabled)
        await ctx.send(
            _("Embeds are now {} for this channel.").format(
                _("enabled") if enabled else _("disabled")
            )
        )

    @embedset.command(name="user")
    async def embedset_user(self, ctx: commands.Context, enabled: bool = None):
        """
        Sets personal embed setting for DMs.

        If set, this is used instead of the global default to determine whether or not to use embeds.
        This is used for all commands executed in a DM with the bot.

        If enabled is left blank, the setting will be unset and the global default will be used instead.

        To see full evaluation order of embed settings, run `[p]help embedset`.

        **Examples:**
            - `[p]embedset user False` - Disables embeds in your DMs.
            - `[p]embedset user` - Resets value to use global default.

        **Arguments:**
            - `[enabled]` - Whether to use embeds in your DMs. Leave blank to reset to default.
        """
        if enabled is None:
            await self.bot._config.user(ctx.author).embeds.clear()
            await ctx.send(_("Embeds will now fall back to the global setting."))
            return

        await self.bot._config.user(ctx.author).embeds.set(enabled)
        await ctx.send(
            _("Embeds are now enabled for you in DMs.")
            if enabled
            else _("Embeds are now disabled for you in DMs.")
        )

    @commands.command()
    @checks.is_owner()
    async def traceback(self, ctx: commands.Context, public: bool = False):
        """Sends to the owner the last command exception that has occurred.

        If public (yes is specified), it will be sent to the chat instead.

        Warning: Sending the traceback publicly can accidentally reveal sensitive information about your computer or configuration.

        **Examples:**
            - `[p]traceback` - Sends the traceback to your DMs.
            - `[p]traceback True` - Sends the last traceback in the current context.

        **Arguments:**
            - `[public]` - Whether to send the traceback to the current context. Leave blank to send to your DMs.
        """
        if not public:
            destination = ctx.author
        else:
            destination = ctx.channel

        if self.bot._last_exception:
            for page in pagify(self.bot._last_exception, shorten_by=10):
                try:
                    await destination.send(box(page, lang="py"))
                except discord.HTTPException:
                    await ctx.channel.send(
                        "I couldn't send the traceback message to you in DM. "
                        "Either you blocked me or you disabled DMs in this server."
                    )
                    return
            if not public:
                await ctx.tick()
        else:
            await ctx.send(_("No exception has occurred yet."))

    @commands.command()
    @commands.check(CoreLogic._can_get_invite_url)
    async def invite(self, ctx):
        """Shows [botname]'s invite url.

        This will always send the invite to DMs to keep it private.

        This command is locked to the owner unless `[p]inviteset public` is set to True.

        **Example:**
            - `[p]invite`
        """
        try:
            await ctx.author.send(await self._invite_url())
            await ctx.tick()
        except discord.errors.Forbidden:
            await ctx.send(
                "I couldn't send the invite message to you in DM. "
                "Either you blocked me or you disabled DMs in this server."
            )

    @commands.group()
    @checks.is_owner()
    async def inviteset(self, ctx):
        """Commands to setup [botname]'s invite settings."""
        pass

    @inviteset.command()
    async def public(self, ctx, confirm: bool = False):
        """
        Toggles if `[p]invite` should be accessible for the average user.

        The bot must be made into a `Public bot` in the developer dashboard for public invites to work.

        **Example:**
            - `[p]inviteset public yes` - Toggles the public invite setting.

        **Arguments:**
            - `[confirm]` - Required to set to public. Not required to toggle back to private.
        """
        if await self.bot._config.invite_public():
            await self.bot._config.invite_public.set(False)
            await ctx.send("The invite is now private.")
            return
        app_info = await self.bot.application_info()
        if not app_info.bot_public:
            await ctx.send(
                "I am not a public bot. That means that nobody except "
                "you can invite me on new servers.\n\n"
                "You can change this by ticking `Public bot` in "
                "your token settings: "
                "https://discord.com/developers/applications/{0}/bot".format(self.bot.user.id)
            )
            return
        if not confirm:
            await ctx.send(
                "You're about to make the `{0}invite` command public. "
                "All users will be able to invite me on their server.\n\n"
                "If you agree, you can type `{0}inviteset public yes`.".format(ctx.clean_prefix)
            )
        else:
            await self.bot._config.invite_public.set(True)
            await ctx.send("The invite command is now public.")

    @inviteset.command()
    async def perms(self, ctx, level: int):
        """
        Make the bot create its own role with permissions on join.

        The bot will create its own role with the desired permissions when it joins a new server. This is a special role that can't be deleted or removed from the bot.

        For that, you need to provide a valid permissions level.
        You can generate one here: https://discordapi.com/permissions.html

        Please note that you might need two factor authentication for some permissions.

        **Example:**
            - `[p]inviteset perms 134217728` - Adds a "Manage Nicknames" permission requirement to the invite.

        **Arguments:**
            - `<level>` - The permission level to require for the bot in the generated invite.
        """
        await self.bot._config.invite_perm.set(level)
        await ctx.send("The new permissions level has been set.")

    @inviteset.command()
    async def commandscope(self, ctx: commands.Context):
        """
        Add the `applications.commands` scope to your invite URL.

        This allows the usage of slash commands on the servers that invited your bot with that scope.

        Note that previous servers that invited the bot without the scope cannot have slash commands, they will have to invite the bot a second time.
        """
        enabled = not await self.bot._config.invite_commands_scope()
        await self.bot._config.invite_commands_scope.set(enabled)
        if enabled is True:
            await ctx.send(
                _("The `applications.commands` scope has been added to the invite URL.")
            )
        else:
            await ctx.send(
                _("The `applications.commands` scope has been removed from the invite URL.")
            )

    @commands.command()
    @checks.is_owner()
    async def leave(self, ctx: commands.Context, *servers: GuildConverter):
        """
        Leaves servers.

        If no server IDs are passed the local server will be left instead.

        Note: This command is interactive.

        **Examples:**
            - `[p]leave` - Leave the current server.
            - `[p]leave "Red - Discord Bot"` - Quotes are necessary when there are spaces in the name.
            - `[p]leave 133049272517001216 240154543684321280` - Leaves multiple servers, using IDs.

        **Arguments:**
            - `[servers...]` - The servers to leave. When blank, attempts to leave the current server.
        """
        guilds = servers
        if ctx.guild is None and not guilds:
            return await ctx.send(_("You need to specify at least one server ID."))

        leaving_local_guild = not guilds

        if leaving_local_guild:
            guilds = (ctx.guild,)
            msg = (
                _("You haven't passed any server ID. Do you want me to leave this server?")
                + " (yes/no)"
            )
        else:
            msg = (
                _("Are you sure you want me to leave these servers?")
                + " (yes/no):\n"
                + "\n".join(f"- {guild.name} (`{guild.id}`)" for guild in guilds)
            )

        for guild in guilds:
            if guild.owner.id == ctx.me.id:
                return await ctx.send(
                    _("I cannot leave the server `{server_name}`: I am the owner of it.").format(
                        server_name=guild.name
                    )
                )

        for page in pagify(msg):
            await ctx.send(page)
        pred = MessagePredicate.yes_or_no(ctx)
        try:
            await self.bot.wait_for("message", check=pred, timeout=30)
        except asyncio.TimeoutError:
            await ctx.send(_("Response timed out."))
            return
        else:
            if pred.result is True:
                if leaving_local_guild is True:
                    await ctx.send(_("Alright. Bye :wave:"))
                else:
                    await ctx.send(
                        _("Alright. Leaving {number} servers...").format(number=len(guilds))
                    )
                for guild in guilds:
                    log.debug("Leaving guild '%s' (%s)", guild.name, guild.id)
                    await guild.leave()
            else:
                if leaving_local_guild is True:
                    await ctx.send(_("Alright, I'll stay then. :)"))
                else:
                    await ctx.send(_("Alright, I'm not leaving those servers."))

    @commands.command()
    @checks.is_owner()
    async def servers(self, ctx: commands.Context):
        """
        Lists the servers [botname] is currently in.

        Note: This command is interactive.
        """
        guilds = sorted(self.bot.guilds, key=lambda s: s.name.lower())
        msg = "\n".join(f"{guild.name} (`{guild.id}`)\n" for guild in guilds)

        pages = list(pagify(msg, ["\n"], page_length=1000))

        if len(pages) == 1:
            await ctx.send(pages[0])
        else:
            await menu(ctx, pages, DEFAULT_CONTROLS)

    @commands.command(require_var_positional=True)
    @checks.is_owner()
    async def load(self, ctx: commands.Context, *cogs: str):
        """Loads cog packages from the local paths and installed cogs.

        See packages available to load with `[p]cogs`.

        Additional cogs can be added using Downloader, or from local paths using `[p]addpath`.

        **Examples:**
            - `[p]load general` - Loads the `general` cog.
            - `[p]load admin mod mutes` - Loads multiple cogs.

        **Arguments:**
            - `<cogs...>` - The cog packages to load.
        """
        cogs = tuple(map(lambda cog: cog.rstrip(","), cogs))
        async with ctx.typing():
            (
                loaded,
                failed,
                invalid_pkg_names,
                not_found,
                already_loaded,
                failed_with_reason,
                repos_with_shared_libs,
            ) = await self._load(cogs)

        output = []

        if loaded:
            loaded_packages = humanize_list([inline(package) for package in loaded])
            formed = _("Loaded {packs}.").format(packs=loaded_packages)
            output.append(formed)

        if already_loaded:
            if len(already_loaded) == 1:
                formed = _("The following package is already loaded: {pack}").format(
                    pack=inline(already_loaded[0])
                )
            else:
                formed = _("The following packages are already loaded: {packs}").format(
                    packs=humanize_list([inline(package) for package in already_loaded])
                )
            output.append(formed)

        if failed:
            if len(failed) == 1:
                formed = _(
                    "Failed to load the following package: {pack}."
                    "\nCheck your console or logs for details."
                ).format(pack=inline(failed[0]))
            else:
                formed = _(
                    "Failed to load the following packages: {packs}"
                    "\nCheck your console or logs for details."
                ).format(packs=humanize_list([inline(package) for package in failed]))
            output.append(formed)

        if invalid_pkg_names:
            if len(invalid_pkg_names) == 1:
                formed = _(
                    "The following name is not a valid package name: {pack}\n"
                    "Package names cannot start with a number"
                    " and can only contain ascii numbers, letters, and underscores."
                ).format(pack=inline(invalid_pkg_names[0]))
            else:
                formed = _(
                    "The following names are not valid package names: {packs}\n"
                    "Package names cannot start with a number"
                    " and can only contain ascii numbers, letters, and underscores."
                ).format(packs=humanize_list([inline(package) for package in invalid_pkg_names]))
            output.append(formed)

        if not_found:
            if len(not_found) == 1:
                formed = _("The following package was not found in any cog path: {pack}.").format(
                    pack=inline(not_found[0])
                )
            else:
                formed = _(
                    "The following packages were not found in any cog path: {packs}"
                ).format(packs=humanize_list([inline(package) for package in not_found]))
            output.append(formed)

        if failed_with_reason:
            reasons = "\n".join([f"`{x}`: {y}" for x, y in failed_with_reason])
            if len(failed_with_reason) == 1:
                formed = _(
                    "This package could not be loaded for the following reason:\n\n{reason}"
                ).format(reason=reasons)
            else:
                formed = _(
                    "These packages could not be loaded for the following reasons:\n\n{reasons}"
                ).format(reasons=reasons)
            output.append(formed)

        if repos_with_shared_libs:
            if len(repos_with_shared_libs) == 1:
                formed = _(
                    "**WARNING**: The following repo is using shared libs"
                    " which are marked for removal in the future: {repo}.\n"
                    "You should inform maintainer of the repo about this message."
                ).format(repo=inline(repos_with_shared_libs.pop()))
            else:
                formed = _(
                    "**WARNING**: The following repos are using shared libs"
                    " which are marked for removal in the future: {repos}.\n"
                    "You should inform maintainers of these repos about this message."
                ).format(repos=humanize_list([inline(repo) for repo in repos_with_shared_libs]))
            output.append(formed)

        if output:
            total_message = "\n\n".join(output)
            for page in pagify(
                total_message, delims=["\n", ", "], priority=True, page_length=1500
            ):
                if page.startswith(", "):
                    page = page[2:]
                await ctx.send(page)

    @commands.command(require_var_positional=True)
    @checks.is_owner()
    async def unload(self, ctx: commands.Context, *cogs: str):
        """Unloads previously loaded cog packages.

        See packages available to unload with `[p]cogs`.

        **Examples:**
            - `[p]unload general` - Unloads the `general` cog.
            - `[p]unload admin mod mutes` - Unloads multiple cogs.

        **Arguments:**
            - `<cogs...>` - The cog packages to unload.
        """
        cogs = tuple(map(lambda cog: cog.rstrip(","), cogs))
        unloaded, failed = await self._unload(cogs)

        output = []

        if unloaded:
            if len(unloaded) == 1:
                formed = _("The following package was unloaded: {pack}.").format(
                    pack=inline(unloaded[0])
                )
            else:
                formed = _("The following packages were unloaded: {packs}.").format(
                    packs=humanize_list([inline(package) for package in unloaded])
                )
            output.append(formed)

        if failed:
            if len(failed) == 1:
                formed = _("The following package was not loaded: {pack}.").format(
                    pack=inline(failed[0])
                )
            else:
                formed = _("The following packages were not loaded: {packs}.").format(
                    packs=humanize_list([inline(package) for package in failed])
                )
            output.append(formed)

        if output:
            total_message = "\n\n".join(output)
            for page in pagify(total_message):
                await ctx.send(page)

    @commands.command(require_var_positional=True)
    @checks.is_owner()
    async def reload(self, ctx: commands.Context, *cogs: str):
        """Reloads cog packages.

        This will unload and then load the specified cogs.

        Cogs that were not loaded will only be loaded.

        **Examples:**
            - `[p]reload general` - Unloads then loads the `general` cog.
            - `[p]reload admin mod mutes` - Unloads then loads multiple cogs.

        **Arguments:**
            - `<cogs...>` - The cog packages to reload.
        """
        cogs = tuple(map(lambda cog: cog.rstrip(","), cogs))
        async with ctx.typing():
            (
                loaded,
                failed,
                invalid_pkg_names,
                not_found,
                already_loaded,
                failed_with_reason,
                repos_with_shared_libs,
            ) = await self._reload(cogs)

        output = []

        if loaded:
            loaded_packages = humanize_list([inline(package) for package in loaded])
            formed = _("Reloaded {packs}.").format(packs=loaded_packages)
            output.append(formed)

        if failed:
            if len(failed) == 1:
                formed = _(
                    "Failed to reload the following package: {pack}."
                    "\nCheck your console or logs for details."
                ).format(pack=inline(failed[0]))
            else:
                formed = _(
                    "Failed to reload the following packages: {packs}"
                    "\nCheck your console or logs for details."
                ).format(packs=humanize_list([inline(package) for package in failed]))
            output.append(formed)

        if invalid_pkg_names:
            if len(invalid_pkg_names) == 1:
                formed = _(
                    "The following name is not a valid package name: {pack}\n"
                    "Package names cannot start with a number"
                    " and can only contain ascii numbers, letters, and underscores."
                ).format(pack=inline(invalid_pkg_names[0]))
            else:
                formed = _(
                    "The following names are not valid package names: {packs}\n"
                    "Package names cannot start with a number"
                    " and can only contain ascii numbers, letters, and underscores."
                ).format(packs=humanize_list([inline(package) for package in invalid_pkg_names]))
            output.append(formed)

        if not_found:
            if len(not_found) == 1:
                formed = _("The following package was not found in any cog path: {pack}.").format(
                    pack=inline(not_found[0])
                )
            else:
                formed = _(
                    "The following packages were not found in any cog path: {packs}"
                ).format(packs=humanize_list([inline(package) for package in not_found]))
            output.append(formed)

        if failed_with_reason:
            reasons = "\n".join([f"`{x}`: {y}" for x, y in failed_with_reason])
            if len(failed_with_reason) == 1:
                formed = _(
                    "This package could not be reloaded for the following reason:\n\n{reason}"
                ).format(reason=reasons)
            else:
                formed = _(
                    "These packages could not be reloaded for the following reasons:\n\n{reasons}"
                ).format(reasons=reasons)
            output.append(formed)

        if repos_with_shared_libs:
            if len(repos_with_shared_libs) == 1:
                formed = _(
                    "**WARNING**: The following repo is using shared libs"
                    " which are marked for removal in the future: {repo}.\n"
                    "You should inform maintainers of these repos about this message."
                ).format(repo=inline(repos_with_shared_libs.pop()))
            else:
                formed = _(
                    "**WARNING**: The following repos are using shared libs"
                    " which are marked for removal in the future: {repos}.\n"
                    "You should inform maintainers of these repos about this message."
                ).format(repos=humanize_list([inline(repo) for repo in repos_with_shared_libs]))
            output.append(formed)

        if output:
            total_message = "\n\n".join(output)
            for page in pagify(total_message):
                await ctx.send(page)

    @commands.command(name="shutdown")
    @checks.is_owner()
    async def _shutdown(self, ctx: commands.Context, silently: bool = False):
        """Shuts down the bot.

        Allows [botname] to shut down gracefully.

        This is the recommended method for shutting down the bot.

        **Examples:**
            - `[p]shutdown`
            - `[p]shutdown True` - Shutdowns silently.

        **Arguments:**
            - `[silently]` - Whether to skip sending the shutdown message. Defaults to False.
        """
        wave = "\N{WAVING HAND SIGN}"
        skin = "\N{EMOJI MODIFIER FITZPATRICK TYPE-3}"
        with contextlib.suppress(discord.HTTPException):
            if not silently:
                await ctx.send(_("Shutting down... ") + wave + skin)
        await ctx.bot.shutdown()

    @commands.command(name="restart")
    @checks.is_owner()
    async def _restart(self, ctx: commands.Context, silently: bool = False):
        """Attempts to restart [botname].

        Makes [botname] quit with exit code 26.
        The restart is not guaranteed: it must be dealt with by the process manager in use.

        **Examples:**
            - `[p]restart`
            - `[p]restart True` - Restarts silently.

        **Arguments:**
            - `[silently]` - Whether to skip sending the restart message. Defaults to False.
        """
        with contextlib.suppress(discord.HTTPException):
            if not silently:
                await ctx.send(_("Restarting..."))
        await ctx.bot.shutdown(restart=True)

    @bank.is_owner_if_bank_global()
    @checks.guildowner_or_permissions(administrator=True)
    @commands.group()
    async def bankset(self, ctx: commands.Context):
        """Base command for bank settings."""

    @bankset.command(name="showsettings")
    async def bankset_showsettings(self, ctx: commands.Context):
        """Show the current bank settings."""
        cur_setting = await bank.is_global()
        if cur_setting:
            group = bank._config
        else:
            if not ctx.guild:
                return
            group = bank._config.guild(ctx.guild)
        group_data = await group.all()
        bank_name = group_data["bank_name"]
        bank_scope = _("Global") if cur_setting else _("Server")
        currency_name = group_data["currency"]
        default_balance = group_data["default_balance"]
        max_balance = group_data["max_balance"]

        settings = _(
            "Bank settings:\n\nBank name: {bank_name}\nBank scope: {bank_scope}\n"
            "Currency: {currency_name}\nDefault balance: {default_balance}\n"
            "Maximum allowed balance: {maximum_bal}\n"
        ).format(
            bank_name=bank_name,
            bank_scope=bank_scope,
            currency_name=currency_name,
            default_balance=humanize_number(default_balance),
            maximum_bal=humanize_number(max_balance),
        )
        await ctx.send(box(settings))

    @bankset.command(name="toggleglobal")
    @checks.is_owner()
    async def bankset_toggleglobal(self, ctx: commands.Context, confirm: bool = False):
        """Toggle whether the bank is global or not.

        If the bank is global, it will become per-server.
        If the bank is per-server, it will become global.
        """
        cur_setting = await bank.is_global()

        word = _("per-server") if cur_setting else _("global")
        if confirm is False:
            await ctx.send(
                _(
                    "This will toggle the bank to be {banktype}, deleting all accounts "
                    "in the process! If you're sure, type `{command}`"
                ).format(banktype=word, command=f"{ctx.clean_prefix}bankset toggleglobal yes")
            )
        else:
            await bank.set_global(not cur_setting)
            await ctx.send(_("The bank is now {banktype}.").format(banktype=word))

    @bank.is_owner_if_bank_global()
    @checks.guildowner_or_permissions(administrator=True)
    @bankset.command(name="bankname")
    async def bankset_bankname(self, ctx: commands.Context, *, name: str):
        """Set the bank's name."""
        await bank.set_bank_name(name, ctx.guild)
        await ctx.send(_("Bank name has been set to: {name}").format(name=name))

    @bank.is_owner_if_bank_global()
    @checks.guildowner_or_permissions(administrator=True)
    @bankset.command(name="creditsname")
    async def bankset_creditsname(self, ctx: commands.Context, *, name: str):
        """Set the name for the bank's currency."""
        await bank.set_currency_name(name, ctx.guild)
        await ctx.send(_("Currency name has been set to: {name}").format(name=name))

    @bank.is_owner_if_bank_global()
    @checks.guildowner_or_permissions(administrator=True)
    @bankset.command(name="maxbal")
    async def bankset_maxbal(self, ctx: commands.Context, *, amount: int):
        """Set the maximum balance a user can get."""
        try:
            await bank.set_max_balance(amount, ctx.guild)
        except ValueError:
            # noinspection PyProtectedMember
            return await ctx.send(
                _("Amount must be greater than zero and less than {max}.").format(
                    max=humanize_number(bank._MAX_BALANCE)
                )
            )
        await ctx.send(
            _("Maximum balance has been set to: {amount}").format(amount=humanize_number(amount))
        )

    @bank.is_owner_if_bank_global()
    @checks.guildowner_or_permissions(administrator=True)
    @bankset.command(name="registeramount")
    async def bankset_registeramount(self, ctx: commands.Context, creds: int):
        """Set the initial balance for new bank accounts.

        Example:
            - `[p]bankset registeramount 5000`

        **Arguments**

        - `<creds>` The new initial balance amount. Default is 0.
        """
        guild = ctx.guild
        max_balance = await bank.get_max_balance(ctx.guild)
        credits_name = await bank.get_currency_name(guild)
        try:
            await bank.set_default_balance(creds, guild)
        except ValueError:
            return await ctx.send(
                _("Amount must be greater than or equal to zero and less than {maxbal}.").format(
                    maxbal=humanize_number(max_balance)
                )
            )
        await ctx.send(
            _("Registering an account will now give {num} {currency}.").format(
                num=humanize_number(creds), currency=credits_name
            )
        )

    @bank.is_owner_if_bank_global()
    @checks.guildowner_or_permissions(administrator=True)
    @bankset.command(name="reset")
    async def bankset_reset(self, ctx, confirmation: bool = False):
        """Delete all bank accounts.

        Examples:
            - `[p]bankset reset` - Did not confirm. Shows the help message.
            - `[p]bankset reset yes`

        **Arguments**

        - `<confirmation>` This will default to false unless specified.
        """
        if confirmation is False:
            await ctx.send(
                _(
                    "This will delete all bank accounts for {scope}.\nIf you're sure, type "
                    "`{prefix}bankset reset yes`"
                ).format(
                    scope=self.bot.user.name if await bank.is_global() else _("this server"),
                    prefix=ctx.clean_prefix,
                )
            )
        else:
            await bank.wipe_bank(guild=ctx.guild)
            await ctx.send(
                _("All bank accounts for {scope} have been deleted.").format(
                    scope=self.bot.user.name if await bank.is_global() else _("this server")
                )
            )

    @bank.is_owner_if_bank_global()
    @checks.admin_or_permissions(manage_guild=True)
    @bankset.group(name="prune")
    async def bankset_prune(self, ctx):
        """Base command for pruning bank accounts."""
        pass

    @bankset_prune.command(name="server", aliases=["guild", "local"])
    @commands.guild_only()
    @checks.guildowner()
    async def bankset_prune_local(self, ctx, confirmation: bool = False):
        """Prune bank accounts for users no longer in the server.

        Cannot be used with a global bank. See `[p]bankset prune global`.

        Examples:
            - `[p]bankset prune server` - Did not confirm. Shows the help message.
            - `[p]bankset prune server yes`

        **Arguments**

        - `<confirmation>` This will default to false unless specified.
        """
        global_bank = await bank.is_global()
        if global_bank is True:
            return await ctx.send(_("This command cannot be used with a global bank."))

        if confirmation is False:
            await ctx.send(
                _(
                    "This will delete all bank accounts for users no longer in this server."
                    "\nIf you're sure, type "
                    "`{prefix}bankset prune local yes`"
                ).format(prefix=ctx.clean_prefix)
            )
        else:
            await bank.bank_prune(self.bot, guild=ctx.guild)
            await ctx.send(
                _("Bank accounts for users no longer in this server have been deleted.")
            )

    @bankset_prune.command(name="global")
    @checks.is_owner()
    async def bankset_prune_global(self, ctx, confirmation: bool = False):
        """Prune bank accounts for users who no longer share a server with the bot.

        Cannot be used without a global bank. See `[p]bankset prune server`.

        Examples:
            - `[p]bankset prune global` - Did not confirm. Shows the help message.
            - `[p]bankset prune global yes`

        **Arguments**

        - `<confirmation>` This will default to false unless specified.
        """
        global_bank = await bank.is_global()
        if global_bank is False:
            return await ctx.send(_("This command cannot be used with a local bank."))

        if confirmation is False:
            await ctx.send(
                _(
                    "This will delete all bank accounts for users "
                    "who no longer share a server with the bot."
                    "\nIf you're sure, type `{prefix}bankset prune global yes`"
                ).format(prefix=ctx.clean_prefix)
            )
        else:
            await bank.bank_prune(self.bot)
            await ctx.send(
                _(
                    "Bank accounts for users who "
                    "no longer share a server with the bot have been pruned."
                )
            )

    @bankset_prune.command(name="user", usage="<user> [confirmation=False]")
    async def bankset_prune_user(
        self,
        ctx,
        member_or_id: Union[discord.Member, RawUserIdConverter],
        confirmation: bool = False,
    ):
        """Delete the bank account of a specified user.

        Examples:
            - `[p]bankset prune user @Twentysix` - Did not confirm. Shows the help message.
            - `[p]bankset prune user @Twentysix yes`

        **Arguments**

        - `<user>` The user to delete the bank of. Takes mentions, names, and user ids.
        - `<confirmation>` This will default to false unless specified.
        """
        try:
            name = member_or_id.display_name
            uid = member_or_id.id
        except AttributeError:
            name = member_or_id
            uid = member_or_id

        if confirmation is False:
            await ctx.send(
                _(
                    "This will delete {name}'s bank account."
                    "\nIf you're sure, type "
                    "`{prefix}bankset prune user {id} yes`"
                ).format(prefix=ctx.clean_prefix, id=uid, name=name)
            )
        else:
            await bank.bank_prune(self.bot, guild=ctx.guild, user_id=uid)
            await ctx.send(_("The bank account for {name} has been pruned.").format(name=name))

    @commands.group()
    @checks.guildowner_or_permissions(administrator=True)
    async def modlogset(self, ctx: commands.Context):
        """Manage modlog settings."""
        pass

    @checks.is_owner()
    @modlogset.command(hidden=True, name="fixcasetypes")
    async def modlogset_fixcasetypes(self, ctx: commands.Context):
        """Command to fix misbehaving casetypes."""
        await modlog.handle_auditype_key()
        await ctx.tick()

    @modlogset.command(aliases=["channel"], name="modlog")
    @commands.guild_only()
    async def modlogset_modlog(self, ctx: commands.Context, channel: discord.TextChannel = None):
        """Set a channel as the modlog.

        Omit `[channel]` to disable the modlog.
        """
        guild = ctx.guild
        if channel:
            if channel.permissions_for(guild.me).send_messages:
                await modlog.set_modlog_channel(guild, channel)
                await ctx.send(
                    _("Mod events will be sent to {channel}.").format(channel=channel.mention)
                )
            else:
                await ctx.send(
                    _("I do not have permissions to send messages in {channel}!").format(
                        channel=channel.mention
                    )
                )
        else:
            try:
                await modlog.get_modlog_channel(guild)
            except RuntimeError:
                await ctx.send(_("Mod log is already disabled."))
            else:
                await modlog.set_modlog_channel(guild, None)
                await ctx.send(_("Mod log deactivated."))

    @modlogset.command(name="cases")
    @commands.guild_only()
    async def modlogset_cases(self, ctx: commands.Context, action: str = None):
        """Enable or disable case creation for a mod action."""
        guild = ctx.guild

        if action is None:  # No args given
            casetypes = await modlog.get_all_casetypes(guild)
            await ctx.send_help()
            lines = []
            for ct in casetypes:
                enabled = _("enabled") if await ct.is_enabled() else _("disabled")
                lines.append(f"{ct.name} : {enabled}")

            await ctx.send(_("Current settings:\n") + box("\n".join(lines)))
            return

        casetype = await modlog.get_casetype(action, guild)
        if not casetype:
            await ctx.send(_("That action is not registered."))
        else:
            enabled = await casetype.is_enabled()
            await casetype.set_enabled(not enabled)
            await ctx.send(
                _("Case creation for {action_name} actions is now {enabled}.").format(
                    action_name=action, enabled=_("enabled") if not enabled else _("disabled")
                )
            )

    @modlogset.command(name="resetcases")
    @commands.guild_only()
    async def modlogset_resetcases(self, ctx: commands.Context):
        """Reset all modlog cases in this server."""
        guild = ctx.guild
        await ctx.send(
            _("Are you sure you would like to reset all modlog cases in this server?")
            + " (yes/no)"
        )
        try:
            pred = MessagePredicate.yes_or_no(ctx, user=ctx.author)
            msg = await ctx.bot.wait_for("message", check=pred, timeout=30)
        except asyncio.TimeoutError:
            await ctx.send(_("You took too long to respond."))
            return
        if pred.result:
            await modlog.reset_cases(guild)
            await ctx.send(_("Cases have been reset."))
        else:
            await ctx.send(_("No changes have been made."))

    @commands.group(name="set")
    async def _set(self, ctx: commands.Context):
        """Commands for changing [botname]'s settings."""

    # -- Bot Metadata Commands -- ###

    @_set.group(name="bot", aliases=["metadata"])
    @checks.admin_or_permissions(manage_nicknames=True)
    async def _set_bot(self, ctx: commands.Context):
        """Commands for changing [botname]'s metadata."""

    @checks.is_owner()
    @_set_bot.command(name="description")
    async def _set_bot_description(self, ctx: commands.Context, *, description: str = ""):
        """
        Sets the bot's description.

        Use without a description to reset.
        This is shown in a few locations, including the help menu.

        The maximum description length is 250 characters to ensure it displays properly.

        The default is "Red V3".

        **Examples:**
            - `[p]set bot description` - Resets the description to the default setting.
            - `[p]set bot description MyBot: A Red V3 Bot`

        **Arguments:**
            - `[description]` - The description to use for this bot. Leave blank to reset to the default.
        """
        if not description:
            await ctx.bot._config.description.clear()
            ctx.bot.description = "Red V3"
            await ctx.send(_("Description reset."))
        elif len(description) > 250:  # While the limit is 256, we bold it adding characters.
            await ctx.send(
                _(
                    "This description is too long to properly display. "
                    "Please try again with below 250 characters."
                )
            )
        else:
            await ctx.bot._config.description.set(description)
            ctx.bot.description = description
            await ctx.tick()

    @_set_bot.group(name="avatar", invoke_without_command=True)
    @checks.is_owner()
    async def _set_bot_avatar(self, ctx: commands.Context, url: str = None):
        """Sets [botname]'s avatar

        Supports either an attachment or an image URL.

        **Examples:**
            - `[p]set bot avatar` - With an image attachment, this will set the avatar.
            - `[p]set bot avatar` - Without an attachment, this will show the command help.
            - `[p]set bot avatar https://links.flaree.xyz/k95` - Sets the avatar to the provided url.

        **Arguments:**
            - `[url]` - An image url to be used as an avatar. Leave blank when uploading an attachment.
        """
        if len(ctx.message.attachments) > 0:  # Attachments take priority
            data = await ctx.message.attachments[0].read()
        elif url is not None:
            if url.startswith("<") and url.endswith(">"):
                url = url[1:-1]

            async with aiohttp.ClientSession() as session:
                try:
                    async with session.get(url) as r:
                        data = await r.read()
                except aiohttp.InvalidURL:
                    return await ctx.send(_("That URL is invalid."))
                except aiohttp.ClientError:
                    return await ctx.send(_("Something went wrong while trying to get the image."))
        else:
            await ctx.send_help()
            return

        try:
            async with ctx.typing():
                await ctx.bot.user.edit(avatar=data)
        except discord.HTTPException:
            await ctx.send(
                _(
                    "Failed. Remember that you can edit my avatar "
                    "up to two times a hour. The URL or attachment "
                    "must be a valid image in either JPG or PNG format."
                )
            )
        except discord.InvalidArgument:
            await ctx.send(_("JPG / PNG format only."))
        else:
            await ctx.send(_("Done."))

    @_set_bot_avatar.command(name="remove", aliases=["clear"])
    @checks.is_owner()
    async def _set_bot_avatar_remove(self, ctx: commands.Context):
        """
        Removes [botname]'s avatar.

        **Example:**
            - `[p]set bot avatar remove`
        """
        async with ctx.typing():
            await ctx.bot.user.edit(avatar=None)
        await ctx.send(_("Avatar removed."))

    @_set_bot.command(name="username", aliases=["name"])
    @checks.is_owner()
    async def _set_bot_username(self, ctx: commands.Context, *, username: str):
        """Sets [botname]'s username.

        Maximum length for a username is 32 characters.

        Note: The username of a verified bot cannot be manually changed.
            Please contact Discord support to change it.

        **Example:**
            - `[p]set bot username BaguetteBot`

        **Arguments:**
            - `<username>` - The username to give the bot.
        """
        try:
            if self.bot.user.public_flags.verified_bot:
                await ctx.send(
                    _(
                        "The username of a verified bot cannot be manually changed."
                        " Please contact Discord support to change it."
                    )
                )
                return
            if len(username) > 32:
                await ctx.send(_("Failed to change name. Must be 32 characters or fewer."))
                return
            async with ctx.typing():
                await asyncio.wait_for(self._name(name=username), timeout=30)
        except asyncio.TimeoutError:
            await ctx.send(
                _(
                    "Changing the username timed out. "
                    "Remember that you can only do it up to 2 times an hour."
                    " Use nicknames if you need frequent changes: {command}"
                ).format(command=inline(f"{ctx.clean_prefix}set bot nickname"))
            )
        except discord.HTTPException as e:
            if e.code == 50035:
                error_string = e.text.split("\n")[1]  # Remove the "Invalid Form body"
                await ctx.send(
                    _(
                        "Failed to change the username. "
                        "Discord returned the following error:\n"
                        "{error_message}"
                    ).format(error_message=inline(error_string))
                )
            else:
                log.error(
                    "Unexpected error occurred when trying to change the username.", exc_info=e
                )
                await ctx.send(_("Unexpected error occurred when trying to change the username."))
        else:
            await ctx.send(_("Done."))

    @_set_bot.command(name="nickname")
    @checks.admin_or_permissions(manage_nicknames=True)
    @commands.guild_only()
    async def _set_bot_nickname(self, ctx: commands.Context, *, nickname: str = None):
        """Sets [botname]'s nickname for the current server.

        Maximum length for a nickname is 32 characters.

        **Example:**
            - `[p]set bot nickname 🎃 SpookyBot 🎃`

        **Arguments:**
            - `[nickname]` - The nickname to give the bot. Leave blank to clear the current nickname.
        """
        try:
            if nickname and len(nickname) > 32:
                await ctx.send(_("Failed to change nickname. Must be 32 characters or fewer."))
                return
            await ctx.guild.me.edit(nick=nickname)
        except discord.Forbidden:
            await ctx.send(_("I lack the permissions to change my own nickname."))
        else:
            await ctx.send(_("Done."))

    @_set_bot.command(name="custominfo")
    @checks.is_owner()
    async def _set_bot_custominfo(self, ctx: commands.Context, *, text: str = None):
        """Customizes a section of `[p]info`.

        The maximum amount of allowed characters is 1024.
        Supports markdown, links and "mentions".

        Link example: `[My link](https://example.com)`

        **Examples:**
            - `[p]set bot custominfo >>> I can use **markdown** such as quotes, ||spoilers|| and multiple lines.`
            - `[p]set bot custominfo Join my [support server](discord.gg/discord)!`
            - `[p]set bot custominfo` - Removes custom info text.

        **Arguments:**
            - `[text]` - The custom info text.
        """
        if not text:
            await ctx.bot._config.custom_info.clear()
            await ctx.send(_("The custom text has been cleared."))
            return
        if len(text) <= 1024:
            await ctx.bot._config.custom_info.set(text)
            await ctx.send(_("The custom text has been set."))
            await ctx.invoke(self.info)
        else:
            await ctx.send(_("Text must be fewer than 1024 characters long."))

    # -- End Bot Metadata Commands -- ###
    # -- Bot Status Commands -- ###

    @_set.group(name="status")
    @checks.bot_in_a_guild()
    @checks.is_owner()
    async def _set_status(self, ctx: commands.Context):
        """Commands for setting [botname]'s status."""

    @_set_status.command(
        name="streaming", aliases=["stream", "twitch"], usage="[(<streamer> <stream_title>)]"
    )
    @checks.bot_in_a_guild()
    @checks.is_owner()
    async def _set_status_stream(self, ctx: commands.Context, streamer=None, *, stream_title=None):
        """Sets [botname]'s streaming status to a twitch stream.

        This will appear as `Streaming <stream_title>` or `LIVE ON TWITCH` depending on the context.
        It will also include a `Watch` button with a twitch.tv url for the provided streamer.

        Maximum length for a stream title is 128 characters.

        Leaving both streamer and stream_title empty will clear it.

        **Examples:**
            - `[p]set status stream` - Clears the activity status.
            - `[p]set status stream 26 Twentysix is streaming` - Sets the stream to `https://www.twitch.tv/26`.
            - `[p]set status stream https://twitch.tv/26 Twentysix is streaming` - Sets the URL manually.

        **Arguments:**
            - `<streamer>` - The twitch streamer to provide a link to. This can be their twitch name or the entire URL.
            - `<stream_title>` - The text to follow `Streaming` in the status."""
        status = ctx.bot.guilds[0].me.status if len(ctx.bot.guilds) > 0 else None

        if stream_title:
            stream_title = stream_title.strip()
            if "twitch.tv/" not in streamer:
                streamer = "https://www.twitch.tv/" + streamer
            if len(streamer) > 511:
                await ctx.send(_("The maximum length of the streamer url is 511 characters."))
                return
            if len(stream_title) > 128:
                await ctx.send(_("The maximum length of the stream title is 128 characters."))
                return
            activity = discord.Streaming(url=streamer, name=stream_title)
            await ctx.bot.change_presence(status=status, activity=activity)
        elif streamer is not None:
            await ctx.send_help()
            return
        else:
            await ctx.bot.change_presence(activity=None, status=status)
        await ctx.send(_("Done."))

    @_set_status.command(name="playing", aliases=["game"])
    @checks.bot_in_a_guild()
    @checks.is_owner()
    async def _set_status_game(self, ctx: commands.Context, *, game: str = None):
        """Sets [botname]'s playing status.

        This will appear as `Playing <game>` or `PLAYING A GAME: <game>` depending on the context.

        Maximum length for a playing status is 128 characters.

        **Examples:**
            - `[p]set status playing` - Clears the activity status.
            - `[p]set status playing the keyboard`

        **Arguments:**
            - `[game]` - The text to follow `Playing`. Leave blank to clear the current activity status.
        """

        if game:
            if len(game) > 128:
                await ctx.send(_("The maximum length of game descriptions is 128 characters."))
                return
            game = discord.Game(name=game)
        else:
            game = None
        status = ctx.bot.guilds[0].me.status if len(ctx.bot.guilds) > 0 else discord.Status.online
        await ctx.bot.change_presence(status=status, activity=game)
        if game:
            await ctx.send(_("Status set to ``Playing {game.name}``.").format(game=game))
        else:
            await ctx.send(_("Game cleared."))

    @_set_status.command(name="listening")
    @checks.bot_in_a_guild()
    @checks.is_owner()
    async def _set_status_listening(self, ctx: commands.Context, *, listening: str = None):
        """Sets [botname]'s listening status.

        This will appear as `Listening to <listening>`.

        Maximum length for a listening status is 128 characters.

        **Examples:**
            - `[p]set status listening` - Clears the activity status.
            - `[p]set status listening jams`

        **Arguments:**
            - `[listening]` - The text to follow `Listening to`. Leave blank to clear the current activity status."""

        status = ctx.bot.guilds[0].me.status if len(ctx.bot.guilds) > 0 else discord.Status.online
        if listening:
            if len(listening) > 128:
                await ctx.send(
                    _("The maximum length of listening descriptions is 128 characters.")
                )
                return
            activity = discord.Activity(name=listening, type=discord.ActivityType.listening)
        else:
            activity = None
        await ctx.bot.change_presence(status=status, activity=activity)
        if activity:
            await ctx.send(
                _("Status set to ``Listening to {listening}``.").format(listening=listening)
            )
        else:
            await ctx.send(_("Listening cleared."))

    @_set_status.command(name="watching")
    @checks.bot_in_a_guild()
    @checks.is_owner()
    async def _set_status_watching(self, ctx: commands.Context, *, watching: str = None):
        """Sets [botname]'s watching status.

        This will appear as `Watching <watching>`.

        Maximum length for a watching status is 128 characters.

        **Examples:**
            - `[p]set status watching` - Clears the activity status.
            - `[p]set status watching [p]help`

        **Arguments:**
            - `[watching]` - The text to follow `Watching`. Leave blank to clear the current activity status."""

        status = ctx.bot.guilds[0].me.status if len(ctx.bot.guilds) > 0 else discord.Status.online
        if watching:
            if len(watching) > 128:
                await ctx.send(_("The maximum length of watching descriptions is 128 characters."))
                return
            activity = discord.Activity(name=watching, type=discord.ActivityType.watching)
        else:
            activity = None
        await ctx.bot.change_presence(status=status, activity=activity)
        if activity:
            await ctx.send(_("Status set to ``Watching {watching}``.").format(watching=watching))
        else:
            await ctx.send(_("Watching cleared."))

    @_set_status.command(name="competing")
    @checks.bot_in_a_guild()
    @checks.is_owner()
    async def _set_status_competing(self, ctx: commands.Context, *, competing: str = None):
        """Sets [botname]'s competing status.

        This will appear as `Competing in <competing>`.

        Maximum length for a competing status is 128 characters.

        **Examples:**
            - `[p]set status competing` - Clears the activity status.
            - `[p]set status competing London 2012 Olympic Games`

        **Arguments:**
            - `[competing]` - The text to follow `Competing in`. Leave blank to clear the current activity status."""

        status = ctx.bot.guilds[0].me.status if len(ctx.bot.guilds) > 0 else discord.Status.online
        if competing:
            if len(competing) > 128:
                await ctx.send(
                    _("The maximum length of competing descriptions is 128 characters.")
                )
                return
            activity = discord.Activity(name=competing, type=discord.ActivityType.competing)
        else:
            activity = None
        await ctx.bot.change_presence(status=status, activity=activity)
        if activity:
            await ctx.send(
                _("Status set to ``Competing in {competing}``.").format(competing=competing)
            )
        else:
            await ctx.send(_("Competing cleared."))

    async def _set_my_status(self, ctx: commands.Context, status: discord.Status):
        game = ctx.bot.guilds[0].me.activity if len(ctx.bot.guilds) > 0 else None
        await ctx.bot.change_presence(status=status, activity=game)
        return await ctx.send(_("Status changed to {}.").format(status))

    @_set_status.command(name="online")
    @checks.bot_in_a_guild()
    @checks.is_owner()
    async def _set_status_online(self, ctx: commands.Context):
        """Set [botname]'s status to online."""
        await self._set_my_status(ctx, discord.Status.online)

    @_set_status.command(name="dnd", aliases=["donotdisturb", "busy"])
    @checks.bot_in_a_guild()
    @checks.is_owner()
    async def _set_status_dnd(self, ctx: commands.Context):
        """Set [botname]'s status to do not disturb."""
        await self._set_my_status(ctx, discord.Status.do_not_disturb)

    @_set_status.command(name="idle", aliases=["away", "afk"])
    @checks.bot_in_a_guild()
    @checks.is_owner()
    async def _set_status_idle(self, ctx: commands.Context):
        """Set [botname]'s status to idle."""
        await self._set_my_status(ctx, discord.Status.idle)

    @_set_status.command(name="invisible", aliases=["offline"])
    @checks.bot_in_a_guild()
    @checks.is_owner()
    async def _set_status_invisible(self, ctx: commands.Context):
        """Set [botname]'s status to invisible."""
        await self._set_my_status(ctx, discord.Status.invisible)

    # -- End Bot Status Commands -- ###
    # -- Bot Roles Commands -- ###

    @_set.group(name="roles")
    @checks.guildowner()
    @commands.guild_only()
    async def _set_roles(self, ctx: commands.Context):
        """Set server's admin and mod roles for [botname]."""

    @_set_roles.command(name="addadminrole")
    @checks.guildowner()
    @commands.guild_only()
    async def _set_roles_addadminrole(self, ctx: commands.Context, *, role: discord.Role):
        """
        Adds an admin role for this server.

        Admins have the same access as Mods, plus additional admin level commands like:
         - `[p]set serverprefix`
         - `[p]addrole`
         - `[p]ban`
         - `[p]ignore guild`

         And more.

        **Examples:**
            - `[p]set roles addadminrole @Admins`
            - `[p]set roles addadminrole Super Admins`

        **Arguments:**
            - `<role>` - The role to add as an admin.
        """
        async with ctx.bot._config.guild(ctx.guild).admin_role() as roles:
            if role.id in roles:
                return await ctx.send(_("This role is already an admin role."))
            roles.append(role.id)
        await ctx.send(_("That role is now considered an admin role."))

    @_set_roles.command(name="addmodrole")
    @checks.guildowner()
    @commands.guild_only()
    async def _set_roles_addmodrole(self, ctx: commands.Context, *, role: discord.Role):
        """
        Adds a moderator role for this server.

        This grants access to moderator level commands like:
         - `[p]mute`
         - `[p]cleanup`
         - `[p]customcommand create`

         And more.

        **Examples:**
            - `[p]set roles addmodrole @Mods`
            - `[p]set roles addmodrole Loyal Helpers`

        **Arguments:**
            - `<role>` - The role to add as a moderator.
        """
        async with ctx.bot._config.guild(ctx.guild).mod_role() as roles:
            if role.id in roles:
                return await ctx.send(_("This role is already a mod role."))
            roles.append(role.id)
        await ctx.send(_("That role is now considered a mod role."))

    @_set_roles.command(
        name="removeadminrole", aliases=["remadmindrole", "deladminrole", "deleteadminrole"]
    )
    @checks.guildowner()
    @commands.guild_only()
    async def _set_roles_removeadminrole(self, ctx: commands.Context, *, role: discord.Role):
        """
        Removes an admin role for this server.

        **Examples:**
            - `[p]set roles removeadminrole @Admins`
            - `[p]set roles removeadminrole Super Admins`

        **Arguments:**
            - `<role>` - The role to remove from being an admin.
        """
        async with ctx.bot._config.guild(ctx.guild).admin_role() as roles:
            if role.id not in roles:
                return await ctx.send(_("That role was not an admin role to begin with."))
            roles.remove(role.id)
        await ctx.send(_("That role is no longer considered an admin role."))

    @_set_roles.command(
        name="removemodrole", aliases=["remmodrole", "delmodrole", "deletemodrole"]
    )
    @checks.guildowner()
    @commands.guild_only()
    async def _set_roles_removemodrole(self, ctx: commands.Context, *, role: discord.Role):
        """
        Removes a mod role for this server.

        **Examples:**
            - `[p]set roles removemodrole @Mods`
            - `[p]set roles removemodrole Loyal Helpers`

        **Arguments:**
            - `<role>` - The role to remove from being a moderator.
        """
        async with ctx.bot._config.guild(ctx.guild).mod_role() as roles:
            if role.id not in roles:
                return await ctx.send(_("That role was not a mod role to begin with."))
            roles.remove(role.id)
        await ctx.send(_("That role is no longer considered a mod role."))

    # -- End Set Roles Commands -- ###
    # -- Set Locale Commands -- ###

    @_set.group(name="locale", invoke_without_command=True)
    @checks.guildowner_or_permissions(manage_guild=True)
    async def _set_locale(self, ctx: commands.Context, language_code: str):
        """
        Changes [botname]'s locale in this server.

        Go to [Red's Crowdin page](https://translate.discord.red) to see locales that are available with translations.

        Use "default" to return to the bot's default set language.

        If you want to change bot's global locale, see `[p]set locale global` command.

        **Examples:**
            - `[p]set locale en-US`
            - `[p]set locale de-DE`
            - `[p]set locale fr-FR`
            - `[p]set locale pl-PL`
            - `[p]set locale default` - Resets to the global default locale.

        **Arguments:**
            - `<language_code>` - The default locale to use for the bot. This can be any language code with country code included.
        """
        if ctx.guild is None:
            await ctx.send_help()
            return
        await ctx.invoke(self._set_locale_local, language_code)

    @_set_locale.command(name="global")
    @checks.is_owner()
    async def _set_locale_global(self, ctx: commands.Context, language_code: str):
        """
        Changes [botname]'s default locale.

        This will be used when a server has not set a locale, or in DMs.

        Go to [Red's Crowdin page](https://translate.discord.red) to see locales that are available with translations.

        To reset to English, use "en-US".

        **Examples:**
            - `[p]set locale global en-US`
            - `[p]set locale global de-DE`
            - `[p]set locale global fr-FR`
            - `[p]set locale global pl-PL`

        **Arguments:**
            - `<language_code>` - The default locale to use for the bot. This can be any language code with country code included.
        """
        try:
            locale = BabelLocale.parse(language_code, sep="-")
        except (ValueError, UnknownLocaleError):
            await ctx.send(_("Invalid language code. Use format: `en-US`"))
            return
        if locale.territory is None:
            await ctx.send(
                _("Invalid format - language code has to include country code, e.g. `en-US`")
            )
            return
        standardized_locale_name = f"{locale.language}-{locale.territory}"
        i18n.set_locale(standardized_locale_name)
        await self.bot._i18n_cache.set_locale(None, standardized_locale_name)
        await i18n.set_contextual_locales_from_guild(self.bot, ctx.guild)
        await ctx.send(_("Global locale has been set."))

    @_set_locale.command(name="server", aliases=["local", "guild"])
    @commands.guild_only()
    @checks.guildowner_or_permissions(manage_guild=True)
    async def _set_locale_local(self, ctx: commands.Context, language_code: str):
        """
        Changes [botname]'s locale in this server.

        Go to [Red's Crowdin page](https://translate.discord.red) to see locales that are available with translations.

        Use "default" to return to the bot's default set language.

        **Examples:**
            - `[p]set locale server en-US`
            - `[p]set locale server de-DE`
            - `[p]set locale server fr-FR`
            - `[p]set locale server pl-PL`
            - `[p]set locale server default` - Resets to the global default locale.

        **Arguments:**
            - `<language_code>` - The default locale to use for the bot. This can be any language code with country code included.
        """
        if language_code.lower() == "default":
            global_locale = await self.bot._config.locale()
            i18n.set_contextual_locale(global_locale)
            await self.bot._i18n_cache.set_locale(ctx.guild, None)
            await ctx.send(_("Locale has been set to the default."))
            return
        try:
            locale = BabelLocale.parse(language_code, sep="-")
        except (ValueError, UnknownLocaleError):
            await ctx.send(_("Invalid language code. Use format: `en-US`"))
            return
        if locale.territory is None:
            await ctx.send(
                _("Invalid format - language code has to include country code, e.g. `en-US`")
            )
            return
        standardized_locale_name = f"{locale.language}-{locale.territory}"
        i18n.set_contextual_locale(standardized_locale_name)
        await self.bot._i18n_cache.set_locale(ctx.guild, standardized_locale_name)
        await ctx.send(_("Locale has been set."))

    @_set.group(name="regionalformat", aliases=["region"], invoke_without_command=True)
    @checks.guildowner_or_permissions(manage_guild=True)
    async def _set_regional_format(self, ctx: commands.Context, language_code: str):
        """
        Changes the bot's regional format in this server. This is used for formatting date, time and numbers.

        `language_code` can be any language code with country code included, e.g. `en-US`, `de-DE`, `fr-FR`, `pl-PL`, etc.
        Pass "reset" to `language_code` to base regional formatting on bot's locale in this server.

        If you want to change bot's global regional format, see `[p]set regionalformat global` command.

        **Examples:**
            - `[p]set regionalformat en-US`
            - `[p]set region de-DE`
            - `[p]set regionalformat reset` - Resets to the locale.

        **Arguments:**
            - `[language_code]` - The region format to use for the bot in this server.
        """
        if ctx.guild is None:
            await ctx.send_help()
            return
        await ctx.invoke(self._set_regional_format_local, language_code)

    @_set_regional_format.command(name="global")
    @checks.is_owner()
    async def _set_regional_format_global(self, ctx: commands.Context, language_code: str):
        """
        Changes the bot's regional format. This is used for formatting date, time and numbers.

        `language_code` can be any language code with country code included, e.g. `en-US`, `de-DE`, `fr-FR`, `pl-PL`, etc.
        Pass "reset" to `language_code` to base regional formatting on bot's locale.

        **Examples:**
            - `[p]set regionalformat global en-US`
            - `[p]set region global de-DE`
            - `[p]set regionalformat global reset` - Resets to the locale.

        **Arguments:**
            - `[language_code]` - The default region format to use for the bot.
        """
        if language_code.lower() == "reset":
            i18n.set_regional_format(None)
            await self.bot._i18n_cache.set_regional_format(None, None)
            await ctx.send(_("Global regional formatting will now be based on bot's locale."))
            return

        try:
            locale = BabelLocale.parse(language_code, sep="-")
        except (ValueError, UnknownLocaleError):
            await ctx.send(_("Invalid language code. Use format: `en-US`"))
            return
        if locale.territory is None:
            await ctx.send(
                _("Invalid format - language code has to include country code, e.g. `en-US`")
            )
            return
        standardized_locale_name = f"{locale.language}-{locale.territory}"
        i18n.set_regional_format(standardized_locale_name)
        await self.bot._i18n_cache.set_regional_format(None, standardized_locale_name)
        await ctx.send(
            _("Global regional formatting will now be based on `{language_code}` locale.").format(
                language_code=standardized_locale_name
            )
        )

    @_set_regional_format.command(name="server", aliases=["local", "guild"])
    @commands.guild_only()
    @checks.guildowner_or_permissions(manage_guild=True)
    async def _set_regional_format_local(self, ctx: commands.Context, language_code: str):
        """
        Changes the bot's regional format in this server. This is used for formatting date, time and numbers.

        `language_code` can be any language code with country code included, e.g. `en-US`, `de-DE`, `fr-FR`, `pl-PL`, etc.
        Pass "reset" to `language_code` to base regional formatting on bot's locale in this server.

        **Examples:**
            - `[p]set regionalformat server en-US`
            - `[p]set region local de-DE`
            - `[p]set regionalformat server reset` - Resets to the locale.

        **Arguments:**
            - `[language_code]` - The region format to use for the bot in this server.
        """
        if language_code.lower() == "reset":
            i18n.set_contextual_regional_format(None)
            await self.bot._i18n_cache.set_regional_format(ctx.guild, None)
            await ctx.send(
                _("Regional formatting will now be based on bot's locale in this server.")
            )
            return

        try:
            locale = BabelLocale.parse(language_code, sep="-")
        except (ValueError, UnknownLocaleError):
            await ctx.send(_("Invalid language code. Use format: `en-US`"))
            return
        if locale.territory is None:
            await ctx.send(
                _("Invalid format - language code has to include country code, e.g. `en-US`")
            )
            return
        standardized_locale_name = f"{locale.language}-{locale.territory}"
        i18n.set_contextual_regional_format(standardized_locale_name)
        await self.bot._i18n_cache.set_regional_format(ctx.guild, standardized_locale_name)
        await ctx.send(
            _("Regional formatting will now be based on `{language_code}` locale.").format(
                language_code=standardized_locale_name
            )
        )

    # -- End Set Locale Commands -- ###
    # -- Set Api Commands -- ###

    @_set.group(name="api", invoke_without_command=True)
    @checks.is_owner()
    async def _set_api(self, ctx: commands.Context, service: str, *, tokens: TokenConverter):
        """
        Commands to set, list or remove various external API tokens.

        This setting will be asked for by some 3rd party cogs and some core cogs.

        To add the keys provide the service name and the tokens as a comma separated
        list of key,values as described by the cog requesting this command.

        Note: API tokens are sensitive, so this command should only be used in a private channel or in DM with the bot.

        **Examples:**
            - `[p]set api Spotify redirect_uri localhost`
            - `[p]set api github client_id,whoops client_secret,whoops`

        **Arguments:**
            - `<service>` - The service you're adding tokens to.
            - `<tokens>` - Pairs of token keys and values. The key and value should be separated by one of ` `, `,`, or `;`.
        """
        if ctx.channel.permissions_for(ctx.me).manage_messages:
            await ctx.message.delete()
        await ctx.bot.set_shared_api_tokens(service, **tokens)
        await ctx.send(_("`{service}` API tokens have been set.").format(service=service))

    @_set_api.command(name="list")
    async def _set_api_list(self, ctx: commands.Context):
        """
        Show all external API services along with their keys that have been set.

        Secrets are not shown.

        **Example:**
            - `[p]set api list``
        """

        services: dict = await ctx.bot.get_shared_api_tokens()
        if not services:
            await ctx.send(_("No API services have been set yet."))
            return

        sorted_services = sorted(services.keys(), key=str.lower)

        joined = _("Set API services:\n") if len(services) > 1 else _("Set API service:\n")
        for service_name in sorted_services:
            joined += "+ {}\n".format(service_name)
            for key_name in services[service_name].keys():
                joined += "  - {}\n".format(key_name)
        for page in pagify(joined, ["\n"], shorten_by=16):
            await ctx.send(box(page.lstrip(" "), lang="diff"))

    @_set_api.command(name="remove", require_var_positional=True)
    async def _set_api_remove(self, ctx: commands.Context, *services: str):
        """
        Remove the given services with all their keys and tokens.

        **Examples:**
            - `[p]set api remove Spotify`
            - `[p]set api remove github audiodb`

        **Arguments:**
            - `<services...>` - The services to remove."""
        bot_services = (await ctx.bot.get_shared_api_tokens()).keys()
        services = [s for s in services if s in bot_services]

        if services:
            await self.bot.remove_shared_api_services(*services)
            if len(services) > 1:
                msg = _("Services deleted successfully:\n{services_list}").format(
                    services_list=humanize_list(services)
                )
            else:
                msg = _("Service deleted successfully: {service_name}").format(
                    service_name=services[0]
                )
            await ctx.send(msg)
        else:
            await ctx.send(_("None of the services you provided had any keys set."))

    # -- End Set Api Commands -- ###
    # -- Set Ownernotifications Commands -- ###

    @checks.is_owner()
    @_set.group(name="ownernotifications")
    async def _set_ownernotifications(self, ctx: commands.Context):
        """
        Commands for configuring owner notifications.

        Owner notifications include usage of `[p]contact` and available Red updates.
        """
        pass

    @_set_ownernotifications.command(name="optin")
    async def _set_ownernotifications_optin(self, ctx: commands.Context):
        """
        Opt-in on receiving owner notifications.

        This is the default state.

        Note: This will only resume sending owner notifications to your DMs.
            Additional owners and destinations will not be affected.

        **Example:**
            - `[p]set ownernotifications optin`
        """
        async with ctx.bot._config.owner_opt_out_list() as opt_outs:
            if ctx.author.id in opt_outs:
                opt_outs.remove(ctx.author.id)

        await ctx.tick()

    @_set_ownernotifications.command(name="optout")
    async def _set_ownernotifications_optout(self, ctx: commands.Context):
        """
        Opt-out of receiving owner notifications.

        Note: This will only stop sending owner notifications to your DMs.
            Additional owners and destinations will still receive notifications.

        **Example:**
            - `[p]set ownernotifications optout`
        """
        async with ctx.bot._config.owner_opt_out_list() as opt_outs:
            if ctx.author.id not in opt_outs:
                opt_outs.append(ctx.author.id)

        await ctx.tick()

    @_set_ownernotifications.command(name="adddestination")
    async def _set_ownernotifications_adddestination(
        self, ctx: commands.Context, *, channel: Union[discord.TextChannel, int]
    ):
        """
        Adds a destination text channel to receive owner notifications.

        **Examples:**
            - `[p]set ownernotifications adddestination #owner-notifications`
            - `[p]set ownernotifications adddestination 168091848718417920` - Accepts channel IDs.

        **Arguments:**
            - `<channel>` - The channel to send owner notifications to.
        """

        try:
            channel_id = channel.id
        except AttributeError:
            channel_id = channel

        async with ctx.bot._config.extra_owner_destinations() as extras:
            if channel_id not in extras:
                extras.append(channel_id)

        await ctx.tick()

    @_set_ownernotifications.command(
        name="removedestination", aliases=["remdestination", "deletedestination", "deldestination"]
    )
    async def _set_ownernotifications_removedestination(
        self, ctx: commands.Context, *, channel: Union[discord.TextChannel, int]
    ):
        """
        Removes a destination text channel from receiving owner notifications.

        **Examples:**
            - `[p]set ownernotifications removedestination #owner-notifications`
            - `[p]set ownernotifications deletedestination 168091848718417920` - Accepts channel IDs.

        **Arguments:**
            - `<channel>` - The channel to stop sending owner notifications to.
        """

        try:
            channel_id = channel.id
        except AttributeError:
            channel_id = channel

        async with ctx.bot._config.extra_owner_destinations() as extras:
            if channel_id in extras:
                extras.remove(channel_id)

        await ctx.tick()

    @_set_ownernotifications.command(name="listdestinations")
    async def _set_ownernotifications_listdestinations(self, ctx: commands.Context):
        """
        Lists the configured extra destinations for owner notifications.

        **Example:**
            - `[p]set ownernotifications listdestinations`
        """

        channel_ids = await ctx.bot._config.extra_owner_destinations()

        if not channel_ids:
            await ctx.send(_("There are no extra channels being sent to."))
            return

        data = []

        for channel_id in channel_ids:
            channel = ctx.bot.get_channel(channel_id)
            if channel:
                # This includes the channel name in case the user can't see the channel.
                data.append(f"{channel.mention} {channel} ({channel.id})")
            else:
                data.append(_("Unknown channel with id: {id}").format(id=channel_id))

        output = "\n".join(data)
        for page in pagify(output):
            await ctx.send(page)

    # -- End Set Ownernotifications Commands -- ###

    @_set.command(name="showsettings")
    async def _set_showsettings(self, ctx: commands.Context):
        """
        Show the current settings for [botname].
        """
        if ctx.guild:
            guild_data = await ctx.bot._config.guild(ctx.guild).all()
            guild = ctx.guild
            admin_role_ids = guild_data["admin_role"]
            admin_role_names = [r.name for r in guild.roles if r.id in admin_role_ids]
            admin_roles_str = (
                humanize_list(admin_role_names) if admin_role_names else _("Not Set.")
            )
            mod_role_ids = guild_data["mod_role"]
            mod_role_names = [r.name for r in guild.roles if r.id in mod_role_ids]
            mod_roles_str = humanize_list(mod_role_names) if mod_role_names else _("Not Set.")

            guild_locale = await i18n.get_locale_from_guild(self.bot, ctx.guild)
            guild_regional_format = (
                await i18n.get_regional_format_from_guild(self.bot, ctx.guild) or guild_locale
            )

            guild_settings = _(
                "Admin roles: {admin}\n"
                "Mod roles: {mod}\n"
                "Locale: {guild_locale}\n"
                "Regional format: {guild_regional_format}\n"
            ).format(
                admin=admin_roles_str,
                mod=mod_roles_str,
                guild_locale=guild_locale,
                guild_regional_format=guild_regional_format,
            )
        else:
            guild_settings = ""

        prefixes = await ctx.bot._prefix_cache.get_prefixes(ctx.guild)
        global_data = await ctx.bot._config.all()
        locale = global_data["locale"]
        regional_format = global_data["regional_format"] or locale
        colour = discord.Colour(global_data["color"])

        prefix_string = " ".join(prefixes)
        settings = _(
            "{bot_name} Settings:\n\n"
            "Prefixes: {prefixes}\n"
            "{guild_settings}"
            "Global locale: {locale}\n"
            "Global regional format: {regional_format}\n"
            "Default embed colour: {colour}"
        ).format(
            bot_name=ctx.bot.user.name,
            prefixes=prefix_string,
            guild_settings=guild_settings,
            locale=locale,
            regional_format=regional_format,
            colour=colour,
        )
        for page in pagify(settings):
            await ctx.send(box(page))

    @checks.guildowner_or_permissions(administrator=True)
    @_set.command(name="deletedelay")
    @commands.guild_only()
    async def _set_deletedelay(self, ctx: commands.Context, time: int = None):
        """Set the delay until the bot removes the command message.

        Must be between -1 and 60.

        Set to -1 to disable this feature.

        This is only applied to the current server and not globally.

        **Examples:**
            - `[p]set deletedelay` - Shows the current delete delay setting.
            - `[p]set deletedelay 60` - Sets the delete delay to the max of 60 seconds.
            - `[p]set deletedelay -1` - Disables deleting command messages.

        **Arguments:**
            - `[time]` - The seconds to wait before deleting the command message. Use -1 to disable.
        """
        guild = ctx.guild
        if time is not None:
            time = min(max(time, -1), 60)  # Enforces the time limits
            await ctx.bot._config.guild(guild).delete_delay.set(time)
            if time == -1:
                await ctx.send(_("Command deleting disabled."))
            else:
                await ctx.send(_("Delete delay set to {num} seconds.").format(num=time))
        else:
            delay = await ctx.bot._config.guild(guild).delete_delay()
            if delay != -1:
                await ctx.send(
                    _(
                        "Bot will delete command messages after"
                        " {num} seconds. Set this value to -1 to"
                        " stop deleting messages"
                    ).format(num=delay)
                )
            else:
                await ctx.send(_("I will not delete command messages."))

    @_set.command(name="usebotcolour", aliases=["usebotcolor"])
    @checks.guildowner()
    @commands.guild_only()
    async def _set_usebotcolour(self, ctx: commands.Context):
        """
        Toggle whether to use the bot owner-configured colour for embeds.

        Default is to use the bot's configured colour.
        Otherwise, the colour used will be the colour of the bot's top role.

        **Example:**
            - `[p]set usebotcolour`
        """
        current_setting = await ctx.bot._config.guild(ctx.guild).use_bot_color()
        await ctx.bot._config.guild(ctx.guild).use_bot_color.set(not current_setting)
        await ctx.send(
            _("The bot {} use its configured color for embeds.").format(
                _("will not") if not current_setting else _("will")
            )
        )

    @_set.command(name="serverfuzzy")
    @checks.guildowner()
    @commands.guild_only()
    async def _set_serverfuzzy(self, ctx: commands.Context):
        """
        Toggle whether to enable fuzzy command search for the server.

        This allows the bot to identify potential misspelled commands and offer corrections.

        Note: This can be processor intensive and may be unsuitable for larger servers.

        Default is for fuzzy command search to be disabled.

        **Example:**
            - `[p]set serverfuzzy`
        """
        current_setting = await ctx.bot._config.guild(ctx.guild).fuzzy()
        await ctx.bot._config.guild(ctx.guild).fuzzy.set(not current_setting)
        await ctx.send(
            _("Fuzzy command search has been {} for this server.").format(
                _("disabled") if current_setting else _("enabled")
            )
        )

    @_set.command(name="fuzzy")
    @checks.is_owner()
    async def _set_fuzzy(self, ctx: commands.Context):
        """
        Toggle whether to enable fuzzy command search in DMs.

        This allows the bot to identify potential misspelled commands and offer corrections.

        Default is for fuzzy command search to be disabled.

        **Example:**
            - `[p]set fuzzy`
        """
        current_setting = await ctx.bot._config.fuzzy()
        await ctx.bot._config.fuzzy.set(not current_setting)
        await ctx.send(
            _("Fuzzy command search has been {} in DMs.").format(
                _("disabled") if current_setting else _("enabled")
            )
        )

    @_set.command(name="colour", aliases=["color"])
    @checks.is_owner()
    async def _set_colour(self, ctx: commands.Context, *, colour: discord.Colour = None):
        """
        Sets a default colour to be used for the bot's embeds.

        Acceptable values for the colour parameter can be found at:

        https://discordpy.readthedocs.io/en/stable/ext/commands/api.html#discord.ext.commands.ColourConverter

        **Examples:**
            - `[p]set colour dark red`
            - `[p]set colour blurple`
            - `[p]set colour 0x5DADE2`
            - `[p]set color 0x#FDFEFE`
            - `[p]set color #7F8C8D`

        **Arguments:**
            - `[colour]` - The colour to use for embeds. Leave blank to set to the default value (red).
        """
        if colour is None:
            ctx.bot._color = discord.Color.red()
            await ctx.bot._config.color.set(discord.Color.red().value)
            return await ctx.send(_("The color has been reset."))
        ctx.bot._color = colour
        await ctx.bot._config.color.set(colour.value)
        await ctx.send(_("The color has been set."))

    @_set.command(
        name="prefix",
        aliases=["prefixes", "globalprefix", "globalprefixes"],
        require_var_positional=True,
    )
    @checks.is_owner()
    async def _set_prefix(self, ctx: commands.Context, *prefixes: str):
        """Sets [botname]'s global prefix(es).

        Warning: This is not additive. It will replace all current prefixes.

        See also the `--mentionable` flag to enable mentioning the bot as the prefix.

        **Examples:**
<<<<<<< HEAD
            - `[p]set api spotify redirect_uri localhost`
            - `[p]set api github client_id,whoops client_secret,whoops`
=======
            - `[p]set prefix !`
            - `[p]set prefix "! "` - Quotes are needed to use spaces in prefixes.
            - `[p]set prefix "@[botname] "` - This uses a mention as the prefix. See also the `--mentionable` flag.
            - `[p]set prefix ! ? .` - Sets multiple prefixes.
>>>>>>> bf0fab85

        **Arguments:**
            - `<prefixes...>` - The prefixes the bot will respond to globally.
        """
        if any(len(x) > MAX_PREFIX_LENGTH for x in prefixes):
            await ctx.send(
                _(
                    "Warning: A prefix is above the recommended length (20 characters).\n"
                    "Do you want to continue?"
                )
                + " (yes/no)"
            )
            pred = MessagePredicate.yes_or_no(ctx)
            try:
                await self.bot.wait_for("message", check=pred, timeout=30)
            except asyncio.TimeoutError:
                await ctx.send(_("Response timed out."))
                return
            else:
                if pred.result is False:
                    await ctx.send(_("Cancelled."))
                    return
        await ctx.bot.set_prefixes(guild=None, prefixes=prefixes)
        if len(prefixes) == 1:
            await ctx.send(_("Prefix set."))
        else:
            await ctx.send(_("Prefixes set."))

    @_set.command(name="serverprefix", aliases=["serverprefixes"])
    @checks.admin_or_permissions(manage_guild=True)
    @commands.guild_only()
    async def _set_serverprefix(self, ctx: commands.Context, *prefixes: str):
        """
        Sets [botname]'s server prefix(es).

        Warning: This will override global prefixes, the bot will not respond to any global prefixes in this server.
            This is not additive. It will replace all current server prefixes.
            A prefix cannot have more than 20 characters.

        **Examples:**
<<<<<<< HEAD
            - `[p]set api remove spotify`
            - `[p]set api remove github youtube`
=======
            - `[p]set serverprefix !`
            - `[p]set serverprefix "! "` - Quotes are needed to use spaces in prefixes.
            - `[p]set serverprefix "@[botname] "` - This uses a mention as the prefix.
            - `[p]set serverprefix ! ? .` - Sets multiple prefixes.
>>>>>>> bf0fab85

        **Arguments:**
            - `[prefixes...]` - The prefixes the bot will respond to on this server. Leave blank to clear server prefixes.
        """
        if not prefixes:
            await ctx.bot.set_prefixes(guild=ctx.guild, prefixes=[])
            await ctx.send(_("Server prefixes have been reset."))
            return
        if any(len(x) > MAX_PREFIX_LENGTH for x in prefixes):
            await ctx.send(_("You cannot have a prefix longer than 20 characters."))
            return
        prefixes = sorted(prefixes, reverse=True)
        await ctx.bot.set_prefixes(guild=ctx.guild, prefixes=prefixes)
        if len(prefixes) == 1:
            await ctx.send(_("Server prefix set."))
        else:
            await ctx.send(_("Server prefixes set."))

    @commands.group()
    @checks.is_owner()
    async def helpset(self, ctx: commands.Context):
        """
        Commands to manage settings for the help command.

        All help settings are applied globally.
        """
        pass

    @helpset.command(name="showsettings")
    async def helpset_showsettings(self, ctx: commands.Context):
        """
        Show the current help settings.

        Warning: These settings may not be accurate if the default formatter is not in use.

        **Example:**
            - `[p]helpset showsettings``
        """

        help_settings = await commands.help.HelpSettings.from_context(ctx)

        if type(ctx.bot._help_formatter) is commands.help.RedHelpFormatter:
            message = help_settings.pretty
        else:
            message = _(
                "Warning: The default formatter is not in use, these settings may not apply."
            )
            message += f"\n\n{help_settings.pretty}"

        for page in pagify(message):
            await ctx.send(page)

    @helpset.command(name="resetformatter")
    async def helpset_resetformatter(self, ctx: commands.Context):
        """
        This resets [botname]'s help formatter to the default formatter.

        **Example:**
            - `[p]helpset resetformatter``
        """

        ctx.bot.reset_help_formatter()
        await ctx.send(
            _(
                "The help formatter has been reset. "
                "This will not prevent cogs from modifying help, "
                "you may need to remove a cog if this has been an issue."
            )
        )

    @helpset.command(name="resetsettings")
    async def helpset_resetsettings(self, ctx: commands.Context):
        """
        This resets [botname]'s help settings to their defaults.

        This may not have an impact when using custom formatters from 3rd party cogs

        **Example:**
            - `[p]helpset resetsettings``
        """
        await ctx.bot._config.help.clear()
        await ctx.send(
            _(
                "The help settings have been reset to their defaults. "
                "This may not have an impact when using 3rd party help formatters."
            )
        )

    @helpset.command(name="usemenus")
    async def helpset_usemenus(self, ctx: commands.Context, use_menus: bool = None):
        """
        Allows the help command to be sent as a paginated menu instead of separate
        messages.

        When enabled, `[p]help` will only show one page at a time and will use reactions to navigate between pages.

        This defaults to False.
        Using this without a setting will toggle.

         **Examples:**
            - `[p]helpset usemenus True` - Enables using menus.
            - `[p]helpset usemenus` - Toggles the value.

        **Arguments:**
            - `[use_menus]` - Whether to use menus. Leave blank to toggle.
        """
        if use_menus is None:
            use_menus = not await ctx.bot._config.help.use_menus()
        await ctx.bot._config.help.use_menus.set(use_menus)
        if use_menus:
            await ctx.send(_("Help will use menus."))
        else:
            await ctx.send(_("Help will not use menus."))

    @helpset.command(name="showhidden")
    async def helpset_showhidden(self, ctx: commands.Context, show_hidden: bool = None):
        """
        This allows the help command to show hidden commands.

        This defaults to False.
        Using this without a setting will toggle.

        **Examples:**
            - `[p]helpset showhidden True` - Enables showing hidden commands.
            - `[p]helpset showhidden` - Toggles the value.

        **Arguments:**
            - `[show_hidden]` - Whether to use show hidden commands in help. Leave blank to toggle.
        """
        if show_hidden is None:
            show_hidden = not await ctx.bot._config.help.show_hidden()
        await ctx.bot._config.help.show_hidden.set(show_hidden)
        if show_hidden:
            await ctx.send(_("Help will not filter hidden commands."))
        else:
            await ctx.send(_("Help will filter hidden commands."))

    @helpset.command(name="showaliases")
    async def helpset_showaliases(self, ctx: commands.Context, show_aliases: bool = None):
        """
        This allows the help command to show existing commands aliases if there is any.

        This defaults to True.
        Using this without a setting will toggle.

        **Examples:**
            - `[p]helpset showaliases False` - Disables showing aliases on this server.
            - `[p]helpset showaliases` - Toggles the value.

        **Arguments:**
            - `[show_aliases]` - Whether to include aliases in help. Leave blank to toggle.
        """
        if show_aliases is None:
            show_aliases = not await ctx.bot._config.help.show_aliases()
        await ctx.bot._config.help.show_aliases.set(show_aliases)
        if show_aliases:
            await ctx.send(_("Help will now show command aliases."))
        else:
            await ctx.send(_("Help will no longer show command aliases."))

    @helpset.command(name="usetick")
    async def helpset_usetick(self, ctx: commands.Context, use_tick: bool = None):
        """
        This allows the help command message to be ticked if help is sent to a DM.

        Ticking is reacting to the help message with a ✅.

        Defaults to False.
        Using this without a setting will toggle.

        Note: This is only used when the bot is not using menus.

        **Examples:**
            - `[p]helpset usetick False` - Disables ticking when help is sent to DMs.
            - `[p]helpset usetick` - Toggles the value.

        **Arguments:**
            - `[use_tick]` - Whether to tick the help command when help is sent to DMs. Leave blank to toggle.
        """
        if use_tick is None:
            use_tick = not await ctx.bot._config.help.use_tick()
        await ctx.bot._config.help.use_tick.set(use_tick)
        if use_tick:
            await ctx.send(_("Help will now tick the command when sent in a DM."))
        else:
            await ctx.send(_("Help will not tick the command when sent in a DM."))

    @helpset.command(name="verifychecks")
    async def helpset_permfilter(self, ctx: commands.Context, verify: bool = None):
        """
        Sets if commands which can't be run in the current context should be filtered from help.

        Defaults to True.
        Using this without a setting will toggle.

        **Examples:**
            - `[p]helpset verifychecks False` - Enables showing unusable commands in help.
            - `[p]helpset verifychecks` - Toggles the value.

        **Arguments:**
            - `[verify]` - Whether to hide unusable commands in help. Leave blank to toggle.
        """
        if verify is None:
            verify = not await ctx.bot._config.help.verify_checks()
        await ctx.bot._config.help.verify_checks.set(verify)
        if verify:
            await ctx.send(_("Help will only show for commands which can be run."))
        else:
            await ctx.send(_("Help will show up without checking if the commands can be run."))

    @helpset.command(name="verifyexists")
    async def helpset_verifyexists(self, ctx: commands.Context, verify: bool = None):
        """
        Sets whether the bot should respond to help commands for nonexistent topics.

        When enabled, this will indicate the existence of help topics, even if the user can't use it.

        Note: This setting on its own does not fully prevent command enumeration.

        Defaults to False.
        Using this without a setting will toggle.

        **Examples:**
            - `[p]helpset verifyexists True` - Enables sending help for nonexistent topics.
            - `[p]helpset verifyexists` - Toggles the value.

        **Arguments:**
            - `[verify]` - Whether to respond to help for nonexistent topics. Leave blank to toggle.
        """
        if verify is None:
            verify = not await ctx.bot._config.help.verify_exists()
        await ctx.bot._config.help.verify_exists.set(verify)
        if verify:
            await ctx.send(_("Help will verify the existence of help topics."))
        else:
            await ctx.send(
                _(
                    "Help will only verify the existence of "
                    "help topics via fuzzy help (if enabled)."
                )
            )

    @helpset.command(name="pagecharlimit")
    async def helpset_pagecharlimt(self, ctx: commands.Context, limit: int):
        """Set the character limit for each page in the help message.

        Note: This setting only applies to embedded help.

        The default value is 1000 characters. The minimum value is 500.
        The maximum is based on the lower of what you provide and what discord allows.

        Please note that setting a relatively small character limit may
        mean some pages will exceed this limit.

        **Example:**
            - `[p]helpset pagecharlimit 1500`

        **Arguments:**
            - `<limit>` - The max amount of characters to show per page in the help message.
        """
        if limit < 500:
            await ctx.send(_("You must give a value of at least 500 characters."))
            return

        await ctx.bot._config.help.page_char_limit.set(limit)
        await ctx.send(_("Done. The character limit per page has been set to {}.").format(limit))

    @helpset.command(name="maxpages")
    async def helpset_maxpages(self, ctx: commands.Context, pages: int):
        """Set the maximum number of help pages sent in a server channel.

        Note: This setting does not apply to menu help.

        If a help message contains more pages than this value, the help message will
        be sent to the command author via DM. This is to help reduce spam in server
        text channels.

        The default value is 2 pages.

        **Examples:**
            - `[p]helpset maxpages 50` - Basically never send help to DMs.
            - `[p]helpset maxpages 0` - Always send help to DMs.

        **Arguments:**
            - `<limit>` - The max pages allowed to send per help in a server.
        """
        if pages < 0:
            await ctx.send(_("You must give a value of zero or greater!"))
            return

        await ctx.bot._config.help.max_pages_in_guild.set(pages)
        await ctx.send(_("Done. The page limit has been set to {}.").format(pages))

    @helpset.command(name="deletedelay")
    @commands.bot_has_permissions(manage_messages=True)
    async def helpset_deletedelay(self, ctx: commands.Context, seconds: int):
        """Set the delay after which help pages will be deleted.

        The setting is disabled by default, and only applies to non-menu help,
        sent in server text channels.
        Setting the delay to 0 disables this feature.

        The bot has to have MANAGE_MESSAGES permission for this to work.

        **Examples:**
            - `[p]helpset deletedelay 60` - Delete the help pages after a minute.
            - `[p]helpset deletedelay 1` - Delete the help pages as quickly as possible.
            - `[p]helpset deletedelay 1209600` - Max time to wait before deleting (14 days).
            - `[p]helpset deletedelay 0` - Disable deleting help pages.

        **Arguments:**
            - `<seconds>` - The seconds to wait before deleting help pages.
        """
        if seconds < 0:
            await ctx.send(_("You must give a value of zero or greater!"))
            return
        if seconds > 60 * 60 * 24 * 14:  # 14 days
            await ctx.send(_("The delay cannot be longer than 14 days!"))
            return

        await ctx.bot._config.help.delete_delay.set(seconds)
        if seconds == 0:
            await ctx.send(_("Done. Help messages will not be deleted now."))
        else:
            await ctx.send(_("Done. The delete delay has been set to {} seconds.").format(seconds))

    @helpset.command(name="reacttimeout")
    async def helpset_reacttimeout(self, ctx: commands.Context, seconds: int):
        """Set the timeout for reactions, if menus are enabled.

        The default is 30 seconds.
        The timeout has to be between 15 and 300 seconds.

        **Examples:**
            - `[p]helpset reacttimeout 30` - The default timeout.
            - `[p]helpset reacttimeout 60` - Timeout of 1 minute.
            - `[p]helpset reacttimeout 15` - Minimum allowed timeout.
            - `[p]helpset reacttimeout 300` - Max allowed timeout (5 mins).

        **Arguments:**
            - `<seconds>` - The timeout, in seconds, of the reactions.
        """
        if seconds < 15:
            await ctx.send(_("You must give a value of at least 15 seconds!"))
            return
        if seconds > 300:
            await ctx.send(_("The timeout cannot be greater than 5 minutes!"))
            return

        await ctx.bot._config.help.react_timeout.set(seconds)
        await ctx.send(_("Done. The reaction timeout has been set to {} seconds.").format(seconds))

    @helpset.command(name="tagline")
    async def helpset_tagline(self, ctx: commands.Context, *, tagline: str = None):
        """
        Set the tagline to be used.

        The maximum tagline length is 2048 characters.
        This setting only applies to embedded help. If no tagline is specified, the default will be used instead.

        **Examples:**
            - `[p]helpset tagline Thanks for using the bot!`
            - `[p]helpset tagline` - Resets the tagline to the default.

        **Arguments:**
            - `[tagline]` - The tagline to appear at the bottom of help embeds. Leave blank to reset.
        """
        if tagline is None:
            await ctx.bot._config.help.tagline.set("")
            return await ctx.send(_("The tagline has been reset."))

        if len(tagline) > 2048:
            await ctx.send(
                _(
                    "Your tagline is too long! Please shorten it to be "
                    "no more than 2048 characters long."
                )
            )
            return

        await ctx.bot._config.help.tagline.set(tagline)
        await ctx.send(_("The tagline has been set."))

    @commands.command(cooldown_after_parsing=True)
    @commands.cooldown(1, 60, commands.BucketType.user)
    async def contact(self, ctx: commands.Context, *, message: str):
        """Sends a message to the owner.

        This is limited to one message every 60 seconds per person.

        **Example:**
            - `[p]contact Help! The bot has become sentient!`

        **Arguments:**
            - `[message]` - The message to send to the owner.
        """
        guild = ctx.message.guild
        author = ctx.message.author
        footer = _("User ID: {}").format(author.id)

        if ctx.guild is None:
            source = _("through DM")
        else:
            source = _("from {}").format(guild)
            footer += _(" | Server ID: {}").format(guild.id)

        prefixes = await ctx.bot.get_valid_prefixes()
        prefix = re.sub(rf"<@!?{ctx.me.id}>", f"@{ctx.me.name}".replace("\\", r"\\"), prefixes[0])

        content = _("Use `{}dm {} <text>` to reply to this user").format(prefix, author.id)

        description = _("Sent by {} {}").format(author, source)

        destinations = await ctx.bot.get_owner_notification_destinations()

        if not destinations:
            await ctx.send(_("I've been configured not to send this anywhere."))
            return

        successful = False

        for destination in destinations:

            is_dm = isinstance(destination, discord.User)
            send_embed = None

            if is_dm:
                send_embed = await ctx.bot._config.user(destination).embeds()
            else:
                if not destination.permissions_for(destination.guild.me).send_messages:
                    continue
                if destination.permissions_for(destination.guild.me).embed_links:
                    send_embed = await ctx.bot._config.channel(destination).embeds()
                    if send_embed is None:
                        send_embed = await ctx.bot._config.guild(destination.guild).embeds()
                else:
                    send_embed = False

            if send_embed is None:
                send_embed = await ctx.bot._config.embeds()

            if send_embed:

                if not is_dm:
                    color = await ctx.bot.get_embed_color(destination)
                else:
                    color = ctx.bot._color

                e = discord.Embed(colour=color, description=message)
                if author.avatar_url:
                    e.set_author(name=description, icon_url=author.avatar_url)
                else:
                    e.set_author(name=description)

                e.set_footer(text=footer)

                try:
                    await destination.send(embed=e)
                except discord.Forbidden:
                    log.exception(f"Contact failed to {destination}({destination.id})")
                    # Should this automatically opt them out?
                except discord.HTTPException:
                    log.exception(
                        f"An unexpected error happened while attempting to"
                        f" send contact to {destination}({destination.id})"
                    )
                else:
                    successful = True

            else:

                msg_text = "{}\nMessage:\n\n{}\n{}".format(description, message, footer)

                try:
                    await destination.send("{}\n{}".format(content, box(msg_text)))
                except discord.Forbidden:
                    log.exception(f"Contact failed to {destination}({destination.id})")
                    # Should this automatically opt them out?
                except discord.HTTPException:
                    log.exception(
                        f"An unexpected error happened while attempting to"
                        f" send contact to {destination}({destination.id})"
                    )
                else:
                    successful = True

        if successful:
            await ctx.send(_("Your message has been sent."))
        else:
            await ctx.send(_("I'm unable to deliver your message. Sorry."))

    @commands.command()
    @checks.is_owner()
    async def dm(self, ctx: commands.Context, user_id: int, *, message: str):
        """Sends a DM to a user.

        This command needs a user ID to work.

        To get a user ID, go to Discord's settings and open the 'Appearance' tab.
        Enable 'Developer Mode', then right click a user and click on 'Copy ID'.

        **Example:**
            - `[p]dm 262626262626262626 Do you like me? Yes / No`

        **Arguments:**
            - `[message]` - The message to dm to the user.
        """
        destination = self.bot.get_user(user_id)
        if destination is None or destination.bot:
            await ctx.send(
                _(
                    "Invalid ID, user not found, or user is a bot. "
                    "You can only send messages to people I share "
                    "a server with."
                )
            )
            return

        prefixes = await ctx.bot.get_valid_prefixes()
        prefix = re.sub(rf"<@!?{ctx.me.id}>", f"@{ctx.me.name}".replace("\\", r"\\"), prefixes[0])
        description = _("Owner of {}").format(ctx.bot.user)
        content = _("You can reply to this message with {}contact").format(prefix)
        if await ctx.embed_requested():
            e = discord.Embed(colour=discord.Colour.red(), description=message)

            e.set_footer(text=content)
            if ctx.bot.user.avatar_url:
                e.set_author(name=description, icon_url=ctx.bot.user.avatar_url)
            else:
                e.set_author(name=description)

            try:
                await destination.send(embed=e)
            except discord.HTTPException:
                await ctx.send(
                    _("Sorry, I couldn't deliver your message to {}").format(destination)
                )
            else:
                await ctx.send(_("Message delivered to {}").format(destination))
        else:
            response = "{}\nMessage:\n\n{}".format(description, message)
            try:
                await destination.send("{}\n{}".format(box(response), content))
            except discord.HTTPException:
                await ctx.send(
                    _("Sorry, I couldn't deliver your message to {}").format(destination)
                )
            else:
                await ctx.send(_("Message delivered to {}").format(destination))

    @commands.command(hidden=True)
    @checks.is_owner()
    async def datapath(self, ctx: commands.Context):
        """Prints the bot's data path."""
        from redbot.core.data_manager import basic_config

        data_dir = Path(basic_config["DATA_PATH"])
        msg = _("Data path: {path}").format(path=data_dir)
        await ctx.send(box(msg))

    @commands.command(hidden=True)
    @checks.is_owner()
    async def debuginfo(self, ctx: commands.Context):
        """Shows debug information useful for debugging."""

        if sys.platform == "linux":
            import distro  # pylint: disable=import-error

        IS_WINDOWS = os.name == "nt"
        IS_MAC = sys.platform == "darwin"
        IS_LINUX = sys.platform == "linux"

        python_version = ".".join(map(str, sys.version_info[:3]))
        pyver = f"{python_version} ({platform.architecture()[0]})"
        pipver = pip.__version__
        redver = red_version_info
        dpy_version = discord.__version__
        if IS_WINDOWS:
            os_info = platform.uname()
            osver = f"{os_info.system} {os_info.release} (version {os_info.version})"
        elif IS_MAC:
            os_info = platform.mac_ver()
            osver = f"Mac OSX {os_info[0]} {os_info[2]}"
        elif IS_LINUX:
            osver = f"{distro.name()} {distro.version()}".strip()
        else:
            osver = "Could not parse OS, report this on Github."
        user_who_ran = getpass.getuser()
        driver = storage_type()

        from redbot.core.data_manager import basic_config, config_file

        data_path = Path(basic_config["DATA_PATH"])
        disabled_intents = (
            ", ".join(
                intent_name.replace("_", " ").title()
                for intent_name, enabled in self.bot.intents
                if not enabled
            )
            or "None"
        )

        def _datasize(num: int):
            for unit in ["B", "KB", "MB", "GB", "TB", "PB", "EB", "ZB"]:
                if abs(num) < 1024.0:
                    return "{0:.1f}{1}".format(num, unit)
                num /= 1024.0
            return "{0:.1f}{1}".format(num, "YB")

        memory_ram = psutil.virtual_memory()
        ram_string = "{used}/{total} ({percent}%)".format(
            used=_datasize(memory_ram.used),
            total=_datasize(memory_ram.total),
            percent=memory_ram.percent,
        )

        owners = []
        for uid in self.bot.owner_ids:
            try:
                u = await self.bot.get_or_fetch_user(uid)
                owners.append(f"{u.id} ({u})")
            except discord.HTTPException:
                owners.append(f"{uid} (Unresolvable)")
        owners_string = ", ".join(owners) or "None"

        resp_intro = "# Debug Info for Red:"
        resp_system_intro = "## System Metadata:"
        resp_system = (
            f"CPU Cores: {psutil.cpu_count()} ({platform.machine()})\nRAM: {ram_string}\n"
        )
        resp_os_intro = "## OS Variables:"
        resp_os = f"OS version: {osver}\nUser: {user_who_ran}\n"  # Ran where off to?!
        resp_py_metadata = (
            f"Python executable: {sys.executable}\n"
            f"Python version: {pyver}\n"
            f"Pip version: {pipver}\n"
        )
        resp_red_metadata = f"Red version: {redver}\nDiscord.py version: {dpy_version}\n"
        resp_red_vars_intro = "## Red variables:"
        resp_red_vars = (
            f"Instance name: {data_manager.instance_name}\n"
            f"Owner(s): {owners_string}\n"
            f"Storage type: {driver}\n"
            f"Disabled intents: {disabled_intents}\n"
            f"Data path: {data_path}\n"
            f"Metadata file: {config_file}"
        )

        response = (
            box(resp_intro, lang="md"),
            "\n",
            box(resp_system_intro, lang="md"),
            box(resp_system),
            "\n",
            box(resp_os_intro, lang="md"),
            box(resp_os),
            box(resp_py_metadata),
            box(resp_red_metadata),
            "\n",
            box(resp_red_vars_intro, lang="md"),
            box(resp_red_vars),
        )

        await ctx.send("".join(response))

    # You may ask why this command is owner-only,
    # cause after all it could be quite useful to guild owners!
    # Truth to be told, that would require us to make some part of this
    # more end-user friendly rather than just bot owner friendly - terms like
    # 'global call once checks' are not of any use to someone who isn't bot owner.
    @commands.is_owner()
    @commands.command()
    async def diagnoseissues(
        self,
        ctx: commands.Context,
        channel: Optional[discord.TextChannel],
        member: Union[discord.Member, discord.User],
        *,
        command_name: str,
    ) -> None:
        """
        Diagnose issues with the command checks with ease!

        If you want to diagnose the command from a text channel in a different server,
        you can do so by using the command in DMs.

        **Example:**
            - `[p]diagnoseissues #general @Slime ban` - Diagnose why @Slime can't use `[p]ban` in #general channel.

        **Arguments:**
            - `[channel]` - The text channel that the command should be tested for. Defaults to the current channel.
            - `<member>` - The member that should be considered as the command caller.
            - `<command_name>` - The name of the command to test.
        """
        if channel is None:
            channel = ctx.channel
            if not isinstance(channel, discord.TextChannel):
                await ctx.send(_("The channel needs to be passed when using this command in DMs."))
                return

        command = self.bot.get_command(command_name)
        if command is None:
            await ctx.send("Command not found!")
            return

        # This is done to allow the bot owner to diagnose a command
        # while not being a part of the server.
        if isinstance(member, discord.User):
            maybe_member = channel.guild.get_member(member.id)
            if maybe_member is None:
                await ctx.send(_("The given user is not a member of the diagnosed server."))
                return
            member = maybe_member

        if not channel.permissions_for(member).send_messages:
            # Let's make Flame happy here
            await ctx.send(
                _(
                    "Don't try to fool me, the given member can't access the {channel} channel!"
                ).format(channel=channel.mention)
            )
            return
        issue_diagnoser = IssueDiagnoser(self.bot, ctx, channel, member, command)
        await ctx.send(await issue_diagnoser.diagnose())

    @commands.group(aliases=["whitelist"])
    @checks.is_owner()
    async def allowlist(self, ctx: commands.Context):
        """
        Commands to manage the allowlist.

        Warning: When the allowlist is in use, the bot will ignore commands from everyone not on the list.

        Use `[p]allowlist clear` to disable the allowlist
        """
        pass

    @allowlist.command(name="add", require_var_positional=True)
    async def allowlist_add(self, ctx: commands.Context, *users: Union[discord.Member, int]):
        """
        Adds users to the allowlist.

        **Examples:**
            - `[p]allowlist add @26 @Will` - Adds two users to the allowlist.
            - `[p]allowlist add 262626262626262626` - Adds a user by ID.

        **Arguments:**
            - `<users...>` - The user or users to add to the allowlist.
        """
        await self.bot.add_to_whitelist(users)
        if len(users) > 1:
            await ctx.send(_("Users have been added to the allowlist."))
        else:
            await ctx.send(_("User has been added to the allowlist."))

    @allowlist.command(name="list")
    async def allowlist_list(self, ctx: commands.Context):
        """
        Lists users on the allowlist.

        **Example:**
            - `[p]allowlist list`
        """
        curr_list = await ctx.bot._config.whitelist()

        if not curr_list:
            await ctx.send("Allowlist is empty.")
            return
        if len(curr_list) > 1:
            msg = _("Users on the allowlist:")
        else:
            msg = _("User on the allowlist:")
        for user_id in curr_list:
            user = self.bot.get_user(user_id)
            if not user:
                user = _("Unknown or Deleted User")
            msg += f"\n\t- {user_id} ({user})"

        for page in pagify(msg):
            await ctx.send(box(page))

    @allowlist.command(name="remove", require_var_positional=True)
    async def allowlist_remove(self, ctx: commands.Context, *users: Union[discord.Member, int]):
        """
        Removes users from the allowlist.

        The allowlist will be disabled if all users are removed.

        **Examples:**
            - `[p]allowlist remove @26 @Will` - Removes two users from the allowlist.
            - `[p]allowlist remove 262626262626262626` - Removes a user by ID.

        **Arguments:**
            - `<users...>` - The user or users to remove from the allowlist.
        """
        await self.bot.remove_from_whitelist(users)
        if len(users) > 1:
            await ctx.send(_("Users have been removed from the allowlist."))
        else:
            await ctx.send(_("User has been removed from the allowlist."))

    @allowlist.command(name="clear")
    async def allowlist_clear(self, ctx: commands.Context):
        """
        Clears the allowlist.

        This disables the allowlist.

        **Example:**
            - `[p]allowlist clear`
        """
        await self.bot.clear_whitelist()
        await ctx.send(_("Allowlist has been cleared."))

    @commands.group(aliases=["blacklist", "denylist"])
    @checks.is_owner()
    async def blocklist(self, ctx: commands.Context):
        """
        Commands to manage the blocklist.

        Use `[p]blocklist clear` to disable the blocklist
        """
        pass

    @blocklist.command(name="add", require_var_positional=True)
    async def blocklist_add(self, ctx: commands.Context, *users: Union[discord.Member, int]):
        """
        Adds users to the blocklist.

        **Examples:**
            - `[p]blocklist add @26 @Will` - Adds two users to the blocklist.
            - `[p]blocklist add 262626262626262626` - Blocks a user by ID.

        **Arguments:**
            - `<users...>` - The user or users to add to the blocklist.
        """
        for user in users:
            if isinstance(user, int):
                user_obj = discord.Object(id=user)
            else:
                user_obj = user
            if await ctx.bot.is_owner(user_obj):
                await ctx.send(_("You cannot add an owner to the blocklist!"))
                return

        await self.bot.add_to_blacklist(users)
        if len(users) > 1:
            await ctx.send(_("Users have been added to the blocklist."))
        else:
            await ctx.send(_("User has been added to the blocklist."))

    @blocklist.command(name="list")
    async def blocklist_list(self, ctx: commands.Context):
        """
        Lists users on the blocklist.

        **Example:**
            - `[p]blocklist list`
        """
        curr_list = await self.bot.get_blacklist()

        if not curr_list:
            await ctx.send("Blocklist is empty.")
            return
        if len(curr_list) > 1:
            msg = _("Users on the blocklist:")
        else:
            msg = _("User on the blocklist:")
        for user_id in curr_list:
            user = self.bot.get_user(user_id)
            if not user:
                user = _("Unknown or Deleted User")
            msg += f"\n\t- {user_id} ({user})"

        for page in pagify(msg):
            await ctx.send(box(page))

    @blocklist.command(name="remove", require_var_positional=True)
    async def blocklist_remove(self, ctx: commands.Context, *users: Union[discord.Member, int]):
        """
        Removes users from the blocklist.

        **Examples:**
            - `[p]blocklist remove @26 @Will` - Removes two users from the blocklist.
            - `[p]blocklist remove 262626262626262626` - Removes a user by ID.

        **Arguments:**
            - `<users...>` - The user or users to remove from the blocklist.
        """
        await self.bot.remove_from_blacklist(users)
        if len(users) > 1:
            await ctx.send(_("Users have been removed from the blocklist."))
        else:
            await ctx.send(_("User has been removed from the blocklist."))

    @blocklist.command(name="clear")
    async def blocklist_clear(self, ctx: commands.Context):
        """
        Clears the blocklist.

        **Example:**
            - `[p]blocklist clear`
        """
        await self.bot.clear_blacklist()
        await ctx.send(_("Blocklist has been cleared."))

    @commands.group(aliases=["localwhitelist"])
    @commands.guild_only()
    @checks.admin_or_permissions(administrator=True)
    async def localallowlist(self, ctx: commands.Context):
        """
        Commands to manage the server specific allowlist.

        Warning: When the allowlist is in use, the bot will ignore commands from everyone not on the list in the server.

        Use `[p]localallowlist clear` to disable the allowlist
        """
        pass

    @localallowlist.command(name="add", require_var_positional=True)
    async def localallowlist_add(
        self, ctx: commands.Context, *users_or_roles: Union[discord.Member, discord.Role, int]
    ):
        """
        Adds a user or role to the server allowlist.

        **Examples:**
            - `[p]localallowlist add @26 @Will` - Adds two users to the local allowlist.
            - `[p]localallowlist add 262626262626262626` - Allows a user by ID.
            - `[p]localallowlist add "Super Admins"` - Allows a role with a space in the name without mentioning.

        **Arguments:**
            - `<users_or_roles...>` - The users or roles to remove from the local allowlist.
        """
        names = [getattr(u_or_r, "name", u_or_r) for u_or_r in users_or_roles]
        uids = {getattr(u_or_r, "id", u_or_r) for u_or_r in users_or_roles}
        if not (ctx.guild.owner == ctx.author or await self.bot.is_owner(ctx.author)):
            current_whitelist = await self.bot.get_whitelist(ctx.guild)
            theoretical_whitelist = current_whitelist.union(uids)
            ids = {i for i in (ctx.author.id, *(getattr(ctx.author, "_roles", [])))}
            if ids.isdisjoint(theoretical_whitelist):
                return await ctx.send(
                    _(
                        "I cannot allow you to do this, as it would "
                        "remove your ability to run commands, "
                        "please ensure to add yourself to the allowlist first."
                    )
                )
        await self.bot.add_to_whitelist(uids, guild=ctx.guild)

        if len(uids) > 1:
            await ctx.send(_("Users and/or roles have been added to the allowlist."))
        else:
            await ctx.send(_("User or role has been added to the allowlist."))

    @localallowlist.command(name="list")
    async def localallowlist_list(self, ctx: commands.Context):
        """
        Lists users and roles on the server allowlist.

        **Example:**
            - `[p]localallowlist list`
        """
        curr_list = await self.bot.get_whitelist(ctx.guild)

        if not curr_list:
            await ctx.send("Server allowlist is empty.")
            return
        if len(curr_list) > 1:
            msg = _("Allowed users and/or roles:")
        else:
            msg = _("Allowed user or role:")
        for obj_id in curr_list:
            user_or_role = self.bot.get_user(obj_id) or ctx.guild.get_role(obj_id)
            if not user_or_role:
                user_or_role = _("Unknown or Deleted User/Role")
            msg += f"\n\t- {obj_id} ({user_or_role})"

        for page in pagify(msg):
            await ctx.send(box(page))

    @localallowlist.command(name="remove", require_var_positional=True)
    async def localallowlist_remove(
        self, ctx: commands.Context, *users_or_roles: Union[discord.Member, discord.Role, int]
    ):
        """
        Removes user or role from the allowlist.

        The local allowlist will be disabled if all users are removed.

        **Examples:**
            - `[p]localallowlist remove @26 @Will` - Removes two users from the local allowlist.
            - `[p]localallowlist remove 262626262626262626` - Removes a user by ID.
            - `[p]localallowlist remove "Super Admins"` - Removes a role with a space in the name without mentioning.

        **Arguments:**
            - `<users_or_roles...>` - The users or roles to remove from the local allowlist.
        """
        names = [getattr(u_or_r, "name", u_or_r) for u_or_r in users_or_roles]
        uids = {getattr(u_or_r, "id", u_or_r) for u_or_r in users_or_roles}
        if not (ctx.guild.owner == ctx.author or await self.bot.is_owner(ctx.author)):
            current_whitelist = await self.bot.get_whitelist(ctx.guild)
            theoretical_whitelist = current_whitelist - uids
            ids = {i for i in (ctx.author.id, *(getattr(ctx.author, "_roles", [])))}
            if theoretical_whitelist and ids.isdisjoint(theoretical_whitelist):
                return await ctx.send(
                    _(
                        "I cannot allow you to do this, as it would "
                        "remove your ability to run commands."
                    )
                )
        await self.bot.remove_from_whitelist(uids, guild=ctx.guild)

        if len(uids) > 1:
            await ctx.send(_("Users and/or roles have been removed from the server allowlist."))
        else:
            await ctx.send(_("User or role has been removed from the server allowlist."))

    @localallowlist.command(name="clear")
    async def localallowlist_clear(self, ctx: commands.Context):
        """
        Clears the allowlist.

        This disables the local allowlist and clears all entries.

        **Example:**
            - `[p]localallowlist clear`
        """
        await self.bot.clear_whitelist(ctx.guild)
        await ctx.send(_("Server allowlist has been cleared."))

    @commands.group(aliases=["localblacklist"])
    @commands.guild_only()
    @checks.admin_or_permissions(administrator=True)
    async def localblocklist(self, ctx: commands.Context):
        """
        Commands to manage the server specific blocklist.

        Use `[p]localblocklist clear` to disable the blocklist
        """
        pass

    @localblocklist.command(name="add", require_var_positional=True)
    async def localblocklist_add(
        self, ctx: commands.Context, *users_or_roles: Union[discord.Member, discord.Role, int]
    ):
        """
        Adds a user or role to the local blocklist.

        **Examples:**
            - `[p]localblocklist add @26 @Will` - Adds two users to the local blocklist.
            - `[p]localblocklist add 262626262626262626` - Blocks a user by ID.
            - `[p]localblocklist add "Bad Apples"` - Blocks a role with a space in the name without mentioning.

        **Arguments:**
            - `<users_or_roles...>` - The users or roles to add to the local blocklist.
        """
        for user_or_role in users_or_roles:
            uid = discord.Object(id=getattr(user_or_role, "id", user_or_role))
            if uid.id == ctx.author.id:
                await ctx.send(_("You cannot add yourself to the blocklist!"))
                return
            if uid.id == ctx.guild.owner_id and not await ctx.bot.is_owner(ctx.author):
                await ctx.send(_("You cannot add the guild owner to the blocklist!"))
                return
            if await ctx.bot.is_owner(uid):
                await ctx.send(_("You cannot add a bot owner to the blocklist!"))
                return
        await self.bot.add_to_blacklist(users_or_roles, guild=ctx.guild)

        if len(users_or_roles) > 1:
            await ctx.send(_("Users and/or roles have been added from the server blocklist."))
        else:
            await ctx.send(_("User or role has been added from the server blocklist."))

    @localblocklist.command(name="list")
    async def localblocklist_list(self, ctx: commands.Context):
        """
        Lists users and roles on the server blocklist.

        **Example:**
            - `[p]localblocklist list`
        """
        curr_list = await self.bot.get_blacklist(ctx.guild)

        if not curr_list:
            await ctx.send("Server blocklist is empty.")
            return
        if len(curr_list) > 1:
            msg = _("Blocked users and/or roles:")
        else:
            msg = _("Blocked user or role:")
        for obj_id in curr_list:
            user_or_role = self.bot.get_user(obj_id) or ctx.guild.get_role(obj_id)
            if not user_or_role:
                user_or_role = _("Unknown or Deleted User/Role")
            msg += f"\n\t- {obj_id} ({user_or_role})"

        for page in pagify(msg):
            await ctx.send(box(page))

    @localblocklist.command(name="remove", require_var_positional=True)
    async def localblocklist_remove(
        self, ctx: commands.Context, *users_or_roles: Union[discord.Member, discord.Role, int]
    ):
        """
        Removes user or role from local blocklist.

        **Examples:**
            - `[p]localblocklist remove @26 @Will` - Removes two users from the local blocklist.
            - `[p]localblocklist remove 262626262626262626` - Unblocks a user by ID.
            - `[p]localblocklist remove "Bad Apples"` - Unblocks a role with a space in the name without mentioning.

        **Arguments:**
            - `<users_or_roles...>` - The users or roles to remove from the local blocklist.
        """
        await self.bot.remove_from_blacklist(users_or_roles, guild=ctx.guild)

        if len(users_or_roles) > 1:
            await ctx.send(_("Users and/or roles have been removed from the server blocklist."))
        else:
            await ctx.send(_("User or role has been removed from the server blocklist."))

    @localblocklist.command(name="clear")
    async def localblocklist_clear(self, ctx: commands.Context):
        """
        Clears the server blocklist.

        This disables the server blocklist and clears all entries.

        **Example:**
            - `[p]blocklist clear`
        """
        await self.bot.clear_blacklist(ctx.guild)
        await ctx.send(_("Server blocklist has been cleared."))

    @checks.guildowner_or_permissions(administrator=True)
    @commands.group(name="command")
    async def command_manager(self, ctx: commands.Context):
        """Commands to enable and disable commands and cogs."""
        pass

    @checks.is_owner()
    @command_manager.command(name="defaultdisablecog")
    async def command_default_disable_cog(self, ctx: commands.Context, *, cog: CogConverter):
        """Set the default state for a cog as disabled.

        This will disable the cog for all servers by default.
        To override it, use `[p]command enablecog` on the servers you want to allow usage.

        Note: This will only work on loaded cogs, and must reference the title-case cog name.

        **Examples:**
            - `[p]command defaultdisablecog Economy`
            - `[p]command defaultdisablecog ModLog`

        **Arguments:**
            - `<cog>` - The name of the cog to make disabled by default. Must be title-case.
        """
        cogname = cog.qualified_name
        if isinstance(cog, commands.commands._RuleDropper):
            return await ctx.send(_("You can't disable this cog by default."))
        await self.bot._disabled_cog_cache.default_disable(cogname)
        await ctx.send(_("{cogname} has been set as disabled by default.").format(cogname=cogname))

    @checks.is_owner()
    @command_manager.command(name="defaultenablecog")
    async def command_default_enable_cog(self, ctx: commands.Context, *, cog: CogConverter):
        """Set the default state for a cog as enabled.

        This will re-enable the cog for all servers by default.
        To override it, use `[p]command disablecog` on the servers you want to disallow usage.

        Note: This will only work on loaded cogs, and must reference the title-case cog name.

        **Examples:**
            - `[p]command defaultenablecog Economy`
            - `[p]command defaultenablecog ModLog`

        **Arguments:**
            - `<cog>` - The name of the cog to make enabled by default. Must be title-case.
        """
        cogname = cog.qualified_name
        await self.bot._disabled_cog_cache.default_enable(cogname)
        await ctx.send(_("{cogname} has been set as enabled by default.").format(cogname=cogname))

    @commands.guild_only()
    @command_manager.command(name="disablecog")
    async def command_disable_cog(self, ctx: commands.Context, *, cog: CogConverter):
        """Disable a cog in this server.

        Note: This will only work on loaded cogs, and must reference the title-case cog name.

        **Examples:**
            - `[p]command disablecog Economy`
            - `[p]command disablecog ModLog`

        **Arguments:**
            - `<cog>` - The name of the cog to disable on this server. Must be title-case.
        """
        cogname = cog.qualified_name
        if isinstance(cog, commands.commands._RuleDropper):
            return await ctx.send(_("You can't disable this cog as you would lock yourself out."))
        if await self.bot._disabled_cog_cache.disable_cog_in_guild(cogname, ctx.guild.id):
            await ctx.send(_("{cogname} has been disabled in this guild.").format(cogname=cogname))
        else:
            await ctx.send(
                _("{cogname} was already disabled (nothing to do).").format(cogname=cogname)
            )

    @commands.guild_only()
    @command_manager.command(name="enablecog", usage="<cog>")
    async def command_enable_cog(self, ctx: commands.Context, *, cogname: str):
        """Enable a cog in this server.

        Note: This will only work on loaded cogs, and must reference the title-case cog name.

        **Examples:**
            - `[p]command enablecog Economy`
            - `[p]command enablecog ModLog`

        **Arguments:**
            - `<cog>` - The name of the cog to enable on this server. Must be title-case.
        """
        if await self.bot._disabled_cog_cache.enable_cog_in_guild(cogname, ctx.guild.id):
            await ctx.send(_("{cogname} has been enabled in this guild.").format(cogname=cogname))
        else:
            # putting this here allows enabling a cog that isn't loaded but was disabled.
            cog = self.bot.get_cog(cogname)
            if not cog:
                return await ctx.send(_('Cog "{arg}" not found.').format(arg=cogname))

            await ctx.send(
                _("{cogname} was not disabled (nothing to do).").format(cogname=cogname)
            )

    @commands.guild_only()
    @command_manager.command(name="listdisabledcogs")
    async def command_list_disabled_cogs(self, ctx: commands.Context):
        """List the cogs which are disabled in this server.

        **Example:**
            - `[p]command listdisabledcogs`
        """
        disabled = [
            cog.qualified_name
            for cog in self.bot.cogs.values()
            if await self.bot._disabled_cog_cache.cog_disabled_in_guild(
                cog.qualified_name, ctx.guild.id
            )
        ]
        if disabled:
            output = _("The following cogs are disabled in this guild:\n")
            output += humanize_list(disabled)

            for page in pagify(output):
                await ctx.send(page)
        else:
            await ctx.send(_("There are no disabled cogs in this guild."))

    @command_manager.group(name="listdisabled", invoke_without_command=True)
    async def list_disabled(self, ctx: commands.Context):
        """
        List disabled commands.

        If you're the bot owner, this will show global disabled commands by default.
        Otherwise, this will show disabled commands on the current server.

        **Example:**
            - `[p]command listdisabled`
        """
        # Select the scope based on the author's privileges
        if await ctx.bot.is_owner(ctx.author):
            await ctx.invoke(self.list_disabled_global)
        else:
            await ctx.invoke(self.list_disabled_guild)

    @list_disabled.command(name="global")
    async def list_disabled_global(self, ctx: commands.Context):
        """List disabled commands globally.

        **Example:**
            - `[p]command listdisabled global`
        """
        disabled_list = await self.bot._config.disabled_commands()
        if not disabled_list:
            return await ctx.send(_("There aren't any globally disabled commands."))

        if len(disabled_list) > 1:
            header = _("{} commands are disabled globally.\n").format(
                humanize_number(len(disabled_list))
            )
        else:
            header = _("1 command is disabled globally.\n")
        paged = [box(x) for x in pagify(humanize_list(disabled_list), page_length=1000)]
        paged[0] = header + paged[0]
        await ctx.send_interactive(paged)

    @commands.guild_only()
    @list_disabled.command(name="guild")
    async def list_disabled_guild(self, ctx: commands.Context):
        """List disabled commands in this server.

        **Example:**
            - `[p]command listdisabled guild`
        """
        disabled_list = await self.bot._config.guild(ctx.guild).disabled_commands()
        if not disabled_list:
            return await ctx.send(_("There aren't any disabled commands in {}.").format(ctx.guild))

        if len(disabled_list) > 1:
            header = _("{} commands are disabled in {}.\n").format(
                humanize_number(len(disabled_list)), ctx.guild
            )
        else:
            header = _("1 command is disabled in {}.\n").format(ctx.guild)
        paged = [box(x) for x in pagify(humanize_list(disabled_list), page_length=1000)]
        paged[0] = header + paged[0]
        await ctx.send_interactive(paged)

    @command_manager.group(name="disable", invoke_without_command=True)
    async def command_disable(self, ctx: commands.Context, *, command: CommandConverter):
        """
        Disable a command.

        If you're the bot owner, this will disable commands globally by default.
        Otherwise, this will disable commands on the current server.

        **Examples:**
            - `[p]command disable userinfo` - Disables the `userinfo` command in the Mod cog.
            - `[p]command disable urban` - Disables the `urban` command in the General cog.

        **Arguments:**
            - `<command>` - The command to disable.
        """
        # Select the scope based on the author's privileges
        if await ctx.bot.is_owner(ctx.author):
            await ctx.invoke(self.command_disable_global, command=command)
        else:
            await ctx.invoke(self.command_disable_guild, command=command)

    @checks.is_owner()
    @command_disable.command(name="global")
    async def command_disable_global(self, ctx: commands.Context, *, command: CommandConverter):
        """
        Disable a command globally.

        **Examples:**
            - `[p]command disable global userinfo` - Disables the `userinfo` command in the Mod cog.
            - `[p]command disable global urban` - Disables the `urban` command in the General cog.

        **Arguments:**
            - `<command>` - The command to disable globally.
        """
        if self.command_manager in command.parents or self.command_manager == command:
            await ctx.send(
                _("The command to disable cannot be `command` or any of its subcommands.")
            )
            return

        if isinstance(command, commands.commands._RuleDropper):
            await ctx.send(
                _("This command is designated as being always available and cannot be disabled.")
            )
            return

        async with ctx.bot._config.disabled_commands() as disabled_commands:
            if command.qualified_name not in disabled_commands:
                disabled_commands.append(command.qualified_name)

        if not command.enabled:
            await ctx.send(_("That command is already disabled globally."))
            return
        command.enabled = False

        await ctx.tick()

    @commands.guild_only()
    @command_disable.command(name="server", aliases=["guild"])
    async def command_disable_guild(self, ctx: commands.Context, *, command: CommandConverter):
        """
        Disable a command in this server only.

        **Examples:**
            - `[p]command disable server userinfo` - Disables the `userinfo` command in the Mod cog.
            - `[p]command disable server urban` - Disables the `urban` command in the General cog.

        **Arguments:**
            - `<command>` - The command to disable for the current server.
        """
        if self.command_manager in command.parents or self.command_manager == command:
            await ctx.send(
                _("The command to disable cannot be `command` or any of its subcommands.")
            )
            return

        if isinstance(command, commands.commands._RuleDropper):
            await ctx.send(
                _("This command is designated as being always available and cannot be disabled.")
            )
            return

        if command.requires.privilege_level > await PrivilegeLevel.from_ctx(ctx):
            await ctx.send(_("You are not allowed to disable that command."))
            return

        async with ctx.bot._config.guild(ctx.guild).disabled_commands() as disabled_commands:
            if command.qualified_name not in disabled_commands:
                disabled_commands.append(command.qualified_name)

        done = command.disable_in(ctx.guild)

        if not done:
            await ctx.send(_("That command is already disabled in this server."))
        else:
            await ctx.tick()

    @command_manager.group(name="enable", invoke_without_command=True)
    async def command_enable(self, ctx: commands.Context, *, command: CommandConverter):
        """Enable a command.

        If you're the bot owner, this will try to enable a globally disabled command by default.
        Otherwise, this will try to enable a command disabled on the current server.

        **Examples:**
            - `[p]command enable userinfo` - Enables the `userinfo` command in the Mod cog.
            - `[p]command enable urban` - Enables the `urban` command in the General cog.

        **Arguments:**
            - `<command>` - The command to enable.
        """
        if await ctx.bot.is_owner(ctx.author):
            await ctx.invoke(self.command_enable_global, command=command)
        else:
            await ctx.invoke(self.command_enable_guild, command=command)

    @commands.is_owner()
    @command_enable.command(name="global")
    async def command_enable_global(self, ctx: commands.Context, *, command: CommandConverter):
        """
        Enable a command globally.

        **Examples:**
            - `[p]command enable global userinfo` - Enables the `userinfo` command in the Mod cog.
            - `[p]command enable global urban` - Enables the `urban` command in the General cog.

        **Arguments:**
            - `<command>` - The command to enable globally.
        """
        async with ctx.bot._config.disabled_commands() as disabled_commands:
            with contextlib.suppress(ValueError):
                disabled_commands.remove(command.qualified_name)

        if command.enabled:
            await ctx.send(_("That command is already enabled globally."))
            return

        command.enabled = True
        await ctx.tick()

    @commands.guild_only()
    @command_enable.command(name="server", aliases=["guild"])
    async def command_enable_guild(self, ctx: commands.Context, *, command: CommandConverter):
        """
            Enable a command in this server.

        **Examples:**
            - `[p]command enable server userinfo` - Enables the `userinfo` command in the Mod cog.
            - `[p]command enable server urban` - Enables the `urban` command in the General cog.

        **Arguments:**
            - `<command>` - The command to enable for the current server.
        """
        if command.requires.privilege_level > await PrivilegeLevel.from_ctx(ctx):
            await ctx.send(_("You are not allowed to enable that command."))
            return

        async with ctx.bot._config.guild(ctx.guild).disabled_commands() as disabled_commands:
            with contextlib.suppress(ValueError):
                disabled_commands.remove(command.qualified_name)

        done = command.enable_in(ctx.guild)

        if not done:
            await ctx.send(_("That command is already enabled in this server."))
        else:
            await ctx.tick()

    @checks.is_owner()
    @command_manager.command(name="disabledmsg")
    async def command_disabledmsg(self, ctx: commands.Context, *, message: str = ""):
        """Set the bot's response to disabled commands.

        Leave blank to send nothing.

        To include the command name in the message, include the `{command}` placeholder.

        **Examples:**
            - `[p]command disabledmsg This command is disabled`
            - `[p]command disabledmsg {command} is disabled`
            - `[p]command disabledmsg` - Sends nothing when a disabled command is attempted.

        **Arguments:**
            - `[message]` - The message to send when a disabled command is attempted.
        """
        await ctx.bot._config.disabled_command_msg.set(message)
        await ctx.tick()

    @commands.guild_only()
    @checks.guildowner_or_permissions(manage_guild=True)
    @commands.group(name="autoimmune")
    async def autoimmune_group(self, ctx: commands.Context):
        """
        Commands to manage server settings for immunity from automated actions.

        This includes duplicate message deletion and mention spam from the Mod cog, and filters from the Filter cog.
        """
        pass

    @autoimmune_group.command(name="list")
    async def autoimmune_list(self, ctx: commands.Context):
        """
        Gets the current members and roles configured for automatic moderation action immunity.

        **Example:**
            - `[p]autoimmune list`
        """
        ai_ids = await ctx.bot._config.guild(ctx.guild).autoimmune_ids()

        roles = {r.name for r in ctx.guild.roles if r.id in ai_ids}
        members = {str(m) for m in ctx.guild.members if m.id in ai_ids}

        output = ""
        if roles:
            output += _("Roles immune from automated moderation actions:\n")
            output += ", ".join(roles)
        if members:
            if roles:
                output += "\n"
            output += _("Members immune from automated moderation actions:\n")
            output += ", ".join(members)

        if not output:
            output = _("No immunity settings here.")

        for page in pagify(output):
            await ctx.send(page)

    @autoimmune_group.command(name="add")
    async def autoimmune_add(
        self, ctx: commands.Context, *, user_or_role: Union[discord.Member, discord.Role]
    ):
        """
        Makes a user or role immune from automated moderation actions.

        **Examples:**
            - `[p]autoimmune add @Twentysix` - Adds a user.
            - `[p]autoimmune add @Mods` - Adds a role.

        **Arguments:**
            - `<user_or_role>` - The user or role to add immunity to.
        """
        async with ctx.bot._config.guild(ctx.guild).autoimmune_ids() as ai_ids:
            if user_or_role.id in ai_ids:
                return await ctx.send(_("Already added."))
            ai_ids.append(user_or_role.id)
        await ctx.tick()

    @autoimmune_group.command(name="remove")
    async def autoimmune_remove(
        self, ctx: commands.Context, *, user_or_role: Union[discord.Member, discord.Role]
    ):
        """
        Remove a user or role from being immune to automated moderation actions.

        **Examples:**
            - `[p]autoimmune remove @Twentysix` - Removes a user.
            - `[p]autoimmune remove @Mods` - Removes a role.

        **Arguments:**
            - `<user_or_role>` - The user or role to remove immunity from.
        """
        async with ctx.bot._config.guild(ctx.guild).autoimmune_ids() as ai_ids:
            if user_or_role.id not in ai_ids:
                return await ctx.send(_("Not in list."))
            ai_ids.remove(user_or_role.id)
        await ctx.tick()

    @autoimmune_group.command(name="isimmune")
    async def autoimmune_checkimmune(
        self, ctx: commands.Context, *, user_or_role: Union[discord.Member, discord.Role]
    ):
        """
        Checks if a user or role would be considered immune from automated actions.

        **Examples:**
            - `[p]autoimmune isimmune @Twentysix`
            - `[p]autoimmune isimmune @Mods`

        **Arguments:**
            - `<user_or_role>` - The user or role to check the immunity of.
        """

        if await ctx.bot.is_automod_immune(user_or_role):
            await ctx.send(_("They are immune."))
        else:
            await ctx.send(_("They are not immune."))

    # RPC handlers
    async def rpc_load(self, request):
        cog_name = request.params[0]

        spec = await self.bot._cog_mgr.find_cog(cog_name)
        if spec is None:
            raise LookupError("No such cog found.")

        self._cleanup_and_refresh_modules(spec.name)

        await self.bot.load_extension(spec)

    async def rpc_unload(self, request):
        cog_name = request.params[0]

        self.bot.unload_extension(cog_name)

    async def rpc_reload(self, request):
        await self.rpc_unload(request)
        await self.rpc_load(request)

    @commands.group()
    @commands.guild_only()
    @checks.admin_or_permissions(manage_channels=True)
    async def ignore(self, ctx: commands.Context):
        """
        Commands to add servers or channels to the ignore list.

        The ignore list will prevent the bot from responding to commands in the configured locations.

        Note: Owners and Admins override the ignore list.
        """

    @ignore.command(name="list")
    async def ignore_list(self, ctx: commands.Context):
        """
        List the currently ignored servers and channels.

        **Example:**
            - `[p]ignore list`
        """
        for page in pagify(await self.count_ignored(ctx)):
            await ctx.maybe_send_embed(page)

    @ignore.command(name="channel")
    async def ignore_channel(
        self,
        ctx: commands.Context,
        channel: Optional[Union[discord.TextChannel, discord.CategoryChannel]] = None,
    ):
        """
        Ignore commands in the channel or category.

        Defaults to the current channel.

        Note: Owners, Admins, and those with Manage Channel permissions override ignored channels.

        **Examples:**
            - `[p]ignore channel #general` - Ignores commands in the #general channel.
            - `[p]ignore channel` - Ignores commands in the current channel.
            - `[p]ignore channel "General Channels"` - Use quotes for categories with spaces.
            - `[p]ignore channel 356236713347252226` - Also accepts IDs.

        **Arguments:**
            - `<channel>` - The channel to ignore. Can be a category channel.
        """
        if not channel:
            channel = ctx.channel
        if not await self.bot._ignored_cache.get_ignored_channel(channel):
            await self.bot._ignored_cache.set_ignored_channel(channel, True)
            await ctx.send(_("Channel added to ignore list."))
        else:
            await ctx.send(_("Channel already in ignore list."))

    @ignore.command(name="server", aliases=["guild"])
    @checks.admin_or_permissions(manage_guild=True)
    async def ignore_guild(self, ctx: commands.Context):
        """
        Ignore commands in this server.

        Note: Owners, Admins, and those with Manage Server permissions override ignored servers.

        **Example:**
            - `[p]ignore server` - Ignores the current server
        """
        guild = ctx.guild
        if not await self.bot._ignored_cache.get_ignored_guild(guild):
            await self.bot._ignored_cache.set_ignored_guild(guild, True)
            await ctx.send(_("This server has been added to the ignore list."))
        else:
            await ctx.send(_("This server is already being ignored."))

    @commands.group()
    @commands.guild_only()
    @checks.admin_or_permissions(manage_channels=True)
    async def unignore(self, ctx: commands.Context):
        """Commands to remove servers or channels from the ignore list."""

    @unignore.command(name="channel")
    async def unignore_channel(
        self,
        ctx: commands.Context,
        channel: Optional[Union[discord.TextChannel, discord.CategoryChannel]] = None,
    ):
        """
        Remove a channel or category from the ignore list.

        Defaults to the current channel.

        **Examples:**
            - `[p]unignore channel #general` - Unignores commands in the #general channel.
            - `[p]unignore channel` - Unignores commands in the current channel.
            - `[p]unignore channel "General Channels"` - Use quotes for categories with spaces.
            - `[p]unignore channel 356236713347252226` - Also accepts IDs. Use this method to unignore categories.

        **Arguments:**
            - `<channel>` - The channel to unignore. This can be a category channel.
        """
        if not channel:
            channel = ctx.channel

        if await self.bot._ignored_cache.get_ignored_channel(channel):
            await self.bot._ignored_cache.set_ignored_channel(channel, False)
            await ctx.send(_("Channel removed from ignore list."))
        else:
            await ctx.send(_("That channel is not in the ignore list."))

    @unignore.command(name="server", aliases=["guild"])
    @checks.admin_or_permissions(manage_guild=True)
    async def unignore_guild(self, ctx: commands.Context):
        """
        Remove this server from the ignore list.

        **Example:**
            - `[p]unignore server` - Stops ignoring the current server
        """
        guild = ctx.message.guild
        if await self.bot._ignored_cache.get_ignored_guild(guild):
            await self.bot._ignored_cache.set_ignored_guild(guild, False)
            await ctx.send(_("This server has been removed from the ignore list."))
        else:
            await ctx.send(_("This server is not in the ignore list."))

    async def count_ignored(self, ctx: commands.Context):
        category_channels: List[discord.CategoryChannel] = []
        text_channels: List[discord.TextChannel] = []
        if await self.bot._ignored_cache.get_ignored_guild(ctx.guild):
            return _("This server is currently being ignored.")
        for channel in ctx.guild.text_channels:
            if channel.category and channel.category not in category_channels:
                if await self.bot._ignored_cache.get_ignored_channel(channel.category):
                    category_channels.append(channel.category)
            if await self.bot._ignored_cache.get_ignored_channel(channel, check_category=False):
                text_channels.append(channel)

        cat_str = (
            humanize_list([c.name for c in category_channels]) if category_channels else "None"
        )
        chan_str = humanize_list([c.mention for c in text_channels]) if text_channels else "None"
        msg = _("Currently ignored categories: {categories}\nChannels: {channels}").format(
            categories=cat_str, channels=chan_str
        )
        return msg

    # Removing this command from forks is a violation of the GPLv3 under which it is licensed.
    # Otherwise interfering with the ability for this command to be accessible is also a violation.
    @commands.cooldown(1, 180, lambda msg: (msg.channel.id, msg.author.id))
    @commands.command(
        cls=commands.commands._AlwaysAvailableCommand,
        name="licenseinfo",
        aliases=["licenceinfo"],
        i18n=_,
    )
    async def license_info_command(self, ctx):
        """
        Get info about Red's licenses.
        """

        message = (
            "This bot is an instance of Red-DiscordBot (hereinafter referred to as Red).\n"
            "Red is a free and open source application made available to the public and "
            "licensed under the GNU GPLv3. The full text of this license is available to you at "
            "<https://github.com/Cog-Creators/Red-DiscordBot/blob/V3/develop/LICENSE>."
        )
        await ctx.send(message)
        # We need a link which contains a thank you to other projects which we use at some point.<|MERGE_RESOLUTION|>--- conflicted
+++ resolved
@@ -3124,7 +3124,7 @@
         Note: API tokens are sensitive, so this command should only be used in a private channel or in DM with the bot.
 
         **Examples:**
-            - `[p]set api Spotify redirect_uri localhost`
+            - `[p]set api spotify redirect_uri localhost`
             - `[p]set api github client_id,whoops client_secret,whoops`
 
         **Arguments:**
@@ -3168,8 +3168,8 @@
         Remove the given services with all their keys and tokens.
 
         **Examples:**
-            - `[p]set api remove Spotify`
-            - `[p]set api remove github audiodb`
+            - `[p]set api remove spotify`
+            - `[p]set api remove github youtube`
 
         **Arguments:**
             - `<services...>` - The services to remove."""
@@ -3534,15 +3534,10 @@
         See also the `--mentionable` flag to enable mentioning the bot as the prefix.
 
         **Examples:**
-<<<<<<< HEAD
-            - `[p]set api spotify redirect_uri localhost`
-            - `[p]set api github client_id,whoops client_secret,whoops`
-=======
             - `[p]set prefix !`
             - `[p]set prefix "! "` - Quotes are needed to use spaces in prefixes.
             - `[p]set prefix "@[botname] "` - This uses a mention as the prefix. See also the `--mentionable` flag.
             - `[p]set prefix ! ? .` - Sets multiple prefixes.
->>>>>>> bf0fab85
 
         **Arguments:**
             - `<prefixes...>` - The prefixes the bot will respond to globally.
@@ -3583,15 +3578,10 @@
             A prefix cannot have more than 20 characters.
 
         **Examples:**
-<<<<<<< HEAD
-            - `[p]set api remove spotify`
-            - `[p]set api remove github youtube`
-=======
             - `[p]set serverprefix !`
             - `[p]set serverprefix "! "` - Quotes are needed to use spaces in prefixes.
             - `[p]set serverprefix "@[botname] "` - This uses a mention as the prefix.
             - `[p]set serverprefix ! ? .` - Sets multiple prefixes.
->>>>>>> bf0fab85
 
         **Arguments:**
             - `[prefixes...]` - The prefixes the bot will respond to on this server. Leave blank to clear server prefixes.
