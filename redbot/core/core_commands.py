--- conflicted
+++ resolved
@@ -503,43 +503,7 @@
         cog_names = [c.strip() for c in cog_name.split(" ")]
         loaded, failed, not_found = await self._load(cog_names)
 
-<<<<<<< HEAD
-        cognames = [c.strip() for c in cog_name.split(" ")]
-        cogspecs = []
-
-        for c in cognames:
-            try:
-                spec = await ctx.bot.cog_mgr.find_cog(c)
-                cogspecs.append((spec, c))
-            except RuntimeError:
-                notfound_packages.append(inline(c))
-                # await ctx.send(_("No module named '{}' was found in any"
-                #                 " cog path.").format(c))
-
-        if len(cogspecs) > 0:
-            for spec, name in cogspecs:
-                async with ctx.typing():
-                    try:
-                        await ctx.bot.load_extension(spec)
-                    except Exception as e:
-                        log.exception("Package loading failed", exc_info=e)
-
-                        exception_log = "Exception in command '{}'\n" "".format(
-                            ctx.command.qualified_name
-                        )
-                        exception_log += "".join(
-                            traceback.format_exception(type(e), e, e.__traceback__)
-                        )
-                        self.bot._last_exception = exception_log
-                        failed_packages.append(inline(name))
-                    else:
-                        await ctx.bot.add_loaded_package(name)
-                        loaded_packages.append(inline(name))
-
-        if loaded_packages:
-=======
         if loaded:
->>>>>>> 864b6d31
             fmt = "Loaded {packs}"
             formed = self._get_package_strings(loaded, fmt)
             await ctx.send(formed)
@@ -581,51 +545,11 @@
     async def reload_(self, ctx, *, cog_name: str):
         """Reloads packages"""
 
-<<<<<<< HEAD
-        cognames = [c.strip() for c in cog_name.split(" ")]
-
-        for c in cognames:
-            ctx.bot.unload_extension(c)
-
-        cogspecs = []
-        failed_packages = []
-        loaded_packages = []
-        notfound_packages = []
-
-        for c in cognames:
-            try:
-                spec = await ctx.bot.cog_mgr.find_cog(c)
-                cogspecs.append((spec, c))
-            except RuntimeError:
-                notfound_packages.append(inline(c))
-
-        for spec, name in cogspecs:
-            async with ctx.typing():
-                try:
-                    self.cleanup_and_refresh_modules(spec.name)
-                    await ctx.bot.load_extension(spec)
-                    loaded_packages.append(inline(name))
-                except Exception as e:
-                    log.exception("Package reloading failed", exc_info=e)
-
-                    exception_log = "Exception in command '{}'\n" "".format(
-                        ctx.command.qualified_name
-                    )
-                    exception_log += "".join(
-                        traceback.format_exception(type(e), e, e.__traceback__)
-                    )
-                    self.bot._last_exception = exception_log
-
-                    failed_packages.append(inline(name))
-
-        if loaded_packages:
-=======
         cog_names = [c.strip() for c in cog_name.split(" ")]
 
         loaded, failed, not_found = await self._reload(cog_names)
 
         if loaded:
->>>>>>> 864b6d31
             fmt = "Package{plural} {packs} {other} reloaded."
             formed = self._get_package_strings(loaded, fmt, ("was", "were"))
             await ctx.send(formed)
