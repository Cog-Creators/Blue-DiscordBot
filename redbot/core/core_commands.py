import asyncio
import contextlib
import datetime
import importlib
import itertools
import json
import logging
import os
import pathlib
import sys
import platform
import getpass
import pip
import tarfile
import traceback
from collections import namedtuple
from pathlib import Path
from random import SystemRandom
from string import ascii_letters, digits
from typing import TYPE_CHECKING, Union, Tuple, List, Optional, Iterable, Sequence, Dict

import aiohttp
import discord
import pkg_resources

from redbot.core import (
    __version__,
    version_info as red_version_info,
    VersionInfo,
    checks,
    commands,
    errors,
    i18n,
)
from .utils.predicates import MessagePredicate
from .utils.chat_formatting import humanize_timedelta, pagify, box, inline

if TYPE_CHECKING:
    from redbot.core.bot import Red

__all__ = ["Core"]

log = logging.getLogger("red")


_ = i18n.Translator("Core", __file__)

TokenConverter = commands.get_dict_converter(delims=[" ", ",", ";"])


class CoreLogic:
    def __init__(self, bot: "Red"):
        self.bot = bot
        self.bot.register_rpc_handler(self._load)
        self.bot.register_rpc_handler(self._unload)
        self.bot.register_rpc_handler(self._reload)
        self.bot.register_rpc_handler(self._name)
        self.bot.register_rpc_handler(self._prefixes)
        self.bot.register_rpc_handler(self._version_info)
        self.bot.register_rpc_handler(self._invite_url)

    async def _load(
        self, cog_names: Iterable[str]
    ) -> Tuple[List[str], List[str], List[str], List[str], List[Tuple[str, str]]]:
        """
        Loads cogs by name.
        Parameters
        ----------
        cog_names : list of str

        Returns
        -------
        tuple
            4-tuple of loaded, failed, not found and already loaded cogs.
        """
        failed_packages = []
        loaded_packages = []
        notfound_packages = []
        alreadyloaded_packages = []
        failed_with_reason_packages = []

        bot = self.bot

        cogspecs = []

        for name in cog_names:
            try:
                spec = await bot.cog_mgr.find_cog(name)
                if spec:
                    cogspecs.append((spec, name))
                else:
                    notfound_packages.append(name)
            except Exception as e:
                log.exception("Package import failed", exc_info=e)

                exception_log = "Exception during import of cog\n"
                exception_log += "".join(traceback.format_exception(type(e), e, e.__traceback__))
                bot._last_exception = exception_log
                failed_packages.append(name)

        for spec, name in cogspecs:
            try:
                self._cleanup_and_refresh_modules(spec.name)
                await bot.load_extension(spec)
            except errors.PackageAlreadyLoaded:
                alreadyloaded_packages.append(name)
            except errors.CogLoadError as e:
                failed_with_reason_packages.append((name, str(e)))
            except Exception as e:
                log.exception("Package loading failed", exc_info=e)

                exception_log = "Exception during loading of cog\n"
                exception_log += "".join(traceback.format_exception(type(e), e, e.__traceback__))
                bot._last_exception = exception_log
                failed_packages.append(name)
            else:
                await bot.add_loaded_package(name)
                loaded_packages.append(name)

        return (
            loaded_packages,
            failed_packages,
            notfound_packages,
            alreadyloaded_packages,
            failed_with_reason_packages,
        )

    @staticmethod
    def _cleanup_and_refresh_modules(module_name: str) -> None:
        """Interally reloads modules so that changes are detected"""
        splitted = module_name.split(".")

        def maybe_reload(new_name):
            try:
                lib = sys.modules[new_name]
            except KeyError:
                pass
            else:
                importlib._bootstrap._exec(lib.__spec__, lib)

        # noinspection PyTypeChecker
        modules = itertools.accumulate(splitted, "{}.{}".format)
        for m in modules:
            maybe_reload(m)

        children = {name: lib for name, lib in sys.modules.items() if name.startswith(module_name)}
        for child_name, lib in children.items():
            importlib._bootstrap._exec(lib.__spec__, lib)

    @staticmethod
    def _get_package_strings(
        packages: List[str], fmt: str, other: Optional[Tuple[str, ...]] = None
    ) -> str:
        """
        Gets the strings needed for the load, unload and reload commands
        """
        packages = [inline(name) for name in packages]

        if other is None:
            other = ("", "")
        plural = "s" if len(packages) > 1 else ""
        use_and, other = ("", other[0]) if len(packages) == 1 else (" and ", other[1])
        packages_string = ", ".join(packages[:-1]) + use_and + packages[-1]

        form = {"plural": plural, "packs": packages_string, "other": other}
        final_string = fmt.format(**form)
        return final_string

    async def _unload(self, cog_names: Iterable[str]) -> Tuple[List[str], List[str]]:
        """
        Unloads cogs with the given names.

        Parameters
        ----------
        cog_names : list of str

        Returns
        -------
        tuple
            2 element tuple of successful unloads and failed unloads.
        """
        failed_packages = []
        unloaded_packages = []

        bot = self.bot

        for name in cog_names:
            if name in bot.extensions:
                bot.unload_extension(name)
                await bot.remove_loaded_package(name)
                unloaded_packages.append(name)
            else:
                failed_packages.append(name)

        return unloaded_packages, failed_packages

    async def _reload(
        self, cog_names: Sequence[str]
    ) -> Tuple[List[str], List[str], List[str], List[str], List[Tuple[str, str]]]:
        await self._unload(cog_names)

        loaded, load_failed, not_found, already_loaded, load_failed_with_reason = await self._load(
            cog_names
        )

        return loaded, load_failed, not_found, already_loaded, load_failed_with_reason

    async def _name(self, name: Optional[str] = None) -> str:
        """
        Gets or sets the bot's username.

        Parameters
        ----------
        name : str
            If passed, the bot will change it's username.

        Returns
        -------
        str
            The current (or new) username of the bot.
        """
        if name is not None:
            await self.bot.user.edit(username=name)

        return self.bot.user.name

    async def _prefixes(self, prefixes: Optional[Sequence[str]] = None) -> List[str]:
        """
        Gets or sets the bot's global prefixes.

        Parameters
        ----------
        prefixes : list of str
            If passed, the bot will set it's global prefixes.

        Returns
        -------
        list of str
            The current (or new) list of prefixes.
        """
        if prefixes:
            prefixes = sorted(prefixes, reverse=True)
            await self.bot.db.prefix.set(prefixes)
        return await self.bot.db.prefix()

    @classmethod
    async def _version_info(cls) -> Dict[str, str]:
        """
        Version information for Red and discord.py

        Returns
        -------
        dict
            `redbot` and `discordpy` keys containing version information for both.
        """
        return {"redbot": __version__, "discordpy": discord.__version__}

    async def _invite_url(self) -> str:
        """
        Generates the invite URL for the bot.

        Returns
        -------
        str
            Invite URL.
        """
        app_info = await self.bot.application_info()
        return discord.utils.oauth_url(app_info.id)


@i18n.cog_i18n(_)
class Core(commands.Cog, CoreLogic):
    """Commands related to core functions"""

    @commands.command(hidden=True)
    async def ping(self, ctx: commands.Context):
        """Pong."""
        latencies = self.bot.latencies
        for shard, pingt in latencies:
            try:
                await ctx.send(embed=discord.Embed(color=(await ctx.embed_colour()),title=":ping_pong: Pong!",description="\n **Latency to Discord:**\n```py\n{} ms```".format(round(pingt * 1000))))
            except discord.HTTPException:
                await ctx.send(_("I need the `Embed links` permission to send this"))

    @commands.command()
    async def info(self, ctx: commands.Context):
        """Shows info about Red"""
        author_repo = "https://github.com/Twentysix26"
        org_repo = "https://github.com/Cog-Creators"
        red_repo = org_repo + "/Red-DiscordBot"
        red_pypi = "https://pypi.python.org/pypi/Red-DiscordBot"
        support_server_url = "https://discord.gg/red"
        dpy_repo = "https://github.com/Rapptz/discord.py"
        python_url = "https://www.python.org/"
        since = datetime.datetime(2016, 1, 2, 0, 0)
        days_since = (datetime.datetime.utcnow() - since).days
        dpy_version = "[{}]({})".format(discord.__version__, dpy_repo)
        python_version = "[{}.{}.{}]({})".format(*sys.version_info[:3], python_url)
        red_version = "[{}]({})".format(__version__, red_pypi)
        app_info = await self.bot.application_info()
        owner = app_info.owner
        custom_info = await self.bot.db.custom_info()

        async with aiohttp.ClientSession() as session:
            async with session.get("{}/json".format(red_pypi)) as r:
                data = await r.json()
        outdated = VersionInfo.from_str(data["info"]["version"]) > red_version_info
        about = _(
            "This is a ***modified** instance of [Red, an open source Discord bot]({}) "
            "created by [Twentysix]({}) and [improved by many]({}).\n\n"
            "Red is backed by a passionate community who contributes and "
            "creates content for everyone to enjoy. [Join us today]({}) "
            "and help us improve!\n\n"
        ).format(red_repo, author_repo, org_repo, support_server_url)

        embed = discord.Embed(color=(await ctx.embed_colour()))
        embed.add_field(name=_("Instance owned by"), value=str(owner))
        embed.add_field(name="Python", value=python_version)
        embed.add_field(name="discord.py", value=dpy_version)
        embed.add_field(name=_("Red version"), value=red_version)
        if outdated:
            embed.add_field(
                name=_("Outdated"), value=_("Yes, {} is available").format(data["info"]["version"])
            )
        if custom_info:
            embed.add_field(name=_("About this instance"), value=custom_info, inline=False)
        embed.add_field(name=_("About Red"), value=about, inline=False)

        embed.set_footer(
            text=_("Bringing joy since 02 Jan 2016 (over {} days ago!)").format(days_since)
        )
        try:
            await ctx.send(embed=embed)
        except discord.HTTPException:
            await ctx.send(_("I need the `Embed links` permission to send this"))

    @commands.command()
    async def uptime(self, ctx: commands.Context):
        """Shows Red's uptime"""
        since = ctx.bot.uptime.strftime("%Y-%m-%d %H:%M:%S")
        delta = datetime.datetime.utcnow() - self.bot.uptime
        await ctx.send(
            _(":clock1: Been up for: **{}** (since {} UTC)").format(
                humanize_timedelta(timedelta=delta), since
            )
        )

    @commands.group()
    async def embedset(self, ctx: commands.Context):
        """
        Commands for toggling embeds on or off.

        This setting determines whether or not to
        use embeds as a response to a command (for
        commands that support it). The default is to
        use embeds.
        """
        if ctx.invoked_subcommand is None:
            text = _("Embed settings:\n\n")
            global_default = await self.bot.db.embeds()
            text += _("Global default: {}\n").format(global_default)
            if ctx.guild:
                guild_setting = await self.bot.db.guild(ctx.guild).embeds()
                text += _("Guild setting: {}\n").format(guild_setting)
            user_setting = await self.bot.db.user(ctx.author).embeds()
            text += _("User setting: {}").format(user_setting)
            await ctx.send(box(text))

    @embedset.command(name="global")
    @checks.is_owner()
    async def embedset_global(self, ctx: commands.Context):
        """
        Toggle the global embed setting.

        This is used as a fallback if the user
        or guild hasn't set a preference. The
        default is to use embeds.
        """
        current = await self.bot.db.embeds()
        await self.bot.db.embeds.set(not current)
        await ctx.send(
            _("Embeds are now {} by default.").format(_("disabled") if current else _("enabled"))
        )

    @embedset.command(name="guild")
    @checks.guildowner_or_permissions(administrator=True)
    @commands.guild_only()
    async def embedset_guild(self, ctx: commands.Context, enabled: bool = None):
        """
        Toggle the guild's embed setting.

        If enabled is None, the setting will be unset and
        the global default will be used instead.

        If set, this is used instead of the global default
        to determine whether or not to use embeds. This is
        used for all commands done in a guild channel except
        for help commands.
        """
        await self.bot.db.guild(ctx.guild).embeds.set(enabled)
        if enabled is None:
            await ctx.send(_("Embeds will now fall back to the global setting."))
        else:
            await ctx.send(
                _("Embeds are now {} for this guild.").format(
                    _("enabled") if enabled else _("disabled")
                )
            )

    @embedset.command(name="user")
    async def embedset_user(self, ctx: commands.Context, enabled: bool = None):
        """
        Toggle the user's embed setting.

        If enabled is None, the setting will be unset and
        the global default will be used instead.

        If set, this is used instead of the global default
        to determine whether or not to use embeds. This is
        used for all commands done in a DM with the bot, as
        well as all help commands everywhere.
        """
        await self.bot.db.user(ctx.author).embeds.set(enabled)
        if enabled is None:
            await ctx.send(_("Embeds will now fall back to the global setting."))
        else:
            await ctx.send(
                _("Embeds are now {} for you.").format(_("enabled") if enabled else _("disabled"))
            )

    @commands.command()
    @checks.is_owner()
    async def traceback(self, ctx: commands.Context, public: bool = False):
        """Sends to the owner the last command exception that has occurred

        If public (yes is specified), it will be sent to the chat instead"""
        if not public:
            destination = ctx.author
        else:
            destination = ctx.channel

        if self.bot._last_exception:
            for page in pagify(self.bot._last_exception, shorten_by=10):
                await destination.send(box(page, lang="py"))
        else:
            await ctx.send(_("No exception has occurred yet"))

    @commands.command()
    @checks.is_owner()
    async def invite(self, ctx: commands.Context):
        """Show's Red's invite url"""
        await ctx.author.send(await self._invite_url())

    @commands.command()
    @commands.guild_only()
    @checks.is_owner()
    async def leave(self, ctx: commands.Context):
        """Leaves server"""
        await ctx.send(_(":door: Are you sure you want me to leave this server? (y/n)"))

        pred = MessagePredicate.yes_or_no(ctx)
        try:
            await self.bot.wait_for("message", check=pred)
        except asyncio.TimeoutError:
            await ctx.send(_("Response timed out."))
            return
        else:
            if pred.result is True:
                await ctx.send(_("Alright. Bye :wave:"))
                log.debug(_("Leaving guild '{}'").format(ctx.guild.name))
                await ctx.guild.leave()
            else:
                await ctx.send(_("Alright, I'll stay then :)"))

    @commands.command()
    @checks.is_owner()
    async def servers(self, ctx: commands.Context):
        """Lists and allows to leave servers"""
        guilds = sorted(list(self.bot.guilds), key=lambda s: s.name.lower())
        msg = ""
        responses = []
        for i, server in enumerate(guilds, 1):
            msg += "{}: {}\n".format(i, server.name)
            responses.append(str(i))

        for page in pagify(msg, ["\n"]):
            await ctx.send(page)

        query = await ctx.send(_("To leave a server, just type its number."))

        pred = MessagePredicate.contained_in(responses, ctx)
        try:
            await self.bot.wait_for("message", check=pred, timeout=15)
        except asyncio.TimeoutError:
            try:
                await query.delete()
            except discord.errors.NotFound:
                pass
        else:
            await self.leave_confirmation(guilds[pred.result], ctx)

    async def leave_confirmation(self, guild, ctx):
        if guild.owner.id == ctx.bot.user.id:
            await ctx.send(_("I cannot leave a guild I am the owner of."))
            return

        await ctx.send(_(":door: Are you sure you want me to leave {}? (yes/no)").format(guild.name))
        pred = MessagePredicate.yes_or_no(ctx)
        try:
            await self.bot.wait_for("message", check=pred, timeout=15)
            if pred.result is True:
                await guild.leave()
                if guild != ctx.guild:
                    await ctx.send(_("Done."))
            else:
                await ctx.send(_("Alright then."))
        except asyncio.TimeoutError:
            await ctx.send(_("Response timed out."))

    @commands.command()
    @checks.is_owner()
    async def load(self, ctx: commands.Context, *cogs: str):
        """Loads packages"""
        if not cogs:
            return await ctx.send_help()
        cogs = tuple(map(lambda cog: cog.rstrip(","), cogs))
        async with ctx.typing():
            loaded, failed, not_found, already_loaded, failed_with_reason = await self._load(cogs)

        if loaded:
            fmt = _("Loaded {packs}.")
            formed = self._get_package_strings(loaded, fmt)
            await ctx.send(formed)

        if already_loaded:
            fmt = _("The package{plural} {packs} {other} already loaded.")
            formed = self._get_package_strings(already_loaded, fmt, (_("is"), _("are")))
            await ctx.send(formed)

        if failed:
            fmt = _(
                "Failed to load package{plural} {packs}. Check your console or "
                "logs for details."
            )
            formed = self._get_package_strings(failed, fmt)
            await ctx.send(formed)

        if not_found:
            fmt = _("The package{plural} {packs} {other} not found in any cog path.")
            formed = self._get_package_strings(not_found, fmt, (_("was"), _("were")))
            await ctx.send(formed)

        if failed_with_reason:
            fmt = _(
                "{other} package{plural} could not be loaded for the following reason{plural}:\n\n"
            )
            reasons = "\n".join([f"`{x}`: {y}" for x, y in failed_with_reason])
            formed = self._get_package_strings(
                [x for x, y in failed_with_reason], fmt, (_("This"), _("These"))
            )
            await ctx.send(formed + reasons)

    @commands.command()
    @checks.is_owner()
    async def unload(self, ctx: commands.Context, *cogs: str):
        """Unloads packages"""
        if not cogs:
            return await ctx.send_help()
        cogs = tuple(map(lambda cog: cog.rstrip(","), cogs))
        unloaded, failed = await self._unload(cogs)

        if unloaded:
            fmt = _("Package{plural} {packs} {other} unloaded.")
            formed = self._get_package_strings(unloaded, fmt, (_("was"), _("were")))
            await ctx.send(formed)

        if failed:
            fmt = _("The package{plural} {packs} {other} not loaded.")
            formed = self._get_package_strings(failed, fmt, (_("is"), _("are")))
            await ctx.send(formed)

    @commands.command(name="reload")
    @checks.is_owner()
    async def reload(self, ctx: commands.Context, *cogs: str):
        """Reloads packages"""
        if not cogs:
            return await ctx.send_help()
        cogs = tuple(map(lambda cog: cog.rstrip(","), cogs))
        async with ctx.typing():
            loaded, failed, not_found, already_loaded, failed_with_reason = await self._reload(
                cogs
            )

        if loaded:
            fmt = _("Package{plural} {packs} {other} reloaded.")
            formed = self._get_package_strings(loaded, fmt, (_("was"), _("were")))
            await ctx.send(formed)

        if failed:
            fmt = _("Failed to reload package{plural} {packs}. Check your logs for details")
            formed = self._get_package_strings(failed, fmt)
            await ctx.send(formed)

        if not_found:
            fmt = _("The package{plural} {packs} {other} not found in any cog path.")
            formed = self._get_package_strings(not_found, fmt, (_("was"), _("were")))
            await ctx.send(formed)

        if failed_with_reason:
            fmt = _(
                "{other} package{plural} could not be reloaded for the following reason{plural}:\n\n"
            )
            reasons = "\n".join([f"`{x}`: {y}" for x, y in failed_with_reason])
            formed = self._get_package_strings(
                [x for x, y in failed_with_reason], fmt, (_("This"), _("These"))
            )
            await ctx.send(formed + reasons)

    @commands.command(name="shutdown")
    @checks.is_owner()
    async def _shutdown(self, ctx: commands.Context, silently: bool = False):
        """Shuts down the bot"""
        wave = "\N{WAVING HAND SIGN}"
        skin = "\N{EMOJI MODIFIER FITZPATRICK TYPE-3}"
        with contextlib.suppress(discord.HTTPException):
            if not silently:
                await ctx.send(_("Shutting down... ") + wave + skin)
        await ctx.bot.shutdown()

    @commands.command(name="restart")
    @checks.is_owner()
    async def _restart(self, ctx: commands.Context, silently: bool = False):
        """Attempts to restart Red

        Makes Red quit with exit code 26
        The restart is not guaranteed: it must be dealt
        with by the process manager in use"""
        with contextlib.suppress(discord.HTTPException):
            if not silently:
                await ctx.send(_(":arrows_counterclockwise: Restarting..."))
        await ctx.bot.shutdown(restart=True)

    @commands.group(name="set")
    async def _set(self, ctx: commands.Context):
        """Changes Red's settings"""
        if ctx.invoked_subcommand is None:
            if ctx.guild:
                guild = ctx.guild
                admin_role = (
                    guild.get_role(await ctx.bot.db.guild(ctx.guild).admin_role()) or "Not set"
                )
                mod_role = (
                    guild.get_role(await ctx.bot.db.guild(ctx.guild).mod_role()) or "Not set"
                )
                prefixes = await ctx.bot.db.guild(ctx.guild).prefix()
                guild_settings = _("Admin role: {admin}\nMod role: {mod}\n").format(
                    admin=admin_role, mod=mod_role
                )
            else:
                guild_settings = ""
                prefixes = None  # This is correct. The below can happen in a guild.
            if not prefixes:
                prefixes = await ctx.bot.db.prefix()
            locale = await ctx.bot.db.locale()

            prefix_string = " ".join(prefixes)
            settings = _(
                "{bot_name} Settings:\n\n"
                "Prefixes: {prefixes}\n"
                "{guild_settings}"
                "Locale: {locale}"
            ).format(
                bot_name=ctx.bot.user.name,
                prefixes=prefix_string,
                guild_settings=guild_settings,
                locale=locale,
            )
            await ctx.send(box(settings))

    @_set.command()
    @checks.guildowner()
    @commands.guild_only()
    async def adminrole(self, ctx: commands.Context, *, role: discord.Role):
        """Sets the admin role for this server"""
        await ctx.bot.db.guild(ctx.guild).admin_role.set(role.id)
        await ctx.send(embed=discord.Embed(color=(await ctx.embed_colour()),description="The admin role for this guild has been set."))

    @_set.command()
    @checks.guildowner()
    @commands.guild_only()
    async def modrole(self, ctx: commands.Context, *, role: discord.Role):
        """Sets the mod role for this server"""
        await ctx.bot.db.guild(ctx.guild).mod_role.set(role.id)
        await ctx.send(embed=discord.Embed(color=(await ctx.embed_colour()),description="The mod role for this guild has been set."))

    @_set.command(aliases=["usebotcolor"])
    @checks.guildowner()
    @commands.guild_only()
    async def usebotcolour(self, ctx: commands.Context):
        """
        Toggle whether to use the bot owner-configured colour for embeds.

        Default is to not use the bot's configured colour, in which case the
        colour used will be the colour of the bot's top role.
        """
        current_setting = await ctx.bot.db.guild(ctx.guild).use_bot_color()
        await ctx.bot.db.guild(ctx.guild).use_bot_color.set(not current_setting)
        await ctx.send(
            _("The bot {} use its configured color for embeds.").format(
                _("will not") if current_setting else _("will")
            )
        )

    @_set.command()
    @checks.guildowner()
    @commands.guild_only()
    async def serverfuzzy(self, ctx: commands.Context):
        """
        Toggle whether to enable fuzzy command search for the server.

        Default is for fuzzy command search to be disabled.
        """
        current_setting = await ctx.bot.db.guild(ctx.guild).fuzzy()
        await ctx.bot.db.guild(ctx.guild).fuzzy.set(not current_setting)
        await ctx.send(
            _("Fuzzy command search has been {} for this server.").format(
                _("disabled") if current_setting else _("enabled")
            )
        )

    @_set.command()
    @checks.is_owner()
    async def fuzzy(self, ctx: commands.Context):
        """
        Toggle whether to enable fuzzy command search in DMs.

        Default is for fuzzy command search to be disabled.
        """
        current_setting = await ctx.bot.db.fuzzy()
        await ctx.bot.db.fuzzy.set(not current_setting)
        await ctx.send(
            _("Fuzzy command search has been {} in DMs.").format(
                _("disabled") if current_setting else _("enabled")
            )
        )

    @_set.command(aliases=["color"])
    @checks.is_owner()
    async def colour(self, ctx: commands.Context, *, colour: discord.Colour = None):
        """
        Sets a default colour to be used for the bot's embeds.

        Acceptable values for the colour parameter can be found at:

        http://discordpy.readthedocs.io/en/rewrite/ext/commands/api.html#discord.ext.commands.ColourConverter
        """
        if colour is None:
            ctx.bot.color = discord.Color.red()
            await ctx.bot.db.color.set(discord.Color.red().value)
            return await ctx.send(_("The color has been reset."))
        ctx.bot.color = colour
        await ctx.bot.db.color.set(colour.value)
        await ctx.send(_("The color has been set."))

    @_set.command()
    @checks.is_owner()
    async def avatar(self, ctx: commands.Context, url: str):
        """Sets Red's avatar"""
        async with aiohttp.ClientSession() as session:
            async with session.get(url) as r:
                data = await r.read()

        try:
            await ctx.bot.user.edit(avatar=data)
        except discord.HTTPException:
            await ctx.send(
                _(
                    "Failed. Remember that you can edit my avatar "
                    "up to two times a hour. The URL must be a "
                    "direct link to a JPG / PNG."
                )
            )
        except discord.InvalidArgument:
            await ctx.send(_("JPG / PNG format only."))
        else:
            await ctx.send(_("Done."))

    @_set.command(name="game")
    @checks.bot_in_a_guild()
    @checks.is_owner()
    async def _game(self, ctx: commands.Context, *, game: str = None):
        """Sets Red's playing status"""

        if game:
            game = discord.Game(name=game)
        else:
            game = None
        status = ctx.bot.guilds[0].me.status if len(ctx.bot.guilds) > 0 else discord.Status.online
        await ctx.bot.change_presence(status=status, activity=game)
        await ctx.send(_("Game set."))

    @_set.command(name="listening")
    @checks.bot_in_a_guild()
    @checks.is_owner()
    async def _listening(self, ctx: commands.Context, *, listening: str = None):
        """Sets Red's listening status"""

        status = ctx.bot.guilds[0].me.status if len(ctx.bot.guilds) > 0 else discord.Status.online
        if listening:
            activity = discord.Activity(name=listening, type=discord.ActivityType.listening)
        else:
            activity = None
        await ctx.bot.change_presence(status=status, activity=activity)
        await ctx.send(_("Listening set."))

    @_set.command(name="watching")
    @checks.bot_in_a_guild()
    @checks.is_owner()
    async def _watching(self, ctx: commands.Context, *, watching: str = None):
        """Sets Red's watching status"""

        status = ctx.bot.guilds[0].me.status if len(ctx.bot.guilds) > 0 else discord.Status.online
        if watching:
            activity = discord.Activity(name=watching, type=discord.ActivityType.watching)
        else:
            activity = None
        await ctx.bot.change_presence(status=status, activity=activity)
        await ctx.send(_("Watching set."))

    @_set.command()
    @checks.bot_in_a_guild()
    @checks.is_owner()
    async def status(self, ctx: commands.Context, *, status: str):
        """Sets Red's status

        Available statuses:
            online
            idle
            dnd
            invisible
        """

        statuses = {
            "online": discord.Status.online,
            "idle": discord.Status.idle,
            "dnd": discord.Status.dnd,
            "invisible": discord.Status.invisible,
        }

        game = ctx.bot.guilds[0].me.activity if len(ctx.bot.guilds) > 0 else None
        try:
            status = statuses[status.lower()]
        except KeyError:
            await ctx.send_help()
        else:
            await ctx.bot.change_presence(status=status, activity=game)
            await ctx.send(_("Status changed to {}.").format(status))

    @_set.command()
    @checks.bot_in_a_guild()
    @checks.is_owner()
    async def stream(self, ctx: commands.Context, streamer=None, *, stream_title=None):
        """Sets Red's streaming status
        Leaving both streamer and stream_title empty will clear it."""

        status = ctx.bot.guilds[0].me.status if len(ctx.bot.guilds) > 0 else None

        if stream_title:
            stream_title = stream_title.strip()
            if "twitch.tv/" not in streamer:
                streamer = "https://www.twitch.tv/" + streamer
            activity = discord.Streaming(url=streamer, name=stream_title)
            await ctx.bot.change_presence(status=status, activity=activity)
        elif streamer is not None:
            await ctx.send_help()
            return
        else:
            await ctx.bot.change_presence(activity=None, status=status)
        await ctx.send(_("Done."))

    @_set.command(name="username", aliases=["name"])
    @checks.is_owner()
    async def _username(self, ctx: commands.Context, *, username: str):
        """Sets Red's username"""
        try:
            await self._name(name=username)
        except discord.HTTPException:
            await ctx.send(
                _(
                    "Failed to change name. Remember that you can "
                    "only do it up to 2 times an hour. Use "
                    "nicknames if you need frequent changes. "
                    "`{}set nickname`"
                ).format(ctx.prefix)
            )
        else:
            await ctx.send(_("Done."))

    @_set.command(name="nickname")
    @checks.admin()
    @commands.guild_only()
    async def _nickname(self, ctx: commands.Context, *, nickname: str = None):
        """Sets Red's nickname"""
        try:
            await ctx.guild.me.edit(nick=nickname)
        except discord.Forbidden:
            await ctx.send(_("I lack the permissions to change my own nickname."))
        else:
            await ctx.send(_("Done."))

    @_set.command(aliases=["prefixes"])
    @checks.is_owner()
    async def prefix(self, ctx: commands.Context, *prefixes: str):
        """Sets Red's global prefix(es)"""
        if not prefixes:
            await ctx.send_help()
            return
        await self._prefixes(prefixes)
        await ctx.send(_("Prefix set."))

    @_set.command(aliases=["serverprefixes"])
    @checks.admin()
    @commands.guild_only()
    async def serverprefix(self, ctx: commands.Context, *prefixes: str):
        """Sets Red's server prefix(es)"""
        if not prefixes:
            await ctx.bot.db.guild(ctx.guild).prefix.set([])
            await ctx.send(embed=discord.Embed(color=(await ctx.embed_colour()),description="Server prefixes have been reset."))
            return
        prefixes = sorted(prefixes, reverse=True)
        await ctx.bot.db.guild(ctx.guild).prefix.set(prefixes)
        await ctx.send(embed=discord.Embed(color=(await ctx.embed_colour()),description=":white_check_mark: Prefix set."))

    @_set.command()
    @commands.cooldown(1, 60 * 10, commands.BucketType.default)
    async def owner(self, ctx: commands.Context):
        """Sets Red's main owner"""
        # According to the Python docs this is suitable for cryptographic use
        random = SystemRandom()
        length = random.randint(25, 35)
        chars = ascii_letters + digits
        token = ""

        for i in range(length):
            token += random.choice(chars)
        log.info(_("{0} ({0.id}) requested to be set as owner.").format(ctx.author))
        print(_("\nVerification token:"))
        print(token)

        owner_disclaimer = _(
            "⚠ **Only** the person who is hosting Red should be "
            "owner. **This has SERIOUS security implications. The "
            "owner can access any data that is present on the host "
            "system.** ⚠"
        )
        await ctx.send(_("Remember:\n") + owner_disclaimer)
        await asyncio.sleep(5)

        await ctx.send(
            _(
                "I have printed a one-time token in the console. "
                "Copy and paste it here to confirm you are the owner."
            )
        )

        try:
            message = await ctx.bot.wait_for(
                "message", check=MessagePredicate.same_context(ctx), timeout=60
            )
        except asyncio.TimeoutError:
            self.owner.reset_cooldown(ctx)
            await ctx.send(
                _("The `{prefix}set owner` request has timed out.").format(prefix=ctx.prefix)
            )
        else:
            if message.content.strip() == token:
                self.owner.reset_cooldown(ctx)
                await ctx.bot.db.owner.set(ctx.author.id)
                ctx.bot.owner_id = ctx.author.id
                await ctx.send(_("You have been set as owner."))
            else:
                await ctx.send(_("Invalid token."))

    @_set.command()
    @checks.is_owner()
    async def token(self, ctx: commands.Context, token: str):
        """Change bot token."""

        if not isinstance(ctx.channel, discord.DMChannel):

            try:
                await ctx.message.delete()
            except discord.Forbidden:
                pass

            await ctx.send(
                _(
                    "Please use that command in DM. Since users probably saw your token,"
                    " it is recommended to reset it right now. Go to the following link and"
                    " select `Reveal Token` and `Generate a new token?`."
                    "\n\nhttps://discordapp.com/developers/applications/me/{}"
                ).format(self.bot.user.id)
            )
            return

        await ctx.bot.db.token.set(token)
        await ctx.send(_("Token set. Restart me."))

    @_set.command()
    @checks.is_owner()
    async def locale(self, ctx: commands.Context, locale_name: str):
        """
        Changes bot locale.

        Use [p]listlocales to get a list of available locales.

        To reset to English, use "en-US".
        """
        red_dist = pkg_resources.get_distribution("red-discordbot")
        red_path = Path(red_dist.location) / "redbot"
        locale_list = [loc.stem.lower() for loc in list(red_path.glob("**/*.po"))]
        if locale_name.lower() in locale_list or locale_name.lower() == "en-us":
            i18n.set_locale(locale_name)
            await ctx.bot.db.locale.set(locale_name)
            await ctx.send(_("Locale has been set."))
        else:
            await ctx.send(
                _(
                    "Invalid locale. Use `{prefix}listlocales` to get "
                    "a list of available locales."
                ).format(prefix=ctx.prefix)
            )

    @_set.command()
    @checks.is_owner()
    async def custominfo(self, ctx: commands.Context, *, text: str = None):
        """Customizes a section of [p]info

        The maximum amount of allowed characters is 1024.
        Supports markdown, links and "mentions".
        Link example:
        `[My link](https://example.com)`
        """
        if not text:
            await ctx.bot.db.custom_info.clear()
            await ctx.send(_("The custom text has been cleared."))
            return
        if len(text) <= 1024:
            await ctx.bot.db.custom_info.set(text)
            await ctx.send(_("The custom text has been set."))
            await ctx.invoke(self.info)
        else:
            await ctx.bot.send(_("Characters must be fewer than 1024."))

    @_set.command()
    @checks.is_owner()
    async def api(self, ctx: commands.Context, service: str, *, tokens: TokenConverter):
        """Set various external API tokens.

        This setting will be asked for by some 3rd party cogs and some core cogs.

        To add the keys provide the service name and the tokens as a comma separated
        list of key,values as described by the cog requesting this command.

        Note: API tokens are sensitive and should only be used in a private channel
        or in DM with the bot.
        """
        if ctx.channel.permissions_for(ctx.me).manage_messages:
            await ctx.message.delete()
        await ctx.bot.db.api_tokens.set_raw(service, value=tokens)
        await ctx.send(_("`{service}` API tokens have been set.").format(service=service))

    @commands.group()
    @checks.is_owner()
    async def helpset(self, ctx: commands.Context):
        """Manage settings for the help command."""
        pass

    @helpset.command(name="usemenus")
    async def helpset_usemenus(self, ctx: commands.Context, use_menus: bool = None):
        """
        Allows the help command to be sent as a paginated menu instead of seperate
        messages.

        This defaults to False.
        Using this without a setting will toggle.
        """
        if use_menus is None:
            use_menus = not await ctx.bot.db.help.use_menus()
        await ctx.bot.db.help.use_menus.set(use_menus)
        if use_menus:
            await ctx.send(_("Help will use menus."))
        else:
            await ctx.send(_("Help will not use menus."))

    @helpset.command(name="showhidden")
    async def helpset_showhidden(self, ctx: commands.Context, show_hidden: bool = None):
        """
        This allows the help command to show hidden commands

        This defaults to False.
        Using this without a setting will toggle.
        """
        if show_hidden is None:
            show_hidden = not await ctx.bot.db.help.show_hidden()
        await ctx.bot.db.help.show_hidden.set(show_hidden)
        if show_hidden:
            await ctx.send(_("Help will not filter hidden commands"))
        else:
            await ctx.send(_("Help will filter hidden commands."))

    @helpset.command(name="verifychecks")
    async def helpset_permfilter(self, ctx: commands.Context, verify: bool = None):
        """
        Sets if commands which can't be run in the current context should be
        filtered from help

        Defaults to True.
        Using this without a setting will toggle.
        """
        if verify is None:
            verify = not await ctx.bot.db.help.verify_checks()
        await ctx.bot.db.help.verify_checks.set(verify)
        if verify:
            await ctx.send(_("Help will only show for commands which can be run."))
        else:
            await ctx.send(_("Help will show up without checking if the commands can be run."))

    @helpset.command(name="verifyexists")
    async def helpset_verifyexists(self, ctx: commands.Context, verify: bool = None):
        """
        This allows the bot to respond indicating the existence of a specific
        help topic even if the user can't use it.

        Note: This setting on it's own does not fully prevent command enumeration.

        Defaults to False.
        Using this without a setting will toggle.
        """
        if verify is None:
            verify = not await ctx.bot.db.help.verify_exists()
        await ctx.bot.db.help.verify_exists.set(verify)
        if verify:
            await ctx.send(_("Help will verify the existence of help topics."))
        else:
            await ctx.send(
                _(
                    "Help will only verify the existence of "
                    "help topics via fuzzy help (if enabled)."
                )
            )

    @helpset.command(name="pagecharlimit")
    async def helpset_pagecharlimt(self, ctx: commands.Context, limit: int):
        """Set the character limit for each page in the help message.

        This setting only applies to embedded help.

        Please note that setting a relitavely small character limit may
        mean some pages will exceed this limit. This is because categories
        are never spread across multiple pages in the help message.

        The default value is 1000 characters.
        """
        if limit <= 0:
            await ctx.send(_("You must give a positive value!"))
            return

        await ctx.bot.db.help.page_char_limit.set(limit)
        await ctx.send(_("Done. The character limit per page has been set to {}.").format(limit))

    @helpset.command(name="maxpages")
    async def helpset_maxpages(self, ctx: commands.Context, pages: int):
        """Set the maximum number of help pages sent in a server channel.

        This setting only applies to embedded help.

        If a help message contains more pages than this value, the help message will
        be sent to the command author via DM. This is to help reduce spam in server
        text channels.

        The default value is 2 pages.
        """
        if pages < 0:
            await ctx.send(_("You must give a value of zero or greater!"))
            return

        await ctx.bot.db.help.max_pages_in_guild.set(pages)
        await ctx.send(_("Done. The page limit has been set to {}.").format(pages))

    @helpset.command(name="tagline")
    async def helpset_tagline(self, ctx: commands.Context, *, tagline: str = None):
        """
        Set the tagline to be used.

        This setting only applies to embedded help. If no tagline is
        specified, the default will be used instead.
        """
        if tagline is None:
            await ctx.bot.db.help.tagline.set("")
            return await ctx.send(_("The tagline has been reset."))

        if len(tagline) > 2048:
            await ctx.send(
                _(
                    "Your tagline is too long! Please shorten it to be "
                    "no more than 2048 characters long."
                )
            )
            return

        await ctx.bot.db.help.tagline.set(tagline)
        await ctx.send(_("The tagline has been set to {}.").format(tagline[:1900]))

    @commands.command()
    @checks.is_owner()
    async def listlocales(self, ctx: commands.Context):
        """
        Lists all available locales

        Use `[p]set locale` to set a locale
        """
        async with ctx.channel.typing():
            red_dist = pkg_resources.get_distribution("red-discordbot")
            red_path = Path(red_dist.location) / "redbot"
            locale_list = [loc.stem for loc in list(red_path.glob("**/*.po"))]
            locale_list.append("en-US")
            locale_list = sorted(set(locale_list))
            if not locale_list:
                await ctx.send(_("No languages found."))
                return
            pages = pagify("\n".join(locale_list), shorten_by=26)

        await ctx.send_interactive(pages, box_lang="Available Locales:")

    @commands.command()
    @checks.is_owner()
    async def backup(self, ctx: commands.Context, *, backup_path: str = None):
        """Creates a backup of all data for the instance."""
        if backup_path:
            path = pathlib.Path(backup_path)
            if not (path.exists() and path.is_dir()):
                return await ctx.send(
                    _("That path doesn't seem to exist.  Please provide a valid path.")
                )
        from redbot.core.data_manager import basic_config, instance_name
        from redbot.core.drivers.red_json import JSON

        data_dir = Path(basic_config["DATA_PATH"])
        if basic_config["STORAGE_TYPE"] == "MongoDB":
            from redbot.core.drivers.red_mongo import Mongo

            m = Mongo("Core", "0", **basic_config["STORAGE_DETAILS"])
            db = m.db
            collection_names = await db.list_collection_names()
            for c_name in collection_names:
                if c_name == "Core":
                    c_data_path = data_dir / basic_config["CORE_PATH_APPEND"]
                else:
                    c_data_path = data_dir / basic_config["COG_PATH_APPEND"] / c_name
                docs = await db[c_name].find().to_list(None)
                for item in docs:
                    item_id = str(item.pop("_id"))
                    output = item
                    target = JSON(c_name, item_id, data_path_override=c_data_path)
                    await target.jsonIO._threadsafe_save_json(output)
        backup_filename = "redv3-{}-{}.tar.gz".format(
            instance_name, ctx.message.created_at.strftime("%Y-%m-%d %H-%M-%S")
        )
        if data_dir.exists():
            if not backup_path:
                backup_pth = data_dir.home()
            else:
                backup_pth = Path(backup_path)
            backup_file = backup_pth / backup_filename

            to_backup = []
            exclusions = [
                "__pycache__",
                "Lavalink.jar",
                os.path.join("Downloader", "lib"),
                os.path.join("CogManager", "cogs"),
                os.path.join("RepoManager", "repos"),
            ]
            downloader_cog = ctx.bot.get_cog("Downloader")
            if downloader_cog and hasattr(downloader_cog, "_repo_manager"):
                repo_output = []
                repo_mgr = downloader_cog._repo_manager
                for repo in repo_mgr._repos.values():
                    repo_output.append({"url": repo.url, "name": repo.name, "branch": repo.branch})
                repo_filename = data_dir / "cogs" / "RepoManager" / "repos.json"
                with open(str(repo_filename), "w") as f:
                    f.write(json.dumps(repo_output, indent=4))
            instance_data = {instance_name: basic_config}
            instance_file = data_dir / "instance.json"
            with open(str(instance_file), "w") as instance_out:
                instance_out.write(json.dumps(instance_data, indent=4))
            for f in data_dir.glob("**/*"):
                if not any(ex in str(f) for ex in exclusions):
                    to_backup.append(f)
            with tarfile.open(str(backup_file), "w:gz") as tar:
                for f in to_backup:
                    tar.add(str(f), recursive=False)
            print(str(backup_file))
            await ctx.send(
                _("A backup has been made of this instance. It is at {}.").format(backup_file)
            )
            if backup_file.stat().st_size > 8_000_000:
                await ctx.send(_("This backup is too large to send via DM."))
                return
            await ctx.send(_("Would you like to receive a copy via DM? (y/n)"))

            pred = MessagePredicate.yes_or_no(ctx)
            try:
                await ctx.bot.wait_for("message", check=pred, timeout=60)
            except asyncio.TimeoutError:
                await ctx.send(_("Response timed out."))
            else:
                if pred.result is True:
                    await ctx.send(_("OK, it's on its way!"))
                    try:
                        async with ctx.author.typing():
                            await ctx.author.send(
                                _("Here's a copy of the backup"),
                                file=discord.File(str(backup_file)),
                            )
                    except discord.Forbidden:
                        await ctx.send(
                            _("I don't seem to be able to DM you. Do you have closed DMs?")
                        )
                    except discord.HTTPException:
                        await ctx.send(_("I could not send the backup file."))
                else:
                    await ctx.send(_("OK then."))
        else:
            await ctx.send(_("That directory doesn't seem to exist..."))

    @commands.command()
    @commands.cooldown(1, 60, commands.BucketType.user)
    async def contact(self, ctx: commands.Context, *, message: str):
        """Sends a message to the owner"""
        guild = ctx.message.guild
        author = ctx.message.author
        footer = _("User ID: {}").format(author.id)

        if ctx.guild is None:
            source = _("through DM")
        else:
            source = _("from {}").format(guild)
            footer += _(" | Server ID: {}").format(guild.id)

        # We need to grab the DM command prefix (global)
        # Since it can also be set through cli flags, bot.db is not a reliable
        # source. So we'll just mock a DM message instead.
        fake_message = namedtuple("Message", "guild")
        prefixes = await ctx.bot.command_prefix(ctx.bot, fake_message(guild=None))
        prefix = prefixes[0]

        content = _("Use `{}dm {} <text>` to reply to this user").format(prefix, author.id)

        description = _("Sent by {} {}").format(author, source)

        destinations = await ctx.bot.get_owner_notification_destinations()

        if not destinations:
            await ctx.send(_("I've been configured not to send this anywhere."))
            return

        successful = False

        for destination in destinations:

            is_dm = isinstance(destination, discord.User)
            send_embed = None

            if is_dm:
                send_embed = await ctx.bot.db.user(destination).embeds()
            else:
                if not destination.permissions_for(destination.guild.me).send_messages:
                    continue
                if destination.permissions_for(destination.guild.me).embed_links:
                    send_embed = await ctx.bot.db.guild(destination.guild).embeds()
                else:
                    send_embed = False

            if send_embed is None:
                send_embed = await ctx.bot.db.embeds()

            if send_embed:

                if not is_dm and await self.bot.db.guild(destination.guild).use_bot_color():
                    color = destination.guild.me.color
                else:
                    color = ctx.bot.color

                e = discord.Embed(colour=color, description=message)
                if author.avatar_url:
                    e.set_author(name=description, icon_url=author.avatar_url)
                else:
                    e.set_author(name=description)

                e.set_footer(text=footer)

                try:
                    await destination.send(embed=e)
                except discord.Forbidden:
                    log.exception(f"Contact failed to {destination}({destination.id})")
                    # Should this automatically opt them out?
                except discord.HTTPException:
                    log.exception(
                        f"An unexpected error happened while attempting to"
                        f" send contact to {destination}({destination.id})"
                    )
                else:
                    successful = True

            else:
<<<<<<< HEAD
                await ctx.send(embed=discord.Embed(color=(await ctx.embed_colour()),description="Your message has been sent."))
        else:
            msg_text = "{}\nMessage:\n\n{}\n{}".format(description, message, footer)
            try:
                await owner.send("{}\n{}".format(content, box(msg_text)))
            except discord.InvalidArgument:
                await ctx.send(
                    _("I cannot send your message, I'm unable to find my owner... *sigh*")
                )
            except discord.HTTPException:
                await ctx.send(_("I'm unable to deliver your message. Sorry."))
            else:
                await ctx.send(embed=discord.Embed(color=(await ctx.embed_colour()),description="Your message has been sent."))
=======

                msg_text = "{}\nMessage:\n\n{}\n{}".format(description, message, footer)

                try:
                    await destination.send("{}\n{}".format(content, box(msg_text)))
                except discord.Forbidden:
                    log.exception(f"Contact failed to {destination}({destination.id})")
                    # Should this automatically opt them out?
                except discord.HTTPException:
                    log.exception(
                        f"An unexpected error happened while attempting to"
                        f" send contact to {destination}({destination.id})"
                    )
                else:
                    successful = True

        if successful:
            await ctx.send(_("Your message has been sent."))
        else:
            await ctx.send(_("I'm unable to deliver your message. Sorry."))
>>>>>>> 652d9fe9

    @commands.command()
    @checks.is_owner()
    async def dm(self, ctx: commands.Context, user_id: int, *, message: str):
        """Sends a DM to a user

        This command needs a user id to work.
        To get a user id enable 'developer mode' in Discord's
        settings, 'appearance' tab. Then right click a user
        and copy their id"""
        destination = discord.utils.get(ctx.bot.get_all_members(), id=user_id)
        if destination is None:
            await ctx.send(
                _(
                    "Invalid ID or user not found. You can only "
                    "send messages to people I share a server "
                    "with."
                )
            )
            return

        fake_message = namedtuple("Message", "guild")
        prefixes = await ctx.bot.command_prefix(ctx.bot, fake_message(guild=None))
        prefix = prefixes[0]
        description = _("Administration Team").format(ctx.bot.user)
        content = _("You can reply to this message with {}contact").format(prefix)
        if await ctx.embed_requested():
            e = discord.Embed(colour=discord.Colour.red(), description=message)

            e.set_footer(text=content)
            if ctx.bot.user.avatar_url:
                e.set_author(name=description, icon_url=ctx.bot.user.avatar_url)
            else:
                e.set_author(name=description)

            try:
                await destination.send(embed=e)
            except discord.HTTPException:
                await ctx.send(
                    _("Sorry, I couldn't deliver your message to {}").format(destination)
                )
            else:
                await ctx.send(_("Message delivered to {}").format(destination))
        else:
            response = "{}\nMessage:\n\n{}".format(description, message)
            try:
                await destination.send("{}\n{}".format(box(response), content))
            except discord.HTTPException:
                await ctx.send(
                    _("Sorry, I couldn't deliver your message to {}").format(destination)
                )
            else:
                await ctx.send(_("Message delivered to {}").format(destination))

    @commands.command(hidden=True)
    @checks.is_owner()
    async def datapath(self, ctx: commands.Context):
        """Prints the bot's data path."""
        from redbot.core.data_manager import basic_config

        data_dir = Path(basic_config["DATA_PATH"])
        msg = _("Data path: {path}").format(path=data_dir)
        await ctx.send(box(msg))

    @commands.command(hidden=True)
    @checks.is_owner()
    async def debuginfo(self, ctx: commands.Context):
        """Shows debug information useful for debugging.."""

        if sys.platform == "linux":
            import distro

        IS_WINDOWS = os.name == "nt"
        IS_MAC = sys.platform == "darwin"
        IS_LINUX = sys.platform == "linux"

        pyver = "{}.{}.{} ({})".format(*sys.version_info[:3], platform.architecture()[0])
        pipver = pip.__version__
        redver = red_version_info
        dpy_version = discord.__version__
        if IS_WINDOWS:
            os_info = platform.uname()
            osver = "{} {} (version {})".format(os_info.system, os_info.release, os_info.version)
        elif IS_MAC:
            os_info = platform.mac_ver()
            osver = "Mac OSX {} {}".format(os_info[0], os_info[2])
        elif IS_LINUX:
            os_info = distro.linux_distribution()
            osver = "{} {}".format(os_info[0], os_info[1]).strip()
        else:
            osver = "Could not parse OS, report this on Github."
        user_who_ran = getpass.getuser()

        if await ctx.embed_requested():
            e = discord.Embed(color=await ctx.embed_colour())
            e.title = "Debug Info for Red"
            e.add_field(name="Red version", value=redver, inline=True)
            e.add_field(name="Python version", value=pyver, inline=True)
            e.add_field(name="Discord.py version", value=dpy_version, inline=True)
            e.add_field(name="Pip version", value=pipver, inline=True)
            e.add_field(name="System arch", value=platform.machine(), inline=True)
            e.add_field(name="User", value=user_who_ran, inline=True)
            e.add_field(name="OS version", value=osver, inline=False)
            await ctx.send(embed=e)
        else:
            info = (
                "Debug Info for Red\n\n"
                + "Red version: {}\n".format(redver)
                + "Python version: {}\n".format(pyver)
                + "Discord.py version: {}\n".format(dpy_version)
                + "Pip version: {}\n".format(pipver)
                + "System arch: {}\n".format(platform.machine())
                + "User: {}\n".format(user_who_ran)
                + "OS version: {}\n".format(osver)
            )
            await ctx.send(box(info))

    @commands.group()
    @checks.is_owner()
    async def whitelist(self, ctx: commands.Context):
        """
        Whitelist management commands.
        """
        pass

    @whitelist.command(name="add")
    async def whitelist_add(self, ctx, user: discord.User):
        """
        Adds a user to the whitelist.
        """
        async with ctx.bot.db.whitelist() as curr_list:
            if user.id not in curr_list:
                curr_list.append(user.id)

        await ctx.send(embed=discord.Embed(color=(await ctx.embed_colour()),description="User added to whitelist."))

    @whitelist.command(name="list")
    async def whitelist_list(self, ctx: commands.Context):
        """
        Lists whitelisted users.
        """
        curr_list = await ctx.bot.db.whitelist()

        msg = _("Whitelisted Users:")
        for user in curr_list:
            msg += "\n\t- {}".format(user)

        for page in pagify(msg):
            await ctx.send(box(page))

    @whitelist.command(name="remove")
    async def whitelist_remove(self, ctx: commands.Context, *, user: discord.User):
        """
        Removes user from whitelist.
        """
        removed = False

        async with ctx.bot.db.whitelist() as curr_list:
            if user.id in curr_list:
                removed = True
                curr_list.remove(user.id)

        if removed:
            await ctx.send(embed=discord.Embed(color=(await ctx.embed_colour()),description="User has been removed from the whitelist."))
        else:
            await ctx.send(embed=discord.Embed(color=(await ctx.embed_colour()),description="User is not in the whitelist."))

    @whitelist.command(name="clear")
    async def whitelist_clear(self, ctx: commands.Context):
        """
        Clears the whitelist.
        """
        await ctx.bot.db.whitelist.set([])
        await ctx.send(embed=discord.Embed(color=(await ctx.embed_colour()),description="The whitelist has been cleared."))

    @commands.group()
    @checks.is_owner()
    async def blacklist(self, ctx: commands.Context):
        """
        Blacklist management commands.
        """
        pass

    @blacklist.command(name="add")
    async def blacklist_add(self, ctx: commands.Context, *, user: discord.User):
        """
        Adds a user to the blacklist.
        """
        if await ctx.bot.is_owner(user):
            await ctx.send(embed=discord.Embed(color=(await ctx.embed_colour()),description="You cannot blacklist the owner!"))
            return

        async with ctx.bot.db.blacklist() as curr_list:
            if user.id not in curr_list:
                curr_list.append(user.id)

        await ctx.send(embed=discord.Embed(color=(await ctx.embed_colour()),description="User added to blacklist."))

    @blacklist.command(name="list")
    async def blacklist_list(self, ctx: commands.Context):
        """
        Lists blacklisted users.
        """
        curr_list = await ctx.bot.db.blacklist()

        msg = _("Blacklisted Users:")
        for user in curr_list:
            msg += "\n\t- {}".format(user)

        for page in pagify(msg):
            await ctx.send(box(page))

    @blacklist.command(name="remove")
    async def blacklist_remove(self, ctx: commands.Context, *, user: discord.User):
        """
        Removes user from blacklist.
        """
        removed = False

        async with ctx.bot.db.blacklist() as curr_list:
            if user.id in curr_list:
                removed = True
                curr_list.remove(user.id)

        if removed:
            await ctx.send(embed=discord.Embed(color=(await ctx.embed_colour()),description="User has been removed from the blacklist."))
        else:
            await ctx.send(embed=discord.Embed(color=(await ctx.embed_colour()),description="User is not in the blacklist."))

    @blacklist.command(name="clear")
    async def blacklist_clear(self, ctx: commands.Context):
        """
        Clears the blacklist.
        """
        await ctx.bot.db.blacklist.set([])
        await ctx.send(embed=discord.Embed(color=(await ctx.embed_colour()),description="Blacklist has been cleared."))

    @commands.group()
    @commands.guild_only()
    @checks.admin_or_permissions(administrator=True)
    async def localwhitelist(self, ctx: commands.Context):
        """
        Whitelist management commands.
        """
        pass

    @localwhitelist.command(name="add")
    async def localwhitelist_add(
        self, ctx: commands.Context, *, user_or_role: Union[discord.Member, discord.Role]
    ):
        """
        Adds a user or role to the whitelist.
        """
        user = isinstance(user_or_role, discord.Member)
        async with ctx.bot.db.guild(ctx.guild).whitelist() as curr_list:
            if user_or_role.id not in curr_list:
                curr_list.append(user_or_role.id)

        if user:
            await ctx.send(embed=discord.Embed(color=(await ctx.embed_colour()),description="User added to whitelist."))
        else:
            await ctx.send(embed=discord.Embed(color=(await ctx.embed_colour()),description="Role added to whitelist."))

    @localwhitelist.command(name="list")
    async def localwhitelist_list(self, ctx: commands.Context):
        """
        Lists whitelisted users and roles.
        """
        curr_list = await ctx.bot.db.guild(ctx.guild).whitelist()

        msg = _("Whitelisted Users and roles:")
        for obj in curr_list:
            msg += "\n\t- {}".format(obj)

        for page in pagify(msg):
            await ctx.send(box(page))

    @localwhitelist.command(name="remove")
    async def localwhitelist_remove(
        self, ctx: commands.Context, *, user_or_role: Union[discord.Member, discord.Role]
    ):
        """
        Removes user or role from whitelist.
        """
        user = isinstance(user_or_role, discord.Member)

        removed = False
        async with ctx.bot.db.guild(ctx.guild).whitelist() as curr_list:
            if user_or_role.id in curr_list:
                removed = True
                curr_list.remove(user_or_role.id)

        if removed:
            if user:
                await ctx.send(embed=discord.Embed(color=(await ctx.embed_colour()),description="User has been removed from the whitelist."))
            else:
                await ctx.send(embed=discord.Embed(color=(await ctx.embed_colour()),description="Role has been removed from the whitelist."))
        else:
            if user:
                await ctx.send(embed=discord.Embed(color=(await ctx.embed_colour()),description="User is not in the whitelist."))
            else:
                await ctx.send(embed=discord.Embed(color=(await ctx.embed_colour()),description="Role is not in the whitelist."))

    @localwhitelist.command(name="clear")
    async def localwhitelist_clear(self, ctx: commands.Context):
        """
        Clears the whitelist.
        """
        await ctx.bot.db.guild(ctx.guild).whitelist.set([])
        await ctx.send(embed=discord.Embed(color=(await ctx.embed_colour()),description="The whitelist has been cleared."))

    @commands.group()
    @commands.guild_only()
    @checks.admin_or_permissions(administrator=True)
    async def localblacklist(self, ctx: commands.Context):
        """
        blacklist management commands.
        """
        pass

    @localblacklist.command(name="add")
    async def localblacklist_add(
        self, ctx: commands.Context, *, user_or_role: Union[discord.Member, discord.Role]
    ):
        """
        Adds a user or role to the blacklist.
        """
        user = isinstance(user_or_role, discord.Member)

        if user and await ctx.bot.is_owner(user_or_role):
            await ctx.send(embed=discord.Embed(color=(await ctx.embed_colour()),description="You cannot blacklist the owner!"))
            return

        async with ctx.bot.db.guild(ctx.guild).blacklist() as curr_list:
            if user_or_role.id not in curr_list:
                curr_list.append(user_or_role.id)

        if user:
            await ctx.send(embed=discord.Embed(color=(await ctx.embed_colour()),description="User added to blacklist."))
        else:
            await ctx.send(embed=discord.Embed(color=(await ctx.embed_colour()),description="Role added to blacklist."))

    @localblacklist.command(name="list")
    async def localblacklist_list(self, ctx: commands.Context):
        """
        Lists blacklisted users and roles.
        """
        curr_list = await ctx.bot.db.guild(ctx.guild).blacklist()

        msg = _("Blacklisted Users and Roles:")
        for obj in curr_list:
            msg += "\n\t- {}".format(obj)

        for page in pagify(msg):
            await ctx.send(box(page))

    @localblacklist.command(name="remove")
    async def localblacklist_remove(
        self, ctx: commands.Context, *, user_or_role: Union[discord.Member, discord.Role]
    ):
        """
        Removes user or role from blacklist.
        """
        removed = False
        user = isinstance(user_or_role, discord.Member)

        async with ctx.bot.db.guild(ctx.guild).blacklist() as curr_list:
            if user_or_role.id in curr_list:
                removed = True
                curr_list.remove(user_or_role.id)

        if removed:
            if user:
                await ctx.send(embed=discord.Embed(color=(await ctx.embed_colour()),description="User has been removed from the blacklist."))
            else:
                await ctx.send(embed=discord.Embed(color=(await ctx.embed_colour()),description="Role has been removed from the blacklist."))
        else:
            if user:
                await ctx.send(embed=discord.Embed(color=(await ctx.embed_colour()),description="User is not in the blacklist."))
            else:
                await ctx.send(embed=discord.Embed(color=(await ctx.embed_colour()),description="Role is not in the blacklist."))

    @localblacklist.command(name="clear")
    async def localblacklist_clear(self, ctx: commands.Context):
        """
        Clears the blacklist.
        """
        await ctx.bot.db.guild(ctx.guild).blacklist.set([])
        await ctx.send(embed=discord.Embed(color=(await ctx.embed_colour()),description="The blacklist has been cleared."))

    @checks.guildowner_or_permissions(administrator=True)
    @commands.group(name="command")
    async def command_manager(self, ctx: commands.Context):
        """Manage the bot's commands."""
        pass

    @command_manager.group(name="disable", invoke_without_command=True)
    async def command_disable(self, ctx: commands.Context, *, command: str):
        """Disable a command.

        If you're the bot owner, this will disable commands
        globally by default.
        """
        # Select the scope based on the author's privileges
        if await ctx.bot.is_owner(ctx.author):
            await ctx.invoke(self.command_disable_global, command=command)
        else:
            await ctx.invoke(self.command_disable_guild, command=command)

    @checks.is_owner()
    @command_disable.command(name="global")
    async def command_disable_global(self, ctx: commands.Context, *, command: str):
        """Disable a command globally."""
        command_obj: commands.Command = ctx.bot.get_command(command)
        if command_obj is None:
            await ctx.send(
                _("I couldn't find that command. Please note that it is case sensitive.")
            )
            return

        async with ctx.bot.db.disabled_commands() as disabled_commands:
            if command not in disabled_commands:
                disabled_commands.append(command_obj.qualified_name)

        if not command_obj.enabled:
            await ctx.send(_("That command is already disabled globally."))
            return
        command_obj.enabled = False

        await ctx.tick()

    @commands.guild_only()
    @command_disable.command(name="server", aliases=["guild"])
    async def command_disable_guild(self, ctx: commands.Context, *, command: str):
        """Disable a command in this server only."""
        command_obj: commands.Command = ctx.bot.get_command(command)
        if command_obj is None:
            await ctx.send(
                _("I couldn't find that command. Please note that it is case sensitive.")
            )
            return

        async with ctx.bot.db.guild(ctx.guild).disabled_commands() as disabled_commands:
            if command not in disabled_commands:
                disabled_commands.append(command_obj.qualified_name)

        done = command_obj.disable_in(ctx.guild)

        if not done:
            await ctx.send(_("That command is already disabled in this server."))
        else:
            await ctx.tick()

    @command_manager.group(name="enable", invoke_without_command=True)
    async def command_enable(self, ctx: commands.Context, *, command: str):
        """Enable a command.

        If you're a bot owner, this will try to enable a globally
        disabled command by default.
        """
        if await ctx.bot.is_owner(ctx.author):
            await ctx.invoke(self.command_enable_global, command=command)
        else:
            await ctx.invoke(self.command_enable_guild, command=command)

    @commands.is_owner()
    @command_enable.command(name="global")
    async def command_enable_global(self, ctx: commands.Context, *, command: str):
        """Enable a command globally."""
        command_obj: commands.Command = ctx.bot.get_command(command)
        if command_obj is None:
            await ctx.send(
                _("I couldn't find that command. Please note that it is case sensitive.")
            )
            return

        async with ctx.bot.db.disabled_commands() as disabled_commands:
            with contextlib.suppress(ValueError):
                disabled_commands.remove(command_obj.qualified_name)

        if command_obj.enabled:
            await ctx.send(_("That command is already enabled globally."))
            return

        command_obj.enabled = True
        await ctx.tick()

    @commands.guild_only()
    @command_enable.command(name="server", aliases=["guild"])
    async def command_enable_guild(self, ctx: commands.Context, *, command: str):
        """Enable a command in this server."""
        command_obj: commands.Command = ctx.bot.get_command(command)
        if command_obj is None:
            await ctx.send(
                _("I couldn't find that command. Please note that it is case sensitive.")
            )
            return

        async with ctx.bot.db.guild(ctx.guild).disabled_commands() as disabled_commands:
            with contextlib.suppress(ValueError):
                disabled_commands.remove(command_obj.qualified_name)

        done = command_obj.enable_in(ctx.guild)

        if not done:
            await ctx.send(_("That command is already enabled in this server."))
        else:
            await ctx.tick()

    @checks.is_owner()
    @command_manager.command(name="disabledmsg")
    async def command_disabledmsg(self, ctx: commands.Context, *, message: str = ""):
        """Set the bot's response to disabled commands.

        Leave blank to send nothing.

        To include the command name in the message, include the
        `{command}` placeholder.
        """
        await ctx.bot.db.disabled_command_msg.set(message)
        await ctx.tick()

    @commands.guild_only()
    @checks.guildowner_or_permissions(manage_guild=True)
    @commands.group(name="autoimmune")
    async def autoimmune_group(self, ctx: commands.Context):
        """
        Server settings for immunity from automated actions
        """
        pass

    @autoimmune_group.command(name="list")
    async def autoimmune_list(self, ctx: commands.Context):
        """
        Get's the current members and roles

        configured for automatic moderation action immunity
        """
        ai_ids = await ctx.bot.db.guild(ctx.guild).autoimmune_ids()

        roles = {r.name for r in ctx.guild.roles if r.id in ai_ids}
        members = {str(m) for m in ctx.guild.members if m.id in ai_ids}

        output = ""
        if roles:
            output += _("Roles immune from automated moderation actions:\n")
            output += ", ".join(roles)
        if members:
            if roles:
                output += "\n"
            output += _("Members immune from automated moderation actions:\n")
            output += ", ".join(members)

        if not output:
            output = _("No immunty settings here.")

        for page in pagify(output):
            await ctx.send(page)

    @autoimmune_group.command(name="add")
    async def autoimmune_add(
        self, ctx: commands.Context, *, user_or_role: Union[discord.Member, discord.Role]
    ):
        """
        Makes a user or roles immune from automated moderation actions
        """
        async with ctx.bot.db.guild(ctx.guild).autoimmune_ids() as ai_ids:
            if user_or_role.id in ai_ids:
                return await ctx.send(_("Already added."))
            ai_ids.append(user_or_role.id)
        await ctx.tick()

    @autoimmune_group.command(name="remove")
    async def autoimmune_remove(
        self, ctx: commands.Context, *, user_or_role: Union[discord.Member, discord.Role]
    ):
        """
        Makes a user or roles immune from automated moderation actions
        """
        async with ctx.bot.db.guild(ctx.guild).autoimmune_ids() as ai_ids:
            if user_or_role.id not in ai_ids:
                return await ctx.send(_("Not in list."))
            ai_ids.remove(user_or_role.id)
        await ctx.tick()

    @autoimmune_group.command(name="isimmune")
    async def autoimmune_checkimmune(
        self, ctx: commands.Context, *, user_or_role: Union[discord.Member, discord.Role]
    ):
        """
        Checks if a user or role would be considered immune from automated actions
        """

        if await ctx.bot.is_automod_immune(user_or_role):
            await ctx.send(_("They are immune"))
        else:
            await ctx.send(_("They are not Immune"))

    @checks.is_owner()
    @_set.group()
    async def ownernotifications(self, ctx: commands.Context):
        """
        Commands for configuring owner notifications.
        """
        pass

    @ownernotifications.command()
    async def optin(self, ctx: commands.Context):
        """
        Opt-in on recieving owner notifications.

        This is the default state.
        """
        async with ctx.bot.db.owner_opt_out_list() as opt_outs:
            if ctx.author.id in opt_outs:
                opt_outs.remove(ctx.author.id)

        await ctx.tick()

    @ownernotifications.command()
    async def optout(self, ctx: commands.Context):
        """
        Opt-out of recieving owner notifications.
        """
        async with ctx.bot.db.owner_opt_out_list() as opt_outs:
            if ctx.author.id not in opt_outs:
                opt_outs.append(ctx.author.id)

        await ctx.tick()

    @ownernotifications.command()
    async def adddestination(
        self, ctx: commands.Context, *, channel: Union[discord.TextChannel, int]
    ):
        """
        Adds a destination text channel to recieve owner notifications
        """

        try:
            channel_id = channel.id
        except AttributeError:
            channel_id = channel

        async with ctx.bot.db.extra_owner_destinations() as extras:
            if channel_id not in extras:
                extras.append(channel_id)

        await ctx.tick()

    @ownernotifications.command(aliases=["remdestination", "deletedestination", "deldestination"])
    async def removedestination(
        self, ctx: commands.Context, *, channel: Union[discord.TextChannel, int]
    ):
        """
        Removes a destination text channel from recieving owner notifications.
        """

        try:
            channel_id = channel.id
        except AttributeError:
            channel_id = channel

        async with ctx.bot.db.extra_owner_destinations() as extras:
            if channel_id in extras:
                extras.remove(channel_id)

        await ctx.tick()

    @ownernotifications.command()
    async def listdestinations(self, ctx: commands.Context):
        """
        Lists the configured extra destinations for owner notifications
        """

        channel_ids = await ctx.bot.db.extra_owner_destinations()

        if not channel_ids:
            await ctx.send(_("There are no extra channels being sent to."))
            return

        data = []

        for channel_id in channel_ids:
            channel = ctx.bot.get_channel(channel_id)
            if channel:
                # This includes the channel name in case the user can't see the channel.
                data.append(f"{channel.mention} {channel} ({channel.id})")
            else:
                data.append(_("Unknown channel with id: {id}").format(id=channel_id))

        output = "\n".join(data)
        for page in pagify(output):
            await ctx.send(page)

    # RPC handlers
    async def rpc_load(self, request):
        cog_name = request.params[0]

        spec = await self.bot.cog_mgr.find_cog(cog_name)
        if spec is None:
            raise LookupError("No such cog found.")

        self._cleanup_and_refresh_modules(spec.name)

        await self.bot.load_extension(spec)

    async def rpc_unload(self, request):
        cog_name = request.params[0]

        self.bot.unload_extension(cog_name)

    async def rpc_reload(self, request):
        await self.rpc_unload(request)
        await self.rpc_load(request)<|MERGE_RESOLUTION|>--- conflicted
+++ resolved
@@ -1415,21 +1415,6 @@
                     successful = True
 
             else:
-<<<<<<< HEAD
-                await ctx.send(embed=discord.Embed(color=(await ctx.embed_colour()),description="Your message has been sent."))
-        else:
-            msg_text = "{}\nMessage:\n\n{}\n{}".format(description, message, footer)
-            try:
-                await owner.send("{}\n{}".format(content, box(msg_text)))
-            except discord.InvalidArgument:
-                await ctx.send(
-                    _("I cannot send your message, I'm unable to find my owner... *sigh*")
-                )
-            except discord.HTTPException:
-                await ctx.send(_("I'm unable to deliver your message. Sorry."))
-            else:
-                await ctx.send(embed=discord.Embed(color=(await ctx.embed_colour()),description="Your message has been sent."))
-=======
 
                 msg_text = "{}\nMessage:\n\n{}\n{}".format(description, message, footer)
 
@@ -1450,7 +1435,6 @@
             await ctx.send(_("Your message has been sent."))
         else:
             await ctx.send(_("I'm unable to deliver your message. Sorry."))
->>>>>>> 652d9fe9
 
     @commands.command()
     @checks.is_owner()
