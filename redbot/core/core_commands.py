--- conflicted
+++ resolved
@@ -1385,7 +1385,6 @@
     async def backup(self, ctx: commands.Context, *, backup_dir: str = None):
         """Creates a backup of all data for the instance.
 
-<<<<<<< HEAD
         You may provide a path to a directory for the backup archive to
         be placed in. If the directory does not exist, the bot will
         attempt to create it.
@@ -1405,64 +1404,6 @@
         try:
             backup_fpath = await create_backup(dest)
         except OSError as exc:
-=======
-        data_dir = Path(basic_config["DATA_PATH"])
-        if basic_config["STORAGE_TYPE"] == "MongoDB":
-            from redbot.core.drivers.red_mongo import Mongo
-
-            m = Mongo("Core", "0", **basic_config["STORAGE_DETAILS"])
-            db = m.db
-            collection_names = await db.list_collection_names()
-            for c_name in collection_names:
-                if c_name == "Core":
-                    c_data_path = data_dir / basic_config["CORE_PATH_APPEND"]
-                else:
-                    c_data_path = data_dir / basic_config["COG_PATH_APPEND"] / c_name
-                docs = await db[c_name].find().to_list(None)
-                for item in docs:
-                    item_id = str(item.pop("_id"))
-                    target = JSON(c_name, item_id, data_path_override=c_data_path)
-                    target.data = item
-                    await target._save()
-        backup_filename = "redv3-{}-{}.tar.gz".format(
-            instance_name, ctx.message.created_at.strftime("%Y-%m-%d %H-%M-%S")
-        )
-        if data_dir.exists():
-            if not backup_path:
-                backup_pth = data_dir.home()
-            else:
-                backup_pth = Path(backup_path)
-            backup_file = backup_pth / backup_filename
-
-            to_backup = []
-            exclusions = [
-                "__pycache__",
-                "Lavalink.jar",
-                os.path.join("Downloader", "lib"),
-                os.path.join("CogManager", "cogs"),
-                os.path.join("RepoManager", "repos"),
-            ]
-            downloader_cog = ctx.bot.get_cog("Downloader")
-            if downloader_cog and hasattr(downloader_cog, "_repo_manager"):
-                repo_output = []
-                repo_mgr = downloader_cog._repo_manager
-                for repo in repo_mgr._repos.values():
-                    repo_output.append({"url": repo.url, "name": repo.name, "branch": repo.branch})
-                repo_filename = data_dir / "cogs" / "RepoManager" / "repos.json"
-                with open(str(repo_filename), "w") as f:
-                    f.write(json.dumps(repo_output, indent=4))
-            instance_data = {instance_name: basic_config}
-            instance_file = data_dir / "instance.json"
-            with open(str(instance_file), "w") as instance_out:
-                instance_out.write(json.dumps(instance_data, indent=4))
-            for f in data_dir.glob("**/*"):
-                if not any(ex in str(f) for ex in exclusions):
-                    to_backup.append(f)
-            with tarfile.open(str(backup_file), "w:gz") as tar:
-                for f in to_backup:
-                    tar.add(str(f), recursive=False)
-            print(str(backup_file))
->>>>>>> 142fb0ad
             await ctx.send(
                 _(
                     "Creating the backup archive failed! Please check your console or logs for "
