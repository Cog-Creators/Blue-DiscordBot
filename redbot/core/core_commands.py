import asyncio
import contextlib
import datetime
<<<<<<< HEAD
import json
=======
import importlib
import itertools
>>>>>>> d85fb260
import logging
import os
import sys
import platform
import getpass
import pip
import traceback
import types
from collections import namedtuple
from pathlib import Path
from random import SystemRandom
from string import ascii_letters, digits
from typing import TYPE_CHECKING, Union, Tuple, List, Optional, Iterable, Sequence, Dict

import aiohttp
import discord
import pkg_resources

from . import (
    __version__,
    version_info as red_version_info,
    VersionInfo,
    checks,
    commands,
    drivers,
    errors,
    i18n,
    config,
)
from .utils import create_backup
from .utils.predicates import MessagePredicate
from .utils.chat_formatting import humanize_timedelta, pagify, box, inline, humanize_list
from .commands.requires import PrivilegeLevel


if TYPE_CHECKING:
    from .bot import Red

__all__ = ["Core"]

log = logging.getLogger("red")


_ = i18n.Translator("Core", __file__)

TokenConverter = commands.get_dict_converter(delims=[" ", ",", ";"])


class CoreLogic:
    def __init__(self, bot: "Red"):
        self.bot: "Red" = bot
        self.bot.register_rpc_handler(self._load)
        self.bot.register_rpc_handler(self._unload)
        self.bot.register_rpc_handler(self._reload)
        self.bot.register_rpc_handler(self._name)
        self.bot.register_rpc_handler(self._prefixes)
        self.bot.register_rpc_handler(self._version_info)
        self.bot.register_rpc_handler(self._invite_url)

    async def _load(
        self, cog_names: Iterable[str]
    ) -> Tuple[List[str], List[str], List[str], List[str], List[Tuple[str, str]]]:
        """
        Loads cogs by name.
        Parameters
        ----------
        cog_names : list of str

        Returns
        -------
        tuple
            4-tuple of loaded, failed, not found and already loaded cogs.
        """
        failed_packages: List[str] = []
        loaded_packages: List[str] = []
        notfound_packages: List[str] = []
        alreadyloaded_packages: List[str] = []
        failed_with_reason_packages: List[Tuple[str, str]] = []

        bot = self.bot

        cog_modules: List[Tuple[str, types.ModuleType]] = []

        for name in cog_names:
            try:
<<<<<<< HEAD
                module = bot.cog_mgr.load_cog_module(name)
            except errors.NoSuchCog:
                notfound_packages.append(name)
=======
                spec = await bot._cog_mgr.find_cog(name)
                if spec:
                    cogspecs.append((spec, name))
                else:
                    notfound_packages.append(name)
>>>>>>> d85fb260
            except Exception as e:
                log.exception("Package import failed", exc_info=e)

                exception_log = "Exception during import of cog\n"
                exception_log += "".join(traceback.format_exception(type(e), e, e.__traceback__))
                bot._last_exception = exception_log
                failed_packages.append(name)
            else:
                cog_modules.append((name, module))

        for name, module in cog_modules:
            try:
                module = bot.cog_mgr.reload(module)
                await bot.load_extension(module)
            except errors.PackageAlreadyLoaded:
                alreadyloaded_packages.append(name)
            except errors.CogLoadError as e:
                failed_with_reason_packages.append((name, str(e)))
            except Exception as e:
                log.exception("Package loading failed", exc_info=e)

                exception_log = "Exception during loading of cog\n"
                exception_log += "".join(traceback.format_exception(type(e), e, e.__traceback__))
                bot._last_exception = exception_log
                failed_packages.append(name)
            else:
                await bot.add_loaded_package(name)
                loaded_packages.append(name)

        return (
            loaded_packages,
            failed_packages,
            notfound_packages,
            alreadyloaded_packages,
            failed_with_reason_packages,
        )

    async def _unload(self, cog_names: Iterable[str]) -> Tuple[List[str], List[str]]:
        """
        Unloads cogs with the given names.

        Parameters
        ----------
        cog_names : list of str

        Returns
        -------
        tuple
            2 element tuple of successful unloads and failed unloads.
        """
        failed_packages = []
        unloaded_packages = []

        bot = self.bot

        for name in cog_names:
            if name in bot.extensions:
                bot.unload_extension(name)
                await bot.remove_loaded_package(name)
                unloaded_packages.append(name)
            else:
                failed_packages.append(name)

        return unloaded_packages, failed_packages

    async def _reload(
        self, cog_names: Sequence[str]
    ) -> Tuple[List[str], List[str], List[str], List[str], List[Tuple[str, str]]]:
        await self._unload(cog_names)
        return await self._load(cog_names)

    async def _name(self, name: Optional[str] = None) -> str:
        """
        Gets or sets the bot's username.

        Parameters
        ----------
        name : str
            If passed, the bot will change it's username.

        Returns
        -------
        str
            The current (or new) username of the bot.
        """
        if name is not None:
            await self.bot.user.edit(username=name)

        return self.bot.user.name

    async def _prefixes(self, prefixes: Optional[Sequence[str]] = None) -> List[str]:
        """
        Gets or sets the bot's global prefixes.

        Parameters
        ----------
        prefixes : list of str
            If passed, the bot will set it's global prefixes.

        Returns
        -------
        list of str
            The current (or new) list of prefixes.
        """
        if prefixes:
            prefixes = sorted(prefixes, reverse=True)
            await self.bot._config.prefix.set(prefixes)
            return prefixes
        return await self.bot._config.prefix()

    @classmethod
    async def _version_info(cls) -> Dict[str, str]:
        """
        Version information for Red and discord.py

        Returns
        -------
        dict
            `redbot` and `discordpy` keys containing version information for both.
        """
        return {"redbot": __version__, "discordpy": discord.__version__}

    async def _invite_url(self) -> str:
        """
        Generates the invite URL for the bot.

        Returns
        -------
        str
            Invite URL.
        """
        app_info = await self.bot.application_info()
        perms_int = await self.bot._config.invite_perm()
        permissions = discord.Permissions(perms_int)
        return discord.utils.oauth_url(app_info.id, permissions)

    @staticmethod
    async def _can_get_invite_url(ctx):
        is_owner = await ctx.bot.is_owner(ctx.author)
        is_invite_public = await ctx.bot._config.invite_public()
        return is_owner or is_invite_public


@i18n.cog_i18n(_)
class Core(commands.Cog, CoreLogic):
    """Commands related to core functions"""

    @commands.command(hidden=True)
    async def ping(self, ctx: commands.Context):
        """Pong."""
        await ctx.send("Pong.")

    @commands.command()
    async def info(self, ctx: commands.Context):
        """Shows info about Red"""
        author_repo = "https://github.com/Twentysix26"
        org_repo = "https://github.com/Cog-Creators"
        red_repo = org_repo + "/Red-DiscordBot"
        red_pypi = "https://pypi.python.org/pypi/Red-DiscordBot"
        support_server_url = "https://discord.gg/red"
        dpy_repo = "https://github.com/Rapptz/discord.py"
        python_url = "https://www.python.org/"
        since = datetime.datetime(2016, 1, 2, 0, 0)
        days_since = (datetime.datetime.utcnow() - since).days
        dpy_version = "[{}]({})".format(discord.__version__, dpy_repo)
        python_version = "[{}.{}.{}]({})".format(*sys.version_info[:3], python_url)
        red_version = "[{}]({})".format(__version__, red_pypi)
        app_info = await self.bot.application_info()
        owner = app_info.owner
        custom_info = await self.bot._config.custom_info()

        async with aiohttp.ClientSession() as session:
            async with session.get("{}/json".format(red_pypi)) as r:
                data = await r.json()
        outdated = VersionInfo.from_str(data["info"]["version"]) > red_version_info
        about = _(
            "This is an instance of [Red, an open source Discord bot]({}) "
            "created by [Twentysix]({}) and [improved by many]({}).\n\n"
            "Red is backed by a passionate community who contributes and "
            "creates content for everyone to enjoy. [Join us today]({}) "
            "and help us improve!\n\n"
            "(c) Cog Creators"
        ).format(red_repo, author_repo, org_repo, support_server_url)

        embed = discord.Embed(color=(await ctx.embed_colour()))
        embed.add_field(name=_("Instance owned by"), value=str(owner))
        embed.add_field(name="Python", value=python_version)
        embed.add_field(name="discord.py", value=dpy_version)
        embed.add_field(name=_("Red version"), value=red_version)
        if outdated:
            embed.add_field(
                name=_("Outdated"), value=_("Yes, {} is available").format(data["info"]["version"])
            )
        if custom_info:
            embed.add_field(name=_("About this instance"), value=custom_info, inline=False)
        embed.add_field(name=_("About Red"), value=about, inline=False)

        embed.set_footer(
            text=_("Bringing joy since 02 Jan 2016 (over {} days ago!)").format(days_since)
        )
        try:
            await ctx.send(embed=embed)
        except discord.HTTPException:
            await ctx.send(_("I need the `Embed links` permission to send this"))

    @commands.command()
    async def uptime(self, ctx: commands.Context):
        """Shows Red's uptime"""
        since = ctx.bot.uptime.strftime("%Y-%m-%d %H:%M:%S")
        delta = datetime.datetime.utcnow() - self.bot.uptime
        uptime_str = humanize_timedelta(timedelta=delta) or _("Less than one second")
        await ctx.send(
            _("Been up for: **{time_quantity}** (since {timestamp} UTC)").format(
                time_quantity=uptime_str, timestamp=since
            )
        )

    @commands.group()
    async def embedset(self, ctx: commands.Context):
        """
        Commands for toggling embeds on or off.

        This setting determines whether or not to
        use embeds as a response to a command (for
        commands that support it). The default is to
        use embeds.
        """
        if ctx.invoked_subcommand is None:
            text = _("Embed settings:\n\n")
            global_default = await self.bot._config.embeds()
            text += _("Global default: {}\n").format(global_default)
            if ctx.guild:
                guild_setting = await self.bot._config.guild(ctx.guild).embeds()
                text += _("Guild setting: {}\n").format(guild_setting)
            user_setting = await self.bot._config.user(ctx.author).embeds()
            text += _("User setting: {}").format(user_setting)
            await ctx.send(box(text))

    @embedset.command(name="global")
    @checks.is_owner()
    async def embedset_global(self, ctx: commands.Context):
        """
        Toggle the global embed setting.

        This is used as a fallback if the user
        or guild hasn't set a preference. The
        default is to use embeds.
        """
        current = await self.bot._config.embeds()
        await self.bot._config.embeds.set(not current)
        await ctx.send(
            _("Embeds are now {} by default.").format(_("disabled") if current else _("enabled"))
        )

    @embedset.command(name="guild")
    @checks.guildowner_or_permissions(administrator=True)
    @commands.guild_only()
    async def embedset_guild(self, ctx: commands.Context, enabled: bool = None):
        """
        Toggle the guild's embed setting.

        If enabled is None, the setting will be unset and
        the global default will be used instead.

        If set, this is used instead of the global default
        to determine whether or not to use embeds. This is
        used for all commands done in a guild channel except
        for help commands.
        """
        await self.bot._config.guild(ctx.guild).embeds.set(enabled)
        if enabled is None:
            await ctx.send(_("Embeds will now fall back to the global setting."))
        else:
            await ctx.send(
                _("Embeds are now {} for this guild.").format(
                    _("enabled") if enabled else _("disabled")
                )
            )

    @embedset.command(name="user")
    async def embedset_user(self, ctx: commands.Context, enabled: bool = None):
        """
        Toggle the user's embed setting.

        If enabled is None, the setting will be unset and
        the global default will be used instead.

        If set, this is used instead of the global default
        to determine whether or not to use embeds. This is
        used for all commands done in a DM with the bot, as
        well as all help commands everywhere.
        """
        await self.bot._config.user(ctx.author).embeds.set(enabled)
        if enabled is None:
            await ctx.send(_("Embeds will now fall back to the global setting."))
        else:
            await ctx.send(
                _("Embeds are now {} for you.").format(_("enabled") if enabled else _("disabled"))
            )

    @commands.command()
    @checks.is_owner()
    async def traceback(self, ctx: commands.Context, public: bool = False):
        """Sends to the owner the last command exception that has occurred

        If public (yes is specified), it will be sent to the chat instead"""
        if not public:
            destination = ctx.author
        else:
            destination = ctx.channel

        if self.bot._last_exception:
            for page in pagify(self.bot._last_exception, shorten_by=10):
                await destination.send(box(page, lang="py"))
        else:
            await ctx.send(_("No exception has occurred yet"))

    @commands.command()
    @commands.check(CoreLogic._can_get_invite_url)
    async def invite(self, ctx):
        """Show's Red's invite url"""
        try:
            await ctx.author.send(await self._invite_url())
        except discord.errors.Forbidden:
            await ctx.send(
                "I couldn't send the invite message to you in DM. "
                "Either you blocked me or you disabled DMs in this server."
            )

    @commands.group()
    @checks.is_owner()
    async def inviteset(self, ctx):
        """Setup the bot's invite"""
        pass

    @inviteset.command()
    async def public(self, ctx, confirm: bool = False):
        """
        Define if the command should be accessible for the average user.
        """
        if await self.bot._config.invite_public():
            await self.bot._config.invite_public.set(False)
            await ctx.send("The invite is now private.")
            return
        app_info = await self.bot.application_info()
        if not app_info.bot_public:
            await ctx.send(
                "I am not a public bot. That means that nobody except "
                "you can invite me on new servers.\n\n"
                "You can change this by ticking `Public bot` in "
                "your token settings: "
                "https://discordapp.com/developers/applications/me/{0}".format(self.bot.user.id)
            )
            return
        if not confirm:
            await ctx.send(
                "You're about to make the `{0}invite` command public. "
                "All users will be able to invite me on their server.\n\n"
                "If you agree, you can type `{0}inviteset public yes`.".format(ctx.prefix)
            )
        else:
            await self.bot._config.invite_public.set(True)
            await ctx.send("The invite command is now public.")

    @inviteset.command()
    async def perms(self, ctx, level: int):
        """
        Make the bot create its own role with permissions on join.

        The bot will create its own role with the desired permissions\
        when it joins a new server. This is a special role that can't be\
        deleted or removed from the bot.

        For that, you need to provide a valid permissions level.
        You can generate one here: https://discordapi.com/permissions.html

        Please note that you might need two factor authentification for\
        some permissions.
        """
        await self.bot._config.invite_perm.set(level)
        await ctx.send("The new permissions level has been set.")

    @commands.command()
    @commands.guild_only()
    @checks.is_owner()
    async def leave(self, ctx: commands.Context):
        """Leaves server"""
        await ctx.send(_("Are you sure you want me to leave this server? (y/n)"))

        pred = MessagePredicate.yes_or_no(ctx)
        try:
            await self.bot.wait_for("message", check=pred)
        except asyncio.TimeoutError:
            await ctx.send(_("Response timed out."))
            return
        else:
            if pred.result is True:
                await ctx.send(_("Alright. Bye :wave:"))
                log.debug(_("Leaving guild '{}'").format(ctx.guild.name))
                await ctx.guild.leave()
            else:
                await ctx.send(_("Alright, I'll stay then :)"))

    @commands.command()
    @checks.is_owner()
    async def servers(self, ctx: commands.Context):
        """Lists and allows to leave servers"""
        guilds = sorted(list(self.bot.guilds), key=lambda s: s.name.lower())
        msg = ""
        responses = []
        for i, server in enumerate(guilds, 1):
            msg += "{}: {}\n".format(i, server.name)
            responses.append(str(i))

        for page in pagify(msg, ["\n"]):
            await ctx.send(page)

        query = await ctx.send(_("To leave a server, just type its number."))

        pred = MessagePredicate.contained_in(responses, ctx)
        try:
            await self.bot.wait_for("message", check=pred, timeout=15)
        except asyncio.TimeoutError:
            try:
                await query.delete()
            except discord.errors.NotFound:
                pass
        else:
            await self.leave_confirmation(guilds[pred.result], ctx)

    async def leave_confirmation(self, guild, ctx):
        if guild.owner.id == ctx.bot.user.id:
            await ctx.send(_("I cannot leave a guild I am the owner of."))
            return

        await ctx.send(_("Are you sure you want me to leave {}? (yes/no)").format(guild.name))
        pred = MessagePredicate.yes_or_no(ctx)
        try:
            await self.bot.wait_for("message", check=pred, timeout=15)
            if pred.result is True:
                await guild.leave()
                if guild != ctx.guild:
                    await ctx.send(_("Done."))
            else:
                await ctx.send(_("Alright then."))
        except asyncio.TimeoutError:
            await ctx.send(_("Response timed out."))

    @commands.command()
    @checks.is_owner()
    async def load(self, ctx: commands.Context, *cogs: str):
        """Loads packages"""
        if not cogs:
            return await ctx.send_help()
        cogs = tuple(map(lambda cog: cog.rstrip(","), cogs))
        async with ctx.typing():
            loaded, failed, not_found, already_loaded, failed_with_reason = await self._load(cogs)

        output = []

        if loaded:
            loaded_packages = humanize_list([inline(package) for package in loaded])
            formed = _("Loaded {packs}.").format(packs=loaded_packages)
            output.append(formed)

        if already_loaded:
            if len(already_loaded) == 1:
                formed = _("The following package is already loaded: {pack}").format(
                    pack=inline(already_loaded[0])
                )
            else:
                formed = _("The following packages are already loaded: {packs}").format(
                    packs=humanize_list([inline(package) for package in already_loaded])
                )
            output.append(formed)

        if failed:
            if len(failed) == 1:
                formed = _(
                    "Failed to load the following package: {pack}."
                    "\nCheck your console or logs for details."
                ).format(pack=inline(failed[0]))
            else:
                formed = _(
                    "Failed to load the following packages: {packs}"
                    "\nCheck your console or logs for details."
                ).format(packs=humanize_list([inline(package) for package in failed]))
            output.append(formed)

        if not_found:
            if len(not_found) == 1:
                formed = _("The following package was not found in any cog path: {pack}.").format(
                    pack=inline(not_found[0])
                )
            else:
                formed = _(
                    "The following packages were not found in any cog path: {packs}"
                ).format(packs=humanize_list([inline(package) for package in not_found]))
            output.append(formed)

        if failed_with_reason:
            reasons = "\n".join([f"`{x}`: {y}" for x, y in failed_with_reason])
            if len(failed_with_reason) == 1:
                formed = _(
                    "This package could not be loaded for the following reason:\n\n{reason}"
                ).format(reason=reasons)
            else:
                formed = _(
                    "These packages could not be loaded for the following reasons:\n\n{reasons}"
                ).format(reasons=reasons)
            output.append(formed)

        if output:
            total_message = "\n\n".join(output)
            for page in pagify(total_message):
                await ctx.send(page)

    @commands.command()
    @checks.is_owner()
    async def unload(self, ctx: commands.Context, *cogs: str):
        """Unloads packages"""
        if not cogs:
            return await ctx.send_help()
        cogs = tuple(map(lambda cog: cog.rstrip(","), cogs))
        unloaded, failed = await self._unload(cogs)

        output = []

        if unloaded:
            if len(unloaded) == 1:
                formed = _("The following package was unloaded: {pack}.").format(
                    pack=inline(unloaded[0])
                )
            else:
                formed = _("The following packages were unloaded: {packs}.").format(
                    packs=humanize_list([inline(package) for package in unloaded])
                )
            output.append(formed)

        if failed:
            if len(failed) == 1:
                formed = _("The following package was not loaded: {pack}.").format(
                    pack=inline(failed[0])
                )
            else:
                formed = _("The following packages were not loaded: {packs}.").format(
                    packs=humanize_list([inline(package) for package in failed])
                )
            output.append(formed)

        if output:
            total_message = "\n\n".join(output)
            for page in pagify(total_message):
                await ctx.send(page)

    @commands.command(name="reload")
    @checks.is_owner()
    async def reload(self, ctx: commands.Context, *cogs: str):
        """Reloads packages"""
        if not cogs:
            return await ctx.send_help()
        cogs = tuple(map(lambda cog: cog.rstrip(","), cogs))
        async with ctx.typing():
            loaded, failed, not_found, already_loaded, failed_with_reason = await self._reload(
                cogs
            )

        output = []

        if loaded:
            loaded_packages = humanize_list([inline(package) for package in loaded])
            formed = _("Reloaded {packs}.").format(packs=loaded_packages)
            output.append(formed)

        if failed:
            if len(failed) == 1:
                formed = _(
                    "Failed to reload the following package: {pack}."
                    "\nCheck your console or logs for details."
                ).format(pack=inline(failed[0]))
            else:
                formed = _(
                    "Failed to reload the following packages: {packs}"
                    "\nCheck your console or logs for details."
                ).format(packs=humanize_list([inline(package) for package in failed]))
            output.append(formed)

        if not_found:
            if len(not_found) == 1:
                formed = _("The following package was not found in any cog path: {pack}.").format(
                    pack=inline(not_found[0])
                )
            else:
                formed = _(
                    "The following packages were not found in any cog path: {packs}"
                ).format(packs=humanize_list([inline(package) for package in not_found]))
            output.append(formed)

        if failed_with_reason:
            reasons = "\n".join([f"`{x}`: {y}" for x, y in failed_with_reason])
            if len(failed_with_reason) == 1:
                formed = _(
                    "This package could not be reloaded for the following reason:\n\n{reason}"
                ).format(reason=reasons)
            else:
                formed = _(
                    "These packages could not be reloaded for the following reasons:\n\n{reasons}"
                ).format(reasons=reasons)
            output.append(formed)

        if output:
            total_message = "\n\n".join(output)
            for page in pagify(total_message):
                await ctx.send(page)

    @commands.command(name="shutdown")
    @checks.is_owner()
    async def _shutdown(self, ctx: commands.Context, silently: bool = False):
        """Shuts down the bot"""
        wave = "\N{WAVING HAND SIGN}"
        skin = "\N{EMOJI MODIFIER FITZPATRICK TYPE-3}"
        with contextlib.suppress(discord.HTTPException):
            if not silently:
                await ctx.send(_("Shutting down... ") + wave + skin)
        await ctx.bot.shutdown()

    @commands.command(name="restart")
    @checks.is_owner()
    async def _restart(self, ctx: commands.Context, silently: bool = False):
        """Attempts to restart Red

        Makes Red quit with exit code 26
        The restart is not guaranteed: it must be dealt
        with by the process manager in use"""
        with contextlib.suppress(discord.HTTPException):
            if not silently:
                await ctx.send(_("Restarting..."))
        await ctx.bot.shutdown(restart=True)

    @commands.group(name="set")
    async def _set(self, ctx: commands.Context):
        """Changes Red's settings"""
        if ctx.invoked_subcommand is None:
            if ctx.guild:
                guild = ctx.guild
                admin_role_ids = await ctx.bot._config.guild(ctx.guild).admin_role()
                admin_role_names = [r.name for r in guild.roles if r.id in admin_role_ids]
                admin_roles_str = (
                    humanize_list(admin_role_names) if admin_role_names else "Not Set."
                )
                mod_role_ids = await ctx.bot._config.guild(ctx.guild).mod_role()
                mod_role_names = [r.name for r in guild.roles if r.id in mod_role_ids]
                mod_roles_str = humanize_list(mod_role_names) if mod_role_names else "Not Set."
                prefixes = await ctx.bot._config.guild(ctx.guild).prefix()
                guild_settings = _("Admin roles: {admin}\nMod roles: {mod}\n").format(
                    admin=admin_roles_str, mod=mod_roles_str
                )
            else:
                guild_settings = ""
                prefixes = None  # This is correct. The below can happen in a guild.
            if not prefixes:
                prefixes = await ctx.bot._config.prefix()
            locale = await ctx.bot._config.locale()

            prefix_string = " ".join(prefixes)
            settings = _(
                "{bot_name} Settings:\n\n"
                "Prefixes: {prefixes}\n"
                "{guild_settings}"
                "Locale: {locale}"
            ).format(
                bot_name=ctx.bot.user.name,
                prefixes=prefix_string,
                guild_settings=guild_settings,
                locale=locale,
            )
            for page in pagify(settings):
                await ctx.send(box(page))

    @_set.command()
    @checks.guildowner()
    @commands.guild_only()
    async def addadminrole(self, ctx: commands.Context, *, role: discord.Role):
        """
        Adds an admin role for this guild.
        """
        async with ctx.bot._config.guild(ctx.guild).admin_role() as roles:
            if role.id in roles:
                return await ctx.send(_("This role is already an admin role."))
            roles.append(role.id)
        await ctx.send(_("That role is now considered an admin role."))

    @_set.command()
    @checks.guildowner()
    @commands.guild_only()
    async def addmodrole(self, ctx: commands.Context, *, role: discord.Role):
        """
        Adds a mod role for this guild.
        """
        async with ctx.bot._config.guild(ctx.guild).mod_role() as roles:
            if role.id in roles:
                return await ctx.send(_("This role is already a mod role."))
            roles.append(role.id)
        await ctx.send(_("That role is now considered a mod role."))

    @_set.command(aliases=["remadmindrole", "deladminrole", "deleteadminrole"])
    @checks.guildowner()
    @commands.guild_only()
    async def removeadminrole(self, ctx: commands.Context, *, role: discord.Role):
        """
        Removes an admin role for this guild.
        """
        async with ctx.bot._config.guild(ctx.guild).admin_role() as roles:
            if role.id not in roles:
                return await ctx.send(_("That role was not an admin role to begin with."))
            roles.remove(role.id)
        await ctx.send(_("That role is no longer considered an admin role."))

    @_set.command(aliases=["remmodrole", "delmodrole", "deletemodrole"])
    @checks.guildowner()
    @commands.guild_only()
    async def removemodrole(self, ctx: commands.Context, *, role: discord.Role):
        """
        Removes a mod role for this guild.
        """
        async with ctx.bot._config.guild(ctx.guild).mod_role() as roles:
            if role.id not in roles:
                return await ctx.send(_("That role was not a mod role to begin with."))
            roles.remove(role.id)
        await ctx.send(_("That role is no longer considered a mod role."))

    @_set.command(aliases=["usebotcolor"])
    @checks.guildowner()
    @commands.guild_only()
    async def usebotcolour(self, ctx: commands.Context):
        """
        Toggle whether to use the bot owner-configured colour for embeds.

        Default is to use the bot's configured colour.
        Otherwise, the colour used will be the colour of the bot's top role.
        """
        current_setting = await ctx.bot._config.guild(ctx.guild).use_bot_color()
        await ctx.bot._config.guild(ctx.guild).use_bot_color.set(not current_setting)
        await ctx.send(
            _("The bot {} use its configured color for embeds.").format(
                _("will not") if not current_setting else _("will")
            )
        )

    @_set.command()
    @checks.guildowner()
    @commands.guild_only()
    async def serverfuzzy(self, ctx: commands.Context):
        """
        Toggle whether to enable fuzzy command search for the server.

        Default is for fuzzy command search to be disabled.
        """
        current_setting = await ctx.bot._config.guild(ctx.guild).fuzzy()
        await ctx.bot._config.guild(ctx.guild).fuzzy.set(not current_setting)
        await ctx.send(
            _("Fuzzy command search has been {} for this server.").format(
                _("disabled") if current_setting else _("enabled")
            )
        )

    @_set.command()
    @checks.is_owner()
    async def fuzzy(self, ctx: commands.Context):
        """
        Toggle whether to enable fuzzy command search in DMs.

        Default is for fuzzy command search to be disabled.
        """
        current_setting = await ctx.bot._config.fuzzy()
        await ctx.bot._config.fuzzy.set(not current_setting)
        await ctx.send(
            _("Fuzzy command search has been {} in DMs.").format(
                _("disabled") if current_setting else _("enabled")
            )
        )

    @_set.command(aliases=["color"])
    @checks.is_owner()
    async def colour(self, ctx: commands.Context, *, colour: discord.Colour = None):
        """
        Sets a default colour to be used for the bot's embeds.

        Acceptable values for the colour parameter can be found at:

        https://discordpy.readthedocs.io/en/stable/ext/commands/api.html#discord.ext.commands.ColourConverter
        """
        if colour is None:
            ctx.bot._color = discord.Color.red()
            await ctx.bot._config.color.set(discord.Color.red().value)
            return await ctx.send(_("The color has been reset."))
        ctx.bot._color = colour
        await ctx.bot._config.color.set(colour.value)
        await ctx.send(_("The color has been set."))

    @_set.command()
    @checks.is_owner()
    async def avatar(self, ctx: commands.Context, url: str):
        """Sets Red's avatar"""
        async with aiohttp.ClientSession() as session:
            async with session.get(url) as r:
                data = await r.read()

        try:
            await ctx.bot.user.edit(avatar=data)
        except discord.HTTPException:
            await ctx.send(
                _(
                    "Failed. Remember that you can edit my avatar "
                    "up to two times a hour. The URL must be a "
                    "direct link to a JPG / PNG."
                )
            )
        except discord.InvalidArgument:
            await ctx.send(_("JPG / PNG format only."))
        else:
            await ctx.send(_("Done."))

    @_set.command(name="game")
    @checks.bot_in_a_guild()
    @checks.is_owner()
    async def _game(self, ctx: commands.Context, *, game: str = None):
        """Sets Red's playing status"""

        if game:
            game = discord.Game(name=game)
        else:
            game = None
        status = ctx.bot.guilds[0].me.status if len(ctx.bot.guilds) > 0 else discord.Status.online
        await ctx.bot.change_presence(status=status, activity=game)
        await ctx.send(_("Game set."))

    @_set.command(name="listening")
    @checks.bot_in_a_guild()
    @checks.is_owner()
    async def _listening(self, ctx: commands.Context, *, listening: str = None):
        """Sets Red's listening status"""

        status = ctx.bot.guilds[0].me.status if len(ctx.bot.guilds) > 0 else discord.Status.online
        if listening:
            activity = discord.Activity(name=listening, type=discord.ActivityType.listening)
        else:
            activity = None
        await ctx.bot.change_presence(status=status, activity=activity)
        await ctx.send(_("Listening set."))

    @_set.command(name="watching")
    @checks.bot_in_a_guild()
    @checks.is_owner()
    async def _watching(self, ctx: commands.Context, *, watching: str = None):
        """Sets Red's watching status"""

        status = ctx.bot.guilds[0].me.status if len(ctx.bot.guilds) > 0 else discord.Status.online
        if watching:
            activity = discord.Activity(name=watching, type=discord.ActivityType.watching)
        else:
            activity = None
        await ctx.bot.change_presence(status=status, activity=activity)
        await ctx.send(_("Watching set."))

    @_set.command()
    @checks.bot_in_a_guild()
    @checks.is_owner()
    async def status(self, ctx: commands.Context, *, status: str):
        """Sets Red's status

        Available statuses:
            online
            idle
            dnd
            invisible
        """

        statuses = {
            "online": discord.Status.online,
            "idle": discord.Status.idle,
            "dnd": discord.Status.dnd,
            "invisible": discord.Status.invisible,
        }

        game = ctx.bot.guilds[0].me.activity if len(ctx.bot.guilds) > 0 else None
        try:
            status = statuses[status.lower()]
        except KeyError:
            await ctx.send_help()
        else:
            await ctx.bot.change_presence(status=status, activity=game)
            await ctx.send(_("Status changed to {}.").format(status))

    @_set.command()
    @checks.bot_in_a_guild()
    @checks.is_owner()
    async def stream(self, ctx: commands.Context, streamer=None, *, stream_title=None):
        """Sets Red's streaming status
        Leaving both streamer and stream_title empty will clear it."""

        status = ctx.bot.guilds[0].me.status if len(ctx.bot.guilds) > 0 else None

        if stream_title:
            stream_title = stream_title.strip()
            if "twitch.tv/" not in streamer:
                streamer = "https://www.twitch.tv/" + streamer
            activity = discord.Streaming(url=streamer, name=stream_title)
            await ctx.bot.change_presence(status=status, activity=activity)
        elif streamer is not None:
            await ctx.send_help()
            return
        else:
            await ctx.bot.change_presence(activity=None, status=status)
        await ctx.send(_("Done."))

    @_set.command(name="username", aliases=["name"])
    @checks.is_owner()
    async def _username(self, ctx: commands.Context, *, username: str):
        """Sets Red's username"""
        try:
            await self._name(name=username)
        except discord.HTTPException:
            await ctx.send(
                _(
                    "Failed to change name. Remember that you can "
                    "only do it up to 2 times an hour. Use "
                    "nicknames if you need frequent changes. "
                    "`{}set nickname`"
                ).format(ctx.prefix)
            )
        else:
            await ctx.send(_("Done."))

    @_set.command(name="nickname")
    @checks.admin()
    @commands.guild_only()
    async def _nickname(self, ctx: commands.Context, *, nickname: str = None):
        """Sets Red's nickname"""
        try:
            await ctx.guild.me.edit(nick=nickname)
        except discord.Forbidden:
            await ctx.send(_("I lack the permissions to change my own nickname."))
        else:
            await ctx.send(_("Done."))

    @_set.command(aliases=["prefixes"])
    @checks.is_owner()
    async def prefix(self, ctx: commands.Context, *prefixes: str):
        """Sets Red's global prefix(es)"""
        if not prefixes:
            await ctx.send_help()
            return
        await self._prefixes(prefixes)
        await ctx.send(_("Prefix set."))

    @_set.command(aliases=["serverprefixes"])
    @checks.admin()
    @commands.guild_only()
    async def serverprefix(self, ctx: commands.Context, *prefixes: str):
        """Sets Red's server prefix(es)"""
        if not prefixes:
            await ctx.bot._config.guild(ctx.guild).prefix.set([])
            await ctx.send(_("Guild prefixes have been reset."))
            return
        prefixes = sorted(prefixes, reverse=True)
        await ctx.bot._config.guild(ctx.guild).prefix.set(prefixes)
        await ctx.send(_("Prefix set."))

    @_set.command()
    @checks.is_owner()
    async def locale(self, ctx: commands.Context, locale_name: str):
        """
        Changes bot locale.

        Use [p]listlocales to get a list of available locales.

        To reset to English, use "en-US".
        """
        red_dist = pkg_resources.get_distribution("red-discordbot")
        red_path = Path(red_dist.location) / "redbot"
        locale_list = [loc.stem.lower() for loc in list(red_path.glob("**/*.po"))]
        if locale_name.lower() in locale_list or locale_name.lower() == "en-us":
            i18n.set_locale(locale_name)
            await ctx.bot._config.locale.set(locale_name)
            await ctx.send(_("Locale has been set."))
        else:
            await ctx.send(
                _(
                    "Invalid locale. Use `{prefix}listlocales` to get "
                    "a list of available locales."
                ).format(prefix=ctx.prefix)
            )

    @_set.command()
    @checks.is_owner()
    async def custominfo(self, ctx: commands.Context, *, text: str = None):
        """Customizes a section of [p]info

        The maximum amount of allowed characters is 1024.
        Supports markdown, links and "mentions".
        Link example:
        `[My link](https://example.com)`
        """
        if not text:
            await ctx.bot._config.custom_info.clear()
            await ctx.send(_("The custom text has been cleared."))
            return
        if len(text) <= 1024:
            await ctx.bot._config.custom_info.set(text)
            await ctx.send(_("The custom text has been set."))
            await ctx.invoke(self.info)
        else:
            await ctx.bot.send(_("Characters must be fewer than 1024."))

    @_set.command()
    @checks.is_owner()
    async def api(self, ctx: commands.Context, service: str, *, tokens: TokenConverter):
        """Set various external API tokens.
        
        This setting will be asked for by some 3rd party cogs and some core cogs.

        To add the keys provide the service name and the tokens as a comma separated
        list of key,values as described by the cog requesting this command.

        Note: API tokens are sensitive and should only be used in a private channel
        or in DM with the bot.
        """
        if ctx.channel.permissions_for(ctx.me).manage_messages:
            await ctx.message.delete()
        await ctx.bot.set_shared_api_tokens(service, **tokens)
        await ctx.send(_("`{service}` API tokens have been set.").format(service=service))

    @commands.group()
    @checks.is_owner()
    async def helpset(self, ctx: commands.Context):
        """Manage settings for the help command."""
        pass

    @helpset.command(name="usemenus")
    async def helpset_usemenus(self, ctx: commands.Context, use_menus: bool = None):
        """
        Allows the help command to be sent as a paginated menu instead of seperate
        messages.

        This defaults to False. 
        Using this without a setting will toggle.
        """
        if use_menus is None:
            use_menus = not await ctx.bot._config.help.use_menus()
        await ctx.bot._config.help.use_menus.set(use_menus)
        if use_menus:
            await ctx.send(_("Help will use menus."))
        else:
            await ctx.send(_("Help will not use menus."))

    @helpset.command(name="showhidden")
    async def helpset_showhidden(self, ctx: commands.Context, show_hidden: bool = None):
        """
        This allows the help command to show hidden commands

        This defaults to False.
        Using this without a setting will toggle.
        """
        if show_hidden is None:
            show_hidden = not await ctx.bot._config.help.show_hidden()
        await ctx.bot._config.help.show_hidden.set(show_hidden)
        if show_hidden:
            await ctx.send(_("Help will not filter hidden commands"))
        else:
            await ctx.send(_("Help will filter hidden commands."))

    @helpset.command(name="verifychecks")
    async def helpset_permfilter(self, ctx: commands.Context, verify: bool = None):
        """
        Sets if commands which can't be run in the current context should be
        filtered from help

        Defaults to True.
        Using this without a setting will toggle.
        """
        if verify is None:
            verify = not await ctx.bot._config.help.verify_checks()
        await ctx.bot._config.help.verify_checks.set(verify)
        if verify:
            await ctx.send(_("Help will only show for commands which can be run."))
        else:
            await ctx.send(_("Help will show up without checking if the commands can be run."))

    @helpset.command(name="verifyexists")
    async def helpset_verifyexists(self, ctx: commands.Context, verify: bool = None):
        """
        This allows the bot to respond indicating the existence of a specific
        help topic even if the user can't use it.

        Note: This setting on it's own does not fully prevent command enumeration.

        Defaults to False.
        Using this without a setting will toggle.
        """
        if verify is None:
            verify = not await ctx.bot._config.help.verify_exists()
        await ctx.bot._config.help.verify_exists.set(verify)
        if verify:
            await ctx.send(_("Help will verify the existence of help topics."))
        else:
            await ctx.send(
                _(
                    "Help will only verify the existence of "
                    "help topics via fuzzy help (if enabled)."
                )
            )

    @helpset.command(name="pagecharlimit")
    async def helpset_pagecharlimt(self, ctx: commands.Context, limit: int):
        """Set the character limit for each page in the help message.

        This setting only applies to embedded help.

        Please note that setting a relitavely small character limit may
        mean some pages will exceed this limit. This is because categories
        are never spread across multiple pages in the help message.

        The default value is 1000 characters.
        """
        if limit <= 0:
            await ctx.send(_("You must give a positive value!"))
            return

        await ctx.bot._config.help.page_char_limit.set(limit)
        await ctx.send(_("Done. The character limit per page has been set to {}.").format(limit))

    @helpset.command(name="maxpages")
    async def helpset_maxpages(self, ctx: commands.Context, pages: int):
        """Set the maximum number of help pages sent in a server channel.

        This setting only applies to embedded help.

        If a help message contains more pages than this value, the help message will
        be sent to the command author via DM. This is to help reduce spam in server
        text channels.

        The default value is 2 pages.
        """
        if pages < 0:
            await ctx.send(_("You must give a value of zero or greater!"))
            return

        await ctx.bot._config.help.max_pages_in_guild.set(pages)
        await ctx.send(_("Done. The page limit has been set to {}.").format(pages))

    @helpset.command(name="tagline")
    async def helpset_tagline(self, ctx: commands.Context, *, tagline: str = None):
        """
        Set the tagline to be used.

        This setting only applies to embedded help. If no tagline is
        specified, the default will be used instead.
        """
        if tagline is None:
            await ctx.bot._config.help.tagline.set("")
            return await ctx.send(_("The tagline has been reset."))

        if len(tagline) > 2048:
            await ctx.send(
                _(
                    "Your tagline is too long! Please shorten it to be "
                    "no more than 2048 characters long."
                )
            )
            return

        await ctx.bot._config.help.tagline.set(tagline)
        await ctx.send(_("The tagline has been set."))

    @commands.command()
    @checks.is_owner()
    async def listlocales(self, ctx: commands.Context):
        """
        Lists all available locales

        Use `[p]set locale` to set a locale
        """
        async with ctx.channel.typing():
            red_dist = pkg_resources.get_distribution("red-discordbot")
            red_path = Path(red_dist.location) / "redbot"
            locale_list = [loc.stem for loc in list(red_path.glob("**/*.po"))]
            locale_list.append("en-US")
            locale_list = sorted(set(locale_list))
            if not locale_list:
                await ctx.send(_("No languages found."))
                return
            pages = pagify("\n".join(locale_list), shorten_by=26)

        await ctx.send_interactive(pages, box_lang="Available Locales:")

    @commands.command()
    @checks.is_owner()
    async def backup(self, ctx: commands.Context, *, backup_dir: str = None):
        """Creates a backup of all data for the instance.

        You may provide a path to a directory for the backup archive to
        be placed in. If the directory does not exist, the bot will
        attempt to create it.
        """
        if backup_dir is None:
            dest = Path.home()
        else:
            dest = Path(backup_dir)

        driver_cls = drivers.get_driver_class()
        if driver_cls != drivers.JsonDriver:
            await ctx.send(_("Converting data to JSON for backup..."))
            async with ctx.typing():
                await config.migrate(driver_cls, drivers.JsonDriver)

        log.info("Creating backup for this instance...")
        try:
            backup_fpath = await create_backup(dest)
        except OSError as exc:
            await ctx.send(
                _(
                    "Creating the backup archive failed! Please check your console or logs for "
                    "details."
                )
            )
            log.exception("Failed to create backup archive", exc_info=exc)
            return

        if backup_fpath is None:
            await ctx.send(_("Your datapath appears to be empty."))
            return

        log.info("Backup archive created successfully at '%s'", backup_fpath)
        await ctx.send(
            _("A backup has been made of this instance. It is located at `{path}`.").format(
                path=backup_fpath
            )
        )
        if backup_fpath.stat().st_size > 8_000_000:
            await ctx.send(_("This backup is too large to send via DM."))
            return
        await ctx.send(_("Would you like to receive a copy via DM? (y/n)"))

        pred = MessagePredicate.yes_or_no(ctx)
        try:
            await ctx.bot.wait_for("message", check=pred, timeout=60)
        except asyncio.TimeoutError:
            await ctx.send(_("Response timed out."))
        else:
            if pred.result is True:
                await ctx.send(_("OK, it's on its way!"))
                try:
                    async with ctx.author.typing():
                        await ctx.author.send(
                            _("Here's a copy of the backup"), file=discord.File(str(backup_fpath))
                        )
                except discord.Forbidden:
                    await ctx.send(_("I don't seem to be able to DM you. Do you have closed DMs?"))
                except discord.HTTPException:
                    await ctx.send(_("I could not send the backup file."))
            else:
                await ctx.send(_("OK then."))

    @commands.command()
    @commands.cooldown(1, 60, commands.BucketType.user)
    async def contact(self, ctx: commands.Context, *, message: str):
        """Sends a message to the owner"""
        guild = ctx.message.guild
        author = ctx.message.author
        footer = _("User ID: {}").format(author.id)

        if ctx.guild is None:
            source = _("through DM")
        else:
            source = _("from {}").format(guild)
            footer += _(" | Server ID: {}").format(guild.id)

        # We need to grab the DM command prefix (global)
        # Since it can also be set through cli flags, bot._config is not a reliable
        # source. So we'll just mock a DM message instead.
        fake_message = namedtuple("Message", "guild")
        prefixes = await ctx.bot.command_prefix(ctx.bot, fake_message(guild=None))
        prefix = prefixes[0]

        content = _("Use `{}dm {} <text>` to reply to this user").format(prefix, author.id)

        description = _("Sent by {} {}").format(author, source)

        destinations = await ctx.bot.get_owner_notification_destinations()

        if not destinations:
            await ctx.send(_("I've been configured not to send this anywhere."))
            return

        successful = False

        for destination in destinations:

            is_dm = isinstance(destination, discord.User)
            send_embed = None

            if is_dm:
                send_embed = await ctx.bot._config.user(destination).embeds()
            else:
                if not destination.permissions_for(destination.guild.me).send_messages:
                    continue
                if destination.permissions_for(destination.guild.me).embed_links:
                    send_embed = await ctx.bot._config.guild(destination.guild).embeds()
                else:
                    send_embed = False

            if send_embed is None:
                send_embed = await ctx.bot._config.embeds()

            if send_embed:

                if not is_dm:
                    color = await ctx.bot.get_embed_color(destination)
                else:
                    color = ctx.bot._color

                e = discord.Embed(colour=color, description=message)
                if author.avatar_url:
                    e.set_author(name=description, icon_url=author.avatar_url)
                else:
                    e.set_author(name=description)

                e.set_footer(text=footer)

                try:
                    await destination.send(embed=e)
                except discord.Forbidden:
                    log.exception(f"Contact failed to {destination}({destination.id})")
                    # Should this automatically opt them out?
                except discord.HTTPException:
                    log.exception(
                        f"An unexpected error happened while attempting to"
                        f" send contact to {destination}({destination.id})"
                    )
                else:
                    successful = True

            else:

                msg_text = "{}\nMessage:\n\n{}\n{}".format(description, message, footer)

                try:
                    await destination.send("{}\n{}".format(content, box(msg_text)))
                except discord.Forbidden:
                    log.exception(f"Contact failed to {destination}({destination.id})")
                    # Should this automatically opt them out?
                except discord.HTTPException:
                    log.exception(
                        f"An unexpected error happened while attempting to"
                        f" send contact to {destination}({destination.id})"
                    )
                else:
                    successful = True

        if successful:
            await ctx.send(_("Your message has been sent."))
        else:
            await ctx.send(_("I'm unable to deliver your message. Sorry."))

    @commands.command()
    @checks.is_owner()
    async def dm(self, ctx: commands.Context, user_id: int, *, message: str):
        """Sends a DM to a user

        This command needs a user id to work.
        To get a user id enable 'developer mode' in Discord's
        settings, 'appearance' tab. Then right click a user
        and copy their id"""
        destination = discord.utils.get(ctx.bot.get_all_members(), id=user_id)
        if destination is None:
            await ctx.send(
                _(
                    "Invalid ID or user not found. You can only "
                    "send messages to people I share a server "
                    "with."
                )
            )
            return

        fake_message = namedtuple("Message", "guild")
        prefixes = await ctx.bot.command_prefix(ctx.bot, fake_message(guild=None))
        prefix = prefixes[0]
        description = _("Owner of {}").format(ctx.bot.user)
        content = _("You can reply to this message with {}contact").format(prefix)
        if await ctx.embed_requested():
            e = discord.Embed(colour=discord.Colour.red(), description=message)

            e.set_footer(text=content)
            if ctx.bot.user.avatar_url:
                e.set_author(name=description, icon_url=ctx.bot.user.avatar_url)
            else:
                e.set_author(name=description)

            try:
                await destination.send(embed=e)
            except discord.HTTPException:
                await ctx.send(
                    _("Sorry, I couldn't deliver your message to {}").format(destination)
                )
            else:
                await ctx.send(_("Message delivered to {}").format(destination))
        else:
            response = "{}\nMessage:\n\n{}".format(description, message)
            try:
                await destination.send("{}\n{}".format(box(response), content))
            except discord.HTTPException:
                await ctx.send(
                    _("Sorry, I couldn't deliver your message to {}").format(destination)
                )
            else:
                await ctx.send(_("Message delivered to {}").format(destination))

    @commands.command(hidden=True)
    @checks.is_owner()
    async def datapath(self, ctx: commands.Context):
        """Prints the bot's data path."""
        from redbot.core.data_manager import basic_config

        data_dir = Path(basic_config["DATA_PATH"])
        msg = _("Data path: {path}").format(path=data_dir)
        await ctx.send(box(msg))

    @commands.command(hidden=True)
    @checks.is_owner()
    async def debuginfo(self, ctx: commands.Context):
        """Shows debug information useful for debugging.."""

        if sys.platform == "linux":
            import distro  # pylint: disable=import-error

        IS_WINDOWS = os.name == "nt"
        IS_MAC = sys.platform == "darwin"
        IS_LINUX = sys.platform == "linux"

        pyver = "{}.{}.{} ({})".format(*sys.version_info[:3], platform.architecture()[0])
        pipver = pip.__version__
        redver = red_version_info
        dpy_version = discord.__version__
        if IS_WINDOWS:
            os_info = platform.uname()
            osver = "{} {} (version {})".format(os_info.system, os_info.release, os_info.version)
        elif IS_MAC:
            os_info = platform.mac_ver()
            osver = "Mac OSX {} {}".format(os_info[0], os_info[2])
        elif IS_LINUX:
            os_info = distro.linux_distribution()
            osver = "{} {}".format(os_info[0], os_info[1]).strip()
        else:
            osver = "Could not parse OS, report this on Github."
        user_who_ran = getpass.getuser()

        if await ctx.embed_requested():
            e = discord.Embed(color=await ctx.embed_colour())
            e.title = "Debug Info for Red"
            e.add_field(name="Red version", value=redver, inline=True)
            e.add_field(name="Python version", value=pyver, inline=True)
            e.add_field(name="Discord.py version", value=dpy_version, inline=True)
            e.add_field(name="Pip version", value=pipver, inline=True)
            e.add_field(name="System arch", value=platform.machine(), inline=True)
            e.add_field(name="User", value=user_who_ran, inline=True)
            e.add_field(name="OS version", value=osver, inline=False)
            await ctx.send(embed=e)
        else:
            info = (
                "Debug Info for Red\n\n"
                + "Red version: {}\n".format(redver)
                + "Python version: {}\n".format(pyver)
                + "Discord.py version: {}\n".format(dpy_version)
                + "Pip version: {}\n".format(pipver)
                + "System arch: {}\n".format(platform.machine())
                + "User: {}\n".format(user_who_ran)
                + "OS version: {}\n".format(osver)
            )
            await ctx.send(box(info))

    @commands.group()
    @checks.is_owner()
    async def whitelist(self, ctx: commands.Context):
        """
        Whitelist management commands.
        """
        pass

    @whitelist.command(name="add")
    async def whitelist_add(self, ctx, user: discord.User):
        """
        Adds a user to the whitelist.
        """
        async with ctx.bot._config.whitelist() as curr_list:
            if user.id not in curr_list:
                curr_list.append(user.id)

        await ctx.send(_("User added to whitelist."))

    @whitelist.command(name="list")
    async def whitelist_list(self, ctx: commands.Context):
        """
        Lists whitelisted users.
        """
        curr_list = await ctx.bot._config.whitelist()

        msg = _("Whitelisted Users:")
        for user in curr_list:
            msg += "\n\t- {}".format(user)

        for page in pagify(msg):
            await ctx.send(box(page))

    @whitelist.command(name="remove")
    async def whitelist_remove(self, ctx: commands.Context, *, user: discord.User):
        """
        Removes user from whitelist.
        """
        removed = False

        async with ctx.bot._config.whitelist() as curr_list:
            if user.id in curr_list:
                removed = True
                curr_list.remove(user.id)

        if removed:
            await ctx.send(_("User has been removed from whitelist."))
        else:
            await ctx.send(_("User was not in the whitelist."))

    @whitelist.command(name="clear")
    async def whitelist_clear(self, ctx: commands.Context):
        """
        Clears the whitelist.
        """
        await ctx.bot._config.whitelist.set([])
        await ctx.send(_("Whitelist has been cleared."))

    @commands.group()
    @checks.is_owner()
    async def blacklist(self, ctx: commands.Context):
        """
        Blacklist management commands.
        """
        pass

    @blacklist.command(name="add")
    async def blacklist_add(self, ctx: commands.Context, *, user: discord.User):
        """
        Adds a user to the blacklist.
        """
        if await ctx.bot.is_owner(user):
            await ctx.send(_("You cannot blacklist an owner!"))
            return

        async with ctx.bot._config.blacklist() as curr_list:
            if user.id not in curr_list:
                curr_list.append(user.id)

        await ctx.send(_("User added to blacklist."))

    @blacklist.command(name="list")
    async def blacklist_list(self, ctx: commands.Context):
        """
        Lists blacklisted users.
        """
        curr_list = await ctx.bot._config.blacklist()

        msg = _("Blacklisted Users:")
        for user in curr_list:
            msg += "\n\t- {}".format(user)

        for page in pagify(msg):
            await ctx.send(box(page))

    @blacklist.command(name="remove")
    async def blacklist_remove(self, ctx: commands.Context, *, user: discord.User):
        """
        Removes user from blacklist.
        """
        removed = False

        async with ctx.bot._config.blacklist() as curr_list:
            if user.id in curr_list:
                removed = True
                curr_list.remove(user.id)

        if removed:
            await ctx.send(_("User has been removed from blacklist."))
        else:
            await ctx.send(_("User was not in the blacklist."))

    @blacklist.command(name="clear")
    async def blacklist_clear(self, ctx: commands.Context):
        """
        Clears the blacklist.
        """
        await ctx.bot._config.blacklist.set([])
        await ctx.send(_("Blacklist has been cleared."))

    @commands.group()
    @commands.guild_only()
    @checks.admin_or_permissions(administrator=True)
    async def localwhitelist(self, ctx: commands.Context):
        """
        Whitelist management commands.
        """
        pass

    @localwhitelist.command(name="add")
    async def localwhitelist_add(
        self, ctx: commands.Context, *, user_or_role: Union[discord.Member, discord.Role]
    ):
        """
        Adds a user or role to the whitelist.
        """
        user = isinstance(user_or_role, discord.Member)
        async with ctx.bot._config.guild(ctx.guild).whitelist() as curr_list:
            if user_or_role.id not in curr_list:
                curr_list.append(user_or_role.id)

        if user:
            await ctx.send(_("User added to whitelist."))
        else:
            await ctx.send(_("Role added to whitelist."))

    @localwhitelist.command(name="list")
    async def localwhitelist_list(self, ctx: commands.Context):
        """
        Lists whitelisted users and roles.
        """
        curr_list = await ctx.bot._config.guild(ctx.guild).whitelist()

        msg = _("Whitelisted Users and roles:")
        for obj in curr_list:
            msg += "\n\t- {}".format(obj)

        for page in pagify(msg):
            await ctx.send(box(page))

    @localwhitelist.command(name="remove")
    async def localwhitelist_remove(
        self, ctx: commands.Context, *, user_or_role: Union[discord.Member, discord.Role]
    ):
        """
        Removes user or role from whitelist.
        """
        user = isinstance(user_or_role, discord.Member)

        removed = False
        async with ctx.bot._config.guild(ctx.guild).whitelist() as curr_list:
            if user_or_role.id in curr_list:
                removed = True
                curr_list.remove(user_or_role.id)

        if removed:
            if user:
                await ctx.send(_("User has been removed from whitelist."))
            else:
                await ctx.send(_("Role has been removed from whitelist."))
        else:
            if user:
                await ctx.send(_("User was not in the whitelist."))
            else:
                await ctx.send(_("Role was not in the whitelist."))

    @localwhitelist.command(name="clear")
    async def localwhitelist_clear(self, ctx: commands.Context):
        """
        Clears the whitelist.
        """
        await ctx.bot._config.guild(ctx.guild).whitelist.set([])
        await ctx.send(_("Whitelist has been cleared."))

    @commands.group()
    @commands.guild_only()
    @checks.admin_or_permissions(administrator=True)
    async def localblacklist(self, ctx: commands.Context):
        """
        blacklist management commands.
        """
        pass

    @localblacklist.command(name="add")
    async def localblacklist_add(
        self, ctx: commands.Context, *, user_or_role: Union[discord.Member, discord.Role]
    ):
        """
        Adds a user or role to the blacklist.
        """
        user = isinstance(user_or_role, discord.Member)

        if user and await ctx.bot.is_owner(user_or_role):
            await ctx.send(_("You cannot blacklist an owner!"))
            return

        async with ctx.bot._config.guild(ctx.guild).blacklist() as curr_list:
            if user_or_role.id not in curr_list:
                curr_list.append(user_or_role.id)

        if user:
            await ctx.send(_("User added to blacklist."))
        else:
            await ctx.send(_("Role added to blacklist."))

    @localblacklist.command(name="list")
    async def localblacklist_list(self, ctx: commands.Context):
        """
        Lists blacklisted users and roles.
        """
        curr_list = await ctx.bot._config.guild(ctx.guild).blacklist()

        msg = _("Blacklisted Users and Roles:")
        for obj in curr_list:
            msg += "\n\t- {}".format(obj)

        for page in pagify(msg):
            await ctx.send(box(page))

    @localblacklist.command(name="remove")
    async def localblacklist_remove(
        self, ctx: commands.Context, *, user_or_role: Union[discord.Member, discord.Role]
    ):
        """
        Removes user or role from blacklist.
        """
        removed = False
        user = isinstance(user_or_role, discord.Member)

        async with ctx.bot._config.guild(ctx.guild).blacklist() as curr_list:
            if user_or_role.id in curr_list:
                removed = True
                curr_list.remove(user_or_role.id)

        if removed:
            if user:
                await ctx.send(_("User has been removed from blacklist."))
            else:
                await ctx.send(_("Role has been removed from blacklist."))
        else:
            if user:
                await ctx.send(_("User was not in the blacklist."))
            else:
                await ctx.send(_("Role was not in the blacklist."))

    @localblacklist.command(name="clear")
    async def localblacklist_clear(self, ctx: commands.Context):
        """
        Clears the blacklist.
        """
        await ctx.bot._config.guild(ctx.guild).blacklist.set([])
        await ctx.send(_("Blacklist has been cleared."))

    @checks.guildowner_or_permissions(administrator=True)
    @commands.group(name="command")
    async def command_manager(self, ctx: commands.Context):
        """Manage the bot's commands."""
        pass

    @command_manager.group(name="disable", invoke_without_command=True)
    async def command_disable(self, ctx: commands.Context, *, command: str):
        """Disable a command.

        If you're the bot owner, this will disable commands
        globally by default.
        """
        # Select the scope based on the author's privileges
        if await ctx.bot.is_owner(ctx.author):
            await ctx.invoke(self.command_disable_global, command=command)
        else:
            await ctx.invoke(self.command_disable_guild, command=command)

    @checks.is_owner()
    @command_disable.command(name="global")
    async def command_disable_global(self, ctx: commands.Context, *, command: str):
        """Disable a command globally."""
        command_obj: commands.Command = ctx.bot.get_command(command)
        if command_obj is None:
            await ctx.send(
                _("I couldn't find that command. Please note that it is case sensitive.")
            )
            return

        if self.command_manager in command_obj.parents or self.command_manager == command_obj:
            await ctx.send(
                _("The command to disable cannot be `command` or any of its subcommands.")
            )
            return

        async with ctx.bot._config.disabled_commands() as disabled_commands:
            if command not in disabled_commands:
                disabled_commands.append(command_obj.qualified_name)

        if not command_obj.enabled:
            await ctx.send(_("That command is already disabled globally."))
            return
        command_obj.enabled = False

        await ctx.tick()

    @commands.guild_only()
    @command_disable.command(name="server", aliases=["guild"])
    async def command_disable_guild(self, ctx: commands.Context, *, command: str):
        """Disable a command in this server only."""
        command_obj: commands.Command = ctx.bot.get_command(command)
        if command_obj is None:
            await ctx.send(
                _("I couldn't find that command. Please note that it is case sensitive.")
            )
            return

        if self.command_manager in command_obj.parents or self.command_manager == command_obj:
            await ctx.send(
                _("The command to disable cannot be `command` or any of its subcommands.")
            )
            return

        if command_obj.requires.privilege_level > await PrivilegeLevel.from_ctx(ctx):
            await ctx.send(_("You are not allowed to disable that command."))
            return

        async with ctx.bot._config.guild(ctx.guild).disabled_commands() as disabled_commands:
            if command not in disabled_commands:
                disabled_commands.append(command_obj.qualified_name)

        done = command_obj.disable_in(ctx.guild)

        if not done:
            await ctx.send(_("That command is already disabled in this server."))
        else:
            await ctx.tick()

    @command_manager.group(name="enable", invoke_without_command=True)
    async def command_enable(self, ctx: commands.Context, *, command: str):
        """Enable a command.

        If you're a bot owner, this will try to enable a globally
        disabled command by default.
        """
        if await ctx.bot.is_owner(ctx.author):
            await ctx.invoke(self.command_enable_global, command=command)
        else:
            await ctx.invoke(self.command_enable_guild, command=command)

    @commands.is_owner()
    @command_enable.command(name="global")
    async def command_enable_global(self, ctx: commands.Context, *, command: str):
        """Enable a command globally."""
        command_obj: commands.Command = ctx.bot.get_command(command)
        if command_obj is None:
            await ctx.send(
                _("I couldn't find that command. Please note that it is case sensitive.")
            )
            return

        async with ctx.bot._config.disabled_commands() as disabled_commands:
            with contextlib.suppress(ValueError):
                disabled_commands.remove(command_obj.qualified_name)

        if command_obj.enabled:
            await ctx.send(_("That command is already enabled globally."))
            return

        command_obj.enabled = True
        await ctx.tick()

    @commands.guild_only()
    @command_enable.command(name="server", aliases=["guild"])
    async def command_enable_guild(self, ctx: commands.Context, *, command: str):
        """Enable a command in this server."""
        command_obj: commands.Command = ctx.bot.get_command(command)
        if command_obj is None:
            await ctx.send(
                _("I couldn't find that command. Please note that it is case sensitive.")
            )
            return

        if command_obj.requires.privilege_level > await PrivilegeLevel.from_ctx(ctx):
            await ctx.send(_("You are not allowed to enable that command."))
            return

        async with ctx.bot._config.guild(ctx.guild).disabled_commands() as disabled_commands:
            with contextlib.suppress(ValueError):
                disabled_commands.remove(command_obj.qualified_name)

        done = command_obj.enable_in(ctx.guild)

        if not done:
            await ctx.send(_("That command is already enabled in this server."))
        else:
            await ctx.tick()

    @checks.is_owner()
    @command_manager.command(name="disabledmsg")
    async def command_disabledmsg(self, ctx: commands.Context, *, message: str = ""):
        """Set the bot's response to disabled commands.

        Leave blank to send nothing.

        To include the command name in the message, include the
        `{command}` placeholder.
        """
        await ctx.bot._config.disabled_command_msg.set(message)
        await ctx.tick()

    @commands.guild_only()
    @checks.guildowner_or_permissions(manage_guild=True)
    @commands.group(name="autoimmune")
    async def autoimmune_group(self, ctx: commands.Context):
        """
        Server settings for immunity from automated actions
        """
        pass

    @autoimmune_group.command(name="list")
    async def autoimmune_list(self, ctx: commands.Context):
        """
        Get's the current members and roles

        configured for automatic moderation action immunity
        """
        ai_ids = await ctx.bot._config.guild(ctx.guild).autoimmune_ids()

        roles = {r.name for r in ctx.guild.roles if r.id in ai_ids}
        members = {str(m) for m in ctx.guild.members if m.id in ai_ids}

        output = ""
        if roles:
            output += _("Roles immune from automated moderation actions:\n")
            output += ", ".join(roles)
        if members:
            if roles:
                output += "\n"
            output += _("Members immune from automated moderation actions:\n")
            output += ", ".join(members)

        if not output:
            output = _("No immunty settings here.")

        for page in pagify(output):
            await ctx.send(page)

    @autoimmune_group.command(name="add")
    async def autoimmune_add(
        self, ctx: commands.Context, *, user_or_role: Union[discord.Member, discord.Role]
    ):
        """
        Makes a user or roles immune from automated moderation actions
        """
        async with ctx.bot._config.guild(ctx.guild).autoimmune_ids() as ai_ids:
            if user_or_role.id in ai_ids:
                return await ctx.send(_("Already added."))
            ai_ids.append(user_or_role.id)
        await ctx.tick()

    @autoimmune_group.command(name="remove")
    async def autoimmune_remove(
        self, ctx: commands.Context, *, user_or_role: Union[discord.Member, discord.Role]
    ):
        """
        Makes a user or roles immune from automated moderation actions
        """
        async with ctx.bot._config.guild(ctx.guild).autoimmune_ids() as ai_ids:
            if user_or_role.id not in ai_ids:
                return await ctx.send(_("Not in list."))
            ai_ids.remove(user_or_role.id)
        await ctx.tick()

    @autoimmune_group.command(name="isimmune")
    async def autoimmune_checkimmune(
        self, ctx: commands.Context, *, user_or_role: Union[discord.Member, discord.Role]
    ):
        """
        Checks if a user or role would be considered immune from automated actions
        """

        if await ctx.bot.is_automod_immune(user_or_role):
            await ctx.send(_("They are immune"))
        else:
            await ctx.send(_("They are not Immune"))

    @checks.is_owner()
    @_set.group()
    async def ownernotifications(self, ctx: commands.Context):
        """
        Commands for configuring owner notifications.
        """
        pass

    @ownernotifications.command()
    async def optin(self, ctx: commands.Context):
        """
        Opt-in on recieving owner notifications.

        This is the default state.
        """
        async with ctx.bot._config.owner_opt_out_list() as opt_outs:
            if ctx.author.id in opt_outs:
                opt_outs.remove(ctx.author.id)

        await ctx.tick()

    @ownernotifications.command()
    async def optout(self, ctx: commands.Context):
        """
        Opt-out of recieving owner notifications.
        """
        async with ctx.bot._config.owner_opt_out_list() as opt_outs:
            if ctx.author.id not in opt_outs:
                opt_outs.append(ctx.author.id)

        await ctx.tick()

    @ownernotifications.command()
    async def adddestination(
        self, ctx: commands.Context, *, channel: Union[discord.TextChannel, int]
    ):
        """
        Adds a destination text channel to recieve owner notifications
        """

        try:
            channel_id = channel.id
        except AttributeError:
            channel_id = channel

        async with ctx.bot._config.extra_owner_destinations() as extras:
            if channel_id not in extras:
                extras.append(channel_id)

        await ctx.tick()

    @ownernotifications.command(aliases=["remdestination", "deletedestination", "deldestination"])
    async def removedestination(
        self, ctx: commands.Context, *, channel: Union[discord.TextChannel, int]
    ):
        """
        Removes a destination text channel from recieving owner notifications.
        """

        try:
            channel_id = channel.id
        except AttributeError:
            channel_id = channel

        async with ctx.bot._config.extra_owner_destinations() as extras:
            if channel_id in extras:
                extras.remove(channel_id)

        await ctx.tick()

    @ownernotifications.command()
    async def listdestinations(self, ctx: commands.Context):
        """
        Lists the configured extra destinations for owner notifications
        """

        channel_ids = await ctx.bot._config.extra_owner_destinations()

        if not channel_ids:
            await ctx.send(_("There are no extra channels being sent to."))
            return

        data = []

        for channel_id in channel_ids:
            channel = ctx.bot.get_channel(channel_id)
            if channel:
                # This includes the channel name in case the user can't see the channel.
                data.append(f"{channel.mention} {channel} ({channel.id})")
            else:
                data.append(_("Unknown channel with id: {id}").format(id=channel_id))

        output = "\n".join(data)
        for page in pagify(output):
            await ctx.send(page)

    # RPC handlers
    async def rpc_load(self, request):
        cog_name = request.params[0]
<<<<<<< HEAD
        module = self.bot.cog_mgr.load_cog_module(cog_name)
        module = self.bot.cog_mgr.reload(module)
        await self.bot.load_extension(module)
=======

        spec = await self.bot._cog_mgr.find_cog(cog_name)
        if spec is None:
            raise LookupError("No such cog found.")

        self._cleanup_and_refresh_modules(spec.name)

        await self.bot.load_extension(spec)
>>>>>>> d85fb260

    async def rpc_unload(self, request):
        cog_name = request.params[0]

        self.bot.unload_extension(cog_name)

    async def rpc_reload(self, request):
        await self.rpc_unload(request)
        await self.rpc_load(request)<|MERGE_RESOLUTION|>--- conflicted
+++ resolved
@@ -1,12 +1,9 @@
 import asyncio
 import contextlib
 import datetime
-<<<<<<< HEAD
 import json
-=======
 import importlib
 import itertools
->>>>>>> d85fb260
 import logging
 import os
 import sys
@@ -92,17 +89,9 @@
 
         for name in cog_names:
             try:
-<<<<<<< HEAD
                 module = bot.cog_mgr.load_cog_module(name)
             except errors.NoSuchCog:
                 notfound_packages.append(name)
-=======
-                spec = await bot._cog_mgr.find_cog(name)
-                if spec:
-                    cogspecs.append((spec, name))
-                else:
-                    notfound_packages.append(name)
->>>>>>> d85fb260
             except Exception as e:
                 log.exception("Package import failed", exc_info=e)
 
@@ -2184,20 +2173,9 @@
     # RPC handlers
     async def rpc_load(self, request):
         cog_name = request.params[0]
-<<<<<<< HEAD
         module = self.bot.cog_mgr.load_cog_module(cog_name)
         module = self.bot.cog_mgr.reload(module)
         await self.bot.load_extension(module)
-=======
-
-        spec = await self.bot._cog_mgr.find_cog(cog_name)
-        if spec is None:
-            raise LookupError("No such cog found.")
-
-        self._cleanup_and_refresh_modules(spec.name)
-
-        await self.bot.load_extension(spec)
->>>>>>> d85fb260
 
     async def rpc_unload(self, request):
         cog_name = request.params[0]
