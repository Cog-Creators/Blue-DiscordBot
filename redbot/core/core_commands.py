import asyncio
import datetime
import importlib
import itertools
import json
import logging
import os
import sys
import tarfile
import traceback
import validators
from collections import namedtuple
from pathlib import Path
from random import SystemRandom
from string import ascii_letters, digits
from distutils.version import StrictVersion
from typing import TYPE_CHECKING

import aiohttp
import discord
import pkg_resources

from redbot.core import __version__
from redbot.core import checks
from redbot.core import i18n
from redbot.core import commands
from .utils.chat_formatting import pagify, box, inline

if TYPE_CHECKING:
    from redbot.core.bot import Red

__all__ = ["Core"]

log = logging.getLogger("red")

OWNER_DISCLAIMER = (
    "⚠ **Only** the person who is hosting Red should be "
    "owner. **This has SERIOUS security implications. The "
    "owner can access any data that is present on the host "
    "system.** ⚠"
)


_ = i18n.Translator("Core", __file__)


class CoreLogic:
    def __init__(self, bot: "Red"):
        self.bot = bot
        self.bot.register_rpc_handler(self._load)
        self.bot.register_rpc_handler(self._unload)
        self.bot.register_rpc_handler(self._reload)
        self.bot.register_rpc_handler(self._name)
        self.bot.register_rpc_handler(self._prefixes)
        self.bot.register_rpc_handler(self._version_info)
        self.bot.register_rpc_handler(self._invite_url)

    async def _load(self, cog_names: list):
        """
        Loads cogs by name.
        Parameters
        ----------
        cog_names : list of str

        Returns
        -------
        tuple
            3 element tuple of loaded, failed, and not found cogs.
        """
        failed_packages = []
        loaded_packages = []
        notfound_packages = []

        bot = self.bot

        cogspecs = []

        for name in cog_names:
            try:
                spec = await bot.cog_mgr.find_cog(name)
                if spec:
                    cogspecs.append((spec, name))
                else:
                    notfound_packages.append(name)
            except Exception as e:
                log.exception("Package import failed", exc_info=e)

                exception_log = "Exception during import of cog\n"
                exception_log += "".join(traceback.format_exception(type(e), e, e.__traceback__))
                bot._last_exception = exception_log
                failed_packages.append(name)

        for spec, name in cogspecs:
            try:
                self._cleanup_and_refresh_modules(spec.name)
                await bot.load_extension(spec)
            except Exception as e:
                log.exception("Package loading failed", exc_info=e)

                exception_log = "Exception during loading of cog\n"
                exception_log += "".join(traceback.format_exception(type(e), e, e.__traceback__))
                bot._last_exception = exception_log
                failed_packages.append(name)
            else:
                await bot.add_loaded_package(name)
                loaded_packages.append(name)

        return loaded_packages, failed_packages, notfound_packages

    def _cleanup_and_refresh_modules(self, module_name: str):
        """Interally reloads modules so that changes are detected"""
        splitted = module_name.split(".")

        def maybe_reload(new_name):
            try:
                lib = sys.modules[new_name]
            except KeyError:
                pass
            else:
                importlib._bootstrap._exec(lib.__spec__, lib)

        modules = itertools.accumulate(splitted, "{}.{}".format)
        for m in modules:
            maybe_reload(m)

        children = {name: lib for name, lib in sys.modules.items() if name.startswith(module_name)}
        for child_name, lib in children.items():
            importlib._bootstrap._exec(lib.__spec__, lib)

    def _get_package_strings(self, packages: list, fmt: str, other: tuple = None):
        """
        Gets the strings needed for the load, unload and reload commands
        """
        packages = [inline(name) for name in packages]

        if other is None:
            other = ("", "")
        plural = "s" if len(packages) > 1 else ""
        use_and, other = ("", other[0]) if len(packages) == 1 else (" and ", other[1])
        packages_string = ", ".join(packages[:-1]) + use_and + packages[-1]

        form = {"plural": plural, "packs": packages_string, "other": other}
        final_string = fmt.format(**form)
        return final_string

    async def _unload(self, cog_names: list):
        """
        Unloads cogs with the given names.

        Parameters
        ----------
        cog_names : list of str

        Returns
        -------
        tuple
            2 element tuple of successful unloads and failed unloads.
        """
        failed_packages = []
        unloaded_packages = []

        bot = self.bot

        for name in cog_names:
            if name in bot.extensions:
                bot.unload_extension(name)
                await bot.remove_loaded_package(name)
                unloaded_packages.append(name)
            else:
                failed_packages.append(name)

        return unloaded_packages, failed_packages

    async def _reload(self, cog_names):
        await self._unload(cog_names)

        loaded, load_failed, not_found = await self._load(cog_names)

        return loaded, load_failed, not_found

    async def _name(self, name: str = None):
        """
        Gets or sets the bot's username.

        Parameters
        ----------
        name : str
            If passed, the bot will change it's username.

        Returns
        -------
        str
            The current (or new) username of the bot.
        """
        if name is not None:
            await self.bot.user.edit(username=name)

        return self.bot.user.name

    async def _prefixes(self, prefixes: list = None):
        """
        Gets or sets the bot's global prefixes.

        Parameters
        ----------
        prefixes : list of str
            If passed, the bot will set it's global prefixes.

        Returns
        -------
        list of str
            The current (or new) list of prefixes.
        """
        if prefixes:
            prefixes = sorted(prefixes, reverse=True)
            await self.bot.db.prefix.set(prefixes)
        return await self.bot.db.prefix()

    async def _version_info(self):
        """
        Version information for Red and discord.py

        Returns
        -------
        dict
            `redbot` and `discordpy` keys containing version information for both.
        """
        return {"redbot": __version__, "discordpy": discord.__version__}

    async def _invite_url(self):
        """
        Generates the invite URL for the bot.

        Returns
        -------
        str
            Invite URL.
        """
<<<<<<< HEAD
        if self.bot.user.bot:
            app_info = await self.bot.application_info()
            perms_int = await self.bot.db.invite_perm()
            redirect = await self.bot.db.invite_redirect()
            permissions = discord.Permissions(perms_int)
            return discord.utils.oauth_url(app_info.id, permissions, redirect_uri=redirect)
        return "Not a bot account!"
=======
        app_info = await self.bot.application_info()
        return discord.utils.oauth_url(app_info.id)
>>>>>>> c2d23b37

    async def _can_get_invite_url(ctx):
        is_owner = await ctx.bot.is_owner(ctx.author)
        is_invite_public = await ctx.bot.db.invite_public()
        return is_owner or is_invite_public


@i18n.cog_i18n(_)
class Core(CoreLogic):
    """Commands related to core functions"""

    def __init__(self, bot):
        super().__init__(bot)

    @commands.command(hidden=True)
    async def ping(self, ctx):
        """Pong."""
        await ctx.send("Pong.")

    @commands.command()
    async def info(self, ctx: commands.Context):
        """Shows info about Red"""
        author_repo = "https://github.com/Twentysix26"
        org_repo = "https://github.com/Cog-Creators"
        red_repo = org_repo + "/Red-DiscordBot"
        red_pypi = "https://pypi.python.org/pypi/Red-DiscordBot"
        support_server_url = "https://discord.gg/red"
        dpy_repo = "https://github.com/Rapptz/discord.py"
        python_url = "https://www.python.org/"
        since = datetime.datetime(2016, 1, 2, 0, 0)
        days_since = (datetime.datetime.utcnow() - since).days
        dpy_version = "[{}]({})".format(discord.__version__, dpy_repo)
        python_version = "[{}.{}.{}]({})".format(*sys.version_info[:3], python_url)
        red_version = "[{}]({})".format(__version__, red_pypi)
        app_info = await self.bot.application_info()
        owner = app_info.owner

        async with aiohttp.ClientSession() as session:
            async with session.get("{}/json".format(red_pypi)) as r:
                data = await r.json()
        outdated = StrictVersion(data["info"]["version"]) > StrictVersion(__version__)
        about = (
            "This is an instance of [Red, an open source Discord bot]({}) "
            "created by [Twentysix]({}) and [improved by many]({}).\n\n"
            "Red is backed by a passionate community who contributes and "
            "creates content for everyone to enjoy. [Join us today]({}) "
            "and help us improve!\n\n"
            "".format(red_repo, author_repo, org_repo, support_server_url)
        )

        embed = discord.Embed(color=(await ctx.embed_colour()))
        embed.add_field(name="Instance owned by", value=str(owner))
        embed.add_field(name="Python", value=python_version)
        embed.add_field(name="discord.py", value=dpy_version)
        embed.add_field(name="Red version", value=red_version)
        if outdated:
            embed.add_field(
                name="Outdated", value="Yes, {} is available".format(data["info"]["version"])
            )
        embed.add_field(name="About Red", value=about, inline=False)

        embed.set_footer(
            text="Bringing joy since 02 Jan 2016 (over {} days ago!)".format(days_since)
        )
        try:
            await ctx.send(embed=embed)
        except discord.HTTPException:
            await ctx.send("I need the `Embed links` permission to send this")

    @commands.command()
    async def uptime(self, ctx: commands.Context):
        """Shows Red's uptime"""
        since = ctx.bot.uptime.strftime("%Y-%m-%d %H:%M:%S")
        passed = self.get_bot_uptime()
        await ctx.send("Been up for: **{}** (since {} UTC)".format(passed, since))

    def get_bot_uptime(self, *, brief=False):
        # Courtesy of Danny
        now = datetime.datetime.utcnow()
        delta = now - self.bot.uptime
        hours, remainder = divmod(int(delta.total_seconds()), 3600)
        minutes, seconds = divmod(remainder, 60)
        days, hours = divmod(hours, 24)

        if not brief:
            if days:
                fmt = "{d} days, {h} hours, {m} minutes, and {s} seconds"
            else:
                fmt = "{h} hours, {m} minutes, and {s} seconds"
        else:
            fmt = "{h}h {m}m {s}s"
            if days:
                fmt = "{d}d " + fmt

        return fmt.format(d=days, h=hours, m=minutes, s=seconds)

    @commands.group()
    async def embedset(self, ctx: commands.Context):
        """
        Commands for toggling embeds on or off.

        This setting determines whether or not to
        use embeds as a response to a command (for
        commands that support it). The default is to
        use embeds.
        """
        if ctx.invoked_subcommand is None:
            text = "Embed settings:\n\n"
            global_default = await self.bot.db.embeds()
            text += "Global default: {}\n".format(global_default)
            if ctx.guild:
                guild_setting = await self.bot.db.guild(ctx.guild).embeds()
                text += "Guild setting: {}\n".format(guild_setting)
            user_setting = await self.bot.db.user(ctx.author).embeds()
            text += "User setting: {}".format(user_setting)
            await ctx.send(box(text))

    @embedset.command(name="global")
    @checks.is_owner()
    async def embedset_global(self, ctx: commands.Context):
        """
        Toggle the global embed setting.

        This is used as a fallback if the user
        or guild hasn't set a preference. The
        default is to use embeds.
        """
        current = await self.bot.db.embeds()
        await self.bot.db.embeds.set(not current)
        await ctx.send(
            _("Embeds are now {} by default.").format("disabled" if current else "enabled")
        )

    @embedset.command(name="guild")
    @checks.guildowner_or_permissions(administrator=True)
    @commands.guild_only()
    async def embedset_guild(self, ctx: commands.Context, enabled: bool = None):
        """
        Toggle the guild's embed setting.

        If enabled is None, the setting will be unset and
        the global default will be used instead.

        If set, this is used instead of the global default
        to determine whether or not to use embeds. This is
        used for all commands done in a guild channel except
        for help commands.
        """
        await self.bot.db.guild(ctx.guild).embeds.set(enabled)
        if enabled is None:
            await ctx.send(_("Embeds will now fall back to the global setting."))
        else:
            await ctx.send(
                _("Embeds are now {} for this guild.").format("enabled" if enabled else "disabled")
            )

    @embedset.command(name="user")
    async def embedset_user(self, ctx: commands.Context, enabled: bool = None):
        """
        Toggle the user's embed setting.

        If enabled is None, the setting will be unset and
        the global default will be used instead.

        If set, this is used instead of the global default
        to determine whether or not to use embeds. This is
        used for all commands done in a DM with the bot, as
        well as all help commands everywhere.
        """
        await self.bot.db.user(ctx.author).embeds.set(enabled)
        if enabled is None:
            await ctx.send(_("Embeds will now fall back to the global setting."))
        else:
            await ctx.send(
                _("Embeds are now {} for you.").format("enabled" if enabled else "disabled")
            )

    @commands.command()
    @checks.is_owner()
    async def traceback(self, ctx, public: bool = False):
        """Sends to the owner the last command exception that has occurred

        If public (yes is specified), it will be sent to the chat instead"""
        if not public:
            destination = ctx.author
        else:
            destination = ctx.channel

        if self.bot._last_exception:
            for page in pagify(self.bot._last_exception):
                await destination.send(box(page, lang="py"))
        else:
            await ctx.send("No exception has occurred yet")

    @commands.command()
    @commands.check(CoreLogic._can_get_invite_url)
    async def invite(self, ctx):
        """Show's Red's invite url"""
        await ctx.author.send(await self._invite_url())

    @commands.group()
    @checks.is_owner()
    async def inviteset(self, ctx):
        """Setup the bot's invite"""
        if not ctx.invoked_subcommand:
            await ctx.send_help()

    @inviteset.command()
    async def public(self, ctx, confirm: bool = False):
        """
        Define if the command should be accessible
        for the average users.
        """
        if not self.bot.user.bot:
            await ctx.send("I'm not a bot account. I have no invite URL.")
            return
        if await self.bot.db.invite_public():
            await self.bot.db.invite_public.set(False)
            await ctx.send("The invite is now private.")
            return
        app_info = await self.bot.application_info()
        if not app_info.bot_public:
            await ctx.send(
                "I am not a public bot. That means that nobody except "
                "you can invite me on new servers.\n\n"
                "You can change this by ticking `Public bot` in "
                "your token settings: "
                "https://discordapp.com/developers/applications/me/{0}".format(self.bot.user.id)
            )
            return
        if not confirm:
            await ctx.send(
                "You're about to make the `{0}invite` command public. "
                "All users will be able to invite me on their server.\n\n"
                "If you agree, you can type `{0}inviteset public yes`.".format(ctx.prefix)
            )
        else:
            await self.bot.db.invite_public.set(True)
            await ctx.send("The invite command is now public.")

    @inviteset.command()
    async def perms(self, ctx, level: int):
        """
        Make the bot create its own role with permissions on join.

        The bot will create its own role with the desired permissions
        when he join a new server. This is a special role that can't be
        deleted or removed from the bot.

        For that, you need to give a valid permissions level.
        You can generate one [here](https://discordapi.com/permissions.html).

        Please note that you might need the two factor authentification for
        some permissions.
        """
        await self.bot.db.invite_perm.set(level)
        await ctx.send("The new permissions level has been set.")

    @inviteset.command()
    async def redirect(self, ctx, URL: str = None):
        """
        Make the invite link redirect to a website.

        If the bot was successfully added, discord will redirect
        the user to the desired website.

        Give nothing to disable.
        """
        if not URL:
            await self.bot.db.invite_redirect.set(None)
            await ctx.send("The invite won't redirect to an URL anymore.")
            return
        if not validators.url(URL):
            await ctx.send("Invalid URL.")
        else:
            await self.bot.db.invite_redirect.set(URL)
            await ctx.send("The invite link will now redirect to this URL.")

    @commands.command()
    @commands.guild_only()
    @checks.is_owner()
    async def leave(self, ctx):
        """Leaves server"""
        author = ctx.author
        guild = ctx.guild

        await ctx.send("Are you sure you want me to leave this server? Type yes to confirm.")

        def conf_check(m):
            return m.author == author

        response = await self.bot.wait_for("message", check=conf_check)

        if response.content.lower().strip() == "yes":
            await ctx.send("Alright. Bye :wave:")
            log.debug("Leaving '{}'".format(guild.name))
            await guild.leave()

    @commands.command()
    @checks.is_owner()
    async def servers(self, ctx):
        """Lists and allows to leave servers"""
        owner = ctx.author
        guilds = sorted(list(self.bot.guilds), key=lambda s: s.name.lower())
        msg = ""
        for i, server in enumerate(guilds, 1):
            msg += "{}: {}\n".format(i, server.name)

        msg += "\nTo leave a server, just type its number."

        for page in pagify(msg, ["\n"]):
            await ctx.send(page)

        def msg_check(m):
            return m.author == owner

        while msg is not None:
            try:
                msg = await self.bot.wait_for("message", check=msg_check, timeout=15)
            except asyncio.TimeoutError:
                await ctx.send("I guess not.")
                break
            try:
                msg = int(msg.content) - 1
                if msg < 0:
                    break
                await self.leave_confirmation(guilds[msg], owner, ctx)
                break
            except (IndexError, ValueError, AttributeError):
                pass

    async def leave_confirmation(self, server, owner, ctx):
        await ctx.send("Are you sure you want me to leave {}? (yes/no)".format(server.name))

        def conf_check(m):
            return m.author == owner

        try:
            msg = await self.bot.wait_for("message", check=conf_check, timeout=15)
            if msg.content.lower().strip() in ("yes", "y"):
                if server.owner == ctx.bot.user:
                    await ctx.send("I cannot leave a guild I am the owner of.")
                    return
                await server.leave()
                if server != ctx.guild:
                    await ctx.send("Done.")
            else:
                await ctx.send("Alright then.")
        except asyncio.TimeoutError:
            await ctx.send("I guess not.")

    @commands.command()
    @checks.is_owner()
    async def load(self, ctx, *, cog_name: str):
        """Loads packages"""

        cog_names = [c.strip() for c in cog_name.split(" ")]
        async with ctx.typing():
            loaded, failed, not_found = await self._load(cog_names)

        if loaded:
            fmt = "Loaded {packs}."
            formed = self._get_package_strings(loaded, fmt)
            await ctx.send(formed)

        if failed:
            fmt = (
                "Failed to load package{plural} {packs}. Check your console or "
                "logs for details."
            )
            formed = self._get_package_strings(failed, fmt)
            await ctx.send(formed)

        if not_found:
            fmt = "The package{plural} {packs} {other} not found in any cog path."
            formed = self._get_package_strings(not_found, fmt, ("was", "were"))
            await ctx.send(formed)

    @commands.command()
    @checks.is_owner()
    async def unload(self, ctx, *, cog_name: str):
        """Unloads packages"""

        cog_names = [c.strip() for c in cog_name.split(" ")]

        unloaded, failed = await self._unload(cog_names)

        if unloaded:
            fmt = "Package{plural} {packs} {other} unloaded."
            formed = self._get_package_strings(unloaded, fmt, ("was", "were"))
            await ctx.send(formed)

        if failed:
            fmt = "The package{plural} {packs} {other} not loaded."
            formed = self._get_package_strings(failed, fmt, ("is", "are"))
            await ctx.send(formed)

    @commands.command(name="reload")
    @checks.is_owner()
    async def reload_(self, ctx, *, cog_name: str):
        """Reloads packages"""

        cog_names = [c.strip() for c in cog_name.split(" ")]
        async with ctx.typing():
            loaded, failed, not_found = await self._reload(cog_names)

        if loaded:
            fmt = "Package{plural} {packs} {other} reloaded."
            formed = self._get_package_strings(loaded, fmt, ("was", "were"))
            await ctx.send(formed)

        if failed:
            fmt = "Failed to reload package{plural} {packs}. Check your logs for details"
            formed = self._get_package_strings(failed, fmt)
            await ctx.send(formed)

        if not_found:
            fmt = "The package{plural} {packs} {other} not found in any cog path."
            formed = self._get_package_strings(not_found, fmt, ("was", "were"))
            await ctx.send(formed)

    @commands.command(name="shutdown")
    @checks.is_owner()
    async def _shutdown(self, ctx, silently: bool = False):
        """Shuts down the bot"""
        wave = "\N{WAVING HAND SIGN}"
        skin = "\N{EMOJI MODIFIER FITZPATRICK TYPE-3}"
        try:  # We don't want missing perms to stop our shutdown
            if not silently:
                await ctx.send(_("Shutting down... ") + wave + skin)
        except:
            pass
        await ctx.bot.shutdown()

    @commands.command(name="restart")
    @checks.is_owner()
    async def _restart(self, ctx, silently: bool = False):
        """Attempts to restart Red

        Makes Red quit with exit code 26
        The restart is not guaranteed: it must be dealt
        with by the process manager in use"""
        try:
            if not silently:
                await ctx.send(_("Restarting..."))
        except:
            pass
        await ctx.bot.shutdown(restart=True)

    @commands.group(name="set")
    async def _set(self, ctx):
        """Changes Red's settings"""
        if ctx.invoked_subcommand is None:
            if ctx.guild:
                admin_role_id = await ctx.bot.db.guild(ctx.guild).admin_role()
                admin_role = discord.utils.get(ctx.guild.roles, id=admin_role_id) or "Not set"
                mod_role_id = await ctx.bot.db.guild(ctx.guild).mod_role()
                mod_role = discord.utils.get(ctx.guild.roles, id=mod_role_id) or "Not set"
                prefixes = await ctx.bot.db.guild(ctx.guild).prefix()
                guild_settings = f"Admin role: {admin_role}\nMod role: {mod_role}\n"
            else:
                guild_settings = ""
                prefixes = None  # This is correct. The below can happen in a guild.
            if not prefixes:
                prefixes = await ctx.bot.db.prefix()
            locale = await ctx.bot.db.locale()

            prefix_string = " ".join(prefixes)
            settings = (
                f"{ctx.bot.user.name} Settings:\n\n"
                f"Prefixes: {prefix_string}\n"
                f"{guild_settings}"
                f"Locale: {locale}"
            )
            await ctx.send(box(settings))

    @_set.command()
    @checks.guildowner()
    @commands.guild_only()
    async def adminrole(self, ctx, *, role: discord.Role):
        """Sets the admin role for this server"""
        await ctx.bot.db.guild(ctx.guild).admin_role.set(role.id)
        await ctx.send(_("The admin role for this guild has been set."))

    @_set.command()
    @checks.guildowner()
    @commands.guild_only()
    async def modrole(self, ctx, *, role: discord.Role):
        """Sets the mod role for this server"""
        await ctx.bot.db.guild(ctx.guild).mod_role.set(role.id)
        await ctx.send(_("The mod role for this guild has been set."))

    @_set.command(aliases=["usebotcolor"])
    @checks.guildowner()
    @commands.guild_only()
    async def usebotcolour(self, ctx):
        """
        Toggle whether to use the bot owner-configured colour for embeds.

        Default is to not use the bot's configured colour, in which case the
        colour used will be the colour of the bot's top role.
        """
        current_setting = await ctx.bot.db.guild(ctx.guild).use_bot_color()
        await ctx.bot.db.guild(ctx.guild).use_bot_color.set(not current_setting)
        await ctx.send(
            _("The bot {} use its configured color for embeds.").format(
                _("will not") if current_setting else _("will")
            )
        )

    @_set.command()
    @checks.guildowner()
    @commands.guild_only()
    async def serverfuzzy(self, ctx):
        """
        Toggle whether to enable fuzzy command search for the server.

        Default is for fuzzy command search to be disabled.
        """
        current_setting = await ctx.bot.db.guild(ctx.guild).fuzzy()
        await ctx.bot.db.guild(ctx.guild).fuzzy.set(not current_setting)
        await ctx.send(
            _("Fuzzy command search has been {} for this server.").format(
                _("disabled") if current_setting else _("enabled")
            )
        )

    @_set.command()
    @checks.is_owner()
    async def fuzzy(self, ctx):
        """
        Toggle whether to enable fuzzy command search in DMs.

        Default is for fuzzy command search to be disabled.
        """
        current_setting = await ctx.bot.db.fuzzy()
        await ctx.bot.db.fuzzy.set(not current_setting)
        await ctx.send(
            _("Fuzzy command search has been {} in DMs.").format(
                _("disabled") if current_setting else _("enabled")
            )
        )

    @_set.command(aliases=["color"])
    @checks.is_owner()
    async def colour(self, ctx, *, colour: discord.Colour = None):
        """
        Sets a default colour to be used for the bot's embeds.

        Acceptable values for the colour parameter can be found at:

        http://discordpy.readthedocs.io/en/rewrite/ext/commands/api.html#discord.ext.commands.ColourConverter
        """
        if colour is None:
            ctx.bot.color = discord.Color.red()
            await ctx.bot.db.color.set(discord.Color.red().value)
            return await ctx.send(_("The color has been reset."))
        ctx.bot.color = colour
        await ctx.bot.db.color.set(colour.value)
        await ctx.send(_("The color has been set."))

    @_set.command()
    @checks.is_owner()
    async def avatar(self, ctx, url: str):
        """Sets Red's avatar"""
        async with aiohttp.ClientSession() as session:
            async with session.get(url) as r:
                data = await r.read()

        try:
            await ctx.bot.user.edit(avatar=data)
        except discord.HTTPException:
            await ctx.send(
                _(
                    "Failed. Remember that you can edit my avatar "
                    "up to two times a hour. The URL must be a "
                    "direct link to a JPG / PNG."
                )
            )
        except discord.InvalidArgument:
            await ctx.send(_("JPG / PNG format only."))
        else:
            await ctx.send(_("Done."))

    @_set.command(name="game")
    @checks.bot_in_a_guild()
    @checks.is_owner()
    async def _game(self, ctx, *, game: str = None):
        """Sets Red's playing status"""

        if game:
            game = discord.Game(name=game)
        else:
            game = None
        status = ctx.bot.guilds[0].me.status if len(ctx.bot.guilds) > 0 else discord.Status.online
        await ctx.bot.change_presence(status=status, activity=game)
        await ctx.send(_("Game set."))

    @_set.command(name="listening")
    @checks.bot_in_a_guild()
    @checks.is_owner()
    async def _listening(self, ctx, *, listening: str = None):
        """Sets Red's listening status"""

        status = ctx.bot.guilds[0].me.status if len(ctx.bot.guilds) > 0 else discord.Status.online
        if listening:
            activity = discord.Activity(name=listening, type=discord.ActivityType.listening)
        else:
            activity = None
        await ctx.bot.change_presence(status=status, activity=activity)
        await ctx.send(_("Listening set."))

    @_set.command(name="watching")
    @checks.bot_in_a_guild()
    @checks.is_owner()
    async def _watching(self, ctx, *, watching: str = None):
        """Sets Red's watching status"""

        status = ctx.bot.guilds[0].me.status if len(ctx.bot.guilds) > 0 else discord.Status.online
        if watching:
            activity = discord.Activity(name=watching, type=discord.ActivityType.watching)
        else:
            activity = None
        await ctx.bot.change_presence(status=status, activity=activity)
        await ctx.send(_("Watching set."))

    @_set.command()
    @checks.bot_in_a_guild()
    @checks.is_owner()
    async def status(self, ctx, *, status: str):
        """Sets Red's status

        Available statuses:
            online
            idle
            dnd
            invisible
        """

        statuses = {
            "online": discord.Status.online,
            "idle": discord.Status.idle,
            "dnd": discord.Status.dnd,
            "invisible": discord.Status.invisible,
        }

        game = ctx.bot.guilds[0].me.activity if len(ctx.bot.guilds) > 0 else None
        try:
            status = statuses[status.lower()]
        except KeyError:
            await ctx.send_help()
        else:
            await ctx.bot.change_presence(status=status, activity=game)
            await ctx.send(_("Status changed to {}.").format(status))

    @_set.command()
    @checks.bot_in_a_guild()
    @checks.is_owner()
    async def stream(self, ctx, streamer=None, *, stream_title=None):
        """Sets Red's streaming status
        Leaving both streamer and stream_title empty will clear it."""

        status = ctx.bot.guilds[0].me.status if len(ctx.bot.guilds) > 0 else None

        if stream_title:
            stream_title = stream_title.strip()
            if "twitch.tv/" not in streamer:
                streamer = "https://www.twitch.tv/" + streamer
            activity = discord.Streaming(url=streamer, name=stream_title)
            await ctx.bot.change_presence(status=status, activity=activity)
        elif streamer is not None:
            await ctx.send_help()
            return
        else:
            await ctx.bot.change_presence(activity=None, status=status)
        await ctx.send(_("Done."))

    @_set.command(name="username", aliases=["name"])
    @checks.is_owner()
    async def _username(self, ctx, *, username: str):
        """Sets Red's username"""
        try:
            await self._name(name=username)
        except discord.HTTPException:
            await ctx.send(
                _(
                    "Failed to change name. Remember that you can "
                    "only do it up to 2 times an hour. Use "
                    "nicknames if you need frequent changes. "
                    "`{}set nickname`"
                ).format(ctx.prefix)
            )
        else:
            await ctx.send(_("Done."))

    @_set.command(name="nickname")
    @checks.admin()
    @commands.guild_only()
    async def _nickname(self, ctx, *, nickname: str = None):
        """Sets Red's nickname"""
        try:
            await ctx.guild.me.edit(nick=nickname)
        except discord.Forbidden:
            await ctx.send(_("I lack the permissions to change my own nickname."))
        else:
            await ctx.send("Done.")

    @_set.command(aliases=["prefixes"])
    @checks.is_owner()
    async def prefix(self, ctx, *prefixes):
        """Sets Red's global prefix(es)"""
        if not prefixes:
            await ctx.send_help()
            return
        await self._prefixes(prefixes)
        await ctx.send(_("Prefix set."))

    @_set.command(aliases=["serverprefixes"])
    @checks.admin()
    @commands.guild_only()
    async def serverprefix(self, ctx, *prefixes):
        """Sets Red's server prefix(es)"""
        if not prefixes:
            await ctx.bot.db.guild(ctx.guild).prefix.set([])
            await ctx.send(_("Guild prefixes have been reset."))
            return
        prefixes = sorted(prefixes, reverse=True)
        await ctx.bot.db.guild(ctx.guild).prefix.set(prefixes)
        await ctx.send(_("Prefix set."))

    @_set.command()
    @commands.cooldown(1, 60 * 10, commands.BucketType.default)
    async def owner(self, ctx):
        """Sets Red's main owner"""

        def check(m):
            return m.author == ctx.author and m.channel == ctx.channel

        # According to the Python docs this is suitable for cryptographic use
        random = SystemRandom()
        length = random.randint(25, 35)
        chars = ascii_letters + digits
        token = ""

        for i in range(length):
            token += random.choice(chars)
        log.info("{0} ({0.id}) requested to be set as owner.".format(ctx.author))
        print(_("\nVerification token:"))
        print(token)

        await ctx.send(_("Remember:\n") + OWNER_DISCLAIMER)
        await asyncio.sleep(5)

        await ctx.send(
            _(
                "I have printed a one-time token in the console. "
                "Copy and paste it here to confirm you are the owner."
            )
        )

        try:
            message = await ctx.bot.wait_for("message", check=check, timeout=60)
        except asyncio.TimeoutError:
            self.owner.reset_cooldown(ctx)
            await ctx.send(_("The set owner request has timed out."))
        else:
            if message.content.strip() == token:
                self.owner.reset_cooldown(ctx)
                await ctx.bot.db.owner.set(ctx.author.id)
                ctx.bot.owner_id = ctx.author.id
                await ctx.send(_("You have been set as owner."))
            else:
                await ctx.send(_("Invalid token."))

    @_set.command()
    @checks.is_owner()
    async def token(self, ctx, token: str):
        """Change bot token."""

        if not isinstance(ctx.channel, discord.DMChannel):

            try:
                await ctx.message.delete()
            except discord.Forbidden:
                pass

            await ctx.send(
                _(
                    "Please use that command in DM. Since users probably saw your token,"
                    " it is recommended to reset it right now. Go to the following link and"
                    " select `Reveal Token` and `Generate a new token?`."
                    "\n\nhttps://discordapp.com/developers/applications/me/{}"
                ).format(self.bot.user.id)
            )
            return

        await ctx.bot.db.token.set(token)
        await ctx.send("Token set. Restart me.")

    @_set.command()
    @checks.is_owner()
    async def locale(self, ctx: commands.Context, locale_name: str):
        """
        Changes bot locale.

        Use [p]listlocales to get a list of available locales.

        To reset to English, use "en-US".
        """
        i18n.set_locale(locale_name)

        await ctx.bot.db.locale.set(locale_name)

        await ctx.send(_("Locale has been set."))

    @_set.command()
    @checks.is_owner()
    async def sentry(self, ctx: commands.Context, on_or_off: bool):
        """Enable or disable Sentry logging.

        Sentry is the service Red uses to manage error reporting. This should
        be disabled if you have made your own modifications to the redbot
        package.
        """
        await ctx.bot.db.enable_sentry.set(on_or_off)
        if on_or_off:
            ctx.bot.enable_sentry()
            await ctx.send(_("Done. Sentry logging is now enabled."))
        else:
            ctx.bot.disable_sentry()
            await ctx.send(_("Done. Sentry logging is now disabled."))

    @commands.group()
    @checks.is_owner()
    async def helpset(self, ctx: commands.Context):
        """Manage settings for the help command."""
        pass

    @helpset.command(name="pagecharlimit")
    async def helpset_pagecharlimt(self, ctx: commands.Context, limit: int):
        """Set the character limit for each page in the help message.

        This setting only applies to embedded help.

        Please note that setting a relitavely small character limit may
        mean some pages will exceed this limit. This is because categories
        are never spread across multiple pages in the help message.

        The default value is 1000 characters.
        """
        if limit <= 0:
            await ctx.send(_("You must give a positive value!"))
            return

        await ctx.bot.db.help.page_char_limit.set(limit)
        await ctx.send(_("Done. The character limit per page has been set to {}.").format(limit))

    @helpset.command(name="maxpages")
    async def helpset_maxpages(self, ctx: commands.Context, pages: int):
        """Set the maximum number of help pages sent in a server channel.

        This setting only applies to embedded help.

        If a help message contains more pages than this value, the help message will
        be sent to the command author via DM. This is to help reduce spam in server
        text channels.

        The default value is 2 pages.
        """
        if pages < 0:
            await ctx.send(_("You must give a value of zero or greater!"))
            return

        await ctx.bot.db.help.max_pages_in_guild.set(pages)
        await ctx.send(_("Done. The page limit has been set to {}.").format(pages))

    @helpset.command(name="tagline")
    async def helpset_tagline(self, ctx: commands.Context, *, tagline: str = None):
        """
        Set the tagline to be used.

        This setting only applies to embedded help. If no tagline is
        specified, the default will be used instead.
        """
        if tagline is None:
            await ctx.bot.db.help.tagline.set("")
            return await ctx.send(_("The tagline has been reset."))

        if len(tagline) > 2048:
            await ctx.send(
                _(
                    "Your tagline is too long! Please shorten it to be "
                    "no more than 2048 characters long."
                )
            )
            return

        await ctx.bot.db.help.tagline.set(tagline)
        await ctx.send(_("The tagline has been set to {}.").format(tagline[:1900]))

    @commands.command()
    @checks.is_owner()
    async def listlocales(self, ctx: commands.Context):
        """
        Lists all available locales

        Use `[p]set locale` to set a locale
        """
        async with ctx.channel.typing():
            red_dist = pkg_resources.get_distribution("red-discordbot")
            red_path = Path(red_dist.location) / "redbot"
            locale_list = sorted(set([loc.stem for loc in list(red_path.glob("**/*.po"))]))
            pages = pagify("\n".join(locale_list))

        await ctx.send_interactive(pages, box_lang="Available Locales:")

    @commands.command()
    @checks.is_owner()
    async def backup(self, ctx, backup_path: str = None):
        """Creates a backup of all data for the instance."""
        from redbot.core.data_manager import basic_config, instance_name
        from redbot.core.drivers.red_json import JSON

        data_dir = Path(basic_config["DATA_PATH"])
        if basic_config["STORAGE_TYPE"] == "MongoDB":
            from redbot.core.drivers.red_mongo import Mongo

            m = Mongo("Core", **basic_config["STORAGE_DETAILS"])
            db = m.db
            collection_names = await db.collection_names(include_system_collections=False)
            for c_name in collection_names:
                if c_name == "Core":
                    c_data_path = data_dir / basic_config["CORE_PATH_APPEND"]
                else:
                    c_data_path = data_dir / basic_config["COG_PATH_APPEND"]
                output = {}
                docs = await db[c_name].find().to_list(None)
                for item in docs:
                    item_id = str(item.pop("_id"))
                    output[item_id] = item
                target = JSON(c_name, data_path_override=c_data_path)
                await target.jsonIO._threadsafe_save_json(output)
        backup_filename = "redv3-{}-{}.tar.gz".format(
            instance_name, ctx.message.created_at.strftime("%Y-%m-%d %H-%M-%S")
        )
        if data_dir.exists():
            if not backup_path:
                backup_pth = data_dir.home()
            else:
                backup_pth = Path(backup_path)
            backup_file = backup_pth / backup_filename

            to_backup = []
            exclusions = [
                "__pycache__",
                "Lavalink.jar",
                os.path.join("Downloader", "lib"),
                os.path.join("CogManager", "cogs"),
                os.path.join("RepoManager", "repos"),
            ]
            downloader_cog = ctx.bot.get_cog("Downloader")
            if downloader_cog and hasattr(downloader_cog, "_repo_manager"):
                repo_output = []
                repo_mgr = downloader_cog._repo_manager
                for repo in repo_mgr._repos.values():
                    repo_output.append({"url": repo.url, "name": repo.name, "branch": repo.branch})
                repo_filename = data_dir / "cogs" / "RepoManager" / "repos.json"
                with open(str(repo_filename), "w") as f:
                    f.write(json.dumps(repo_output, indent=4))
            instance_data = {instance_name: basic_config}
            instance_file = data_dir / "instance.json"
            with open(str(instance_file), "w") as instance_out:
                instance_out.write(json.dumps(instance_data, indent=4))
            for f in data_dir.glob("**/*"):
                if not any(ex in str(f) for ex in exclusions):
                    to_backup.append(f)
            with tarfile.open(str(backup_file), "w:gz") as tar:
                for f in to_backup:
                    tar.add(str(f), recursive=False)
            print(str(backup_file))
            await ctx.send(
                _("A backup has been made of this instance. It is at {}.").format((backup_file))
            )
            await ctx.send(_("Would you like to receive a copy via DM? (y/n)"))

            def same_author_check(m):
                return m.author == ctx.author and m.channel == ctx.channel

            try:
                msg = await ctx.bot.wait_for("message", check=same_author_check, timeout=60)
            except asyncio.TimeoutError:
                await ctx.send(_("Ok then."))
            else:
                if msg.content.lower().strip() == "y":
                    await ctx.author.send(
                        _("Here's a copy of the backup"), file=discord.File(str(backup_file))
                    )
        else:
            await ctx.send(_("That directory doesn't seem to exist..."))

    @commands.command()
    @commands.cooldown(1, 60, commands.BucketType.user)
    async def contact(self, ctx, *, message: str):
        """Sends a message to the owner"""
        guild = ctx.message.guild
        owner = discord.utils.get(ctx.bot.get_all_members(), id=ctx.bot.owner_id)
        author = ctx.message.author
        footer = _("User ID: {}").format(author.id)

        if ctx.guild is None:
            source = _("through DM")
        else:
            source = _("from {}").format(guild)
            footer += _(" | Server ID: {}").format(guild.id)

        # We need to grab the DM command prefix (global)
        # Since it can also be set through cli flags, bot.db is not a reliable
        # source. So we'll just mock a DM message instead.
        fake_message = namedtuple("Message", "guild")
        prefixes = await ctx.bot.command_prefix(ctx.bot, fake_message(guild=None))
        prefix = prefixes[0]

        content = _("Use `{}dm {} <text>` to reply to this user").format(prefix, author.id)

        description = _("Sent by {} {}").format(author, source)

        if isinstance(author, discord.Member):
            colour = author.colour
        else:
            colour = discord.Colour.red()

        if await ctx.embed_requested():
            e = discord.Embed(colour=colour, description=message)
            if author.avatar_url:
                e.set_author(name=description, icon_url=author.avatar_url)
            else:
                e.set_author(name=description)
            e.set_footer(text=footer)

            try:
                await owner.send(content, embed=e)
            except discord.InvalidArgument:
                await ctx.send(
                    _("I cannot send your message, I'm unable to find my owner... *sigh*")
                )
            except:
                await ctx.send(_("I'm unable to deliver your message. Sorry."))
            else:
                await ctx.send(_("Your message has been sent."))
        else:
            msg_text = "{}\nMessage:\n\n{}\n{}".format(description, message, footer)
            try:
                await owner.send("{}\n{}".format(content, box(msg_text)))
            except discord.InvalidArgument:
                await ctx.send(
                    _("I cannot send your message, I'm unable to find my owner... *sigh*")
                )
            except:
                await ctx.send(_("I'm unable to deliver your message. Sorry."))
            else:
                await ctx.send(_("Your message has been sent."))

    @commands.command()
    @checks.is_owner()
    async def dm(self, ctx, user_id: int, *, message: str):
        """Sends a DM to a user

        This command needs a user id to work.
        To get a user id enable 'developer mode' in Discord's
        settings, 'appearance' tab. Then right click a user
        and copy their id"""
        destination = discord.utils.get(ctx.bot.get_all_members(), id=user_id)
        if destination is None:
            await ctx.send(
                _(
                    "Invalid ID or user not found. You can only "
                    "send messages to people I share a server "
                    "with."
                )
            )
            return

        fake_message = namedtuple("Message", "guild")
        prefixes = await ctx.bot.command_prefix(ctx.bot, fake_message(guild=None))
        prefix = prefixes[0]
        description = _("Owner of {}").format(ctx.bot.user)
        content = _("You can reply to this message with {}contact").format(prefix)
        if await ctx.embed_requested():
            e = discord.Embed(colour=discord.Colour.red(), description=message)

            e.set_footer(text=content)
            if ctx.bot.user.avatar_url:
                e.set_author(name=description, icon_url=ctx.bot.user.avatar_url)
            else:
                e.set_author(name=description)

            try:
                await destination.send(embed=e)
            except:
                await ctx.send(
                    _("Sorry, I couldn't deliver your message to {}").format(destination)
                )
            else:
                await ctx.send(_("Message delivered to {}").format(destination))
        else:
            response = "{}\nMessage:\n\n{}".format(description, message)
            try:
                await destination.send("{}\n{}".format(box(response), content))
            except:
                await ctx.send(
                    _("Sorry, I couldn't deliver your message to {}").format(destination)
                )
            else:
                await ctx.send(_("Message delivered to {}").format(destination))

    @commands.group()
    @checks.is_owner()
    async def whitelist(self, ctx):
        """
        Whitelist management commands.
        """
        pass

    @whitelist.command(name="add")
    async def whitelist_add(self, ctx, user: discord.User):
        """
        Adds a user to the whitelist.
        """
        async with ctx.bot.db.whitelist() as curr_list:
            if user.id not in curr_list:
                curr_list.append(user.id)

        await ctx.send(_("User added to whitelist."))

    @whitelist.command(name="list")
    async def whitelist_list(self, ctx):
        """
        Lists whitelisted users.
        """
        curr_list = await ctx.bot.db.whitelist()

        msg = _("Whitelisted Users:")
        for user in curr_list:
            msg += "\n\t- {}".format(user)

        for page in pagify(msg):
            await ctx.send(box(page))

    @whitelist.command(name="remove")
    async def whitelist_remove(self, ctx, user: discord.User):
        """
        Removes user from whitelist.
        """
        removed = False

        async with ctx.bot.db.whitelist() as curr_list:
            if user.id in curr_list:
                removed = True
                curr_list.remove(user.id)

        if removed:
            await ctx.send(_("User has been removed from whitelist."))
        else:
            await ctx.send(_("User was not in the whitelist."))

    @whitelist.command(name="clear")
    async def whitelist_clear(self, ctx):
        """
        Clears the whitelist.
        """
        await ctx.bot.db.whitelist.set([])
        await ctx.send(_("Whitelist has been cleared."))

    @commands.group()
    @checks.is_owner()
    async def blacklist(self, ctx):
        """
        blacklist management commands.
        """
        pass

    @blacklist.command(name="add")
    async def blacklist_add(self, ctx, user: discord.User):
        """
        Adds a user to the blacklist.
        """
        if await ctx.bot.is_owner(user):
            ctx.send(_("You cannot blacklist an owner!"))
            return

        async with ctx.bot.db.blacklist() as curr_list:
            if user.id not in curr_list:
                curr_list.append(user.id)

        await ctx.send(_("User added to blacklist."))

    @blacklist.command(name="list")
    async def blacklist_list(self, ctx):
        """
        Lists blacklisted users.
        """
        curr_list = await ctx.bot.db.blacklist()

        msg = _("blacklisted Users:")
        for user in curr_list:
            msg += "\n\t- {}".format(user)

        for page in pagify(msg):
            await ctx.send(box(page))

    @blacklist.command(name="remove")
    async def blacklist_remove(self, ctx, user: discord.User):
        """
        Removes user from blacklist.
        """
        removed = False

        async with ctx.bot.db.blacklist() as curr_list:
            if user.id in curr_list:
                removed = True
                curr_list.remove(user.id)

        if removed:
            await ctx.send(_("User has been removed from blacklist."))
        else:
            await ctx.send(_("User was not in the blacklist."))

    @blacklist.command(name="clear")
    async def blacklist_clear(self, ctx):
        """
        Clears the blacklist.
        """
        await ctx.bot.db.blacklist.set([])
        await ctx.send(_("blacklist has been cleared."))

    @commands.group()
    @commands.guild_only()
    @checks.admin_or_permissions(administrator=True)
    async def localwhitelist(self, ctx):
        """
        Whitelist management commands.
        """
        pass

    @localwhitelist.command(name="add")
    async def localwhitelist_add(self, ctx, *, user_or_role: str):
        """
        Adds a user or role to the whitelist.
        """
        try:
            obj = await commands.MemberConverter().convert(ctx, user_or_role)
        except commands.BadArgument:
            obj = await commands.RoleConverter().convert(ctx, user_or_role)
            user = False
        else:
            user = True
        async with ctx.bot.db.guild(ctx.guild).whitelist() as curr_list:
            if obj.id not in curr_list:
                curr_list.append(obj.id)

        if user:
            await ctx.send(_("User added to whitelist."))
        else:
            await ctx.send(_("Role added to whitelist."))

    @localwhitelist.command(name="list")
    async def localwhitelist_list(self, ctx):
        """
        Lists whitelisted users and roles.
        """
        curr_list = await ctx.bot.db.guild(ctx.guild).whitelist()

        msg = _("Whitelisted Users and roles:")
        for obj in curr_list:
            msg += "\n\t- {}".format(obj)

        for page in pagify(msg):
            await ctx.send(box(page))

    @localwhitelist.command(name="remove")
    async def localwhitelist_remove(self, ctx, *, user_or_role: str):
        """
        Removes user or role from whitelist.
        """
        try:
            obj = await commands.MemberConverter().convert(ctx, user_or_role)
        except commands.BadArgument:
            obj = await commands.RoleConverter().convert(ctx, user_or_role)
            user = False
        else:
            user = True

        removed = False
        async with ctx.bot.db.guild(ctx.guild).whitelist() as curr_list:
            if obj.id in curr_list:
                removed = True
                curr_list.remove(obj.id)

        if removed:
            if user:
                await ctx.send(_("User has been removed from whitelist."))
            else:
                await ctx.send(_("Role has been removed from whitelist."))
        else:
            if user:
                await ctx.send(_("User was not in the whitelist."))
            else:
                await ctx.send(_("Role was not in the whitelist."))

    @localwhitelist.command(name="clear")
    async def localwhitelist_clear(self, ctx):
        """
        Clears the whitelist.
        """
        await ctx.bot.db.guild(ctx.guild).whitelist.set([])
        await ctx.send(_("Whitelist has been cleared."))

    @commands.group()
    @commands.guild_only()
    @checks.admin_or_permissions(administrator=True)
    async def localblacklist(self, ctx):
        """
        blacklist management commands.
        """
        pass

    @localblacklist.command(name="add")
    async def localblacklist_add(self, ctx, *, user_or_role: str):
        """
        Adds a user or role to the blacklist.
        """
        try:
            obj = await commands.MemberConverter().convert(ctx, user_or_role)
        except commands.BadArgument:
            obj = await commands.RoleConverter().convert(ctx, user_or_role)
            user = False
        else:
            user = True

        if user and await ctx.bot.is_owner(obj):
            ctx.send(_("You cannot blacklist an owner!"))
            return

        async with ctx.bot.db.guild(ctx.guild).blacklist() as curr_list:
            if obj.id not in curr_list:
                curr_list.append(obj.id)

        if user:
            await ctx.send(_("User added to blacklist."))
        else:
            await ctx.send(_("Role added to blacklist."))

    @localblacklist.command(name="list")
    async def localblacklist_list(self, ctx):
        """
        Lists blacklisted users and roles.
        """
        curr_list = await ctx.bot.db.guild(ctx.guild).blacklist()

        msg = _("blacklisted Users and Roles:")
        for obj in curr_list:
            msg += "\n\t- {}".format(obj)

        for page in pagify(msg):
            await ctx.send(box(page))

    @localblacklist.command(name="remove")
    async def localblacklist_remove(self, ctx, *, user_or_role: str):
        """
        Removes user or role from blacklist.
        """
        removed = False
        try:
            obj = await commands.MemberConverter().convert(ctx, user_or_role)
        except commands.BadArgument:
            obj = await commands.RoleConverter().convert(ctx, user_or_role)
            user = False
        else:
            user = True

        async with ctx.bot.db.guild(ctx.guild).blacklist() as curr_list:
            if obj.id in curr_list:
                removed = True
                curr_list.remove(obj.id)

        if removed:
            if user:
                await ctx.send(_("User has been removed from blacklist."))
            else:
                await ctx.send(_("Role has been removed from blacklist."))
        else:
            if user:
                await ctx.send(_("User was not in the blacklist."))
            else:
                await ctx.send(_("Role was not in the blacklist."))

    @localblacklist.command(name="clear")
    async def localblacklist_clear(self, ctx):
        """
        Clears the blacklist.
        """
        await ctx.bot.db.guild(ctx.guild).blacklist.set([])
        await ctx.send(_("blacklist has been cleared."))

    # RPC handlers
    async def rpc_load(self, request):
        cog_name = request.params[0]

        spec = await self.bot.cog_mgr.find_cog(cog_name)
        if spec is None:
            raise LookupError("No such cog found.")

        self._cleanup_and_refresh_modules(spec.name)

        self.bot.load_extension(spec)

    async def rpc_unload(self, request):
        cog_name = request.params[0]

        self.bot.unload_extension(cog_name)

    async def rpc_reload(self, request):
        await self.rpc_unload(request)
        await self.rpc_load(request)<|MERGE_RESOLUTION|>--- conflicted
+++ resolved
@@ -236,7 +236,6 @@
         str
             Invite URL.
         """
-<<<<<<< HEAD
         if self.bot.user.bot:
             app_info = await self.bot.application_info()
             perms_int = await self.bot.db.invite_perm()
@@ -244,10 +243,6 @@
             permissions = discord.Permissions(perms_int)
             return discord.utils.oauth_url(app_info.id, permissions, redirect_uri=redirect)
         return "Not a bot account!"
-=======
-        app_info = await self.bot.application_info()
-        return discord.utils.oauth_url(app_info.id)
->>>>>>> c2d23b37
 
     async def _can_get_invite_url(ctx):
         is_owner = await ctx.bot.is_owner(ctx.author)
