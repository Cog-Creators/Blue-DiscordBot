import asyncio
import contextlib
import datetime
import importlib
import itertools
import keyword
import logging
import io
import random
import markdown
import os
import re
import sys
import platform
import psutil
import getpass
import pip
import traceback
from pathlib import Path
from redbot.core import data_manager
from redbot.core.utils.menus import menu
from redbot.core.utils.views import SetApiView
from redbot.core.commands import GuildConverter, RawUserIdConverter
from string import ascii_letters, digits
from typing import (
    TYPE_CHECKING,
    Union,
    Tuple,
    List,
    Optional,
    Iterable,
    Sequence,
    Dict,
    Set,
    Literal,
)

import aiohttp
import discord
from babel import Locale as BabelLocale, UnknownLocaleError
from redbot.core.data_manager import storage_type

from . import (
    __version__,
    version_info as red_version_info,
    commands,
    errors,
    i18n,
    bank,
    modlog,
)
from ._diagnoser import IssueDiagnoser
from .utils import AsyncIter, can_user_send_messages_in
from .utils._internal_utils import fetch_latest_red_version_info
from .utils.predicates import MessagePredicate
from .utils.chat_formatting import (
    box,
    escape,
    humanize_list,
    humanize_number,
    humanize_timedelta,
    inline,
    pagify,
    warning,
)
from .commands import CommandConverter, CogConverter
from .commands.requires import PrivilegeLevel
from .commands.help import HelpMenuSetting

_entities = {
    "*": "&midast;",
    "\\": "&bsol;",
    "`": "&grave;",
    "!": "&excl;",
    "{": "&lcub;",
    "[": "&lsqb;",
    "_": "&UnderBar;",
    "(": "&lpar;",
    "#": "&num;",
    ".": "&period;",
    "+": "&plus;",
    "}": "&rcub;",
    "]": "&rsqb;",
    ")": "&rpar;",
}

PRETTY_HTML_HEAD = """
<!DOCTYPE html>
<html>
<head><meta charset="utf-8">
<meta name="viewport" content="width=device-width, initial-scale=1">
<title>3rd Party Data Statements</title>
<style type="text/css">
body{margin:2em auto;max-width:800px;line-height:1.4;font-size:16px;
background-color=#EEEEEE;color:#454545;padding:1em;text-align:justify}
h1,h2,h3{line-height:1.2}
</style></head><body>
"""  # This ends up being a small bit extra that really makes a difference.

HTML_CLOSING = "</body></html>"


def entity_transformer(statement: str) -> str:
    return "".join(_entities.get(c, c) for c in statement)


if TYPE_CHECKING:
    from redbot.core.bot import Red

__all__ = ["Core"]

log = logging.getLogger("red")

_ = i18n.Translator("Core", __file__)

TokenConverter = commands.get_dict_converter(delims=[" ", ",", ";"])

MAX_PREFIX_LENGTH = 25


class CoreLogic:
    def __init__(self, bot: "Red"):
        self.bot = bot
        self.bot.register_rpc_handler(self._load)
        self.bot.register_rpc_handler(self._unload)
        self.bot.register_rpc_handler(self._reload)
        self.bot.register_rpc_handler(self._name)
        self.bot.register_rpc_handler(self._prefixes)
        self.bot.register_rpc_handler(self._version_info)
        self.bot.register_rpc_handler(self._invite_url)

    async def _load(self, pkg_names: Iterable[str]) -> Dict[str, Union[List[str], Dict[str, str]]]:
        """
        Loads packages by name.

        Parameters
        ----------
        pkg_names : `list` of `str`
            List of names of packages to load.

        Returns
        -------
        dict
            Dictionary with keys:
              ``loaded_packages``: List of names of packages that loaded successfully
              ``failed_packages``: List of names of packages that failed to load without specified reason
              ``invalid_pkg_names``: List of names of packages that don't have a valid package name
              ``notfound_packages``: List of names of packages that weren't found in any cog path
              ``alreadyloaded_packages``: List of names of packages that are already loaded
              ``failed_with_reason_packages``: Dictionary of packages that failed to load with
              a specified reason with mapping of package names -> failure reason
              ``repos_with_shared_libs``: List of repo names that use deprecated shared libraries
        """
        failed_packages = []
        loaded_packages = []
        invalid_pkg_names = []
        notfound_packages = []
        alreadyloaded_packages = []
        failed_with_reason_packages = {}
        repos_with_shared_libs = set()

        bot = self.bot

        pkg_specs = []

        for name in pkg_names:
            if not name.isidentifier() or keyword.iskeyword(name):
                invalid_pkg_names.append(name)
                continue
            try:
                spec = await bot._cog_mgr.find_cog(name)
                if spec:
                    pkg_specs.append((spec, name))
                else:
                    notfound_packages.append(name)
            except Exception as e:
                log.exception("Package import failed", exc_info=e)

                exception_log = "Exception during import of package\n"
                exception_log += "".join(traceback.format_exception(type(e), e, e.__traceback__))
                bot._last_exception = exception_log
                failed_packages.append(name)

        async for spec, name in AsyncIter(pkg_specs, steps=10):
            try:
                self._cleanup_and_refresh_modules(spec.name)
                await bot.load_extension(spec)
            except errors.PackageAlreadyLoaded:
                alreadyloaded_packages.append(name)
            except errors.CogLoadError as e:
                failed_with_reason_packages[name] = str(e)
            except Exception as e:
                if isinstance(e, commands.CommandRegistrationError):
                    if e.alias_conflict:
                        error_message = _(
                            "Alias {alias_name} is already an existing command"
                            " or alias in one of the loaded cogs."
                        ).format(alias_name=inline(e.name))
                    else:
                        error_message = _(
                            "Command {command_name} is already an existing command"
                            " or alias in one of the loaded cogs."
                        ).format(command_name=inline(e.name))
                    failed_with_reason_packages[name] = error_message
                    continue

                log.exception("Package loading failed", exc_info=e)

                exception_log = "Exception during loading of package\n"
                exception_log += "".join(traceback.format_exception(type(e), e, e.__traceback__))
                bot._last_exception = exception_log
                failed_packages.append(name)
            else:
                await bot.add_loaded_package(name)
                loaded_packages.append(name)
                # remove in Red 3.4
                downloader = bot.get_cog("Downloader")
                if downloader is None:
                    continue
                try:
                    maybe_repo = await downloader._shared_lib_load_check(name)
                except Exception:
                    log.exception(
                        "Shared library check failed,"
                        " if you're not using modified Downloader, report this issue."
                    )
                    maybe_repo = None
                if maybe_repo is not None:
                    repos_with_shared_libs.add(maybe_repo.name)

        return {
            "loaded_packages": loaded_packages,
            "failed_packages": failed_packages,
            "invalid_pkg_names": invalid_pkg_names,
            "notfound_packages": notfound_packages,
            "alreadyloaded_packages": alreadyloaded_packages,
            "failed_with_reason_packages": failed_with_reason_packages,
            "repos_with_shared_libs": list(repos_with_shared_libs),
        }

    @staticmethod
    def _cleanup_and_refresh_modules(module_name: str) -> None:
        """Internally reloads modules so that changes are detected."""
        splitted = module_name.split(".")

        def maybe_reload(new_name):
            try:
                lib = sys.modules[new_name]
            except KeyError:
                pass
            else:
                importlib._bootstrap._exec(lib.__spec__, lib)

        # noinspection PyTypeChecker
        modules = itertools.accumulate(splitted, "{}.{}".format)
        for m in modules:
            maybe_reload(m)

        children = {
            name: lib
            for name, lib in sys.modules.items()
            if name == module_name or name.startswith(f"{module_name}.")
        }
        for child_name, lib in children.items():
            importlib._bootstrap._exec(lib.__spec__, lib)

    async def _unload(self, pkg_names: Iterable[str]) -> Dict[str, List[str]]:
        """
        Unloads packages with the given names.

        Parameters
        ----------
        pkg_names : `list` of `str`
            List of names of packages to unload.

        Returns
        -------
        dict
            Dictionary with keys:
              ``unloaded_packages``: List of names of packages that unloaded successfully.
              ``notloaded_packages``: List of names of packages that weren't unloaded
              because they weren't loaded.
        """
        notloaded_packages = []
        unloaded_packages = []

        bot = self.bot

        for name in pkg_names:
            if name in bot.extensions:
                await bot.unload_extension(name)
                await bot.remove_loaded_package(name)
                unloaded_packages.append(name)
            else:
                notloaded_packages.append(name)

        return {"unloaded_packages": unloaded_packages, "notloaded_packages": notloaded_packages}

    async def _reload(
        self, pkg_names: Sequence[str]
    ) -> Dict[str, Union[List[str], Dict[str, str]]]:
        """
        Reloads packages with the given names.

        Parameters
        ----------
        pkg_names : `list` of `str`
            List of names of packages to reload.

        Returns
        -------
        dict
            Dictionary with keys as returned by `CoreLogic._load()`
        """
        await self._unload(pkg_names)

        return await self._load(pkg_names)

    async def _name(self, name: Optional[str] = None) -> str:
        """
        Gets or sets the bot's username.

        Parameters
        ----------
        name : str
            If passed, the bot will change it's username.

        Returns
        -------
        str
            The current (or new) username of the bot.
        """
        if name is not None:
            return (await self.bot.user.edit(username=name)).name

        return self.bot.user.name

    async def _prefixes(self, prefixes: Optional[Sequence[str]] = None) -> List[str]:
        """
        Gets or sets the bot's global prefixes.

        Parameters
        ----------
        prefixes : list of str
            If passed, the bot will set it's global prefixes.

        Returns
        -------
        list of str
            The current (or new) list of prefixes.
        """
        if prefixes:
            await self.bot.set_prefixes(guild=None, prefixes=prefixes)
            return prefixes
        return await self.bot._prefix_cache.get_prefixes(guild=None)

    @classmethod
    async def _version_info(cls) -> Dict[str, str]:
        """
        Version information for Red and discord.py

        Returns
        -------
        dict
            `redbot` and `discordpy` keys containing version information for both.
        """
        return {"redbot": __version__, "discordpy": discord.__version__}

    async def _invite_url(self) -> str:
        """
        Generates the invite URL for the bot.

        Returns
        -------
        str
            Invite URL.
        """
        return await self.bot.get_invite_url()

    @staticmethod
    async def _can_get_invite_url(ctx):
        is_owner = await ctx.bot.is_owner(ctx.author)
        is_invite_public = await ctx.bot._config.invite_public()
        return is_owner or is_invite_public


@i18n.cog_i18n(_)
class Core(commands.commands._RuleDropper, commands.Cog, CoreLogic):
    """
    The Core cog has many commands related to core functions.

    These commands come loaded with every Red bot, and cover some of the most basic usage of the bot.
    """

    async def red_delete_data_for_user(self, **kwargs):
        """Nothing to delete (Core Config is handled in a bot method)"""
        return

    @commands.command(hidden=True)
    async def ping(self, ctx: commands.Context):
        """Pong."""
        await ctx.send("Pong.")

    @commands.command()
    async def info(self, ctx: commands.Context):
        """Shows info about [botname]."""
        embed_links = await ctx.embed_requested()
        author_repo = "https://github.com/Twentysix26"
        org_repo = "https://github.com/Cog-Creators"
        red_repo = org_repo + "/Red-DiscordBot"
        red_pypi = "https://pypi.org/project/Red-DiscordBot"
        support_server_url = "https://discord.gg/red"
        dpy_repo = "https://github.com/Rapptz/discord.py"
        python_url = "https://www.python.org/"
        since = datetime.datetime(2016, 1, 2, 0, 0)
        days_since = (datetime.datetime.utcnow() - since).days

        app_info = await self.bot.application_info()
        if app_info.team:
            owner = app_info.team.name
        else:
            owner = app_info.owner
        custom_info = await self.bot._config.custom_info()

        pypi_version, py_version_req = await fetch_latest_red_version_info()
        outdated = pypi_version and pypi_version > red_version_info

        if embed_links:
            dpy_version = "[{}]({})".format(discord.__version__, dpy_repo)
            python_version = "[{}.{}.{}]({})".format(*sys.version_info[:3], python_url)
            red_version = "[{}]({})".format(__version__, red_pypi)

            about = _(
                "This bot is an instance of [Red, an open source Discord bot]({}) "
                "created by [Twentysix]({}) and [improved by many]({}).\n\n"
                "Red is backed by a passionate community who contributes and "
                "creates content for everyone to enjoy. [Join us today]({}) "
                "and help us improve!\n\n"
                "(c) Cog Creators"
            ).format(red_repo, author_repo, org_repo, support_server_url)

            embed = discord.Embed(color=(await ctx.embed_colour()))
            embed.add_field(
                name=_("Instance owned by team") if app_info.team else _("Instance owned by"),
                value=str(owner),
            )
            embed.add_field(name="Python", value=python_version)
            embed.add_field(name="discord.py", value=dpy_version)
            embed.add_field(name=_("Red version"), value=red_version)
            if outdated in (True, None):
                if outdated is True:
                    outdated_value = _("Yes, {version} is available.").format(
                        version=str(pypi_version)
                    )
                else:
                    outdated_value = _("Checking for updates failed.")
                embed.add_field(name=_("Outdated"), value=outdated_value)
            if custom_info:
                embed.add_field(name=_("About this instance"), value=custom_info, inline=False)
            embed.add_field(name=_("About Red"), value=about, inline=False)

            embed.set_footer(
                text=_("Bringing joy since 02 Jan 2016 (over {} days ago!)").format(days_since)
            )
            await ctx.send(embed=embed)
        else:
            python_version = "{}.{}.{}".format(*sys.version_info[:3])
            dpy_version = "{}".format(discord.__version__)
            red_version = "{}".format(__version__)

            about = _(
                "This bot is an instance of Red, an open source Discord bot (1) "
                "created by Twentysix (2) and improved by many (3).\n\n"
                "Red is backed by a passionate community who contributes and "
                "creates content for everyone to enjoy. Join us today (4) "
                "and help us improve!\n\n"
                "(c) Cog Creators"
            )
            about = box(about)

            if app_info.team:
                extras = _(
                    "Instance owned by team: [{owner}]\n"
                    "Python:                 [{python_version}] (5)\n"
                    "discord.py:             [{dpy_version}] (6)\n"
                    "Red version:            [{red_version}] (7)\n"
                ).format(
                    owner=owner,
                    python_version=python_version,
                    dpy_version=dpy_version,
                    red_version=red_version,
                )
            else:
                extras = _(
                    "Instance owned by: [{owner}]\n"
                    "Python:            [{python_version}] (5)\n"
                    "discord.py:        [{dpy_version}] (6)\n"
                    "Red version:       [{red_version}] (7)\n"
                ).format(
                    owner=owner,
                    python_version=python_version,
                    dpy_version=dpy_version,
                    red_version=red_version,
                )

            if outdated in (True, None):
                if outdated is True:
                    outdated_value = _("Yes, {version} is available.").format(
                        version=str(pypi_version)
                    )
                else:
                    outdated_value = _("Checking for updates failed.")
                extras += _("Outdated:          [{state}]\n").format(state=outdated_value)

            red = (
                _("**About Red**\n")
                + about
                + "\n"
                + box(extras, lang="ini")
                + "\n"
                + _("Bringing joy since 02 Jan 2016 (over {} days ago!)").format(days_since)
                + "\n\n"
            )

            await ctx.send(red)
            if custom_info:
                custom_info = _("**About this instance**\n") + custom_info + "\n\n"
                await ctx.send(custom_info)
            refs = _(
                "**References**\n"
                "1. <{}>\n"
                "2. <{}>\n"
                "3. <{}>\n"
                "4. <{}>\n"
                "5. <{}>\n"
                "6. <{}>\n"
                "7. <{}>\n"
            ).format(
                red_repo, author_repo, org_repo, support_server_url, python_url, dpy_repo, red_pypi
            )
            await ctx.send(refs)

    @commands.command()
    async def uptime(self, ctx: commands.Context):
        """Shows [botname]'s uptime."""
        delta = datetime.datetime.utcnow() - self.bot.uptime
        uptime = self.bot.uptime.replace(tzinfo=datetime.timezone.utc)
        uptime_str = humanize_timedelta(timedelta=delta) or _("Less than one second.")
        await ctx.send(
            _("I have been up for: **{time_quantity}** (since {timestamp})").format(
                time_quantity=uptime_str, timestamp=discord.utils.format_dt(uptime, "f")
            )
        )

    @commands.group(cls=commands.commands._AlwaysAvailableGroup)
    async def mydata(self, ctx: commands.Context):
        """
        Commands which interact with the data [botname] has about you.

        More information can be found in the [End User Data Documentation.](https://docs.discord.red/en/stable/red_core_data_statement.html)
        """

    # 1/10 minutes. It's a static response, but the inability to lock
    # will annoy people if it's spammable
    @commands.cooldown(1, 600, commands.BucketType.user)
    @mydata.command(cls=commands.commands._AlwaysAvailableCommand, name="whatdata")
    async def mydata_whatdata(self, ctx: commands.Context):
        """
        Find out what type of data [botname] stores and why.

        **Example:**
            - `[p]mydata whatdata`
        """

        ver = "latest" if red_version_info.dev_release else "stable"
        link = f"https://docs.discord.red/en/{ver}/red_core_data_statement.html"
        await ctx.send(
            _(
                "This bot stores some data about users as necessary to function. "
                "This is mostly the ID your user is assigned by Discord, linked to "
                "a handful of things depending on what you interact with in the bot. "
                "There are a few commands which store it to keep track of who created "
                "something. (such as playlists) "
                "For full details about this as well as more in depth details of what "
                "is stored and why, see {link}.\n\n"
                "Additionally, 3rd party addons loaded by the bot's owner may or "
                "may not store additional things. "
                "You can use `{prefix}mydata 3rdparty` "
                "to view the statements provided by each 3rd-party addition."
            ).format(link=link, prefix=ctx.clean_prefix)
        )

    # 1/30 minutes. It's not likely to change much and uploads a standalone webpage.
    @commands.cooldown(1, 1800, commands.BucketType.user)
    @mydata.command(cls=commands.commands._AlwaysAvailableCommand, name="3rdparty")
    async def mydata_3rd_party(self, ctx: commands.Context):
        """View the End User Data statements of each 3rd-party module.

        This will send an attachment with the End User Data statements of all loaded 3rd party cogs.

        **Example:**
            - `[p]mydata 3rdparty`
        """

        # Can't check this as a command check, and want to prompt DMs as an option.
        if not ctx.bot_permissions.attach_files:
            ctx.command.reset_cooldown(ctx)
            return await ctx.send(_("I need to be able to attach files (try in DMs?)."))

        statements = {
            ext_name: getattr(ext, "__red_end_user_data_statement__", None)
            for ext_name, ext in ctx.bot.extensions.items()
            if not (ext.__package__ and ext.__package__.startswith("redbot."))
        }

        if not statements:
            return await ctx.send(
                _("This instance does not appear to have any 3rd-party extensions loaded.")
            )

        parts = []

        formatted_statements = []

        no_statements = []

        for ext_name, statement in sorted(statements.items()):
            if not statement:
                no_statements.append(ext_name)
            else:
                formatted_statements.append(
                    f"### {entity_transformer(ext_name)}\n\n{entity_transformer(statement)}"
                )

        if formatted_statements:
            parts.append(
                "## "
                + _("3rd party End User Data statements")
                + "\n\n"
                + _("The following are statements provided by 3rd-party extensions.")
            )
            parts.extend(formatted_statements)

        if no_statements:
            parts.append("## " + _("3rd-party extensions without statements\n"))
            for ext in no_statements:
                parts.append(f"\n - {entity_transformer(ext)}")

        generated = markdown.markdown("\n".join(parts), output_format="html")

        html = "\n".join((PRETTY_HTML_HEAD, generated, HTML_CLOSING))

        fp = io.BytesIO(html.encode())

        await ctx.send(
            _("Here's a generated page with the statements provided by 3rd-party extensions."),
            file=discord.File(fp, filename="3rd-party.html"),
        )

    async def get_serious_confirmation(self, ctx: commands.Context, prompt: str) -> bool:
        confirm_token = "".join(random.choices((*ascii_letters, *digits), k=8))

        await ctx.send(f"{prompt}\n\n{confirm_token}")
        try:
            message = await ctx.bot.wait_for(
                "message",
                check=lambda m: m.channel.id == ctx.channel.id and m.author.id == ctx.author.id,
                timeout=30,
            )
        except asyncio.TimeoutError:
            await ctx.send(_("Did not get confirmation, cancelling."))
        else:
            if message.content.strip() == confirm_token:
                return True
            else:
                await ctx.send(_("Did not get a matching confirmation, cancelling."))

        return False

    # 1 per day, not stored to config to avoid this being more stored data.
    # large bots shouldn't be restarting so often that this is an issue,
    # and small bots that do restart often don't have enough
    # users for this to be an issue.
    @commands.cooldown(1, 86400, commands.BucketType.user)
    @mydata.command(cls=commands.commands._ForgetMeSpecialCommand, name="forgetme")
    async def mydata_forgetme(self, ctx: commands.Context):
        """
        Have [botname] forget what it knows about you.

        This may not remove all data about you, data needed for operation,
        such as command cooldowns will be kept until no longer necessary.

        Further interactions with [botname] may cause it to learn about you again.

        **Example:**
            - `[p]mydata forgetme`
        """
        if ctx.assume_yes:
            # lol, no, we're not letting users schedule deletions every day to thrash the bot.
            ctx.command.reset_cooldown(ctx)  # We will however not let that lock them out either.
            return await ctx.send(
                _("This command ({command}) does not support non-interactive usage.").format(
                    command=ctx.command.qualified_name
                )
            )

        if not await self.get_serious_confirmation(
            ctx,
            _(
                "This will cause the bot to get rid of and/or disassociate "
                "data from you. It will not get rid of operational data such "
                "as modlog entries, warnings, or mutes. "
                "If you are sure this is what you want, "
                "please respond with the following:"
            ),
        ):
            ctx.command.reset_cooldown(ctx)
            return
        await ctx.send(_("This may take some time."))

        if await ctx.bot._config.datarequests.user_requests_are_strict():
            requester = "user_strict"
        else:
            requester = "user"

        results = await self.bot.handle_data_deletion_request(
            requester=requester, user_id=ctx.author.id
        )

        if results.failed_cogs and results.failed_modules:
            await ctx.send(
                _(
                    "I tried to delete all non-operational data about you "
                    "(that I know how to delete) "
                    "{mention}, however the following modules errored: {modules}. "
                    "Additionally, the following cogs errored: {cogs}.\n"
                    "Please contact the owner of this bot to address this.\n"
                    "Note: Outside of these failures, data should have been deleted."
                ).format(
                    mention=ctx.author.mention,
                    cogs=humanize_list(results.failed_cogs),
                    modules=humanize_list(results.failed_modules),
                )
            )
        elif results.failed_cogs:
            await ctx.send(
                _(
                    "I tried to delete all non-operational data about you "
                    "(that I know how to delete) "
                    "{mention}, however the following cogs errored: {cogs}.\n"
                    "Please contact the owner of this bot to address this.\n"
                    "Note: Outside of these failures, data should have been deleted."
                ).format(mention=ctx.author.mention, cogs=humanize_list(results.failed_cogs))
            )
        elif results.failed_modules:
            await ctx.send(
                _(
                    "I tried to delete all non-operational data about you "
                    "(that I know how to delete) "
                    "{mention}, however the following modules errored: {modules}.\n"
                    "Please contact the owner of this bot to address this.\n"
                    "Note: Outside of these failures, data should have been deleted."
                ).format(mention=ctx.author.mention, modules=humanize_list(results.failed_modules))
            )
        else:
            await ctx.send(
                _(
                    "I've deleted any non-operational data about you "
                    "(that I know how to delete) {mention}"
                ).format(mention=ctx.author.mention)
            )

        if results.unhandled:
            await ctx.send(
                _("{mention} The following cogs did not handle deletion:\n{cogs}.").format(
                    mention=ctx.author.mention, cogs=humanize_list(results.unhandled)
                )
            )

    # The cooldown of this should be longer once actually implemented
    # This is a couple hours, and lets people occasionally check status, I guess.
    @commands.cooldown(1, 7200, commands.BucketType.user)
    @mydata.command(cls=commands.commands._AlwaysAvailableCommand, name="getmydata")
    async def mydata_getdata(self, ctx: commands.Context):
        """[Coming Soon] Get what data [botname] has about you."""
        await ctx.send(
            _(
                "This command doesn't do anything yet, "
                "but we're working on adding support for this."
            )
        )

    @commands.is_owner()
    @mydata.group(name="ownermanagement")
    async def mydata_owner_management(self, ctx: commands.Context):
        """
        Commands for more complete data handling.
        """

    @mydata_owner_management.command(name="allowuserdeletions")
    async def mydata_owner_allow_user_deletions(self, ctx):
        """
        Set the bot to allow users to request a data deletion.

        This is on by default.
        Opposite of `[p]mydata ownermanagement disallowuserdeletions`

        **Example:**
            - `[p]mydata ownermanagement allowuserdeletions`
        """
        await ctx.bot._config.datarequests.allow_user_requests.set(True)
        await ctx.send(
            _(
                "User can delete their own data. "
                "This will not include operational data such as blocked users."
            )
        )

    @mydata_owner_management.command(name="disallowuserdeletions")
    async def mydata_owner_disallow_user_deletions(self, ctx):
        """
        Set the bot to not allow users to request a data deletion.

        Opposite of `[p]mydata ownermanagement allowuserdeletions`

        **Example:**
            - `[p]mydata ownermanagement disallowuserdeletions`
        """
        await ctx.bot._config.datarequests.allow_user_requests.set(False)
        await ctx.send(_("User can not delete their own data."))

    @mydata_owner_management.command(name="setuserdeletionlevel")
    async def mydata_owner_user_deletion_level(self, ctx, level: int):
        """
        Sets how user deletions are treated.

        **Example:**
            - `[p]mydata ownermanagement setuserdeletionlevel 1`

        **Arguments:**
            - `<level>` - The strictness level for user deletion. See Level guide below.

        Level:
            - `0`: What users can delete is left entirely up to each cog.
            - `1`: Cogs should delete anything the cog doesn't need about the user.
        """

        if level == 1:
            await ctx.bot._config.datarequests.user_requests_are_strict.set(True)
            await ctx.send(
                _(
                    "Cogs will be instructed to remove all non operational "
                    "data upon a user request."
                )
            )
        elif level == 0:
            await ctx.bot._config.datarequests.user_requests_are_strict.set(False)
            await ctx.send(
                _(
                    "Cogs will be informed a user has made a data deletion request, "
                    "and the details of what to delete will be left to the "
                    "discretion of the cog author."
                )
            )
        else:
            await ctx.send_help()

    @mydata_owner_management.command(name="processdiscordrequest")
    async def mydata_discord_deletion_request(self, ctx, user_id: int):
        """
        Handle a deletion request from Discord.

        This will cause the bot to get rid of or disassociate all data from the specified user ID.
        You should not use this unless Discord has specifically requested this with regard to a deleted user.
        This will remove the user from various anti-abuse measures.
        If you are processing a manual request from a user, you may want `[p]mydata ownermanagement deleteforuser` instead.

        **Arguments:**
            - `<user_id>` - The id of the user whose data would be deleted.
        """

        if not await self.get_serious_confirmation(
            ctx,
            _(
                "This will cause the bot to get rid of or disassociate all data "
                "from the specified user ID. You should not use this unless "
                "Discord has specifically requested this with regard to a deleted user. "
                "This will remove the user from various anti-abuse measures. "
                "If you are processing a manual request from a user, you may want "
                "`{prefix}{command_name}` instead."
                "\n\nIf you are sure this is what you intend to do "
                "please respond with the following:"
            ).format(prefix=ctx.clean_prefix, command_name="mydata ownermanagement deleteforuser"),
        ):
            return
        results = await self.bot.handle_data_deletion_request(
            requester="discord_deleted_user", user_id=user_id
        )

        if results.failed_cogs and results.failed_modules:
            await ctx.send(
                _(
                    "I tried to delete all data about that user, "
                    "(that I know how to delete) "
                    "however the following modules errored: {modules}. "
                    "Additionally, the following cogs errored: {cogs}\n"
                    "Please check your logs and contact the creators of "
                    "these cogs and modules.\n"
                    "Note: Outside of these failures, data should have been deleted."
                ).format(
                    cogs=humanize_list(results.failed_cogs),
                    modules=humanize_list(results.failed_modules),
                )
            )
        elif results.failed_cogs:
            await ctx.send(
                _(
                    "I tried to delete all data about that user, "
                    "(that I know how to delete) "
                    "however the following cogs errored: {cogs}.\n"
                    "Please check your logs and contact the creators of "
                    "these cogs and modules.\n"
                    "Note: Outside of these failures, data should have been deleted."
                ).format(cogs=humanize_list(results.failed_cogs))
            )
        elif results.failed_modules:
            await ctx.send(
                _(
                    "I tried to delete all data about that user, "
                    "(that I know how to delete) "
                    "however the following modules errored: {modules}.\n"
                    "Please check your logs and contact the creators of "
                    "these cogs and modules.\n"
                    "Note: Outside of these failures, data should have been deleted."
                ).format(modules=humanize_list(results.failed_modules))
            )
        else:
            await ctx.send(_("I've deleted all data about that user that I know how to delete."))

        if results.unhandled:
            await ctx.send(
                _("{mention} The following cogs did not handle deletion:\n{cogs}.").format(
                    mention=ctx.author.mention, cogs=humanize_list(results.unhandled)
                )
            )

    @mydata_owner_management.command(name="deleteforuser")
    async def mydata_user_deletion_request_by_owner(self, ctx, user_id: int):
        """Delete data [botname] has about a user for a user.

        This will cause the bot to get rid of or disassociate a lot of non-operational data from the specified user.
        Users have access to a different command for this unless they can't interact with the bot at all.
        This is a mostly safe operation, but you should not use it unless processing a request from this user as it may impact their usage of the bot.

        **Arguments:**
            - `<user_id>` - The id of the user whose data would be deleted.
        """
        if not await self.get_serious_confirmation(
            ctx,
            _(
                "This will cause the bot to get rid of or disassociate "
                "a lot of non-operational data from the "
                "specified user. Users have access to "
                "different command for this unless they can't interact with the bot at all. "
                "This is a mostly safe operation, but you should not use it "
                "unless processing a request from this "
                "user as it may impact their usage of the bot. "
                "\n\nIf you are sure this is what you intend to do "
                "please respond with the following:"
            ),
        ):
            return

        if await ctx.bot._config.datarequests.user_requests_are_strict():
            requester = "user_strict"
        else:
            requester = "user"

        results = await self.bot.handle_data_deletion_request(requester=requester, user_id=user_id)

        if results.failed_cogs and results.failed_modules:
            await ctx.send(
                _(
                    "I tried to delete all non-operational data about that user, "
                    "(that I know how to delete) "
                    "however the following modules errored: {modules}. "
                    "Additionally, the following cogs errored: {cogs}\n"
                    "Please check your logs and contact the creators of "
                    "these cogs and modules.\n"
                    "Note: Outside of these failures, data should have been deleted."
                ).format(
                    cogs=humanize_list(results.failed_cogs),
                    modules=humanize_list(results.failed_modules),
                )
            )
        elif results.failed_cogs:
            await ctx.send(
                _(
                    "I tried to delete all non-operational data about that user, "
                    "(that I know how to delete) "
                    "however the following cogs errored: {cogs}.\n"
                    "Please check your logs and contact the creators of "
                    "these cogs and modules.\n"
                    "Note: Outside of these failures, data should have been deleted."
                ).format(cogs=humanize_list(results.failed_cogs))
            )
        elif results.failed_modules:
            await ctx.send(
                _(
                    "I tried to delete all non-operational data about that user, "
                    "(that I know how to delete) "
                    "however the following modules errored: {modules}.\n"
                    "Please check your logs and contact the creators of "
                    "these cogs and modules.\n"
                    "Note: Outside of these failures, data should have been deleted."
                ).format(modules=humanize_list(results.failed_modules))
            )
        else:
            await ctx.send(
                _(
                    "I've deleted all non-operational data about that user "
                    "that I know how to delete."
                )
            )

        if results.unhandled:
            await ctx.send(
                _("{mention} The following cogs did not handle deletion:\n{cogs}.").format(
                    mention=ctx.author.mention, cogs=humanize_list(results.unhandled)
                )
            )

    @mydata_owner_management.command(name="deleteuserasowner")
    async def mydata_user_deletion_by_owner(self, ctx, user_id: int):
        """Delete data [botname] has about a user.

        This will cause the bot to get rid of or disassociate a lot of data about the specified user.
        This may include more than just end user data, including anti abuse records.

        **Arguments:**
            - `<user_id>` - The id of the user whose data would be deleted.
        """
        if not await self.get_serious_confirmation(
            ctx,
            _(
                "This will cause the bot to get rid of or disassociate "
                "a lot of data about the specified user. "
                "This may include more than just end user data, including "
                "anti abuse records."
                "\n\nIf you are sure this is what you intend to do "
                "please respond with the following:"
            ),
        ):
            return
        results = await self.bot.handle_data_deletion_request(requester="owner", user_id=user_id)

        if results.failed_cogs and results.failed_modules:
            await ctx.send(
                _(
                    "I tried to delete all data about that user, "
                    "(that I know how to delete) "
                    "however the following modules errored: {modules}. "
                    "Additionally, the following cogs errored: {cogs}\n"
                    "Please check your logs and contact the creators of "
                    "these cogs and modules.\n"
                    "Note: Outside of these failures, data should have been deleted."
                ).format(
                    cogs=humanize_list(results.failed_cogs),
                    modules=humanize_list(results.failed_modules),
                )
            )
        elif results.failed_cogs:
            await ctx.send(
                _(
                    "I tried to delete all data about that user, "
                    "(that I know how to delete) "
                    "however the following cogs errored: {cogs}.\n"
                    "Please check your logs and contact the creators of "
                    "these cogs and modules.\n"
                    "Note: Outside of these failures, data should have been deleted."
                ).format(cogs=humanize_list(results.failed_cogs))
            )
        elif results.failed_modules:
            await ctx.send(
                _(
                    "I tried to delete all data about that user, "
                    "(that I know how to delete) "
                    "however the following modules errored: {modules}.\n"
                    "Please check your logs and contact the creators of "
                    "these cogs and modules.\n"
                    "Note: Outside of these failures, data should have been deleted."
                ).format(modules=humanize_list(results.failed_modules))
            )
        else:
            await ctx.send(_("I've deleted all data about that user that I know how to delete."))

        if results.unhandled:
            await ctx.send(
                _("{mention} The following cogs did not handle deletion:\n{cogs}.").format(
                    mention=ctx.author.mention, cogs=humanize_list(results.unhandled)
                )
            )

    @commands.group()
    async def embedset(self, ctx: commands.Context):
        """
        Commands for toggling embeds on or off.

        This setting determines whether or not to use embeds as a response to a command (for commands that support it).
        The default is to use embeds.

        The embed settings are checked until the first True/False in this order:
            - In guild context:
                1. Channel override - `[p]embedset channel`
                2. Server command override - `[p]embedset command server`
                3. Server override - `[p]embedset server`
                4. Global command override - `[p]embedset command global`
                5. Global setting  -`[p]embedset global`

            - In DM context:
                1. User override - `[p]embedset user`
                2. Global command override - `[p]embedset command global`
                3. Global setting - `[p]embedset global`
        """

    @embedset.command(name="showsettings")
    async def embedset_showsettings(
        self, ctx: commands.Context, command: CommandConverter = None
    ) -> None:
        """
        Show the current embed settings.

        Provide a command name to check for command specific embed settings.

        **Examples:**
            - `[p]embedset showsettings` - Shows embed settings.
            - `[p]embedset showsettings info` - Also shows embed settings for the 'info' command.
            - `[p]embedset showsettings "ignore list"` - Checking subcommands requires quotes.

        **Arguments:**
            - `[command]` - Checks this command for command specific embed settings.
        """
        # qualified name might be different if alias was passed to this command
        command_name = command and command.qualified_name

        text = _("Embed settings:\n\n")
        global_default = await self.bot._config.embeds()
        text += _("Global default: {value}\n").format(value=global_default)

        if command_name is not None:
            scope = self.bot._config.custom("COMMAND", command_name, 0)
            global_command_setting = await scope.embeds()
            text += _("Global command setting for {command} command: {value}\n").format(
                command=inline(command_name), value=global_command_setting
            )

        if ctx.guild:
            guild_setting = await self.bot._config.guild(ctx.guild).embeds()
            text += _("Guild setting: {value}\n").format(value=guild_setting)

            if command_name is not None:
                scope = self.bot._config.custom("COMMAND", command_name, ctx.guild.id)
                command_setting = await scope.embeds()
                text += _("Server command setting for {command} command: {value}\n").format(
                    command=inline(command_name), value=command_setting
                )

        if ctx.channel:
            channel_setting = await self.bot._config.channel(ctx.channel).embeds()
            text += _("Channel setting: {value}\n").format(value=channel_setting)

        user_setting = await self.bot._config.user(ctx.author).embeds()
        text += _("User setting: {value}").format(value=user_setting)
        await ctx.send(box(text))

    @embedset.command(name="global")
    @commands.is_owner()
    async def embedset_global(self, ctx: commands.Context):
        """
        Toggle the global embed setting.

        This is used as a fallback if the user or guild hasn't set a preference.
        The default is to use embeds.

        To see full evaluation order of embed settings, run `[p]help embedset`.

        **Example:**
            - `[p]embedset global`
        """
        current = await self.bot._config.embeds()
        if current:
            await self.bot._config.embeds.set(False)
            await ctx.send(_("Embeds are now disabled by default."))
        else:
            await self.bot._config.embeds.clear()
            await ctx.send(_("Embeds are now enabled by default."))

    @embedset.command(name="server", aliases=["guild"])
    @commands.guildowner_or_permissions(administrator=True)
    @commands.guild_only()
    async def embedset_guild(self, ctx: commands.Context, enabled: bool = None):
        """
        Set the server's embed setting.

        If set, this is used instead of the global default to determine whether or not to use embeds.
        This is used for all commands done in a server.

        If enabled is left blank, the setting will be unset and the global default will be used instead.

        To see full evaluation order of embed settings, run `[p]help embedset`.

        **Examples:**
            - `[p]embedset server False` - Disables embeds on this server.
            - `[p]embedset server` - Resets value to use global default.

        **Arguments:**
            - `[enabled]` - Whether to use embeds on this server. Leave blank to reset to default.
        """
        if enabled is None:
            await self.bot._config.guild(ctx.guild).embeds.clear()
            await ctx.send(_("Embeds will now fall back to the global setting."))
            return

        await self.bot._config.guild(ctx.guild).embeds.set(enabled)
        await ctx.send(
            _("Embeds are now enabled for this guild.")
            if enabled
            else _("Embeds are now disabled for this guild.")
        )

    @commands.guildowner_or_permissions(administrator=True)
    @embedset.group(name="command", invoke_without_command=True)
    async def embedset_command(
        self, ctx: commands.Context, command: CommandConverter, enabled: bool = None
    ) -> None:
        """
        Sets a command's embed setting.

        If you're the bot owner, this will try to change the command's embed setting globally by default.
        Otherwise, this will try to change embed settings on the current server.

        If enabled is left blank, the setting will be unset.

        To see full evaluation order of embed settings, run `[p]help embedset`.

        **Examples:**
            - `[p]embedset command info` - Clears command specific embed settings for 'info'.
            - `[p]embedset command info False` - Disables embeds for 'info'.
            - `[p]embedset command "ignore list" True` - Quotes are needed for subcommands.

        **Arguments:**
            - `[enabled]` - Whether to use embeds for this command. Leave blank to reset to default.
        """
        # Select the scope based on the author's privileges
        if await ctx.bot.is_owner(ctx.author):
            await self.embedset_command_global(ctx, command, enabled)
        else:
            await self.embedset_command_guild(ctx, command, enabled)

    def _check_if_command_requires_embed_links(self, command_obj: commands.Command) -> None:
        for command in itertools.chain((command_obj,), command_obj.parents):
            if command.requires.bot_perms.embed_links:
                # a slight abuse of this exception to save myself two lines later...
                raise commands.UserFeedbackCheckFailure(
                    _(
                        "The passed command requires Embed Links permission"
                        " and therefore cannot be set to not use embeds."
                    )
                )

    @commands.is_owner()
    @embedset_command.command(name="global")
    async def embedset_command_global(
        self, ctx: commands.Context, command: CommandConverter, enabled: bool = None
    ):
        """
        Sets a command's embed setting globally.

        If set, this is used instead of the global default to determine whether or not to use embeds.

        If enabled is left blank, the setting will be unset.

        To see full evaluation order of embed settings, run `[p]help embedset`.

        **Examples:**
            - `[p]embedset command global info` - Clears command specific embed settings for 'info'.
            - `[p]embedset command global info False` - Disables embeds for 'info'.
            - `[p]embedset command global "ignore list" True` - Quotes are needed for subcommands.

        **Arguments:**
            - `[enabled]` - Whether to use embeds for this command. Leave blank to reset to default.
        """
        self._check_if_command_requires_embed_links(command)
        # qualified name might be different if alias was passed to this command
        command_name = command.qualified_name

        if enabled is None:
            await self.bot._config.custom("COMMAND", command_name, 0).embeds.clear()
            await ctx.send(_("Embeds will now fall back to the global setting."))
            return

        await self.bot._config.custom("COMMAND", command_name, 0).embeds.set(enabled)
        if enabled:
            await ctx.send(
                _("Embeds are now enabled for {command_name} command.").format(
                    command_name=inline(command_name)
                )
            )
        else:
            await ctx.send(
                _("Embeds are now disabled for {command_name} command.").format(
                    command_name=inline(command_name)
                )
            )

    @commands.guild_only()
    @embedset_command.command(name="server", aliases=["guild"])
    async def embedset_command_guild(
        self, ctx: commands.GuildContext, command: CommandConverter, enabled: bool = None
    ):
        """
        Sets a commmand's embed setting for the current server.

        If set, this is used instead of the server default to determine whether or not to use embeds.

        If enabled is left blank, the setting will be unset and the server default will be used instead.

        To see full evaluation order of embed settings, run `[p]help embedset`.

        **Examples:**
            - `[p]embedset command server info` - Clears command specific embed settings for 'info'.
            - `[p]embedset command server info False` - Disables embeds for 'info'.
            - `[p]embedset command server "ignore list" True` - Quotes are needed for subcommands.

        **Arguments:**
            - `[enabled]` - Whether to use embeds for this command. Leave blank to reset to default.
        """
        self._check_if_command_requires_embed_links(command)
        # qualified name might be different if alias was passed to this command
        command_name = command.qualified_name

        if enabled is None:
            await self.bot._config.custom("COMMAND", command_name, ctx.guild.id).embeds.clear()
            await ctx.send(_("Embeds will now fall back to the server setting."))
            return

        await self.bot._config.custom("COMMAND", command_name, ctx.guild.id).embeds.set(enabled)
        if enabled:
            await ctx.send(
                _("Embeds are now enabled for {command_name} command.").format(
                    command_name=inline(command_name)
                )
            )
        else:
            await ctx.send(
                _("Embeds are now disabled for {command_name} command.").format(
                    command_name=inline(command_name)
                )
            )

    @embedset.command(name="channel")
    @commands.guildowner_or_permissions(administrator=True)
    @commands.guild_only()
    async def embedset_channel(
        self,
        ctx: commands.Context,
        channel: Union[discord.TextChannel, discord.VoiceChannel, discord.ForumChannel],
        enabled: bool = None,
    ):
        """
        Set's a channel's embed setting.

        If set, this is used instead of the guild and command defaults to determine whether or not to use embeds.
        This is used for all commands done in a channel.

        If enabled is left blank, the setting will be unset and the guild default will be used instead.

        To see full evaluation order of embed settings, run `[p]help embedset`.

        **Examples:**
            - `[p]embedset channel #text-channel False` - Disables embeds in the #text-channel.
            - `[p]embedset channel #forum-channel disable` - Disables embeds in the #forum-channel.
            - `[p]embedset channel #text-channel` - Resets value to use guild default in the #text-channel .

        **Arguments:**
            - `<channel>` - The text, voice, or forum channel to set embed setting for.
            - `[enabled]` - Whether to use embeds in this channel. Leave blank to reset to default.
        """
        if enabled is None:
            await self.bot._config.channel(channel).embeds.clear()
            await ctx.send(_("Embeds will now fall back to the global setting."))
            return

        await self.bot._config.channel(channel).embeds.set(enabled)
        await ctx.send(
            _("Embeds are now {} for this channel.").format(
                _("enabled") if enabled else _("disabled")
            )
        )

    @embedset.command(name="user")
    async def embedset_user(self, ctx: commands.Context, enabled: bool = None):
        """
        Sets personal embed setting for DMs.

        If set, this is used instead of the global default to determine whether or not to use embeds.
        This is used for all commands executed in a DM with the bot.

        If enabled is left blank, the setting will be unset and the global default will be used instead.

        To see full evaluation order of embed settings, run `[p]help embedset`.

        **Examples:**
            - `[p]embedset user False` - Disables embeds in your DMs.
            - `[p]embedset user` - Resets value to use global default.

        **Arguments:**
            - `[enabled]` - Whether to use embeds in your DMs. Leave blank to reset to default.
        """
        if enabled is None:
            await self.bot._config.user(ctx.author).embeds.clear()
            await ctx.send(_("Embeds will now fall back to the global setting."))
            return

        await self.bot._config.user(ctx.author).embeds.set(enabled)
        await ctx.send(
            _("Embeds are now enabled for you in DMs.")
            if enabled
            else _("Embeds are now disabled for you in DMs.")
        )

    @commands.command()
    @commands.is_owner()
    async def traceback(self, ctx: commands.Context, public: bool = False):
        """Sends to the owner the last command exception that has occurred.

        If public (yes is specified), it will be sent to the chat instead.

        Warning: Sending the traceback publicly can accidentally reveal sensitive information about your computer or configuration.

        **Examples:**
            - `[p]traceback` - Sends the traceback to your DMs.
            - `[p]traceback True` - Sends the last traceback in the current context.

        **Arguments:**
            - `[public]` - Whether to send the traceback to the current context. Leave blank to send to your DMs.
        """
        if not public:
            destination = ctx.author
        else:
            destination = ctx.channel

        if self.bot._last_exception:
            for page in pagify(self.bot._last_exception, shorten_by=10):
                try:
                    await destination.send(box(page, lang="py"))
                except discord.HTTPException:
                    await ctx.channel.send(
                        "I couldn't send the traceback message to you in DM. "
                        "Either you blocked me or you disabled DMs in this server."
                    )
                    return
            if not public:
                await ctx.tick()
        else:
            await ctx.send(_("No exception has occurred yet."))

    @commands.command()
    @commands.check(CoreLogic._can_get_invite_url)
    async def invite(self, ctx):
        """Shows [botname]'s invite url.

        This will always send the invite to DMs to keep it private.

        This command is locked to the owner unless `[p]inviteset public` is set to True.

        **Example:**
            - `[p]invite`
        """
        message = await self.bot.get_invite_url()
        if (admin := self.bot.get_cog("Admin")) and await admin.config.serverlocked():
            message += "\n\n" + warning(
                _(
                    "This bot is currently **serverlocked**, meaning that it is locked "
                    "to its current servers and will leave any server it joins."
                )
            )
        try:
            await ctx.author.send(message)
            await ctx.tick()
        except discord.errors.Forbidden:
            await ctx.send(
                "I couldn't send the invite message to you in DM. "
                "Either you blocked me or you disabled DMs in this server."
            )

    @commands.group()
    @commands.is_owner()
    async def inviteset(self, ctx):
        """Commands to setup [botname]'s invite settings."""
        pass

    @inviteset.command()
    async def public(self, ctx, confirm: bool = False):
        """
        Toggles if `[p]invite` should be accessible for the average user.

        The bot must be made into a `Public bot` in the developer dashboard for public invites to work.

        **Example:**
            - `[p]inviteset public yes` - Toggles the public invite setting.

        **Arguments:**
            - `[confirm]` - Required to set to public. Not required to toggle back to private.
        """
        if await self.bot._config.invite_public():
            await self.bot._config.invite_public.set(False)
            await ctx.send("The invite is now private.")
            return
        app_info = await self.bot.application_info()
        if not app_info.bot_public:
            await ctx.send(
                "I am not a public bot. That means that nobody except "
                "you can invite me on new servers.\n\n"
                "You can change this by ticking `Public bot` in "
                "your token settings: "
                "https://discord.com/developers/applications/{0}/bot".format(self.bot.user.id)
            )
            return
        if not confirm:
            await ctx.send(
                "You're about to make the `{0}invite` command public. "
                "All users will be able to invite me on their server.\n\n"
                "If you agree, you can type `{0}inviteset public yes`.".format(ctx.clean_prefix)
            )
        else:
            await self.bot._config.invite_public.set(True)
            await ctx.send("The invite command is now public.")

    @inviteset.command()
    async def perms(self, ctx, level: int):
        """
        Make the bot create its own role with permissions on join.

        The bot will create its own role with the desired permissions when it joins a new server. This is a special role that can't be deleted or removed from the bot.

        For that, you need to provide a valid permissions level.
        You can generate one here: https://discordapi.com/permissions.html

        Please note that you might need two factor authentication for some permissions.

        **Example:**
            - `[p]inviteset perms 134217728` - Adds a "Manage Nicknames" permission requirement to the invite.

        **Arguments:**
            - `<level>` - The permission level to require for the bot in the generated invite.
        """
        await self.bot._config.invite_perm.set(level)
        await ctx.send("The new permissions level has been set.")

    @inviteset.command()
    async def commandscope(self, ctx: commands.Context):
        """
        Add the `applications.commands` scope to your invite URL.

        This allows the usage of slash commands on the servers that invited your bot with that scope.

        Note that previous servers that invited the bot without the scope cannot have slash commands, they will have to invite the bot a second time.
        """
        enabled = not await self.bot._config.invite_commands_scope()
        await self.bot._config.invite_commands_scope.set(enabled)
        if enabled is True:
            await ctx.send(
                _("The `applications.commands` scope has been added to the invite URL.")
            )
        else:
            await ctx.send(
                _("The `applications.commands` scope has been removed from the invite URL.")
            )

    @commands.command()
    @commands.is_owner()
    async def leave(self, ctx: commands.Context, *servers: GuildConverter):
        """
        Leaves servers.

        If no server IDs are passed the local server will be left instead.

        Note: This command is interactive.

        **Examples:**
            - `[p]leave` - Leave the current server.
            - `[p]leave "Red - Discord Bot"` - Quotes are necessary when there are spaces in the name.
            - `[p]leave 133049272517001216 240154543684321280` - Leaves multiple servers, using IDs.

        **Arguments:**
            - `[servers...]` - The servers to leave. When blank, attempts to leave the current server.
        """
        guilds = servers
        if ctx.guild is None and not guilds:
            return await ctx.send(_("You need to specify at least one server ID."))

        leaving_local_guild = not guilds
        number = len(guilds)

        if leaving_local_guild:
            guilds = (ctx.guild,)
            msg = (
                _("You haven't passed any server ID. Do you want me to leave this server?")
                + " (yes/no)"
            )
        else:
            if number > 1:
                msg = (
                    _("Are you sure you want me to leave these servers?")
                    + " (yes/no):\n"
                    + "\n".join(f"- {guild.name} (`{guild.id}`)" for guild in guilds)
                )
            else:
                msg = (
                    _("Are you sure you want me to leave this server?")
                    + " (yes/no):\n"
                    + f"- {guilds[0].name} (`{guilds[0].id}`)"
                )

        for guild in guilds:
            if guild.owner.id == ctx.me.id:
                return await ctx.send(
                    _("I cannot leave the server `{server_name}`: I am the owner of it.").format(
                        server_name=guild.name
                    )
                )

        for page in pagify(msg):
            await ctx.send(page)
        pred = MessagePredicate.yes_or_no(ctx)
        try:
            await self.bot.wait_for("message", check=pred, timeout=30)
        except asyncio.TimeoutError:
            await ctx.send(_("Response timed out."))
            return
        else:
            if pred.result is True:
                if leaving_local_guild is True:
                    await ctx.send(_("Alright. Bye :wave:"))
                else:
                    if number > 1:
                        await ctx.send(
                            _("Alright. Leaving {number} servers...").format(number=number)
                        )
                    else:
                        await ctx.send(_("Alright. Leaving one server..."))
                for guild in guilds:
                    log.debug("Leaving guild '%s' (%s)", guild.name, guild.id)
                    await guild.leave()
            else:
                if leaving_local_guild is True:
                    await ctx.send(_("Alright, I'll stay then. :)"))
                else:
                    if number > 1:
                        await ctx.send(_("Alright, I'm not leaving those servers."))
                    else:
                        await ctx.send(_("Alright, I'm not leaving that server."))

    @commands.command()
    @commands.is_owner()
    async def servers(self, ctx: commands.Context):
        """
        Lists the servers [botname] is currently in.

        Note: This command is interactive.
        """
        guilds = sorted(self.bot.guilds, key=lambda s: s.name.lower())
        msg = "\n".join(
            f"{discord.utils.escape_markdown(guild.name)} (`{guild.id}`)\n" for guild in guilds
        )

        pages = list(pagify(msg, ["\n"], page_length=1000))

        if len(pages) == 1:
            await ctx.send(pages[0])
        else:
            await menu(ctx, pages)

    @commands.command(require_var_positional=True)
    @commands.is_owner()
    async def load(self, ctx: commands.Context, *cogs: str):
        """Loads cog packages from the local paths and installed cogs.

        See packages available to load with `[p]cogs`.

        Additional cogs can be added using Downloader, or from local paths using `[p]addpath`.

        **Examples:**
            - `[p]load general` - Loads the `general` cog.
            - `[p]load admin mod mutes` - Loads multiple cogs.

        **Arguments:**
            - `<cogs...>` - The cog packages to load.
        """
        cogs = tuple(map(lambda cog: cog.rstrip(","), cogs))
        async with ctx.typing():
            outcomes = await self._load(cogs)

        output = []

        if loaded := outcomes["loaded_packages"]:
            loaded_packages = humanize_list([inline(package) for package in loaded])
            formed = _("Loaded {packs}.").format(packs=loaded_packages)
            output.append(formed)

        if already_loaded := outcomes["alreadyloaded_packages"]:
            if len(already_loaded) == 1:
                formed = _("The following package is already loaded: {pack}").format(
                    pack=inline(already_loaded[0])
                )
            else:
                formed = _("The following packages are already loaded: {packs}").format(
                    packs=humanize_list([inline(package) for package in already_loaded])
                )
            output.append(formed)

        if failed := outcomes["failed_packages"]:
            if len(failed) == 1:
                formed = _(
                    "Failed to load the following package: {pack}."
                    "\nCheck your console or logs for details."
                ).format(pack=inline(failed[0]))
            else:
                formed = _(
                    "Failed to load the following packages: {packs}"
                    "\nCheck your console or logs for details."
                ).format(packs=humanize_list([inline(package) for package in failed]))
            output.append(formed)

        if invalid_pkg_names := outcomes["invalid_pkg_names"]:
            if len(invalid_pkg_names) == 1:
                formed = _(
                    "The following name is not a valid package name: {pack}\n"
                    "Package names cannot start with a number"
                    " and can only contain ascii numbers, letters, and underscores."
                ).format(pack=inline(invalid_pkg_names[0]))
            else:
                formed = _(
                    "The following names are not valid package names: {packs}\n"
                    "Package names cannot start with a number"
                    " and can only contain ascii numbers, letters, and underscores."
                ).format(packs=humanize_list([inline(package) for package in invalid_pkg_names]))
            output.append(formed)

        if not_found := outcomes["notfound_packages"]:
            if len(not_found) == 1:
                formed = _("The following package was not found in any cog path: {pack}.").format(
                    pack=inline(not_found[0])
                )
            else:
                formed = _(
                    "The following packages were not found in any cog path: {packs}"
                ).format(packs=humanize_list([inline(package) for package in not_found]))
            output.append(formed)

        if failed_with_reason := outcomes["failed_with_reason_packages"]:
            reasons = "\n".join([f"`{x}`: {y}" for x, y in failed_with_reason.items()])
            if len(failed_with_reason) == 1:
                formed = _(
                    "This package could not be loaded for the following reason:\n\n{reason}"
                ).format(reason=reasons)
            else:
                formed = _(
                    "These packages could not be loaded for the following reasons:\n\n{reasons}"
                ).format(reasons=reasons)
            output.append(formed)

        if repos_with_shared_libs := outcomes["repos_with_shared_libs"]:
            if len(repos_with_shared_libs) == 1:
                formed = _(
                    "**WARNING**: The following repo is using shared libs"
                    " which are marked for removal in the future: {repo}.\n"
                    "You should inform maintainer of the repo about this message."
                ).format(repo=inline(repos_with_shared_libs.pop()))
            else:
                formed = _(
                    "**WARNING**: The following repos are using shared libs"
                    " which are marked for removal in the future: {repos}.\n"
                    "You should inform maintainers of these repos about this message."
                ).format(repos=humanize_list([inline(repo) for repo in repos_with_shared_libs]))
            output.append(formed)

        if output:
            total_message = "\n\n".join(output)
            for page in pagify(
                total_message, delims=["\n", ", "], priority=True, page_length=1500
            ):
                if page.startswith(", "):
                    page = page[2:]
                await ctx.send(page)

    @commands.command(require_var_positional=True)
    @commands.is_owner()
    async def unload(self, ctx: commands.Context, *cogs: str):
        """Unloads previously loaded cog packages.

        See packages available to unload with `[p]cogs`.

        **Examples:**
            - `[p]unload general` - Unloads the `general` cog.
            - `[p]unload admin mod mutes` - Unloads multiple cogs.

        **Arguments:**
            - `<cogs...>` - The cog packages to unload.
        """
        cogs = tuple(map(lambda cog: cog.rstrip(","), cogs))
        outcomes = await self._unload(cogs)

        output = []

        if unloaded := outcomes["unloaded_packages"]:
            if len(unloaded) == 1:
                formed = _("The following package was unloaded: {pack}.").format(
                    pack=inline(unloaded[0])
                )
            else:
                formed = _("The following packages were unloaded: {packs}.").format(
                    packs=humanize_list([inline(package) for package in unloaded])
                )
            output.append(formed)

        if failed := outcomes["notloaded_packages"]:
            if len(failed) == 1:
                formed = _("The following package was not loaded: {pack}.").format(
                    pack=inline(failed[0])
                )
            else:
                formed = _("The following packages were not loaded: {packs}.").format(
                    packs=humanize_list([inline(package) for package in failed])
                )
            output.append(formed)

        if output:
            total_message = "\n\n".join(output)
            for page in pagify(total_message):
                await ctx.send(page)

    @commands.command(require_var_positional=True)
    @commands.is_owner()
    async def reload(self, ctx: commands.Context, *cogs: str):
        """Reloads cog packages.

        This will unload and then load the specified cogs.

        Cogs that were not loaded will only be loaded.

        **Examples:**
            - `[p]reload general` - Unloads then loads the `general` cog.
            - `[p]reload admin mod mutes` - Unloads then loads multiple cogs.

        **Arguments:**
            - `<cogs...>` - The cog packages to reload.
        """
        cogs = tuple(map(lambda cog: cog.rstrip(","), cogs))
        async with ctx.typing():
            outcomes = await self._reload(cogs)

        output = []

        if loaded := outcomes["loaded_packages"]:
            loaded_packages = humanize_list([inline(package) for package in loaded])
            formed = _("Reloaded {packs}.").format(packs=loaded_packages)
            output.append(formed)

        if failed := outcomes["failed_packages"]:
            if len(failed) == 1:
                formed = _(
                    "Failed to reload the following package: {pack}."
                    "\nCheck your console or logs for details."
                ).format(pack=inline(failed[0]))
            else:
                formed = _(
                    "Failed to reload the following packages: {packs}"
                    "\nCheck your console or logs for details."
                ).format(packs=humanize_list([inline(package) for package in failed]))
            output.append(formed)

        if invalid_pkg_names := outcomes["invalid_pkg_names"]:
            if len(invalid_pkg_names) == 1:
                formed = _(
                    "The following name is not a valid package name: {pack}\n"
                    "Package names cannot start with a number"
                    " and can only contain ascii numbers, letters, and underscores."
                ).format(pack=inline(invalid_pkg_names[0]))
            else:
                formed = _(
                    "The following names are not valid package names: {packs}\n"
                    "Package names cannot start with a number"
                    " and can only contain ascii numbers, letters, and underscores."
                ).format(packs=humanize_list([inline(package) for package in invalid_pkg_names]))
            output.append(formed)

        if not_found := outcomes["notfound_packages"]:
            if len(not_found) == 1:
                formed = _("The following package was not found in any cog path: {pack}.").format(
                    pack=inline(not_found[0])
                )
            else:
                formed = _(
                    "The following packages were not found in any cog path: {packs}"
                ).format(packs=humanize_list([inline(package) for package in not_found]))
            output.append(formed)

        if failed_with_reason := outcomes["failed_with_reason_packages"]:
            reasons = "\n".join([f"`{x}`: {y}" for x, y in failed_with_reason.items()])
            if len(failed_with_reason) == 1:
                formed = _(
                    "This package could not be reloaded for the following reason:\n\n{reason}"
                ).format(reason=reasons)
            else:
                formed = _(
                    "These packages could not be reloaded for the following reasons:\n\n{reasons}"
                ).format(reasons=reasons)
            output.append(formed)

        if repos_with_shared_libs := outcomes["repos_with_shared_libs"]:
            if len(repos_with_shared_libs) == 1:
                formed = _(
                    "**WARNING**: The following repo is using shared libs"
                    " which are marked for removal in the future: {repo}.\n"
                    "You should inform maintainers of these repos about this message."
                ).format(repo=inline(repos_with_shared_libs.pop()))
            else:
                formed = _(
                    "**WARNING**: The following repos are using shared libs"
                    " which are marked for removal in the future: {repos}.\n"
                    "You should inform maintainers of these repos about this message."
                ).format(repos=humanize_list([inline(repo) for repo in repos_with_shared_libs]))
            output.append(formed)

        if output:
            total_message = "\n\n".join(output)
            for page in pagify(total_message):
                await ctx.send(page)

    @commands.command(name="shutdown")
    @commands.is_owner()
    async def _shutdown(self, ctx: commands.Context, silently: bool = False):
        """Shuts down the bot.

        Allows [botname] to shut down gracefully.

        This is the recommended method for shutting down the bot.

        **Examples:**
            - `[p]shutdown`
            - `[p]shutdown True` - Shutdowns silently.

        **Arguments:**
            - `[silently]` - Whether to skip sending the shutdown message. Defaults to False.
        """
        wave = "\N{WAVING HAND SIGN}"
        skin = "\N{EMOJI MODIFIER FITZPATRICK TYPE-3}"
        with contextlib.suppress(discord.HTTPException):
            if not silently:
                await ctx.send(_("Shutting down... ") + wave + skin)
        await ctx.bot.shutdown()

    @commands.command(name="restart")
    @commands.is_owner()
    async def _restart(self, ctx: commands.Context, silently: bool = False):
        """Attempts to restart [botname].

        Makes [botname] quit with exit code 26.
        The restart is not guaranteed: it must be dealt with by the process manager in use.

        **Examples:**
            - `[p]restart`
            - `[p]restart True` - Restarts silently.

        **Arguments:**
            - `[silently]` - Whether to skip sending the restart message. Defaults to False.
        """
        with contextlib.suppress(discord.HTTPException):
            if not silently:
                await ctx.send(_("Restarting..."))
        await ctx.bot.shutdown(restart=True)

    @bank.is_owner_if_bank_global()
    @commands.guildowner_or_permissions(administrator=True)
    @commands.group()
    async def bankset(self, ctx: commands.Context):
        """Base command for bank settings."""

    @bankset.command(name="showsettings")
    async def bankset_showsettings(self, ctx: commands.Context):
        """Show the current bank settings."""
        cur_setting = await bank.is_global()
        if cur_setting:
            group = bank._config
        else:
            if not ctx.guild:
                return
            group = bank._config.guild(ctx.guild)
        group_data = await group.all()
        bank_name = group_data["bank_name"]
        bank_scope = _("Global") if cur_setting else _("Server")
        currency_name = group_data["currency"]
        default_balance = group_data["default_balance"]
        max_balance = group_data["max_balance"]

        settings = _(
            "Bank settings:\n\nBank name: {bank_name}\nBank scope: {bank_scope}\n"
            "Currency: {currency_name}\nDefault balance: {default_balance}\n"
            "Maximum allowed balance: {maximum_bal}\n"
        ).format(
            bank_name=bank_name,
            bank_scope=bank_scope,
            currency_name=currency_name,
            default_balance=humanize_number(default_balance),
            maximum_bal=humanize_number(max_balance),
        )
        await ctx.send(box(settings))

    @bankset.command(name="toggleglobal")
    @commands.is_owner()
    async def bankset_toggleglobal(self, ctx: commands.Context, confirm: bool = False):
        """Toggle whether the bank is global or not.

        If the bank is global, it will become per-server.
        If the bank is per-server, it will become global.
        """
        cur_setting = await bank.is_global()

        word = _("per-server") if cur_setting else _("global")
        if confirm is False:
            await ctx.send(
                _(
                    "This will toggle the bank to be {banktype}, deleting all accounts "
                    "in the process! If you're sure, type `{command}`"
                ).format(banktype=word, command=f"{ctx.clean_prefix}bankset toggleglobal yes")
            )
        else:
            await bank.set_global(not cur_setting)
            await ctx.send(_("The bank is now {banktype}.").format(banktype=word))

    @bank.is_owner_if_bank_global()
    @commands.guildowner_or_permissions(administrator=True)
    @bankset.command(name="bankname")
    async def bankset_bankname(self, ctx: commands.Context, *, name: str):
        """Set the bank's name."""
        await bank.set_bank_name(name, ctx.guild)
        await ctx.send(_("Bank name has been set to: {name}").format(name=name))

    @bank.is_owner_if_bank_global()
    @commands.guildowner_or_permissions(administrator=True)
    @bankset.command(name="creditsname")
    async def bankset_creditsname(self, ctx: commands.Context, *, name: str):
        """Set the name for the bank's currency."""
        await bank.set_currency_name(name, ctx.guild)
        await ctx.send(_("Currency name has been set to: {name}").format(name=name))

    @bank.is_owner_if_bank_global()
    @commands.guildowner_or_permissions(administrator=True)
    @bankset.command(name="maxbal")
    async def bankset_maxbal(self, ctx: commands.Context, *, amount: int):
        """Set the maximum balance a user can get."""
        try:
            await bank.set_max_balance(amount, ctx.guild)
        except ValueError:
            # noinspection PyProtectedMember
            return await ctx.send(
                _("Amount must be greater than zero and less than {max}.").format(
                    max=humanize_number(bank._MAX_BALANCE)
                )
            )
        await ctx.send(
            _("Maximum balance has been set to: {amount}").format(amount=humanize_number(amount))
        )

    @bank.is_owner_if_bank_global()
    @commands.guildowner_or_permissions(administrator=True)
    @bankset.command(name="registeramount")
    async def bankset_registeramount(self, ctx: commands.Context, creds: int):
        """Set the initial balance for new bank accounts.

        Example:
            - `[p]bankset registeramount 5000`

        **Arguments**

        - `<creds>` The new initial balance amount. Default is 0.
        """
        guild = ctx.guild
        max_balance = await bank.get_max_balance(ctx.guild)
        credits_name = await bank.get_currency_name(guild)
        try:
            await bank.set_default_balance(creds, guild)
        except ValueError:
            return await ctx.send(
                _("Amount must be greater than or equal to zero and less than {maxbal}.").format(
                    maxbal=humanize_number(max_balance)
                )
            )
        await ctx.send(
            _("Registering an account will now give {num} {currency}.").format(
                num=humanize_number(creds), currency=credits_name
            )
        )

    @bank.is_owner_if_bank_global()
    @commands.guildowner_or_permissions(administrator=True)
    @bankset.command(name="reset")
    async def bankset_reset(self, ctx, confirmation: bool = False):
        """Delete all bank accounts.

        Examples:
            - `[p]bankset reset` - Did not confirm. Shows the help message.
            - `[p]bankset reset yes`

        **Arguments**

        - `<confirmation>` This will default to false unless specified.
        """
        if confirmation is False:
            await ctx.send(
                _(
                    "This will delete all bank accounts for {scope}.\nIf you're sure, type "
                    "`{prefix}bankset reset yes`"
                ).format(
                    scope=self.bot.user.name if await bank.is_global() else _("this server"),
                    prefix=ctx.clean_prefix,
                )
            )
        else:
            await bank.wipe_bank(guild=ctx.guild)
            await ctx.send(
                _("All bank accounts for {scope} have been deleted.").format(
                    scope=self.bot.user.name if await bank.is_global() else _("this server")
                )
            )

    @bank.is_owner_if_bank_global()
    @commands.admin_or_permissions(manage_guild=True)
    @bankset.group(name="prune")
    async def bankset_prune(self, ctx):
        """Base command for pruning bank accounts."""
        pass

    @bankset_prune.command(name="server", aliases=["guild", "local"])
    @commands.guild_only()
    @commands.guildowner()
    async def bankset_prune_local(self, ctx, confirmation: bool = False):
        """Prune bank accounts for users no longer in the server.

        Cannot be used with a global bank. See `[p]bankset prune global`.

        Examples:
            - `[p]bankset prune server` - Did not confirm. Shows the help message.
            - `[p]bankset prune server yes`

        **Arguments**

        - `<confirmation>` This will default to false unless specified.
        """
        global_bank = await bank.is_global()
        if global_bank is True:
            return await ctx.send(_("This command cannot be used with a global bank."))

        if confirmation is False:
            await ctx.send(
                _(
                    "This will delete all bank accounts for users no longer in this server."
                    "\nIf you're sure, type "
                    "`{prefix}bankset prune local yes`"
                ).format(prefix=ctx.clean_prefix)
            )
        else:
            await bank.bank_prune(self.bot, guild=ctx.guild)
            await ctx.send(
                _("Bank accounts for users no longer in this server have been deleted.")
            )

    @bankset_prune.command(name="global")
    @commands.is_owner()
    async def bankset_prune_global(self, ctx, confirmation: bool = False):
        """Prune bank accounts for users who no longer share a server with the bot.

        Cannot be used without a global bank. See `[p]bankset prune server`.

        Examples:
            - `[p]bankset prune global` - Did not confirm. Shows the help message.
            - `[p]bankset prune global yes`

        **Arguments**

        - `<confirmation>` This will default to false unless specified.
        """
        global_bank = await bank.is_global()
        if global_bank is False:
            return await ctx.send(_("This command cannot be used with a local bank."))

        if confirmation is False:
            await ctx.send(
                _(
                    "This will delete all bank accounts for users "
                    "who no longer share a server with the bot."
                    "\nIf you're sure, type `{prefix}bankset prune global yes`"
                ).format(prefix=ctx.clean_prefix)
            )
        else:
            await bank.bank_prune(self.bot)
            await ctx.send(
                _(
                    "Bank accounts for users who "
                    "no longer share a server with the bot have been pruned."
                )
            )

    @bankset_prune.command(name="user", usage="<user> [confirmation=False]")
    async def bankset_prune_user(
        self,
        ctx,
        member_or_id: Union[discord.Member, RawUserIdConverter],
        confirmation: bool = False,
    ):
        """Delete the bank account of a specified user.

        Examples:
            - `[p]bankset prune user @Twentysix` - Did not confirm. Shows the help message.
            - `[p]bankset prune user @Twentysix yes`

        **Arguments**

        - `<user>` The user to delete the bank of. Takes mentions, names, and user ids.
        - `<confirmation>` This will default to false unless specified.
        """
        try:
            name = member_or_id.display_name
            uid = member_or_id.id
        except AttributeError:
            name = member_or_id
            uid = member_or_id

        if confirmation is False:
            await ctx.send(
                _(
                    "This will delete {name}'s bank account."
                    "\nIf you're sure, type "
                    "`{prefix}bankset prune user {id} yes`"
                ).format(prefix=ctx.clean_prefix, id=uid, name=name)
            )
        else:
            await bank.bank_prune(self.bot, guild=ctx.guild, user_id=uid)
            await ctx.send(_("The bank account for {name} has been pruned.").format(name=name))

    @commands.group()
    @commands.guildowner_or_permissions(administrator=True)
    async def modlogset(self, ctx: commands.Context):
        """Manage modlog settings."""
        pass

    @commands.is_owner()
    @modlogset.command(hidden=True, name="fixcasetypes")
    async def modlogset_fixcasetypes(self, ctx: commands.Context):
        """Command to fix misbehaving casetypes."""
        await modlog.handle_auditype_key()
        await ctx.tick()

    @modlogset.command(aliases=["channel"], name="modlog")
    @commands.guild_only()
    async def modlogset_modlog(
        self,
        ctx: commands.Context,
        channel: Union[discord.TextChannel, discord.VoiceChannel] = None,
    ):
        """Set a channel as the modlog.

        Omit `[channel]` to disable the modlog.
        """
        guild = ctx.guild
        if channel:
            if channel.permissions_for(guild.me).send_messages:
                await modlog.set_modlog_channel(guild, channel)
                await ctx.send(
                    _("Mod events will be sent to {channel}.").format(channel=channel.mention)
                )
            else:
                await ctx.send(
                    _("I do not have permissions to send messages in {channel}!").format(
                        channel=channel.mention
                    )
                )
        else:
            try:
                await modlog.get_modlog_channel(guild)
            except RuntimeError:
                await ctx.send(_("Mod log is already disabled."))
            else:
                await modlog.set_modlog_channel(guild, None)
                await ctx.send(_("Mod log deactivated."))

    @modlogset.command(name="cases")
    @commands.guild_only()
    async def modlogset_cases(self, ctx: commands.Context, action: str = None):
        """
        Enable or disable case creation for a mod action.

        An action can be enabling or disabling specific cases. (Ban, kick, mute, etc.)

        Example: `[p]modlogset cases kick enabled`
        """
        guild = ctx.guild

        if action is None:  # No args given
            casetypes = await modlog.get_all_casetypes(guild)
            await ctx.send_help()
            lines = []
            for ct in casetypes:
                enabled = _("enabled") if await ct.is_enabled() else _("disabled")
                lines.append(f"{ct.name} : {enabled}")

            await ctx.send(_("Current settings:\n") + box("\n".join(lines)))
            return

        casetype = await modlog.get_casetype(action, guild)
        if not casetype:
            await ctx.send(_("That action is not registered."))
        else:
            enabled = await casetype.is_enabled()
            await casetype.set_enabled(not enabled)
            await ctx.send(
                _("Case creation for {action_name} actions is now {enabled}.").format(
                    action_name=action, enabled=_("enabled") if not enabled else _("disabled")
                )
            )

    @modlogset.command(name="resetcases")
    @commands.guild_only()
    async def modlogset_resetcases(self, ctx: commands.Context):
        """Reset all modlog cases in this server."""
        guild = ctx.guild
        await ctx.send(
            _("Are you sure you would like to reset all modlog cases in this server?")
            + " (yes/no)"
        )
        try:
            pred = MessagePredicate.yes_or_no(ctx, user=ctx.author)
            msg = await ctx.bot.wait_for("message", check=pred, timeout=30)
        except asyncio.TimeoutError:
            await ctx.send(_("You took too long to respond."))
            return
        if pred.result:
            await modlog.reset_cases(guild)
            await ctx.send(_("Cases have been reset."))
        else:
            await ctx.send(_("No changes have been made."))

    @commands.group(name="set")
    async def _set(self, ctx: commands.Context):
        """Commands for changing [botname]'s settings."""

    # -- Bot Metadata Commands -- ###

    @_set.group(name="bot", aliases=["metadata"])
    @commands.admin_or_permissions(manage_nicknames=True)
    async def _set_bot(self, ctx: commands.Context):
        """Commands for changing [botname]'s metadata."""

    @commands.is_owner()
    @_set_bot.command(name="description")
    async def _set_bot_description(self, ctx: commands.Context, *, description: str = ""):
        """
        Sets the bot's description.

        Use without a description to reset.
        This is shown in a few locations, including the help menu.

        The maximum description length is 250 characters to ensure it displays properly.

        The default is "Red V3".

        **Examples:**
            - `[p]set bot description` - Resets the description to the default setting.
            - `[p]set bot description MyBot: A Red V3 Bot`

        **Arguments:**
            - `[description]` - The description to use for this bot. Leave blank to reset to the default.
        """
        if not description:
            await ctx.bot._config.description.clear()
            ctx.bot.description = "Red V3"
            await ctx.send(_("Description reset."))
        elif len(description) > 250:  # While the limit is 256, we bold it adding characters.
            await ctx.send(
                _(
                    "This description is too long to properly display. "
                    "Please try again with below 250 characters."
                )
            )
        else:
            await ctx.bot._config.description.set(description)
            ctx.bot.description = description
            await ctx.tick()

    @_set_bot.group(name="avatar", invoke_without_command=True)
    @commands.is_owner()
    async def _set_bot_avatar(self, ctx: commands.Context, url: str = None):
        """Sets [botname]'s avatar

        Supports either an attachment or an image URL.

        **Examples:**
            - `[p]set bot avatar` - With an image attachment, this will set the avatar.
            - `[p]set bot avatar` - Without an attachment, this will show the command help.
            - `[p]set bot avatar https://links.flaree.xyz/k95` - Sets the avatar to the provided url.

        **Arguments:**
            - `[url]` - An image url to be used as an avatar. Leave blank when uploading an attachment.
        """
        if len(ctx.message.attachments) > 0:  # Attachments take priority
            data = await ctx.message.attachments[0].read()
        elif url is not None:
            if url.startswith("<") and url.endswith(">"):
                url = url[1:-1]

            async with aiohttp.ClientSession() as session:
                try:
                    async with session.get(url) as r:
                        data = await r.read()
                except aiohttp.InvalidURL:
                    return await ctx.send(_("That URL is invalid."))
                except aiohttp.ClientError:
                    return await ctx.send(_("Something went wrong while trying to get the image."))
        else:
            await ctx.send_help()
            return

        try:
            async with ctx.typing():
                await ctx.bot.user.edit(avatar=data)
        except discord.HTTPException:
            await ctx.send(
                _(
                    "Failed. Remember that you can edit my avatar "
                    "up to two times a hour. The URL or attachment "
                    "must be a valid image in either JPG or PNG format."
                )
            )
        except ValueError:
            await ctx.send(_("JPG / PNG format only."))
        else:
            await ctx.send(_("Done."))

    @_set_bot_avatar.command(name="remove", aliases=["clear"])
    @commands.is_owner()
    async def _set_bot_avatar_remove(self, ctx: commands.Context):
        """
        Removes [botname]'s avatar.

        **Example:**
            - `[p]set bot avatar remove`
        """
        async with ctx.typing():
            await ctx.bot.user.edit(avatar=None)
        await ctx.send(_("Avatar removed."))

    @_set_bot.command(name="username", aliases=["name"])
    @commands.is_owner()
    async def _set_bot_username(self, ctx: commands.Context, *, username: str):
        """Sets [botname]'s username.

        Maximum length for a username is 32 characters.

        Note: The username of a verified bot cannot be manually changed.
            Please contact Discord support to change it.

        **Example:**
            - `[p]set bot username BaguetteBot`

        **Arguments:**
            - `<username>` - The username to give the bot.
        """
        try:
            if self.bot.user.public_flags.verified_bot:
                await ctx.send(
                    _(
                        "The username of a verified bot cannot be manually changed."
                        " Please contact Discord support to change it."
                    )
                )
                return
            if len(username) > 32:
                await ctx.send(_("Failed to change name. Must be 32 characters or fewer."))
                return
            async with ctx.typing():
                await asyncio.wait_for(self._name(name=username), timeout=30)
        except asyncio.TimeoutError:
            await ctx.send(
                _(
                    "Changing the username timed out. "
                    "Remember that you can only do it up to 2 times an hour."
                    " Use nicknames if you need frequent changes: {command}"
                ).format(command=inline(f"{ctx.clean_prefix}set bot nickname"))
            )
        except discord.HTTPException as e:
            if e.code == 50035:
                error_string = e.text.split("\n")[1]  # Remove the "Invalid Form body"
                await ctx.send(
                    _(
                        "Failed to change the username. "
                        "Discord returned the following error:\n"
                        "{error_message}"
                    ).format(error_message=inline(error_string))
                )
            else:
                log.error(
                    "Unexpected error occurred when trying to change the username.", exc_info=e
                )
                await ctx.send(_("Unexpected error occurred when trying to change the username."))
        else:
            await ctx.send(_("Done."))

    @_set_bot.command(name="nickname")
    @commands.admin_or_permissions(manage_nicknames=True)
    @commands.guild_only()
    async def _set_bot_nickname(self, ctx: commands.Context, *, nickname: str = None):
        """Sets [botname]'s nickname for the current server.

        Maximum length for a nickname is 32 characters.

        **Example:**
            - `[p]set bot nickname 🎃 SpookyBot 🎃`

        **Arguments:**
            - `[nickname]` - The nickname to give the bot. Leave blank to clear the current nickname.
        """
        try:
            if nickname and len(nickname) > 32:
                await ctx.send(_("Failed to change nickname. Must be 32 characters or fewer."))
                return
            await ctx.guild.me.edit(nick=nickname)
        except discord.Forbidden:
            await ctx.send(_("I lack the permissions to change my own nickname."))
        else:
            await ctx.send(_("Done."))

    @_set_bot.command(name="custominfo")
    @commands.is_owner()
    async def _set_bot_custominfo(self, ctx: commands.Context, *, text: str = None):
        """Customizes a section of `[p]info`.

        The maximum amount of allowed characters is 1024.
        Supports markdown, links and "mentions".

        Link example: `[My link](https://example.com)`

        **Examples:**
            - `[p]set bot custominfo >>> I can use **markdown** such as quotes, ||spoilers|| and multiple lines.`
            - `[p]set bot custominfo Join my [support server](discord.gg/discord)!`
            - `[p]set bot custominfo` - Removes custom info text.

        **Arguments:**
            - `[text]` - The custom info text.
        """
        if not text:
            await ctx.bot._config.custom_info.clear()
            await ctx.send(_("The custom text has been cleared."))
            return
        if len(text) <= 1024:
            await ctx.bot._config.custom_info.set(text)
            await ctx.send(_("The custom text has been set."))
            await ctx.invoke(self.info)
        else:
            await ctx.send(_("Text must be fewer than 1024 characters long."))

    # -- End Bot Metadata Commands -- ###
    # -- Bot Status Commands -- ###

    @_set.group(name="status")
    @commands.bot_in_a_guild()
    @commands.is_owner()
    async def _set_status(self, ctx: commands.Context):
        """Commands for setting [botname]'s status."""

    @_set_status.command(
        name="streaming", aliases=["stream", "twitch"], usage="[(<streamer> <stream_title>)]"
    )
    @commands.bot_in_a_guild()
    @commands.is_owner()
    async def _set_status_stream(self, ctx: commands.Context, streamer=None, *, stream_title=None):
        """Sets [botname]'s streaming status to a twitch stream.

        This will appear as `Streaming <stream_title>` or `LIVE ON TWITCH` depending on the context.
        It will also include a `Watch` button with a twitch.tv url for the provided streamer.

        Maximum length for a stream title is 128 characters.

        Leaving both streamer and stream_title empty will clear it.

        **Examples:**
            - `[p]set status stream` - Clears the activity status.
            - `[p]set status stream 26 Twentysix is streaming` - Sets the stream to `https://www.twitch.tv/26`.
            - `[p]set status stream https://twitch.tv/26 Twentysix is streaming` - Sets the URL manually.

        **Arguments:**
            - `<streamer>` - The twitch streamer to provide a link to. This can be their twitch name or the entire URL.
            - `<stream_title>` - The text to follow `Streaming` in the status."""
        status = ctx.bot.guilds[0].me.status if len(ctx.bot.guilds) > 0 else None

        if stream_title:
            stream_title = stream_title.strip()
            if "twitch.tv/" not in streamer:
                streamer = "https://www.twitch.tv/" + streamer
            if len(streamer) > 511:
                await ctx.send(_("The maximum length of the streamer url is 511 characters."))
                return
            if len(stream_title) > 128:
                await ctx.send(_("The maximum length of the stream title is 128 characters."))
                return
            activity = discord.Streaming(url=streamer, name=stream_title)
            await ctx.bot.change_presence(status=status, activity=activity)
        elif streamer is not None:
            await ctx.send_help()
            return
        else:
            await ctx.bot.change_presence(activity=None, status=status)
        await ctx.send(_("Done."))

    @_set_status.command(name="playing", aliases=["game"])
    @commands.bot_in_a_guild()
    @commands.is_owner()
    async def _set_status_game(self, ctx: commands.Context, *, game: str = None):
        """Sets [botname]'s playing status.

        This will appear as `Playing <game>` or `PLAYING A GAME: <game>` depending on the context.

        Maximum length for a playing status is 128 characters.

        **Examples:**
            - `[p]set status playing` - Clears the activity status.
            - `[p]set status playing the keyboard`

        **Arguments:**
            - `[game]` - The text to follow `Playing`. Leave blank to clear the current activity status.
        """

        if game:
            if len(game) > 128:
                await ctx.send(_("The maximum length of game descriptions is 128 characters."))
                return
            game = discord.Game(name=game)
        else:
            game = None
        status = ctx.bot.guilds[0].me.status if len(ctx.bot.guilds) > 0 else discord.Status.online
        await ctx.bot.change_presence(status=status, activity=game)
        if game:
            await ctx.send(_("Status set to `Playing {game.name}`.").format(game=game))
        else:
            await ctx.send(_("Game cleared."))

    @_set_status.command(name="listening")
    @commands.bot_in_a_guild()
    @commands.is_owner()
    async def _set_status_listening(self, ctx: commands.Context, *, listening: str = None):
        """Sets [botname]'s listening status.

        This will appear as `Listening to <listening>`.

        Maximum length for a listening status is 128 characters.

        **Examples:**
            - `[p]set status listening` - Clears the activity status.
            - `[p]set status listening jams`

        **Arguments:**
            - `[listening]` - The text to follow `Listening to`. Leave blank to clear the current activity status."""

        status = ctx.bot.guilds[0].me.status if len(ctx.bot.guilds) > 0 else discord.Status.online
        if listening:
            if len(listening) > 128:
                await ctx.send(
                    _("The maximum length of listening descriptions is 128 characters.")
                )
                return
            activity = discord.Activity(name=listening, type=discord.ActivityType.listening)
        else:
            activity = None
        await ctx.bot.change_presence(status=status, activity=activity)
        if activity:
            await ctx.send(
                _("Status set to `Listening to {listening}`.").format(listening=listening)
            )
        else:
            await ctx.send(_("Listening cleared."))

    @_set_status.command(name="watching")
    @commands.bot_in_a_guild()
    @commands.is_owner()
    async def _set_status_watching(self, ctx: commands.Context, *, watching: str = None):
        """Sets [botname]'s watching status.

        This will appear as `Watching <watching>`.

        Maximum length for a watching status is 128 characters.

        **Examples:**
            - `[p]set status watching` - Clears the activity status.
            - `[p]set status watching [p]help`

        **Arguments:**
            - `[watching]` - The text to follow `Watching`. Leave blank to clear the current activity status."""

        status = ctx.bot.guilds[0].me.status if len(ctx.bot.guilds) > 0 else discord.Status.online
        if watching:
            if len(watching) > 128:
                await ctx.send(_("The maximum length of watching descriptions is 128 characters."))
                return
            activity = discord.Activity(name=watching, type=discord.ActivityType.watching)
        else:
            activity = None
        await ctx.bot.change_presence(status=status, activity=activity)
        if activity:
            await ctx.send(_("Status set to `Watching {watching}`.").format(watching=watching))
        else:
            await ctx.send(_("Watching cleared."))

    @_set_status.command(name="competing")
    @commands.bot_in_a_guild()
    @commands.is_owner()
    async def _set_status_competing(self, ctx: commands.Context, *, competing: str = None):
        """Sets [botname]'s competing status.

        This will appear as `Competing in <competing>`.

        Maximum length for a competing status is 128 characters.

        **Examples:**
            - `[p]set status competing` - Clears the activity status.
            - `[p]set status competing London 2012 Olympic Games`

        **Arguments:**
            - `[competing]` - The text to follow `Competing in`. Leave blank to clear the current activity status."""

        status = ctx.bot.guilds[0].me.status if len(ctx.bot.guilds) > 0 else discord.Status.online
        if competing:
            if len(competing) > 128:
                await ctx.send(
                    _("The maximum length of competing descriptions is 128 characters.")
                )
                return
            activity = discord.Activity(name=competing, type=discord.ActivityType.competing)
        else:
            activity = None
        await ctx.bot.change_presence(status=status, activity=activity)
        if activity:
            await ctx.send(
                _("Status set to `Competing in {competing}`.").format(competing=competing)
            )
        else:
            await ctx.send(_("Competing cleared."))

    async def _set_my_status(self, ctx: commands.Context, status: discord.Status):
        game = ctx.bot.guilds[0].me.activity if len(ctx.bot.guilds) > 0 else None
        await ctx.bot.change_presence(status=status, activity=game)
        return await ctx.send(_("Status changed to {}.").format(status))

    @_set_status.command(name="online")
    @commands.bot_in_a_guild()
    @commands.is_owner()
    async def _set_status_online(self, ctx: commands.Context):
        """Set [botname]'s status to online."""
        await self._set_my_status(ctx, discord.Status.online)

    @_set_status.command(name="dnd", aliases=["donotdisturb", "busy"])
    @commands.bot_in_a_guild()
    @commands.is_owner()
    async def _set_status_dnd(self, ctx: commands.Context):
        """Set [botname]'s status to do not disturb."""
        await self._set_my_status(ctx, discord.Status.do_not_disturb)

    @_set_status.command(name="idle", aliases=["away", "afk"])
    @commands.bot_in_a_guild()
    @commands.is_owner()
    async def _set_status_idle(self, ctx: commands.Context):
        """Set [botname]'s status to idle."""
        await self._set_my_status(ctx, discord.Status.idle)

    @_set_status.command(name="invisible", aliases=["offline"])
    @commands.bot_in_a_guild()
    @commands.is_owner()
    async def _set_status_invisible(self, ctx: commands.Context):
        """Set [botname]'s status to invisible."""
        await self._set_my_status(ctx, discord.Status.invisible)

    # -- End Bot Status Commands -- ###
    # -- Bot Roles Commands -- ###

    @_set.group(name="roles")
    @commands.guildowner()
    @commands.guild_only()
    async def _set_roles(self, ctx: commands.Context):
        """Set server's admin and mod roles for [botname]."""

    @_set_roles.command(name="addadminrole")
    @commands.guildowner()
    @commands.guild_only()
    async def _set_roles_addadminrole(self, ctx: commands.Context, *, role: discord.Role):
        """
        Adds an admin role for this server.

        Admins have the same access as Mods, plus additional admin level commands like:
         - `[p]set serverprefix`
         - `[p]addrole`
         - `[p]ban`
         - `[p]ignore guild`

         And more.

        **Examples:**
            - `[p]set roles addadminrole @Admins`
            - `[p]set roles addadminrole Super Admins`

        **Arguments:**
            - `<role>` - The role to add as an admin.
        """
        async with ctx.bot._config.guild(ctx.guild).admin_role() as roles:
            if role.id in roles:
                return await ctx.send(_("This role is already an admin role."))
            roles.append(role.id)
        await ctx.send(_("That role is now considered an admin role."))

    @_set_roles.command(name="addmodrole")
    @commands.guildowner()
    @commands.guild_only()
    async def _set_roles_addmodrole(self, ctx: commands.Context, *, role: discord.Role):
        """
        Adds a moderator role for this server.

        This grants access to moderator level commands like:
         - `[p]mute`
         - `[p]cleanup`
         - `[p]customcommand create`

         And more.

        **Examples:**
            - `[p]set roles addmodrole @Mods`
            - `[p]set roles addmodrole Loyal Helpers`

        **Arguments:**
            - `<role>` - The role to add as a moderator.
        """
        async with ctx.bot._config.guild(ctx.guild).mod_role() as roles:
            if role.id in roles:
                return await ctx.send(_("This role is already a mod role."))
            roles.append(role.id)
        await ctx.send(_("That role is now considered a mod role."))

    @_set_roles.command(
        name="removeadminrole", aliases=["remadmindrole", "deladminrole", "deleteadminrole"]
    )
    @commands.guildowner()
    @commands.guild_only()
    async def _set_roles_removeadminrole(self, ctx: commands.Context, *, role: discord.Role):
        """
        Removes an admin role for this server.

        **Examples:**
            - `[p]set roles removeadminrole @Admins`
            - `[p]set roles removeadminrole Super Admins`

        **Arguments:**
            - `<role>` - The role to remove from being an admin.
        """
        async with ctx.bot._config.guild(ctx.guild).admin_role() as roles:
            if role.id not in roles:
                return await ctx.send(_("That role was not an admin role to begin with."))
            roles.remove(role.id)
        await ctx.send(_("That role is no longer considered an admin role."))

    @_set_roles.command(
        name="removemodrole", aliases=["remmodrole", "delmodrole", "deletemodrole"]
    )
    @commands.guildowner()
    @commands.guild_only()
    async def _set_roles_removemodrole(self, ctx: commands.Context, *, role: discord.Role):
        """
        Removes a mod role for this server.

        **Examples:**
            - `[p]set roles removemodrole @Mods`
            - `[p]set roles removemodrole Loyal Helpers`

        **Arguments:**
            - `<role>` - The role to remove from being a moderator.
        """
        async with ctx.bot._config.guild(ctx.guild).mod_role() as roles:
            if role.id not in roles:
                return await ctx.send(_("That role was not a mod role to begin with."))
            roles.remove(role.id)
        await ctx.send(_("That role is no longer considered a mod role."))

    # -- End Set Roles Commands -- ###
    # -- Set Locale Commands -- ###

    @_set.group(name="locale", invoke_without_command=True)
    @commands.guildowner_or_permissions(manage_guild=True)
    async def _set_locale(self, ctx: commands.Context, language_code: str):
        """
        Changes [botname]'s locale in this server.

        Go to [Red's Crowdin page](https://translate.discord.red) to see locales that are available with translations.

        Use "default" to return to the bot's default set language.

        If you want to change bot's global locale, see `[p]set locale global` command.

        **Examples:**
            - `[p]set locale en-US`
            - `[p]set locale de-DE`
            - `[p]set locale fr-FR`
            - `[p]set locale pl-PL`
            - `[p]set locale default` - Resets to the global default locale.

        **Arguments:**
            - `<language_code>` - The default locale to use for the bot. This can be any language code with country code included.
        """
        if ctx.guild is None:
            await ctx.send_help()
            return
        await ctx.invoke(self._set_locale_local, language_code)

    @_set_locale.command(name="global")
    @commands.is_owner()
    async def _set_locale_global(self, ctx: commands.Context, language_code: str):
        """
        Changes [botname]'s default locale.

        This will be used when a server has not set a locale, or in DMs.

        Go to [Red's Crowdin page](https://translate.discord.red) to see locales that are available with translations.

        To reset to English, use "en-US".

        **Examples:**
            - `[p]set locale global en-US`
            - `[p]set locale global de-DE`
            - `[p]set locale global fr-FR`
            - `[p]set locale global pl-PL`

        **Arguments:**
            - `<language_code>` - The default locale to use for the bot. This can be any language code with country code included.
        """
        try:
            locale = BabelLocale.parse(language_code, sep="-")
        except (ValueError, UnknownLocaleError):
            await ctx.send(_("Invalid language code. Use format: `en-US`"))
            return
        if locale.territory is None:
            await ctx.send(
                _("Invalid format - language code has to include country code, e.g. `en-US`")
            )
            return
        standardized_locale_name = f"{locale.language}-{locale.territory}"
        i18n.set_locale(standardized_locale_name)
        await self.bot._i18n_cache.set_locale(None, standardized_locale_name)
        await i18n.set_contextual_locales_from_guild(self.bot, ctx.guild)
        await ctx.send(_("Global locale has been set."))

    @_set_locale.command(name="server", aliases=["local", "guild"])
    @commands.guild_only()
    @commands.guildowner_or_permissions(manage_guild=True)
    async def _set_locale_local(self, ctx: commands.Context, language_code: str):
        """
        Changes [botname]'s locale in this server.

        Go to [Red's Crowdin page](https://translate.discord.red) to see locales that are available with translations.

        Use "default" to return to the bot's default set language.

        **Examples:**
            - `[p]set locale server en-US`
            - `[p]set locale server de-DE`
            - `[p]set locale server fr-FR`
            - `[p]set locale server pl-PL`
            - `[p]set locale server default` - Resets to the global default locale.

        **Arguments:**
            - `<language_code>` - The default locale to use for the bot. This can be any language code with country code included.
        """
        if language_code.lower() == "default":
            global_locale = await self.bot._config.locale()
            i18n.set_contextual_locale(global_locale)
            await self.bot._i18n_cache.set_locale(ctx.guild, None)
            await ctx.send(_("Locale has been set to the default."))
            return
        try:
            locale = BabelLocale.parse(language_code, sep="-")
        except (ValueError, UnknownLocaleError):
            await ctx.send(_("Invalid language code. Use format: `en-US`"))
            return
        if locale.territory is None:
            await ctx.send(
                _("Invalid format - language code has to include country code, e.g. `en-US`")
            )
            return
        standardized_locale_name = f"{locale.language}-{locale.territory}"
        i18n.set_contextual_locale(standardized_locale_name)
        await self.bot._i18n_cache.set_locale(ctx.guild, standardized_locale_name)
        await ctx.send(_("Locale has been set."))

    @_set.group(name="regionalformat", aliases=["region"], invoke_without_command=True)
    @commands.guildowner_or_permissions(manage_guild=True)
    async def _set_regional_format(self, ctx: commands.Context, language_code: str):
        """
        Changes the bot's regional format in this server. This is used for formatting date, time and numbers.

        `language_code` can be any language code with country code included, e.g. `en-US`, `de-DE`, `fr-FR`, `pl-PL`, etc.
        Pass "reset" to `language_code` to base regional formatting on bot's locale in this server.

        If you want to change bot's global regional format, see `[p]set regionalformat global` command.

        **Examples:**
            - `[p]set regionalformat en-US`
            - `[p]set region de-DE`
            - `[p]set regionalformat reset` - Resets to the locale.

        **Arguments:**
            - `[language_code]` - The region format to use for the bot in this server.
        """
        if ctx.guild is None:
            await ctx.send_help()
            return
        await ctx.invoke(self._set_regional_format_local, language_code)

    @_set_regional_format.command(name="global")
    @commands.is_owner()
    async def _set_regional_format_global(self, ctx: commands.Context, language_code: str):
        """
        Changes the bot's regional format. This is used for formatting date, time and numbers.

        `language_code` can be any language code with country code included, e.g. `en-US`, `de-DE`, `fr-FR`, `pl-PL`, etc.
        Pass "reset" to `language_code` to base regional formatting on bot's locale.

        **Examples:**
            - `[p]set regionalformat global en-US`
            - `[p]set region global de-DE`
            - `[p]set regionalformat global reset` - Resets to the locale.

        **Arguments:**
            - `[language_code]` - The default region format to use for the bot.
        """
        if language_code.lower() == "reset":
            i18n.set_regional_format(None)
            await self.bot._i18n_cache.set_regional_format(None, None)
            await ctx.send(_("Global regional formatting will now be based on bot's locale."))
            return

        try:
            locale = BabelLocale.parse(language_code, sep="-")
        except (ValueError, UnknownLocaleError):
            await ctx.send(_("Invalid language code. Use format: `en-US`"))
            return
        if locale.territory is None:
            await ctx.send(
                _("Invalid format - language code has to include country code, e.g. `en-US`")
            )
            return
        standardized_locale_name = f"{locale.language}-{locale.territory}"
        i18n.set_regional_format(standardized_locale_name)
        await self.bot._i18n_cache.set_regional_format(None, standardized_locale_name)
        await ctx.send(
            _("Global regional formatting will now be based on `{language_code}` locale.").format(
                language_code=standardized_locale_name
            )
        )

    @_set_regional_format.command(name="server", aliases=["local", "guild"])
    @commands.guild_only()
    @commands.guildowner_or_permissions(manage_guild=True)
    async def _set_regional_format_local(self, ctx: commands.Context, language_code: str):
        """
        Changes the bot's regional format in this server. This is used for formatting date, time and numbers.

        `language_code` can be any language code with country code included, e.g. `en-US`, `de-DE`, `fr-FR`, `pl-PL`, etc.
        Pass "reset" to `language_code` to base regional formatting on bot's locale in this server.

        **Examples:**
            - `[p]set regionalformat server en-US`
            - `[p]set region local de-DE`
            - `[p]set regionalformat server reset` - Resets to the locale.

        **Arguments:**
            - `[language_code]` - The region format to use for the bot in this server.
        """
        if language_code.lower() == "reset":
            i18n.set_contextual_regional_format(None)
            await self.bot._i18n_cache.set_regional_format(ctx.guild, None)
            await ctx.send(
                _("Regional formatting will now be based on bot's locale in this server.")
            )
            return

        try:
            locale = BabelLocale.parse(language_code, sep="-")
        except (ValueError, UnknownLocaleError):
            await ctx.send(_("Invalid language code. Use format: `en-US`"))
            return
        if locale.territory is None:
            await ctx.send(
                _("Invalid format - language code has to include country code, e.g. `en-US`")
            )
            return
        standardized_locale_name = f"{locale.language}-{locale.territory}"
        i18n.set_contextual_regional_format(standardized_locale_name)
        await self.bot._i18n_cache.set_regional_format(ctx.guild, standardized_locale_name)
        await ctx.send(
            _("Regional formatting will now be based on `{language_code}` locale.").format(
                language_code=standardized_locale_name
            )
        )

    # -- End Set Locale Commands -- ###
    # -- Set Api Commands -- ###

    @_set.group(name="api", invoke_without_command=True)
    @commands.is_owner()
    async def _set_api(
        self,
        ctx: commands.Context,
        service: Optional[str] = None,
        *,
        tokens: Optional[TokenConverter] = None,
    ):
        """
        Commands to set, list or remove various external API tokens.

        This setting will be asked for by some 3rd party cogs and some core cogs.

        If passed without the `<service>` or `<tokens>` arguments it will allow you to open a modal to set your API keys securely.

        To add the keys provide the service name and the tokens as a comma separated
        list of key,values as described by the cog requesting this command.

        Note: API tokens are sensitive, so this command should only be used in a private channel or in DM with the bot.

        **Examples:**
            - `[p]set api`
            - `[p]set api spotify`
            - `[p]set api spotify redirect_uri localhost`
            - `[p]set api github client_id,whoops client_secret,whoops`

        **Arguments:**
            - `<service>` - The service you're adding tokens to.
            - `<tokens>` - Pairs of token keys and values. The key and value should be separated by one of ` `, `,`, or `;`.
        """
        if service is None:  # Handled in order of missing operations
            await ctx.send(_("Click the button below to set your keys."), view=SetApiView())
        elif tokens is None:
            await ctx.send(
                _("Click the button below to set your keys."),
                view=SetApiView(default_service=service),
            )
        else:
            if ctx.bot_permissions.manage_messages:
                await ctx.message.delete()
            await ctx.bot.set_shared_api_tokens(service, **tokens)
            await ctx.send(_("`{service}` API tokens have been set.").format(service=service))

    @_set_api.command(name="list")
    async def _set_api_list(self, ctx: commands.Context):
        """
        Show all external API services along with their keys that have been set.

        Secrets are not shown.

        **Example:**
            - `[p]set api list`
        """

        services: dict = await ctx.bot.get_shared_api_tokens()
        if not services:
            await ctx.send(_("No API services have been set yet."))
            return

        sorted_services = sorted(services.keys(), key=str.lower)

        joined = _("Set API services:\n") if len(services) > 1 else _("Set API service:\n")
        for service_name in sorted_services:
            joined += "+ {}\n".format(service_name)
            for key_name in services[service_name].keys():
                joined += "  - {}\n".format(key_name)
        for page in pagify(joined, ["\n"], shorten_by=16):
            await ctx.send(box(page.lstrip(" "), lang="diff"))

    @_set_api.command(name="remove", require_var_positional=True)
    async def _set_api_remove(self, ctx: commands.Context, *services: str):
        """
        Remove the given services with all their keys and tokens.

        **Examples:**
            - `[p]set api remove spotify`
            - `[p]set api remove github youtube`

        **Arguments:**
            - `<services...>` - The services to remove."""
        bot_services = (await ctx.bot.get_shared_api_tokens()).keys()
        services = [s for s in services if s in bot_services]

        if services:
            await self.bot.remove_shared_api_services(*services)
            if len(services) > 1:
                msg = _("Services deleted successfully:\n{services_list}").format(
                    services_list=humanize_list(services)
                )
            else:
                msg = _("Service deleted successfully: {service_name}").format(
                    service_name=services[0]
                )
            await ctx.send(msg)
        else:
            await ctx.send(_("None of the services you provided had any keys set."))

    # -- End Set Api Commands -- ###
    # -- Set Ownernotifications Commands -- ###

    @commands.is_owner()
    @_set.group(name="ownernotifications")
    async def _set_ownernotifications(self, ctx: commands.Context):
        """
        Commands for configuring owner notifications.

        Owner notifications include usage of `[p]contact` and available Red updates.
        """
        pass

    @_set_ownernotifications.command(name="optin")
    async def _set_ownernotifications_optin(self, ctx: commands.Context):
        """
        Opt-in on receiving owner notifications.

        This is the default state.

        Note: This will only resume sending owner notifications to your DMs.
            Additional owners and destinations will not be affected.

        **Example:**
            - `[p]set ownernotifications optin`
        """
        async with ctx.bot._config.owner_opt_out_list() as opt_outs:
            if ctx.author.id in opt_outs:
                opt_outs.remove(ctx.author.id)

        await ctx.tick()

    @_set_ownernotifications.command(name="optout")
    async def _set_ownernotifications_optout(self, ctx: commands.Context):
        """
        Opt-out of receiving owner notifications.

        Note: This will only stop sending owner notifications to your DMs.
            Additional owners and destinations will still receive notifications.

        **Example:**
            - `[p]set ownernotifications optout`
        """
        async with ctx.bot._config.owner_opt_out_list() as opt_outs:
            if ctx.author.id not in opt_outs:
                opt_outs.append(ctx.author.id)

        await ctx.tick()

    @_set_ownernotifications.command(name="adddestination")
    async def _set_ownernotifications_adddestination(
        self, ctx: commands.Context, *, channel: Union[discord.TextChannel, discord.VoiceChannel]
    ):
        """
        Adds a destination text channel to receive owner notifications.

        **Examples:**
            - `[p]set ownernotifications adddestination #owner-notifications`
            - `[p]set ownernotifications adddestination 168091848718417920` - Accepts channel IDs.

        **Arguments:**
            - `<channel>` - The channel to send owner notifications to.
        """
        async with ctx.bot._config.extra_owner_destinations() as extras:
            if channel.id not in extras:
                extras.append(channel.id)

        await ctx.tick()

    @_set_ownernotifications.command(
        name="removedestination", aliases=["remdestination", "deletedestination", "deldestination"]
    )
    async def _set_ownernotifications_removedestination(
        self,
        ctx: commands.Context,
        *,
        channel: Union[discord.TextChannel, discord.VoiceChannel, int],
    ):
        """
        Removes a destination text channel from receiving owner notifications.

        **Examples:**
            - `[p]set ownernotifications removedestination #owner-notifications`
            - `[p]set ownernotifications deletedestination 168091848718417920` - Accepts channel IDs.

        **Arguments:**
            - `<channel>` - The channel to stop sending owner notifications to.
        """

        try:
            channel_id = channel.id
        except AttributeError:
            channel_id = channel

        async with ctx.bot._config.extra_owner_destinations() as extras:
            if channel_id in extras:
                extras.remove(channel_id)

        await ctx.tick()

    @_set_ownernotifications.command(name="listdestinations")
    async def _set_ownernotifications_listdestinations(self, ctx: commands.Context):
        """
        Lists the configured extra destinations for owner notifications.

        **Example:**
            - `[p]set ownernotifications listdestinations`
        """

        channel_ids = await ctx.bot._config.extra_owner_destinations()

        if not channel_ids:
            await ctx.send(_("There are no extra channels being sent to."))
            return

        data = []

        for channel_id in channel_ids:
            channel = ctx.bot.get_channel(channel_id)
            if channel:
                # This includes the channel name in case the user can't see the channel.
                data.append(f"{channel.mention} {channel} ({channel.id})")
            else:
                data.append(_("Unknown channel with id: {id}").format(id=channel_id))

        output = "\n".join(data)
        for page in pagify(output):
            await ctx.send(page)

    # -- End Set Ownernotifications Commands -- ###

    @_set.command(name="showsettings")
    async def _set_showsettings(self, ctx: commands.Context, server: discord.Guild = None):
        """
        Show the current settings for [botname]. Accepts optional guild parameter if its prefix must be recovered.
        """
        if server is None:
            server = ctx.guild

        if server:
            guild_data = await ctx.bot._config.guild(server).all()
            guild = server
            admin_role_ids = guild_data["admin_role"]
            admin_role_names = [r.name for r in guild.roles if r.id in admin_role_ids]
            admin_roles_str = (
                humanize_list(admin_role_names) if admin_role_names else _("Not Set.")
            )
            mod_role_ids = guild_data["mod_role"]
            mod_role_names = [r.name for r in guild.roles if r.id in mod_role_ids]
            mod_roles_str = humanize_list(mod_role_names) if mod_role_names else _("Not Set.")

            guild_locale = await i18n.get_locale_from_guild(self.bot, server)
            guild_regional_format = (
                await i18n.get_regional_format_from_guild(self.bot, server) or guild_locale
            )

            guild_settings = _(
                "Admin roles: {admin}\n"
                "Mod roles: {mod}\n"
                "Locale: {guild_locale}\n"
                "Regional format: {guild_regional_format}\n"
            ).format(
                admin=admin_roles_str,
                mod=mod_roles_str,
                guild_locale=guild_locale,
                guild_regional_format=guild_regional_format,
            )
        else:
            guild_settings = ""

        prefixes = await ctx.bot._prefix_cache.get_prefixes(server)
        global_data = await ctx.bot._config.all()
        locale = global_data["locale"]
        regional_format = global_data["regional_format"] or locale
        colour = discord.Colour(global_data["color"])

        prefix_string = " ".join(prefixes)
        settings = _(
            "{bot_name} Settings:\n\n"
            "Prefixes: {prefixes}\n"
            "{guild_settings}"
            "Global locale: {locale}\n"
            "Global regional format: {regional_format}\n"
            "Default embed colour: {colour}"
        ).format(
            bot_name=ctx.bot.user.name,
            prefixes=prefix_string,
            guild_settings=guild_settings,
            locale=locale,
            regional_format=regional_format,
            colour=colour,
        )
        for page in pagify(settings):
            await ctx.send(box(page))

    @commands.guildowner_or_permissions(administrator=True)
    @_set.command(name="deletedelay")
    @commands.guild_only()
    async def _set_deletedelay(self, ctx: commands.Context, time: int = None):
        """Set the delay until the bot removes the command message.

        Must be between -1 and 60.

        Set to -1 to disable this feature.

        This is only applied to the current server and not globally.

        **Examples:**
            - `[p]set deletedelay` - Shows the current delete delay setting.
            - `[p]set deletedelay 60` - Sets the delete delay to the max of 60 seconds.
            - `[p]set deletedelay -1` - Disables deleting command messages.

        **Arguments:**
            - `[time]` - The seconds to wait before deleting the command message. Use -1 to disable.
        """
        guild = ctx.guild
        if time is not None:
            time = min(max(time, -1), 60)  # Enforces the time limits
            await ctx.bot._config.guild(guild).delete_delay.set(time)
            if time == -1:
                await ctx.send(_("Command deleting disabled."))
            else:
                await ctx.send(_("Delete delay set to {num} seconds.").format(num=time))
        else:
            delay = await ctx.bot._config.guild(guild).delete_delay()
            if delay != -1:
                await ctx.send(
                    _(
                        "Bot will delete command messages after"
                        " {num} seconds. Set this value to -1 to"
                        " stop deleting messages"
                    ).format(num=delay)
                )
            else:
                await ctx.send(_("I will not delete command messages."))

    @_set.command(name="usebotcolour", aliases=["usebotcolor"])
    @commands.guildowner()
    @commands.guild_only()
    async def _set_usebotcolour(self, ctx: commands.Context):
        """
        Toggle whether to use the bot owner-configured colour for embeds.

        Default is to use the bot's configured colour.
        Otherwise, the colour used will be the colour of the bot's top role.

        **Example:**
            - `[p]set usebotcolour`
        """
        current_setting = await ctx.bot._config.guild(ctx.guild).use_bot_color()
        await ctx.bot._config.guild(ctx.guild).use_bot_color.set(not current_setting)
        await ctx.send(
            _("The bot {} use its configured color for embeds.").format(
                _("will not") if not current_setting else _("will")
            )
        )

    @_set.command(name="serverfuzzy")
    @commands.guildowner()
    @commands.guild_only()
    async def _set_serverfuzzy(self, ctx: commands.Context):
        """
        Toggle whether to enable fuzzy command search for the server.

        This allows the bot to identify potential misspelled commands and offer corrections.

        Note: This can be processor intensive and may be unsuitable for larger servers.

        Default is for fuzzy command search to be disabled.

        **Example:**
            - `[p]set serverfuzzy`
        """
        current_setting = await ctx.bot._config.guild(ctx.guild).fuzzy()
        await ctx.bot._config.guild(ctx.guild).fuzzy.set(not current_setting)
        await ctx.send(
            _("Fuzzy command search has been {} for this server.").format(
                _("disabled") if current_setting else _("enabled")
            )
        )

    @_set.command(name="fuzzy")
    @commands.is_owner()
    async def _set_fuzzy(self, ctx: commands.Context):
        """
        Toggle whether to enable fuzzy command search in DMs.

        This allows the bot to identify potential misspelled commands and offer corrections.

        Default is for fuzzy command search to be disabled.

        **Example:**
            - `[p]set fuzzy`
        """
        current_setting = await ctx.bot._config.fuzzy()
        await ctx.bot._config.fuzzy.set(not current_setting)
        await ctx.send(
            _("Fuzzy command search has been {} in DMs.").format(
                _("disabled") if current_setting else _("enabled")
            )
        )

    @_set.command(name="colour", aliases=["color"])
    @commands.is_owner()
    async def _set_colour(self, ctx: commands.Context, *, colour: discord.Colour = None):
        """
        Sets a default colour to be used for the bot's embeds.

        Acceptable values for the colour parameter can be found at:

        https://discordpy.readthedocs.io/en/stable/ext/commands/api.html#discord.ext.commands.ColourConverter

        **Examples:**
            - `[p]set colour dark red`
            - `[p]set colour blurple`
            - `[p]set colour 0x5DADE2`
            - `[p]set color 0x#FDFEFE`
            - `[p]set color #7F8C8D`

        **Arguments:**
            - `[colour]` - The colour to use for embeds. Leave blank to set to the default value (red).
        """
        if colour is None:
            ctx.bot._color = discord.Color.red()
            await ctx.bot._config.color.set(discord.Color.red().value)
            return await ctx.send(_("The color has been reset."))
        ctx.bot._color = colour
        await ctx.bot._config.color.set(colour.value)
        await ctx.send(_("The color has been set."))

    @_set.command(
        name="prefix",
        aliases=["prefixes", "globalprefix", "globalprefixes"],
        require_var_positional=True,
    )
    @commands.is_owner()
    async def _set_prefix(self, ctx: commands.Context, *prefixes: str):
        """Sets [botname]'s global prefix(es).

        Warning: This is not additive. It will replace all current prefixes.

        See also the `--mentionable` flag to enable mentioning the bot as the prefix.

        **Examples:**
            - `[p]set prefix !`
            - `[p]set prefix "! "` - Quotes are needed to use spaces in prefixes.
            - `[p]set prefix "@[botname] "` - This uses a mention as the prefix. See also the `--mentionable` flag.
            - `[p]set prefix ! ? .` - Sets multiple prefixes.

        **Arguments:**
            - `<prefixes...>` - The prefixes the bot will respond to globally.
        """
        if any(prefix.startswith("/") for prefix in prefixes):
            await ctx.send(
                _("Prefixes cannot start with '/', as it conflicts with Discord's slash commands.")
            )
            return
        if any(len(x) > MAX_PREFIX_LENGTH for x in prefixes):
            await ctx.send(
                _(
                    "Warning: A prefix is above the recommended length (25 characters).\n"
                    "Do you want to continue?"
                )
                + " (yes/no)"
            )
            pred = MessagePredicate.yes_or_no(ctx)
            try:
                await self.bot.wait_for("message", check=pred, timeout=30)
            except asyncio.TimeoutError:
                await ctx.send(_("Response timed out."))
                return
            else:
                if pred.result is False:
                    await ctx.send(_("Cancelled."))
                    return
        await ctx.bot.set_prefixes(guild=None, prefixes=prefixes)
        if len(prefixes) == 1:
            await ctx.send(_("Prefix set."))
        else:
            await ctx.send(_("Prefixes set."))

    @_set.command(name="serverprefix", aliases=["serverprefixes"])
<<<<<<< HEAD
    @commands.admin_or_permissions(manage_guild=True)
    @commands.guild_only()
    async def _set_serverprefix(self, ctx: commands.Context, *prefixes: str):
=======
    @checks.admin_or_permissions(manage_guild=True)
    async def _set_serverprefix(
        self, ctx: commands.Context, server: Optional[discord.Guild], *prefixes: str
    ):
>>>>>>> eb613ea1
        """
        Sets [botname]'s server prefix(es).

        Warning: This will override global prefixes, the bot will not respond to any global prefixes in this server.
            This is not additive. It will replace all current server prefixes.
            A prefix cannot have more than 25 characters.

        **Examples:**
            - `[p]set serverprefix !`
            - `[p]set serverprefix "! "` - Quotes are needed to use spaces in prefixes.
            - `[p]set serverprefix "@[botname] "` - This uses a mention as the prefix.
            - `[p]set serverprefix ! ? .` - Sets multiple prefixes.
            - `[p]set serverprefix "Red - Discord Bot" ? - Sets the prefix for a specific server. Quotes are needed to use spaces in the server name.

        **Arguments:**
            - `[prefixes...]` - The prefixes the bot will respond to on this server. Leave blank to clear server prefixes.
        """
        if server is None:
            server = ctx.guild

        if not prefixes:
            await ctx.bot.set_prefixes(guild=server, prefixes=[])
            await ctx.send(_("Server prefixes have been reset."))
            return
        if any(prefix.startswith("/") for prefix in prefixes):
            await ctx.send(
                _("Prefixes cannot start with '/', as it conflicts with Discord's slash commands.")
            )
            return
        if any(len(x) > MAX_PREFIX_LENGTH for x in prefixes):
            await ctx.send(_("You cannot have a prefix longer than 25 characters."))
            return
        prefixes = sorted(prefixes, reverse=True)
        await ctx.bot.set_prefixes(guild=server, prefixes=prefixes)
        if len(prefixes) == 1:
            await ctx.send(_("Server prefix set."))
        else:
            await ctx.send(_("Server prefixes set."))

    @_set.command(name="usebuttons")
    @commands.is_owner()
    async def use_buttons(self, ctx: commands.Context, use_buttons: bool = None):
        """
        Set a global bot variable for using buttons in menus.

        When enabled, all usage of cores menus API will use buttons instead of reactions.

        This defaults to False.
        Using this without a setting will toggle.

         **Examples:**
            - `[p]set usebuttons True` - Enables using buttons.
            - `[p]helpset usebuttons` - Toggles the value.

        **Arguments:**
            - `[use_buttons]` - Whether to use buttons. Leave blank to toggle.
        """
        if use_buttons is None:
            use_buttons = not await ctx.bot._config.use_buttons()
        await ctx.bot._config.use_buttons.set(use_buttons)
        if use_buttons:
            await ctx.send(_("I will use buttons on basic menus."))
        else:
            await ctx.send(_("I will not use buttons on basic menus."))

    @commands.group()
    @commands.is_owner()
    async def helpset(self, ctx: commands.Context):
        """
        Commands to manage settings for the help command.

        All help settings are applied globally.
        """
        pass

    @helpset.command(name="showsettings")
    async def helpset_showsettings(self, ctx: commands.Context):
        """
        Show the current help settings.

        Warning: These settings may not be accurate if the default formatter is not in use.

        **Example:**
            - `[p]helpset showsettings`
        """

        help_settings = await commands.help.HelpSettings.from_context(ctx)

        if type(ctx.bot._help_formatter) is commands.help.RedHelpFormatter:
            message = help_settings.pretty
        else:
            message = _(
                "Warning: The default formatter is not in use, these settings may not apply."
            )
            message += f"\n\n{help_settings.pretty}"

        for page in pagify(message):
            await ctx.send(page)

    @helpset.command(name="resetformatter")
    async def helpset_resetformatter(self, ctx: commands.Context):
        """
        This resets [botname]'s help formatter to the default formatter.

        **Example:**
            - `[p]helpset resetformatter`
        """

        ctx.bot.reset_help_formatter()
        await ctx.send(
            _(
                "The help formatter has been reset. "
                "This will not prevent cogs from modifying help, "
                "you may need to remove a cog if this has been an issue."
            )
        )

    @helpset.command(name="resetsettings")
    async def helpset_resetsettings(self, ctx: commands.Context):
        """
        This resets [botname]'s help settings to their defaults.

        This may not have an impact when using custom formatters from 3rd party cogs

        **Example:**
            - `[p]helpset resetsettings`
        """
        await ctx.bot._config.help.clear()
        await ctx.send(
            _(
                "The help settings have been reset to their defaults. "
                "This may not have an impact when using 3rd party help formatters."
            )
        )

    @helpset.command(name="usemenus")
    async def helpset_usemenus(
        self,
        ctx: commands.Context,
        use_menus: Literal["buttons", "reactions", "select", "selectonly", "disable"],
    ):
        """
        Allows the help command to be sent as a paginated menu instead of separate
        messages.

        When "reactions", "buttons", "select", or "selectonly" is passed,
         `[p]help` will only show one page at a time
        and will use the associated control scheme to navigate between pages.

         **Examples:**
            - `[p]helpset usemenus reactions` - Enables using reaction menus.
            - `[p]helpset usemenus buttons` - Enables using button menus.
            - `[p]helpset usemenus select` - Enables buttons with a select menu.
            - `[p]helpset usemenus selectonly` - Enables a select menu only on help.
            - `[p]helpset usemenus disable` - Disables help menus.

        **Arguments:**
            - `<"buttons"|"reactions"|"select"|"selectonly"|"disable">` - Whether to use `buttons`,
            `reactions`, `select`, `selectonly`, or no menus.
        """
        if use_menus == "selectonly":
            msg = _("Help will use the select menu only.")
            await ctx.bot._config.help.use_menus.set(4)
        if use_menus == "select":
            msg = _("Help will use button menus and add a select menu.")
            await ctx.bot._config.help.use_menus.set(3)
        if use_menus == "buttons":
            msg = _("Help will use button menus.")
            await ctx.bot._config.help.use_menus.set(2)
        if use_menus == "reactions":
            msg = _("Help will use reaction menus.")
            await ctx.bot._config.help.use_menus.set(1)
        if use_menus == "disable":
            msg = _("Help will not use menus.")
            await ctx.bot._config.help.use_menus.set(0)

        await ctx.send(msg)

    @helpset.command(name="showhidden")
    async def helpset_showhidden(self, ctx: commands.Context, show_hidden: bool = None):
        """
        This allows the help command to show hidden commands.

        This defaults to False.
        Using this without a setting will toggle.

        **Examples:**
            - `[p]helpset showhidden True` - Enables showing hidden commands.
            - `[p]helpset showhidden` - Toggles the value.

        **Arguments:**
            - `[show_hidden]` - Whether to use show hidden commands in help. Leave blank to toggle.
        """
        if show_hidden is None:
            show_hidden = not await ctx.bot._config.help.show_hidden()
        await ctx.bot._config.help.show_hidden.set(show_hidden)
        if show_hidden:
            await ctx.send(_("Help will not filter hidden commands."))
        else:
            await ctx.send(_("Help will filter hidden commands."))

    @helpset.command(name="showaliases")
    async def helpset_showaliases(self, ctx: commands.Context, show_aliases: bool = None):
        """
        This allows the help command to show existing commands aliases if there is any.

        This defaults to True.
        Using this without a setting will toggle.

        **Examples:**
            - `[p]helpset showaliases False` - Disables showing aliases on this server.
            - `[p]helpset showaliases` - Toggles the value.

        **Arguments:**
            - `[show_aliases]` - Whether to include aliases in help. Leave blank to toggle.
        """
        if show_aliases is None:
            show_aliases = not await ctx.bot._config.help.show_aliases()
        await ctx.bot._config.help.show_aliases.set(show_aliases)
        if show_aliases:
            await ctx.send(_("Help will now show command aliases."))
        else:
            await ctx.send(_("Help will no longer show command aliases."))

    @helpset.command(name="usetick")
    async def helpset_usetick(self, ctx: commands.Context, use_tick: bool = None):
        """
        This allows the help command message to be ticked if help is sent to a DM.

        Ticking is reacting to the help message with a ✅.

        Defaults to False.
        Using this without a setting will toggle.

        Note: This is only used when the bot is not using menus.

        **Examples:**
            - `[p]helpset usetick False` - Disables ticking when help is sent to DMs.
            - `[p]helpset usetick` - Toggles the value.

        **Arguments:**
            - `[use_tick]` - Whether to tick the help command when help is sent to DMs. Leave blank to toggle.
        """
        if use_tick is None:
            use_tick = not await ctx.bot._config.help.use_tick()
        await ctx.bot._config.help.use_tick.set(use_tick)
        if use_tick:
            await ctx.send(_("Help will now tick the command when sent in a DM."))
        else:
            await ctx.send(_("Help will not tick the command when sent in a DM."))

    @helpset.command(name="verifychecks")
    async def helpset_permfilter(self, ctx: commands.Context, verify: bool = None):
        """
        Sets if commands which can't be run in the current context should be filtered from help.

        Defaults to True.
        Using this without a setting will toggle.

        **Examples:**
            - `[p]helpset verifychecks False` - Enables showing unusable commands in help.
            - `[p]helpset verifychecks` - Toggles the value.

        **Arguments:**
            - `[verify]` - Whether to hide unusable commands in help. Leave blank to toggle.
        """
        if verify is None:
            verify = not await ctx.bot._config.help.verify_checks()
        await ctx.bot._config.help.verify_checks.set(verify)
        if verify:
            await ctx.send(_("Help will only show for commands which can be run."))
        else:
            await ctx.send(_("Help will show up without checking if the commands can be run."))

    @helpset.command(name="verifyexists")
    async def helpset_verifyexists(self, ctx: commands.Context, verify: bool = None):
        """
        Sets whether the bot should respond to help commands for nonexistent topics.

        When enabled, this will indicate the existence of help topics, even if the user can't use it.

        Note: This setting on its own does not fully prevent command enumeration.

        Defaults to False.
        Using this without a setting will toggle.

        **Examples:**
            - `[p]helpset verifyexists True` - Enables sending help for nonexistent topics.
            - `[p]helpset verifyexists` - Toggles the value.

        **Arguments:**
            - `[verify]` - Whether to respond to help for nonexistent topics. Leave blank to toggle.
        """
        if verify is None:
            verify = not await ctx.bot._config.help.verify_exists()
        await ctx.bot._config.help.verify_exists.set(verify)
        if verify:
            await ctx.send(_("Help will verify the existence of help topics."))
        else:
            await ctx.send(
                _(
                    "Help will only verify the existence of "
                    "help topics via fuzzy help (if enabled)."
                )
            )

    @helpset.command(name="pagecharlimit")
    async def helpset_pagecharlimt(self, ctx: commands.Context, limit: int):
        """Set the character limit for each page in the help message.

        Note: This setting only applies to embedded help.

        The default value is 1000 characters. The minimum value is 500.
        The maximum is based on the lower of what you provide and what discord allows.

        Please note that setting a relatively small character limit may
        mean some pages will exceed this limit.

        **Example:**
            - `[p]helpset pagecharlimit 1500`

        **Arguments:**
            - `<limit>` - The max amount of characters to show per page in the help message.
        """
        if limit < 500:
            await ctx.send(_("You must give a value of at least 500 characters."))
            return

        await ctx.bot._config.help.page_char_limit.set(limit)
        await ctx.send(_("Done. The character limit per page has been set to {}.").format(limit))

    @helpset.command(name="maxpages")
    async def helpset_maxpages(self, ctx: commands.Context, pages: int):
        """Set the maximum number of help pages sent in a server channel.

        Note: This setting does not apply to menu help.

        If a help message contains more pages than this value, the help message will
        be sent to the command author via DM. This is to help reduce spam in server
        text channels.

        The default value is 2 pages.

        **Examples:**
            - `[p]helpset maxpages 50` - Basically never send help to DMs.
            - `[p]helpset maxpages 0` - Always send help to DMs.

        **Arguments:**
            - `<limit>` - The max pages allowed to send per help in a server.
        """
        if pages < 0:
            await ctx.send(_("You must give a value of zero or greater!"))
            return

        await ctx.bot._config.help.max_pages_in_guild.set(pages)
        await ctx.send(_("Done. The page limit has been set to {}.").format(pages))

    @helpset.command(name="deletedelay")
    @commands.bot_has_permissions(manage_messages=True)
    async def helpset_deletedelay(self, ctx: commands.Context, seconds: int):
        """Set the delay after which help pages will be deleted.

        The setting is disabled by default, and only applies to non-menu help,
        sent in server text channels.
        Setting the delay to 0 disables this feature.

        The bot has to have MANAGE_MESSAGES permission for this to work.

        **Examples:**
            - `[p]helpset deletedelay 60` - Delete the help pages after a minute.
            - `[p]helpset deletedelay 1` - Delete the help pages as quickly as possible.
            - `[p]helpset deletedelay 1209600` - Max time to wait before deleting (14 days).
            - `[p]helpset deletedelay 0` - Disable deleting help pages.

        **Arguments:**
            - `<seconds>` - The seconds to wait before deleting help pages.
        """
        if seconds < 0:
            await ctx.send(_("You must give a value of zero or greater!"))
            return
        if seconds > 60 * 60 * 24 * 14:  # 14 days
            await ctx.send(_("The delay cannot be longer than 14 days!"))
            return

        await ctx.bot._config.help.delete_delay.set(seconds)
        if seconds == 0:
            await ctx.send(_("Done. Help messages will not be deleted now."))
        else:
            await ctx.send(_("Done. The delete delay has been set to {} seconds.").format(seconds))

    @helpset.command(name="reacttimeout")
    async def helpset_reacttimeout(self, ctx: commands.Context, seconds: int):
        """Set the timeout for reactions, if menus are enabled.

        The default is 30 seconds.
        The timeout has to be between 15 and 300 seconds.

        **Examples:**
            - `[p]helpset reacttimeout 30` - The default timeout.
            - `[p]helpset reacttimeout 60` - Timeout of 1 minute.
            - `[p]helpset reacttimeout 15` - Minimum allowed timeout.
            - `[p]helpset reacttimeout 300` - Max allowed timeout (5 mins).

        **Arguments:**
            - `<seconds>` - The timeout, in seconds, of the reactions.
        """
        if seconds < 15:
            await ctx.send(_("You must give a value of at least 15 seconds!"))
            return
        if seconds > 300:
            await ctx.send(_("The timeout cannot be greater than 5 minutes!"))
            return

        await ctx.bot._config.help.react_timeout.set(seconds)
        await ctx.send(_("Done. The reaction timeout has been set to {} seconds.").format(seconds))

    @helpset.command(name="tagline")
    async def helpset_tagline(self, ctx: commands.Context, *, tagline: str = None):
        """
        Set the tagline to be used.

        The maximum tagline length is 2048 characters.
        This setting only applies to embedded help. If no tagline is specified, the default will be used instead.

        **Examples:**
            - `[p]helpset tagline Thanks for using the bot!`
            - `[p]helpset tagline` - Resets the tagline to the default.

        **Arguments:**
            - `[tagline]` - The tagline to appear at the bottom of help embeds. Leave blank to reset.
        """
        if tagline is None:
            await ctx.bot._config.help.tagline.set("")
            return await ctx.send(_("The tagline has been reset."))

        if len(tagline) > 2048:
            await ctx.send(
                _(
                    "Your tagline is too long! Please shorten it to be "
                    "no more than 2048 characters long."
                )
            )
            return

        await ctx.bot._config.help.tagline.set(tagline)
        await ctx.send(_("The tagline has been set."))

    @commands.command(cooldown_after_parsing=True)
    @commands.cooldown(1, 60, commands.BucketType.user)
    async def contact(self, ctx: commands.Context, *, message: str):
        """Sends a message to the owner.

        This is limited to one message every 60 seconds per person.

        **Example:**
            - `[p]contact Help! The bot has become sentient!`

        **Arguments:**
            - `[message]` - The message to send to the owner.
        """
        guild = ctx.message.guild
        author = ctx.message.author
        footer = _("User ID: {}").format(author.id)

        if ctx.guild is None:
            source = _("through DM")
        else:
            source = _("from {}").format(guild)
            footer += _(" | Server ID: {}").format(guild.id)

        prefixes = await ctx.bot.get_valid_prefixes()
        prefix = re.sub(rf"<@!?{ctx.me.id}>", f"@{ctx.me.name}".replace("\\", r"\\"), prefixes[0])

        content = _("Use `{}dm {} <text>` to reply to this user").format(prefix, author.id)

        description = _("Sent by {} {}").format(author, source)

        destinations = await ctx.bot.get_owner_notification_destinations()

        if not destinations:
            await ctx.send(_("I've been configured not to send this anywhere."))
            return

        successful = False

        for destination in destinations:
            is_dm = isinstance(destination, discord.User)
            if not is_dm and not destination.permissions_for(destination.guild.me).send_messages:
                continue

            if await ctx.bot.embed_requested(destination, command=ctx.command):
                color = await ctx.bot.get_embed_color(destination)

                e = discord.Embed(colour=color, description=message)
                e.set_author(name=description, icon_url=author.display_avatar)
                e.set_footer(text=f"{footer}\n{content}")

                try:
                    await destination.send(embed=e)
                except discord.Forbidden:
                    log.exception(f"Contact failed to {destination}({destination.id})")
                    # Should this automatically opt them out?
                except discord.HTTPException:
                    log.exception(
                        f"An unexpected error happened while attempting to"
                        f" send contact to {destination}({destination.id})"
                    )
                else:
                    successful = True
            else:
                msg_text = "{}\nMessage:\n\n{}\n{}".format(description, message, footer)

                try:
                    await destination.send("{}\n{}".format(content, box(msg_text)))
                except discord.Forbidden:
                    log.exception(f"Contact failed to {destination}({destination.id})")
                    # Should this automatically opt them out?
                except discord.HTTPException:
                    log.exception(
                        f"An unexpected error happened while attempting to"
                        f" send contact to {destination}({destination.id})"
                    )
                else:
                    successful = True

        if successful:
            await ctx.send(_("Your message has been sent."))
        else:
            await ctx.send(_("I'm unable to deliver your message. Sorry."))

    @commands.command()
    @commands.is_owner()
    async def dm(self, ctx: commands.Context, user_id: int, *, message: str):
        """Sends a DM to a user.

        This command needs a user ID to work.

        To get a user ID, go to Discord's settings and open the 'Appearance' tab.
        Enable 'Developer Mode', then right click a user and click on 'Copy ID'.

        **Example:**
            - `[p]dm 262626262626262626 Do you like me? Yes / No`

        **Arguments:**
            - `[message]` - The message to dm to the user.
        """
        destination = self.bot.get_user(user_id)
        if destination is None or destination.bot:
            await ctx.send(
                _(
                    "Invalid ID, user not found, or user is a bot. "
                    "You can only send messages to people I share "
                    "a server with."
                )
            )
            return

        prefixes = await ctx.bot.get_valid_prefixes()
        prefix = re.sub(rf"<@!?{ctx.me.id}>", f"@{ctx.me.name}".replace("\\", r"\\"), prefixes[0])
        description = _("Owner of {}").format(ctx.bot.user)
        content = _("You can reply to this message with {}contact").format(prefix)
        if await ctx.embed_requested():
            e = discord.Embed(colour=await ctx.embed_colour(), description=message)

            e.set_footer(text=content)
            e.set_author(name=description, icon_url=ctx.bot.user.display_avatar)

            try:
                await destination.send(embed=e)
            except discord.HTTPException:
                await ctx.send(
                    _("Sorry, I couldn't deliver your message to {}").format(destination)
                )
            else:
                await ctx.send(_("Message delivered to {}").format(destination))
        else:
            response = "{}\nMessage:\n\n{}".format(description, message)
            try:
                await destination.send("{}\n{}".format(box(response), content))
            except discord.HTTPException:
                await ctx.send(
                    _("Sorry, I couldn't deliver your message to {}").format(destination)
                )
            else:
                await ctx.send(_("Message delivered to {}").format(destination))

    @commands.command(hidden=True)
    @commands.is_owner()
    async def datapath(self, ctx: commands.Context):
        """Prints the bot's data path."""
        from redbot.core.data_manager import basic_config

        data_dir = Path(basic_config["DATA_PATH"])
        msg = _("Data path: {path}").format(path=data_dir)
        await ctx.send(box(msg))

    @commands.command(hidden=True)
    @commands.is_owner()
    async def debuginfo(self, ctx: commands.Context):
        """Shows debug information useful for debugging."""
        from redbot.core._debuginfo import DebugInfo

        await ctx.send(await DebugInfo(self.bot).get_text())

    # You may ask why this command is owner-only,
    # cause after all it could be quite useful to guild owners!
    # Truth to be told, that would require us to make some part of this
    # more end-user friendly rather than just bot owner friendly - terms like
    # 'global call once checks' are not of any use to someone who isn't bot owner.
    @commands.is_owner()
    @commands.command()
    async def diagnoseissues(
        self,
        ctx: commands.Context,
        channel: Optional[
            Union[discord.TextChannel, discord.VoiceChannel, discord.Thread]
        ] = commands.CurrentChannel,
        # avoid non-default argument following default argument by using empty param()
        member: Union[discord.Member, discord.User] = commands.param(),
        *,
        command_name: str,
    ) -> None:
        """
        Diagnose issues with the command checks with ease!

        If you want to diagnose the command from a text channel in a different server,
        you can do so by using the command in DMs.

        **Example:**
            - `[p]diagnoseissues #general @Slime ban` - Diagnose why @Slime can't use `[p]ban` in #general channel.

        **Arguments:**
            - `[channel]` - The text channel that the command should be tested for. Defaults to the current channel.
            - `<member>` - The member that should be considered as the command caller.
            - `<command_name>` - The name of the command to test.
        """
        if ctx.guild is None:
            await ctx.send(
                _(
                    "A text channel, voice channel, or thread needs to be passed"
                    " when using this command in DMs."
                )
            )
            return

        command = self.bot.get_command(command_name)
        if command is None:
            await ctx.send("Command not found!")
            return

        # This is done to allow the bot owner to diagnose a command
        # while not being a part of the server.
        if isinstance(member, discord.User):
            maybe_member = channel.guild.get_member(member.id)
            if maybe_member is None:
                await ctx.send(_("The given user is not a member of the diagnosed server."))
                return
            member = maybe_member

        if not can_user_send_messages_in(member, channel):
            # Let's make Flame happy here
            await ctx.send(
                _(
                    "Don't try to fool me, the given member can't access the {channel} channel!"
                ).format(channel=channel.mention)
            )
            return
        issue_diagnoser = IssueDiagnoser(self.bot, ctx, channel, member, command)
        await ctx.send(await issue_diagnoser.diagnose())

    @commands.group(aliases=["whitelist"])
    @commands.is_owner()
    async def allowlist(self, ctx: commands.Context):
        """
        Commands to manage the allowlist.

        Warning: When the allowlist is in use, the bot will ignore commands from everyone not on the list.

        Use `[p]allowlist clear` to disable the allowlist
        """
        pass

    @allowlist.command(name="add", require_var_positional=True)
    async def allowlist_add(self, ctx: commands.Context, *users: Union[discord.Member, int]):
        """
        Adds users to the allowlist.

        **Examples:**
            - `[p]allowlist add @26 @Will` - Adds two users to the allowlist.
            - `[p]allowlist add 262626262626262626` - Adds a user by ID.

        **Arguments:**
            - `<users...>` - The user or users to add to the allowlist.
        """
        await self.bot.add_to_whitelist(users)
        if len(users) > 1:
            await ctx.send(_("Users have been added to the allowlist."))
        else:
            await ctx.send(_("User has been added to the allowlist."))

    @allowlist.command(name="list")
    async def allowlist_list(self, ctx: commands.Context):
        """
        Lists users on the allowlist.

        **Example:**
            - `[p]allowlist list`
        """
        curr_list = await ctx.bot._config.whitelist()

        if not curr_list:
            await ctx.send("Allowlist is empty.")
            return
        if len(curr_list) > 1:
            msg = _("Users on the allowlist:")
        else:
            msg = _("User on the allowlist:")
        for user_id in curr_list:
            user = self.bot.get_user(user_id)
            if not user:
                user = _("Unknown or Deleted User")
            msg += f"\n\t- {user_id} ({user})"

        for page in pagify(msg):
            await ctx.send(box(page))

    @allowlist.command(name="remove", require_var_positional=True)
    async def allowlist_remove(self, ctx: commands.Context, *users: Union[discord.Member, int]):
        """
        Removes users from the allowlist.

        The allowlist will be disabled if all users are removed.

        **Examples:**
            - `[p]allowlist remove @26 @Will` - Removes two users from the allowlist.
            - `[p]allowlist remove 262626262626262626` - Removes a user by ID.

        **Arguments:**
            - `<users...>` - The user or users to remove from the allowlist.
        """
        await self.bot.remove_from_whitelist(users)
        if len(users) > 1:
            await ctx.send(_("Users have been removed from the allowlist."))
        else:
            await ctx.send(_("User has been removed from the allowlist."))

    @allowlist.command(name="clear")
    async def allowlist_clear(self, ctx: commands.Context):
        """
        Clears the allowlist.

        This disables the allowlist.

        **Example:**
            - `[p]allowlist clear`
        """
        await self.bot.clear_whitelist()
        await ctx.send(_("Allowlist has been cleared."))

    @commands.group(aliases=["blacklist", "denylist"])
    @commands.is_owner()
    async def blocklist(self, ctx: commands.Context):
        """
        Commands to manage the blocklist.

        Use `[p]blocklist clear` to disable the blocklist
        """
        pass

    @blocklist.command(name="add", require_var_positional=True)
    async def blocklist_add(self, ctx: commands.Context, *users: Union[discord.Member, int]):
        """
        Adds users to the blocklist.

        **Examples:**
            - `[p]blocklist add @26 @Will` - Adds two users to the blocklist.
            - `[p]blocklist add 262626262626262626` - Blocks a user by ID.

        **Arguments:**
            - `<users...>` - The user or users to add to the blocklist.
        """
        for user in users:
            if isinstance(user, int):
                user_obj = discord.Object(id=user)
            else:
                user_obj = user
            if await ctx.bot.is_owner(user_obj):
                await ctx.send(_("You cannot add an owner to the blocklist!"))
                return

        await self.bot.add_to_blacklist(users)
        if len(users) > 1:
            await ctx.send(_("Users have been added to the blocklist."))
        else:
            await ctx.send(_("User has been added to the blocklist."))

    @blocklist.command(name="list")
    async def blocklist_list(self, ctx: commands.Context):
        """
        Lists users on the blocklist.

        **Example:**
            - `[p]blocklist list`
        """
        curr_list = await self.bot.get_blacklist()

        if not curr_list:
            await ctx.send("Blocklist is empty.")
            return
        if len(curr_list) > 1:
            msg = _("Users on the blocklist:")
        else:
            msg = _("User on the blocklist:")
        for user_id in curr_list:
            user = self.bot.get_user(user_id)
            if not user:
                user = _("Unknown or Deleted User")
            msg += f"\n\t- {user_id} ({user})"

        for page in pagify(msg):
            await ctx.send(box(page))

    @blocklist.command(name="remove", require_var_positional=True)
    async def blocklist_remove(self, ctx: commands.Context, *users: Union[discord.Member, int]):
        """
        Removes users from the blocklist.

        **Examples:**
            - `[p]blocklist remove @26 @Will` - Removes two users from the blocklist.
            - `[p]blocklist remove 262626262626262626` - Removes a user by ID.

        **Arguments:**
            - `<users...>` - The user or users to remove from the blocklist.
        """
        await self.bot.remove_from_blacklist(users)
        if len(users) > 1:
            await ctx.send(_("Users have been removed from the blocklist."))
        else:
            await ctx.send(_("User has been removed from the blocklist."))

    @blocklist.command(name="clear")
    async def blocklist_clear(self, ctx: commands.Context):
        """
        Clears the blocklist.

        **Example:**
            - `[p]blocklist clear`
        """
        await self.bot.clear_blacklist()
        await ctx.send(_("Blocklist has been cleared."))

    @commands.group(aliases=["localwhitelist"])
    @commands.guild_only()
    @commands.admin_or_permissions(administrator=True)
    async def localallowlist(self, ctx: commands.Context):
        """
        Commands to manage the server specific allowlist.

        Warning: When the allowlist is in use, the bot will ignore commands from everyone not on the list in the server.

        Use `[p]localallowlist clear` to disable the allowlist
        """
        pass

    @localallowlist.command(name="add", require_var_positional=True)
    async def localallowlist_add(
        self, ctx: commands.Context, *users_or_roles: Union[discord.Member, discord.Role, int]
    ):
        """
        Adds a user or role to the server allowlist.

        **Examples:**
            - `[p]localallowlist add @26 @Will` - Adds two users to the local allowlist.
            - `[p]localallowlist add 262626262626262626` - Allows a user by ID.
            - `[p]localallowlist add "Super Admins"` - Allows a role with a space in the name without mentioning.

        **Arguments:**
            - `<users_or_roles...>` - The users or roles to remove from the local allowlist.
        """
        names = [getattr(u_or_r, "name", u_or_r) for u_or_r in users_or_roles]
        uids = {getattr(u_or_r, "id", u_or_r) for u_or_r in users_or_roles}
        if not (ctx.guild.owner == ctx.author or await self.bot.is_owner(ctx.author)):
            current_whitelist = await self.bot.get_whitelist(ctx.guild)
            theoretical_whitelist = current_whitelist.union(uids)
            ids = {i for i in (ctx.author.id, *(getattr(ctx.author, "_roles", [])))}
            if ids.isdisjoint(theoretical_whitelist):
                return await ctx.send(
                    _(
                        "I cannot allow you to do this, as it would "
                        "remove your ability to run commands, "
                        "please ensure to add yourself to the allowlist first."
                    )
                )
        await self.bot.add_to_whitelist(uids, guild=ctx.guild)

        if len(uids) > 1:
            await ctx.send(_("Users and/or roles have been added to the allowlist."))
        else:
            await ctx.send(_("User or role has been added to the allowlist."))

    @localallowlist.command(name="list")
    async def localallowlist_list(self, ctx: commands.Context):
        """
        Lists users and roles on the server allowlist.

        **Example:**
            - `[p]localallowlist list`
        """
        curr_list = await self.bot.get_whitelist(ctx.guild)

        if not curr_list:
            await ctx.send("Server allowlist is empty.")
            return
        if len(curr_list) > 1:
            msg = _("Allowed users and/or roles:")
        else:
            msg = _("Allowed user or role:")
        for obj_id in curr_list:
            user_or_role = self.bot.get_user(obj_id) or ctx.guild.get_role(obj_id)
            if not user_or_role:
                user_or_role = _("Unknown or Deleted User/Role")
            msg += f"\n\t- {obj_id} ({user_or_role})"

        for page in pagify(msg):
            await ctx.send(box(page))

    @localallowlist.command(name="remove", require_var_positional=True)
    async def localallowlist_remove(
        self, ctx: commands.Context, *users_or_roles: Union[discord.Member, discord.Role, int]
    ):
        """
        Removes user or role from the allowlist.

        The local allowlist will be disabled if all users are removed.

        **Examples:**
            - `[p]localallowlist remove @26 @Will` - Removes two users from the local allowlist.
            - `[p]localallowlist remove 262626262626262626` - Removes a user by ID.
            - `[p]localallowlist remove "Super Admins"` - Removes a role with a space in the name without mentioning.

        **Arguments:**
            - `<users_or_roles...>` - The users or roles to remove from the local allowlist.
        """
        names = [getattr(u_or_r, "name", u_or_r) for u_or_r in users_or_roles]
        uids = {getattr(u_or_r, "id", u_or_r) for u_or_r in users_or_roles}
        if not (ctx.guild.owner == ctx.author or await self.bot.is_owner(ctx.author)):
            current_whitelist = await self.bot.get_whitelist(ctx.guild)
            theoretical_whitelist = current_whitelist - uids
            ids = {i for i in (ctx.author.id, *(getattr(ctx.author, "_roles", [])))}
            if theoretical_whitelist and ids.isdisjoint(theoretical_whitelist):
                return await ctx.send(
                    _(
                        "I cannot allow you to do this, as it would "
                        "remove your ability to run commands."
                    )
                )
        await self.bot.remove_from_whitelist(uids, guild=ctx.guild)

        if len(uids) > 1:
            await ctx.send(_("Users and/or roles have been removed from the server allowlist."))
        else:
            await ctx.send(_("User or role has been removed from the server allowlist."))

    @localallowlist.command(name="clear")
    async def localallowlist_clear(self, ctx: commands.Context):
        """
        Clears the allowlist.

        This disables the local allowlist and clears all entries.

        **Example:**
            - `[p]localallowlist clear`
        """
        await self.bot.clear_whitelist(ctx.guild)
        await ctx.send(_("Server allowlist has been cleared."))

    @commands.group(aliases=["localblacklist"])
    @commands.guild_only()
    @commands.admin_or_permissions(administrator=True)
    async def localblocklist(self, ctx: commands.Context):
        """
        Commands to manage the server specific blocklist.

        Use `[p]localblocklist clear` to disable the blocklist
        """
        pass

    @localblocklist.command(name="add", require_var_positional=True)
    async def localblocklist_add(
        self, ctx: commands.Context, *users_or_roles: Union[discord.Member, discord.Role, int]
    ):
        """
        Adds a user or role to the local blocklist.

        **Examples:**
            - `[p]localblocklist add @26 @Will` - Adds two users to the local blocklist.
            - `[p]localblocklist add 262626262626262626` - Blocks a user by ID.
            - `[p]localblocklist add "Bad Apples"` - Blocks a role with a space in the name without mentioning.

        **Arguments:**
            - `<users_or_roles...>` - The users or roles to add to the local blocklist.
        """
        for user_or_role in users_or_roles:
            uid = discord.Object(id=getattr(user_or_role, "id", user_or_role))
            if uid.id == ctx.author.id:
                await ctx.send(_("You cannot add yourself to the blocklist!"))
                return
            if uid.id == ctx.guild.owner_id and not await ctx.bot.is_owner(ctx.author):
                await ctx.send(_("You cannot add the guild owner to the blocklist!"))
                return
            if await ctx.bot.is_owner(uid):
                await ctx.send(_("You cannot add a bot owner to the blocklist!"))
                return
        await self.bot.add_to_blacklist(users_or_roles, guild=ctx.guild)

        if len(users_or_roles) > 1:
            await ctx.send(_("Users and/or roles have been added from the server blocklist."))
        else:
            await ctx.send(_("User or role has been added from the server blocklist."))

    @localblocklist.command(name="list")
    async def localblocklist_list(self, ctx: commands.Context):
        """
        Lists users and roles on the server blocklist.

        **Example:**
            - `[p]localblocklist list`
        """
        curr_list = await self.bot.get_blacklist(ctx.guild)

        if not curr_list:
            await ctx.send("Server blocklist is empty.")
            return
        if len(curr_list) > 1:
            msg = _("Blocked users and/or roles:")
        else:
            msg = _("Blocked user or role:")
        for obj_id in curr_list:
            user_or_role = self.bot.get_user(obj_id) or ctx.guild.get_role(obj_id)
            if not user_or_role:
                user_or_role = _("Unknown or Deleted User/Role")
            msg += f"\n\t- {obj_id} ({user_or_role})"

        for page in pagify(msg):
            await ctx.send(box(page))

    @localblocklist.command(name="remove", require_var_positional=True)
    async def localblocklist_remove(
        self, ctx: commands.Context, *users_or_roles: Union[discord.Member, discord.Role, int]
    ):
        """
        Removes user or role from local blocklist.

        **Examples:**
            - `[p]localblocklist remove @26 @Will` - Removes two users from the local blocklist.
            - `[p]localblocklist remove 262626262626262626` - Unblocks a user by ID.
            - `[p]localblocklist remove "Bad Apples"` - Unblocks a role with a space in the name without mentioning.

        **Arguments:**
            - `<users_or_roles...>` - The users or roles to remove from the local blocklist.
        """
        await self.bot.remove_from_blacklist(users_or_roles, guild=ctx.guild)

        if len(users_or_roles) > 1:
            await ctx.send(_("Users and/or roles have been removed from the server blocklist."))
        else:
            await ctx.send(_("User or role has been removed from the server blocklist."))

    @localblocklist.command(name="clear")
    async def localblocklist_clear(self, ctx: commands.Context):
        """
        Clears the server blocklist.

        This disables the server blocklist and clears all entries.

        **Example:**
            - `[p]blocklist clear`
        """
        await self.bot.clear_blacklist(ctx.guild)
        await ctx.send(_("Server blocklist has been cleared."))

    @commands.guildowner_or_permissions(administrator=True)
    @commands.group(name="command")
    async def command_manager(self, ctx: commands.Context):
        """Commands to enable and disable commands and cogs."""
        pass

    @commands.is_owner()
    @command_manager.command(name="defaultdisablecog")
    async def command_default_disable_cog(self, ctx: commands.Context, *, cog: CogConverter):
        """Set the default state for a cog as disabled.

        This will disable the cog for all servers by default.
        To override it, use `[p]command enablecog` on the servers you want to allow usage.

        Note: This will only work on loaded cogs, and must reference the title-case cog name.

        **Examples:**
            - `[p]command defaultdisablecog Economy`
            - `[p]command defaultdisablecog ModLog`

        **Arguments:**
            - `<cog>` - The name of the cog to make disabled by default. Must be title-case.
        """
        cogname = cog.qualified_name
        if isinstance(cog, commands.commands._RuleDropper):
            return await ctx.send(_("You can't disable this cog by default."))
        await self.bot._disabled_cog_cache.default_disable(cogname)
        await ctx.send(_("{cogname} has been set as disabled by default.").format(cogname=cogname))

    @commands.is_owner()
    @command_manager.command(name="defaultenablecog")
    async def command_default_enable_cog(self, ctx: commands.Context, *, cog: CogConverter):
        """Set the default state for a cog as enabled.

        This will re-enable the cog for all servers by default.
        To override it, use `[p]command disablecog` on the servers you want to disallow usage.

        Note: This will only work on loaded cogs, and must reference the title-case cog name.

        **Examples:**
            - `[p]command defaultenablecog Economy`
            - `[p]command defaultenablecog ModLog`

        **Arguments:**
            - `<cog>` - The name of the cog to make enabled by default. Must be title-case.
        """
        cogname = cog.qualified_name
        await self.bot._disabled_cog_cache.default_enable(cogname)
        await ctx.send(_("{cogname} has been set as enabled by default.").format(cogname=cogname))

    @commands.guild_only()
    @command_manager.command(name="disablecog")
    async def command_disable_cog(self, ctx: commands.Context, *, cog: CogConverter):
        """Disable a cog in this server.

        Note: This will only work on loaded cogs, and must reference the title-case cog name.

        **Examples:**
            - `[p]command disablecog Economy`
            - `[p]command disablecog ModLog`

        **Arguments:**
            - `<cog>` - The name of the cog to disable on this server. Must be title-case.
        """
        cogname = cog.qualified_name
        if isinstance(cog, commands.commands._RuleDropper):
            return await ctx.send(_("You can't disable this cog as you would lock yourself out."))
        if await self.bot._disabled_cog_cache.disable_cog_in_guild(cogname, ctx.guild.id):
            await ctx.send(_("{cogname} has been disabled in this guild.").format(cogname=cogname))
        else:
            await ctx.send(
                _("{cogname} was already disabled (nothing to do).").format(cogname=cogname)
            )

    @commands.guild_only()
    @command_manager.command(name="enablecog", usage="<cog>")
    async def command_enable_cog(self, ctx: commands.Context, *, cogname: str):
        """Enable a cog in this server.

        Note: This will only work on loaded cogs, and must reference the title-case cog name.

        **Examples:**
            - `[p]command enablecog Economy`
            - `[p]command enablecog ModLog`

        **Arguments:**
            - `<cog>` - The name of the cog to enable on this server. Must be title-case.
        """
        if await self.bot._disabled_cog_cache.enable_cog_in_guild(cogname, ctx.guild.id):
            await ctx.send(_("{cogname} has been enabled in this guild.").format(cogname=cogname))
        else:
            # putting this here allows enabling a cog that isn't loaded but was disabled.
            cog = self.bot.get_cog(cogname)
            if not cog:
                return await ctx.send(_('Cog "{arg}" not found.').format(arg=cogname))

            await ctx.send(
                _("{cogname} was not disabled (nothing to do).").format(cogname=cogname)
            )

    @commands.guild_only()
    @command_manager.command(name="listdisabledcogs")
    async def command_list_disabled_cogs(self, ctx: commands.Context):
        """List the cogs which are disabled in this server.

        **Example:**
            - `[p]command listdisabledcogs`
        """
        disabled = [
            cog.qualified_name
            for cog in self.bot.cogs.values()
            if await self.bot._disabled_cog_cache.cog_disabled_in_guild(
                cog.qualified_name, ctx.guild.id
            )
        ]
        if disabled:
            output = _("The following cogs are disabled in this guild:\n")
            output += humanize_list(disabled)

            for page in pagify(output):
                await ctx.send(page)
        else:
            await ctx.send(_("There are no disabled cogs in this guild."))

    @command_manager.group(name="listdisabled", invoke_without_command=True)
    async def list_disabled(self, ctx: commands.Context):
        """
        List disabled commands.

        If you're the bot owner, this will show global disabled commands by default.
        Otherwise, this will show disabled commands on the current server.

        **Example:**
            - `[p]command listdisabled`
        """
        # Select the scope based on the author's privileges
        if await ctx.bot.is_owner(ctx.author):
            await ctx.invoke(self.list_disabled_global)
        else:
            await ctx.invoke(self.list_disabled_guild)

    @list_disabled.command(name="global")
    async def list_disabled_global(self, ctx: commands.Context):
        """List disabled commands globally.

        **Example:**
            - `[p]command listdisabled global`
        """
        disabled_list = await self.bot._config.disabled_commands()
        if not disabled_list:
            return await ctx.send(_("There aren't any globally disabled commands."))

        if len(disabled_list) > 1:
            header = _("{} commands are disabled globally.\n").format(
                humanize_number(len(disabled_list))
            )
        else:
            header = _("1 command is disabled globally.\n")
        paged = [box(x) for x in pagify(humanize_list(disabled_list), page_length=1000)]
        paged[0] = header + paged[0]
        await ctx.send_interactive(paged)

    @commands.guild_only()
    @list_disabled.command(name="guild")
    async def list_disabled_guild(self, ctx: commands.Context):
        """List disabled commands in this server.

        **Example:**
            - `[p]command listdisabled guild`
        """
        disabled_list = await self.bot._config.guild(ctx.guild).disabled_commands()
        if not disabled_list:
            return await ctx.send(_("There aren't any disabled commands in {}.").format(ctx.guild))

        if len(disabled_list) > 1:
            header = _("{} commands are disabled in {}.\n").format(
                humanize_number(len(disabled_list)), ctx.guild
            )
        else:
            header = _("1 command is disabled in {}.\n").format(ctx.guild)
        paged = [box(x) for x in pagify(humanize_list(disabled_list), page_length=1000)]
        paged[0] = header + paged[0]
        await ctx.send_interactive(paged)

    @command_manager.group(name="disable", invoke_without_command=True)
    async def command_disable(self, ctx: commands.Context, *, command: CommandConverter):
        """
        Disable a command.

        If you're the bot owner, this will disable commands globally by default.
        Otherwise, this will disable commands on the current server.

        **Examples:**
            - `[p]command disable userinfo` - Disables the `userinfo` command in the Mod cog.
            - `[p]command disable urban` - Disables the `urban` command in the General cog.

        **Arguments:**
            - `<command>` - The command to disable.
        """
        # Select the scope based on the author's privileges
        if await ctx.bot.is_owner(ctx.author):
            await ctx.invoke(self.command_disable_global, command=command)
        else:
            await ctx.invoke(self.command_disable_guild, command=command)

    @commands.is_owner()
    @command_disable.command(name="global")
    async def command_disable_global(self, ctx: commands.Context, *, command: CommandConverter):
        """
        Disable a command globally.

        **Examples:**
            - `[p]command disable global userinfo` - Disables the `userinfo` command in the Mod cog.
            - `[p]command disable global urban` - Disables the `urban` command in the General cog.

        **Arguments:**
            - `<command>` - The command to disable globally.
        """
        if self.command_manager in command.parents or self.command_manager == command:
            await ctx.send(
                _("The command to disable cannot be `command` or any of its subcommands.")
            )
            return

        if isinstance(command, commands.commands._RuleDropper):
            await ctx.send(
                _("This command is designated as being always available and cannot be disabled.")
            )
            return

        async with ctx.bot._config.disabled_commands() as disabled_commands:
            if command.qualified_name not in disabled_commands:
                disabled_commands.append(command.qualified_name)

        if not command.enabled:
            await ctx.send(_("That command is already disabled globally."))
            return
        command.enabled = False

        await ctx.tick()

    @commands.guild_only()
    @command_disable.command(name="server", aliases=["guild"])
    async def command_disable_guild(self, ctx: commands.Context, *, command: CommandConverter):
        """
        Disable a command in this server only.

        **Examples:**
            - `[p]command disable server userinfo` - Disables the `userinfo` command in the Mod cog.
            - `[p]command disable server urban` - Disables the `urban` command in the General cog.

        **Arguments:**
            - `<command>` - The command to disable for the current server.
        """
        if self.command_manager in command.parents or self.command_manager == command:
            await ctx.send(
                _("The command to disable cannot be `command` or any of its subcommands.")
            )
            return

        if isinstance(command, commands.commands._RuleDropper):
            await ctx.send(
                _("This command is designated as being always available and cannot be disabled.")
            )
            return

        if command.requires.privilege_level is not None:
            if command.requires.privilege_level > await PrivilegeLevel.from_ctx(ctx):
                await ctx.send(_("You are not allowed to disable that command."))
                return

        async with ctx.bot._config.guild(ctx.guild).disabled_commands() as disabled_commands:
            if command.qualified_name not in disabled_commands:
                disabled_commands.append(command.qualified_name)

        done = command.disable_in(ctx.guild)

        if not done:
            await ctx.send(_("That command is already disabled in this server."))
        else:
            await ctx.tick()

    @command_manager.group(name="enable", invoke_without_command=True)
    async def command_enable(self, ctx: commands.Context, *, command: CommandConverter):
        """Enable a command.

        If you're the bot owner, this will try to enable a globally disabled command by default.
        Otherwise, this will try to enable a command disabled on the current server.

        **Examples:**
            - `[p]command enable userinfo` - Enables the `userinfo` command in the Mod cog.
            - `[p]command enable urban` - Enables the `urban` command in the General cog.

        **Arguments:**
            - `<command>` - The command to enable.
        """
        if await ctx.bot.is_owner(ctx.author):
            await ctx.invoke(self.command_enable_global, command=command)
        else:
            await ctx.invoke(self.command_enable_guild, command=command)

    @commands.is_owner()
    @command_enable.command(name="global")
    async def command_enable_global(self, ctx: commands.Context, *, command: CommandConverter):
        """
        Enable a command globally.

        **Examples:**
            - `[p]command enable global userinfo` - Enables the `userinfo` command in the Mod cog.
            - `[p]command enable global urban` - Enables the `urban` command in the General cog.

        **Arguments:**
            - `<command>` - The command to enable globally.
        """
        async with ctx.bot._config.disabled_commands() as disabled_commands:
            with contextlib.suppress(ValueError):
                disabled_commands.remove(command.qualified_name)

        if command.enabled:
            await ctx.send(_("That command is already enabled globally."))
            return

        command.enabled = True
        await ctx.tick()

    @commands.guild_only()
    @command_enable.command(name="server", aliases=["guild"])
    async def command_enable_guild(self, ctx: commands.Context, *, command: CommandConverter):
        """
            Enable a command in this server.

        **Examples:**
            - `[p]command enable server userinfo` - Enables the `userinfo` command in the Mod cog.
            - `[p]command enable server urban` - Enables the `urban` command in the General cog.

        **Arguments:**
            - `<command>` - The command to enable for the current server.
        """
        if command.requires.privilege_level is not None:
            if command.requires.privilege_level > await PrivilegeLevel.from_ctx(ctx):
                await ctx.send(_("You are not allowed to enable that command."))
                return

        async with ctx.bot._config.guild(ctx.guild).disabled_commands() as disabled_commands:
            with contextlib.suppress(ValueError):
                disabled_commands.remove(command.qualified_name)

        done = command.enable_in(ctx.guild)

        if not done:
            await ctx.send(_("That command is already enabled in this server."))
        else:
            await ctx.tick()

    @commands.is_owner()
    @command_manager.command(name="disabledmsg")
    async def command_disabledmsg(self, ctx: commands.Context, *, message: str = ""):
        """Set the bot's response to disabled commands.

        Leave blank to send nothing.

        To include the command name in the message, include the `{command}` placeholder.

        **Examples:**
            - `[p]command disabledmsg This command is disabled`
            - `[p]command disabledmsg {command} is disabled`
            - `[p]command disabledmsg` - Sends nothing when a disabled command is attempted.

        **Arguments:**
            - `[message]` - The message to send when a disabled command is attempted.
        """
        await ctx.bot._config.disabled_command_msg.set(message)
        await ctx.tick()

    @commands.guild_only()
    @commands.guildowner_or_permissions(manage_guild=True)
    @commands.group(name="autoimmune")
    async def autoimmune_group(self, ctx: commands.Context):
        """
        Commands to manage server settings for immunity from automated actions.

        This includes duplicate message deletion and mention spam from the Mod cog, and filters from the Filter cog.
        """
        pass

    @autoimmune_group.command(name="list")
    async def autoimmune_list(self, ctx: commands.Context):
        """
        Gets the current members and roles configured for automatic moderation action immunity.

        **Example:**
            - `[p]autoimmune list`
        """
        ai_ids = await ctx.bot._config.guild(ctx.guild).autoimmune_ids()

        roles = {r.name for r in ctx.guild.roles if r.id in ai_ids}
        members = {str(m) for m in ctx.guild.members if m.id in ai_ids}

        output = ""
        if roles:
            output += _("Roles immune from automated moderation actions:\n")
            output += ", ".join(roles)
        if members:
            if roles:
                output += "\n"
            output += _("Members immune from automated moderation actions:\n")
            output += ", ".join(members)

        if not output:
            output = _("No immunity settings here.")

        for page in pagify(output):
            await ctx.send(page)

    @autoimmune_group.command(name="add")
    async def autoimmune_add(
        self, ctx: commands.Context, *, user_or_role: Union[discord.Member, discord.Role]
    ):
        """
        Makes a user or role immune from automated moderation actions.

        **Examples:**
            - `[p]autoimmune add @Twentysix` - Adds a user.
            - `[p]autoimmune add @Mods` - Adds a role.

        **Arguments:**
            - `<user_or_role>` - The user or role to add immunity to.
        """
        async with ctx.bot._config.guild(ctx.guild).autoimmune_ids() as ai_ids:
            if user_or_role.id in ai_ids:
                return await ctx.send(_("Already added."))
            ai_ids.append(user_or_role.id)
        await ctx.tick()

    @autoimmune_group.command(name="remove")
    async def autoimmune_remove(
        self, ctx: commands.Context, *, user_or_role: Union[discord.Member, discord.Role]
    ):
        """
        Remove a user or role from being immune to automated moderation actions.

        **Examples:**
            - `[p]autoimmune remove @Twentysix` - Removes a user.
            - `[p]autoimmune remove @Mods` - Removes a role.

        **Arguments:**
            - `<user_or_role>` - The user or role to remove immunity from.
        """
        async with ctx.bot._config.guild(ctx.guild).autoimmune_ids() as ai_ids:
            if user_or_role.id not in ai_ids:
                return await ctx.send(_("Not in list."))
            ai_ids.remove(user_or_role.id)
        await ctx.tick()

    @autoimmune_group.command(name="isimmune")
    async def autoimmune_checkimmune(
        self, ctx: commands.Context, *, user_or_role: Union[discord.Member, discord.Role]
    ):
        """
        Checks if a user or role would be considered immune from automated actions.

        **Examples:**
            - `[p]autoimmune isimmune @Twentysix`
            - `[p]autoimmune isimmune @Mods`

        **Arguments:**
            - `<user_or_role>` - The user or role to check the immunity of.
        """

        if await ctx.bot.is_automod_immune(user_or_role):
            await ctx.send(_("They are immune."))
        else:
            await ctx.send(_("They are not immune."))

    # RPC handlers
    async def rpc_load(self, request):
        cog_name = request.params[0]

        spec = await self.bot._cog_mgr.find_cog(cog_name)
        if spec is None:
            raise LookupError("No such cog found.")

        self._cleanup_and_refresh_modules(spec.name)

        await self.bot.load_extension(spec)

    async def rpc_unload(self, request):
        cog_name = request.params[0]

        await self.bot.unload_extension(cog_name)

    async def rpc_reload(self, request):
        await self.rpc_unload(request)
        await self.rpc_load(request)

    @commands.group()
    @commands.guild_only()
    @commands.admin_or_can_manage_channel()
    async def ignore(self, ctx: commands.Context):
        """
        Commands to add servers or channels to the ignore list.

        The ignore list will prevent the bot from responding to commands in the configured locations.

        Note: Owners and Admins override the ignore list.
        """

    @ignore.command(name="list")
    async def ignore_list(self, ctx: commands.Context):
        """
        List the currently ignored servers and channels.

        **Example:**
            - `[p]ignore list`
        """
        for page in pagify(await self.count_ignored(ctx)):
            await ctx.maybe_send_embed(page)

    @ignore.command(name="channel")
    async def ignore_channel(
        self,
        ctx: commands.Context,
        channel: Union[
            discord.TextChannel,
            discord.VoiceChannel,
            discord.ForumChannel,
            discord.CategoryChannel,
            discord.Thread,
        ] = commands.CurrentChannel,
    ):
        """
        Ignore commands in the channel, thread, or category.

        Defaults to the current thread or channel.

        Note: Owners, Admins, and those with Manage Channel permissions override ignored channels.

        **Examples:**
            - `[p]ignore channel #general` - Ignores commands in the #general channel.
            - `[p]ignore channel` - Ignores commands in the current channel.
            - `[p]ignore channel "General Channels"` - Use quotes for categories with spaces.
            - `[p]ignore channel 356236713347252226` - Also accepts IDs.

        **Arguments:**
            - `<channel>` - The channel to ignore. This can also be a thread or category channel.
        """
        if not await self.bot._ignored_cache.get_ignored_channel(channel):
            await self.bot._ignored_cache.set_ignored_channel(channel, True)
            await ctx.send(_("Channel added to ignore list."))
        else:
            await ctx.send(_("Channel already in ignore list."))

    @ignore.command(name="server", aliases=["guild"])
    @commands.admin_or_permissions(manage_guild=True)
    async def ignore_guild(self, ctx: commands.Context):
        """
        Ignore commands in this server.

        Note: Owners, Admins, and those with Manage Server permissions override ignored servers.

        **Example:**
            - `[p]ignore server` - Ignores the current server
        """
        guild = ctx.guild
        if not await self.bot._ignored_cache.get_ignored_guild(guild):
            await self.bot._ignored_cache.set_ignored_guild(guild, True)
            await ctx.send(_("This server has been added to the ignore list."))
        else:
            await ctx.send(_("This server is already being ignored."))

    @commands.group()
    @commands.guild_only()
    @commands.admin_or_can_manage_channel()
    async def unignore(self, ctx: commands.Context):
        """Commands to remove servers or channels from the ignore list."""

    @unignore.command(name="channel")
    async def unignore_channel(
        self,
        ctx: commands.Context,
        channel: Union[
            discord.TextChannel,
            discord.VoiceChannel,
            discord.ForumChannel,
            discord.CategoryChannel,
            discord.Thread,
        ] = commands.CurrentChannel,
    ):
        """
        Remove a channel, thread, or category from the ignore list.

        Defaults to the current thread or channel.

        **Examples:**
            - `[p]unignore channel #general` - Unignores commands in the #general channel.
            - `[p]unignore channel` - Unignores commands in the current channel.
            - `[p]unignore channel "General Channels"` - Use quotes for categories with spaces.
            - `[p]unignore channel 356236713347252226` - Also accepts IDs. Use this method to unignore categories.

        **Arguments:**
            - `<channel>` - The channel to unignore. This can also be a thread or category channel.
        """
        if await self.bot._ignored_cache.get_ignored_channel(channel):
            await self.bot._ignored_cache.set_ignored_channel(channel, False)
            await ctx.send(_("Channel removed from ignore list."))
        else:
            await ctx.send(_("That channel is not in the ignore list."))

    @unignore.command(name="server", aliases=["guild"])
    @commands.admin_or_permissions(manage_guild=True)
    async def unignore_guild(self, ctx: commands.Context):
        """
        Remove this server from the ignore list.

        **Example:**
            - `[p]unignore server` - Stops ignoring the current server
        """
        guild = ctx.message.guild
        if await self.bot._ignored_cache.get_ignored_guild(guild):
            await self.bot._ignored_cache.set_ignored_guild(guild, False)
            await ctx.send(_("This server has been removed from the ignore list."))
        else:
            await ctx.send(_("This server is not in the ignore list."))

    async def count_ignored(self, ctx: commands.Context):
        category_channels: List[discord.CategoryChannel] = []
        channels: List[Union[discord.TextChannel, discord.VoiceChannel, discord.ForumChannel]] = []
        threads: List[discord.Thread] = []
        if await self.bot._ignored_cache.get_ignored_guild(ctx.guild):
            return _("This server is currently being ignored.")
        for channel in ctx.guild.text_channels:
            if channel.category and channel.category not in category_channels:
                if await self.bot._ignored_cache.get_ignored_channel(channel.category):
                    category_channels.append(channel.category)
            if await self.bot._ignored_cache.get_ignored_channel(channel, check_category=False):
                channels.append(channel)
        for channel in ctx.guild.voice_channels:
            if channel.category and channel.category not in category_channels:
                if await self.bot._ignored_cache.get_ignored_channel(channel.category):
                    category_channels.append(channel.category)
            if await self.bot._ignored_cache.get_ignored_channel(channel, check_category=False):
                channels.append(channel)
        for channel in ctx.guild.forum_channels:
            if channel.category and channel.category not in category_channels:
                if await self.bot._ignored_cache.get_ignored_channel(channel.category):
                    category_channels.append(channel.category)
            if await self.bot._ignored_cache.get_ignored_channel(channel, check_category=False):
                channels.append(channel)
        for thread in ctx.guild.threads:
            if await self.bot._ignored_cache.get_ignored_channel(thread, check_category=False):
                threads.append(thread)

        cat_str = (
            humanize_list([c.name for c in category_channels]) if category_channels else _("None")
        )
        chan_str = humanize_list([c.mention for c in channels]) if channels else _("None")
        thread_str = humanize_list([c.mention for c in threads]) if threads else _("None")
        msg = _(
            "Currently ignored categories: {categories}\n"
            "Channels: {channels}\n"
            "Threads (excluding archived):{threads}"
        ).format(categories=cat_str, channels=chan_str, threads=thread_str)
        return msg

    # Removing this command from forks is a violation of the GPLv3 under which it is licensed.
    # Otherwise interfering with the ability for this command to be accessible is also a violation.
    @commands.cooldown(1, 180, lambda ctx: (ctx.message.channel.id, ctx.message.author.id))
    @commands.command(
        cls=commands.commands._AlwaysAvailableCommand,
        name="licenseinfo",
        aliases=["licenceinfo"],
        i18n=_,
    )
    async def license_info_command(self, ctx):
        """
        Get info about Red's licenses.
        """

        message = (
            "This bot is an instance of Red-DiscordBot (hereinafter referred to as Red).\n"
            "Red is a free and open source application made available to the public and "
            "licensed under the GNU GPLv3. The full text of this license is available to you at "
            "<https://github.com/Cog-Creators/Red-DiscordBot/blob/V3/develop/LICENSE>."
        )
        await ctx.send(message)
        # We need a link which contains a thank you to other projects which we use at some point.<|MERGE_RESOLUTION|>--- conflicted
+++ resolved
@@ -3600,16 +3600,10 @@
             await ctx.send(_("Prefixes set."))
 
     @_set.command(name="serverprefix", aliases=["serverprefixes"])
-<<<<<<< HEAD
     @commands.admin_or_permissions(manage_guild=True)
-    @commands.guild_only()
-    async def _set_serverprefix(self, ctx: commands.Context, *prefixes: str):
-=======
-    @checks.admin_or_permissions(manage_guild=True)
     async def _set_serverprefix(
         self, ctx: commands.Context, server: Optional[discord.Guild], *prefixes: str
     ):
->>>>>>> eb613ea1
         """
         Sets [botname]'s server prefix(es).
 
