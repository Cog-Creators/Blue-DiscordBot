import asyncio
import contextlib
import datetime
import importlib
import itertools
import keyword
import logging
import io
import random
import markdown
import os
import re
import sys
import platform
import getpass
import pip
import traceback
from pathlib import Path
from redbot.core.utils.menus import menu, DEFAULT_CONTROLS
from redbot.core.commands import GuildConverter
from string import ascii_letters, digits
from typing import TYPE_CHECKING, Union, Tuple, List, Optional, Iterable, Sequence, Dict, Set

import aiohttp
import discord
from babel import Locale as BabelLocale, UnknownLocaleError
from redbot.core.data_manager import storage_type
from redbot.core.utils.chat_formatting import box, pagify

from . import (
    __version__,
    version_info as red_version_info,
    checks,
    commands,
    errors,
    i18n,
)
from .utils import AsyncIter
from .utils._internal_utils import fetch_latest_red_version_info
from .utils.predicates import MessagePredicate
from .utils.chat_formatting import (
    box,
    escape,
    humanize_list,
    humanize_number,
    humanize_timedelta,
    inline,
    pagify,
)
from .commands.requires import PrivilegeLevel

_entities = {
    "*": "&midast;",
    "\\": "&bsol;",
    "`": "&grave;",
    "!": "&excl;",
    "{": "&lcub;",
    "[": "&lsqb;",
    "_": "&UnderBar;",
    "(": "&lpar;",
    "#": "&num;",
    ".": "&period;",
    "+": "&plus;",
    "}": "&rcub;",
    "]": "&rsqb;",
    ")": "&rpar;",
}

PRETTY_HTML_HEAD = """
<!DOCTYPE html>
<html>
<head><meta charset="utf-8">
<meta name="viewport" content="width=device-width, initial-scale=1">
<title>3rd Party Data Statements</title>
<style type="text/css">
body{margin:2em auto;max-width:800px;line-height:1.4;font-size:16px;
background-color=#EEEEEE;color:#454545;padding:1em;text-align:justify}
h1,h2,h3{line-height:1.2}
</style></head><body>
"""  # This ends up being a small bit extra that really makes a difference.

HTML_CLOSING = "</body></html>"


def entity_transformer(statement: str) -> str:
    return "".join(_entities.get(c, c) for c in statement)


if TYPE_CHECKING:
    from redbot.core.bot import Red

__all__ = ["Core"]

log = logging.getLogger("red")

_ = i18n.Translator("Core", __file__)

TokenConverter = commands.get_dict_converter(delims=[" ", ",", ";"])


class CoreLogic:
    def __init__(self, bot: "Red"):
        self.bot = bot
        self.bot.register_rpc_handler(self._load)
        self.bot.register_rpc_handler(self._unload)
        self.bot.register_rpc_handler(self._reload)
        self.bot.register_rpc_handler(self._name)
        self.bot.register_rpc_handler(self._prefixes)
        self.bot.register_rpc_handler(self._version_info)
        self.bot.register_rpc_handler(self._invite_url)

    async def _load(
        self, pkg_names: Iterable[str]
    ) -> Tuple[
        List[str], List[str], List[str], List[str], List[str], List[Tuple[str, str]], Set[str]
    ]:
        """
        Loads packages by name.

        Parameters
        ----------
        pkg_names : `list` of `str`
            List of names of packages to load.

        Returns
        -------
        tuple
            7-tuple of:
              1. List of names of packages that loaded successfully
              2. List of names of packages that failed to load without specified reason
              3. List of names of packages that don't have a valid package name
              4. List of names of packages that weren't found in any cog path
              5. List of names of packages that are already loaded
              6. List of 2-tuples (pkg_name, reason) for packages
              that failed to load with a specified reason
              7. Set of repo names that use deprecated shared libraries
        """
        failed_packages = []
        loaded_packages = []
        invalid_pkg_names = []
        notfound_packages = []
        alreadyloaded_packages = []
        failed_with_reason_packages = []
        repos_with_shared_libs = set()

        bot = self.bot

        pkg_specs = []

        for name in pkg_names:
            if not name.isidentifier() or keyword.iskeyword(name):
                invalid_pkg_names.append(name)
                continue
            try:
                spec = await bot._cog_mgr.find_cog(name)
                if spec:
                    pkg_specs.append((spec, name))
                else:
                    notfound_packages.append(name)
            except Exception as e:
                log.exception("Package import failed", exc_info=e)

                exception_log = "Exception during import of package\n"
                exception_log += "".join(traceback.format_exception(type(e), e, e.__traceback__))
                bot._last_exception = exception_log
                failed_packages.append(name)

        async for spec, name in AsyncIter(pkg_specs, steps=10):
            try:
                self._cleanup_and_refresh_modules(spec.name)
                await bot.load_extension(spec)
            except errors.PackageAlreadyLoaded:
                alreadyloaded_packages.append(name)
            except errors.CogLoadError as e:
                failed_with_reason_packages.append((name, str(e)))
            except Exception as e:
                if isinstance(e, commands.CommandRegistrationError):
                    if e.alias_conflict:
                        error_message = _(
                            "Alias {alias_name} is already an existing command"
                            " or alias in one of the loaded cogs."
                        ).format(alias_name=inline(e.name))
                    else:
                        error_message = _(
                            "Command {command_name} is already an existing command"
                            " or alias in one of the loaded cogs."
                        ).format(command_name=inline(e.name))
                    failed_with_reason_packages.append((name, error_message))
                    continue

                log.exception("Package loading failed", exc_info=e)

                exception_log = "Exception during loading of package\n"
                exception_log += "".join(traceback.format_exception(type(e), e, e.__traceback__))
                bot._last_exception = exception_log
                failed_packages.append(name)
            else:
                await bot.add_loaded_package(name)
                loaded_packages.append(name)
                # remove in Red 3.4
                downloader = bot.get_cog("Downloader")
                if downloader is None:
                    continue
                try:
                    maybe_repo = await downloader._shared_lib_load_check(name)
                except Exception:
                    log.exception(
                        "Shared library check failed,"
                        " if you're not using modified Downloader, report this issue."
                    )
                    maybe_repo = None
                if maybe_repo is not None:
                    repos_with_shared_libs.add(maybe_repo.name)

        return (
            loaded_packages,
            failed_packages,
            invalid_pkg_names,
            notfound_packages,
            alreadyloaded_packages,
            failed_with_reason_packages,
            repos_with_shared_libs,
        )

    @staticmethod
    def _cleanup_and_refresh_modules(module_name: str) -> None:
        """Internally reloads modules so that changes are detected."""
        splitted = module_name.split(".")

        def maybe_reload(new_name):
            try:
                lib = sys.modules[new_name]
            except KeyError:
                pass
            else:
                importlib._bootstrap._exec(lib.__spec__, lib)

        # noinspection PyTypeChecker
        modules = itertools.accumulate(splitted, "{}.{}".format)
        for m in modules:
            maybe_reload(m)

        children = {name: lib for name, lib in sys.modules.items() if name.startswith(module_name)}
        for child_name, lib in children.items():
            importlib._bootstrap._exec(lib.__spec__, lib)

    async def _unload(self, pkg_names: Iterable[str]) -> Tuple[List[str], List[str]]:
        """
        Unloads packages with the given names.

        Parameters
        ----------
        pkg_names : `list` of `str`
            List of names of packages to unload.

        Returns
        -------
        tuple
            2 element tuple of successful unloads and failed unloads.
        """
        failed_packages = []
        unloaded_packages = []

        bot = self.bot

        for name in pkg_names:
            if name in bot.extensions:
                bot.unload_extension(name)
                await bot.remove_loaded_package(name)
                unloaded_packages.append(name)
            else:
                failed_packages.append(name)

        return unloaded_packages, failed_packages

    async def _reload(
        self, pkg_names: Sequence[str]
    ) -> Tuple[
        List[str], List[str], List[str], List[str], List[str], List[Tuple[str, str]], Set[str]
    ]:
        """
        Reloads packages with the given names.

        Parameters
        ----------
        pkg_names : `list` of `str`
            List of names of packages to reload.

        Returns
        -------
        tuple
            Tuple as returned by `CoreLogic._load()`
        """
        await self._unload(pkg_names)

        (
            loaded,
            load_failed,
            invalid_pkg_names,
            not_found,
            already_loaded,
            load_failed_with_reason,
            repos_with_shared_libs,
        ) = await self._load(pkg_names)

        return (
            loaded,
            load_failed,
            invalid_pkg_names,
            not_found,
            already_loaded,
            load_failed_with_reason,
            repos_with_shared_libs,
        )

    async def _name(self, name: Optional[str] = None) -> str:
        """
        Gets or sets the bot's username.

        Parameters
        ----------
        name : str
            If passed, the bot will change it's username.

        Returns
        -------
        str
            The current (or new) username of the bot.
        """
        if name is not None:
            await self.bot.user.edit(username=name)

        return self.bot.user.name

    async def _prefixes(self, prefixes: Optional[Sequence[str]] = None) -> List[str]:
        """
        Gets or sets the bot's global prefixes.

        Parameters
        ----------
        prefixes : list of str
            If passed, the bot will set it's global prefixes.

        Returns
        -------
        list of str
            The current (or new) list of prefixes.
        """
        if prefixes:
            await self.bot.set_prefixes(guild=None, prefixes=prefixes)
            return prefixes
        return await self.bot._prefix_cache.get_prefixes(guild=None)

    @classmethod
    async def _version_info(cls) -> Dict[str, str]:
        """
        Version information for Red and discord.py

        Returns
        -------
        dict
            `redbot` and `discordpy` keys containing version information for both.
        """
        return {"redbot": __version__, "discordpy": discord.__version__}

    async def _invite_url(self) -> str:
        """
        Generates the invite URL for the bot.

        Returns
        -------
        str
            Invite URL.
        """
        app_info = await self.bot.application_info()
        perms_int = await self.bot._config.invite_perm()
        permissions = discord.Permissions(perms_int)
        return discord.utils.oauth_url(app_info.id, permissions)

    @staticmethod
    async def _can_get_invite_url(ctx):
        is_owner = await ctx.bot.is_owner(ctx.author)
        is_invite_public = await ctx.bot._config.invite_public()
        return is_owner or is_invite_public


@i18n.cog_i18n(_)
class Core(commands.commands._RuleDropper, commands.Cog, CoreLogic):
    """
    The Core cog has many commands related to core functions.

    These commands come loaded with every Red bot, and cover some of the most basic usage of the bot.
    """

    async def red_delete_data_for_user(self, **kwargs):
        """ Nothing to delete (Core Config is handled in a bot method ) """
        return

    @commands.command(hidden=True)
    async def ping(self, ctx: commands.Context):
        """Pong."""
        await ctx.send("Pong.")

    @commands.command()
    async def info(self, ctx: commands.Context):
        """Shows info about [botname].

        See `[p]set custominfo` to customize.
        """
        embed_links = await ctx.embed_requested()
        author_repo = "https://github.com/Twentysix26"
        org_repo = "https://github.com/Cog-Creators"
        red_repo = org_repo + "/Red-DiscordBot"
        red_pypi = "https://pypi.org/project/Red-DiscordBot"
        support_server_url = "https://discord.gg/red"
        dpy_repo = "https://github.com/Rapptz/discord.py"
        python_url = "https://www.python.org/"
        since = datetime.datetime(2016, 1, 2, 0, 0)
        days_since = (datetime.datetime.utcnow() - since).days

        app_info = await self.bot.application_info()
        if app_info.team:
            owner = app_info.team.name
        else:
            owner = app_info.owner
        custom_info = await self.bot._config.custom_info()

        pypi_version, py_version_req = await fetch_latest_red_version_info()
        outdated = pypi_version and pypi_version > red_version_info

        if embed_links:
            dpy_version = "[{}]({})".format(discord.__version__, dpy_repo)
            python_version = "[{}.{}.{}]({})".format(*sys.version_info[:3], python_url)
            red_version = "[{}]({})".format(__version__, red_pypi)

            about = _(
                "This bot is an instance of [Red, an open source Discord bot]({}) "
                "created by [Twentysix]({}) and [improved by many]({}).\n\n"
                "Red is backed by a passionate community who contributes and "
                "creates content for everyone to enjoy. [Join us today]({}) "
                "and help us improve!\n\n"
                "(c) Cog Creators"
            ).format(red_repo, author_repo, org_repo, support_server_url)

            embed = discord.Embed(color=(await ctx.embed_colour()))
            embed.add_field(
                name=_("Instance owned by team") if app_info.team else _("Instance owned by"),
                value=str(owner),
            )
            embed.add_field(name="Python", value=python_version)
            embed.add_field(name="discord.py", value=dpy_version)
            embed.add_field(name=_("Red version"), value=red_version)
            if outdated in (True, None):
                if outdated is True:
                    outdated_value = _("Yes, {version} is available.").format(
                        version=str(pypi_version)
                    )
                else:
                    outdated_value = _("Checking for updates failed.")
                embed.add_field(name=_("Outdated"), value=outdated_value)
            if custom_info:
                embed.add_field(name=_("About this instance"), value=custom_info, inline=False)
            embed.add_field(name=_("About Red"), value=about, inline=False)

            embed.set_footer(
                text=_("Bringing joy since 02 Jan 2016 (over {} days ago!)").format(days_since)
            )
            await ctx.send(embed=embed)
        else:
            python_version = "{}.{}.{}".format(*sys.version_info[:3])
            dpy_version = "{}".format(discord.__version__)
            red_version = "{}".format(__version__)

            about = _(
                "This bot is an instance of Red, an open source Discord bot (1) "
                "created by Twentysix (2) and improved by many (3).\n\n"
                "Red is backed by a passionate community who contributes and "
                "creates content for everyone to enjoy. Join us today (4) "
                "and help us improve!\n\n"
                "(c) Cog Creators"
            )
            about = box(about)

            if app_info.team:
                extras = _(
                    "Instance owned by team: [{owner}]\n"
                    "Python:                 [{python_version}] (5)\n"
                    "discord.py:             [{dpy_version}] (6)\n"
                    "Red version:            [{red_version}] (7)\n"
                ).format(
                    owner=owner,
                    python_version=python_version,
                    dpy_version=dpy_version,
                    red_version=red_version,
                )
            else:
                extras = _(
                    "Instance owned by: [{owner}]\n"
                    "Python:            [{python_version}] (5)\n"
                    "discord.py:        [{dpy_version}] (6)\n"
                    "Red version:       [{red_version}] (7)\n"
                ).format(
                    owner=owner,
                    python_version=python_version,
                    dpy_version=dpy_version,
                    red_version=red_version,
                )

            if outdated in (True, None):
                if outdated is True:
                    outdated_value = _("Yes, {version} is available.").format(
                        version=str(pypi_version)
                    )
                else:
                    outdated_value = _("Checking for updates failed.")
                extras += _("Outdated:          [{state}]\n").format(state=outdated_value)

            red = (
                _("**About Red**\n")
                + about
                + "\n"
                + box(extras, lang="ini")
                + "\n"
                + _("Bringing joy since 02 Jan 2016 (over {} days ago!)").format(days_since)
                + "\n\n"
            )

            await ctx.send(red)
            if custom_info:
                custom_info = _("**About this instance**\n") + custom_info + "\n\n"
                await ctx.send(custom_info)
            refs = _(
                "**References**\n"
                "1. <{}>\n"
                "2. <{}>\n"
                "3. <{}>\n"
                "4. <{}>\n"
                "5. <{}>\n"
                "6. <{}>\n"
                "7. <{}>\n"
            ).format(
                red_repo, author_repo, org_repo, support_server_url, python_url, dpy_repo, red_pypi
            )
            await ctx.send(refs)

    @commands.command()
    async def uptime(self, ctx: commands.Context):
        """Shows [botname]'s uptime."""
        since = ctx.bot.uptime.strftime("%Y-%m-%d %H:%M:%S")
        delta = datetime.datetime.utcnow() - self.bot.uptime
        uptime_str = humanize_timedelta(timedelta=delta) or _("Less than one second")
        await ctx.send(
            _("Been up for: **{time_quantity}** (since {timestamp} UTC)").format(
                time_quantity=uptime_str, timestamp=since
            )
        )

    @commands.group(cls=commands.commands._AlwaysAvailableGroup)
    async def mydata(self, ctx: commands.Context):
        """
        Commands which interact with the data [botname] has about you.

        More information can be found in the [End User Data Documentation.](https://docs.discord.red/en/stable/red_core_data_statement.html)
        """

    # 1/10 minutes. It's a static response, but the inability to lock
    # will annoy people if it's spammable
    @commands.cooldown(1, 600, commands.BucketType.user)
    @mydata.command(cls=commands.commands._AlwaysAvailableCommand, name="whatdata")
    async def mydata_whatdata(self, ctx: commands.Context):
        """
        Find out what type of data [botname] stores and why.

        **Example:**
            - `[p]mydata whatdata`
        """

        ver = "latest" if red_version_info.dev_release else "stable"
        link = f"https://docs.discord.red/en/{ver}/red_core_data_statement.html"
        await ctx.send(
            _(
                "This bot stores some data about users as necessary to function. "
                "This is mostly the ID your user is assigned by Discord, linked to "
                "a handful of things depending on what you interact with in the bot. "
                "There are a few commands which store it to keep track of who created "
                "something. (such as playlists) "
                "For full details about this as well as more in depth details of what "
                "is stored and why, see {link}.\n\n"
                "Additionally, 3rd party addons loaded by the bot's owner may or "
                "may not store additional things. "
                "You can use `{prefix}mydata 3rdparty` "
                "to view the statements provided by each 3rd-party addition."
            ).format(link=link, prefix=ctx.clean_prefix)
        )

    # 1/30 minutes. It's not likely to change much and uploads a standalone webpage.
    @commands.cooldown(1, 1800, commands.BucketType.user)
    @mydata.command(cls=commands.commands._AlwaysAvailableCommand, name="3rdparty")
    async def mydata_3rd_party(self, ctx: commands.Context):
        """View the End User Data statements of each 3rd-party module.

        This will send an attachment with the End User Data statements of all loaded 3rd party cogs.

        **Example:**
            - `[p]mydata 3rdparty`
        """

        # Can't check this as a command check, and want to prompt DMs as an option.
        if not ctx.channel.permissions_for(ctx.me).attach_files:
            ctx.command.reset_cooldown(ctx)
            return await ctx.send(_("I need to be able to attach files (try in DMs?)."))

        statements = {
            ext_name: getattr(ext, "__red_end_user_data_statement__", None)
            for ext_name, ext in ctx.bot.extensions.items()
            if not (ext.__package__ and ext.__package__.startswith("redbot."))
        }

        if not statements:
            return await ctx.send(
                _("This instance does not appear to have any 3rd-party extensions loaded.")
            )

        parts = []

        formatted_statements = []

        no_statements = []

        for ext_name, statement in sorted(statements.items()):
            if not statement:
                no_statements.append(ext_name)
            else:
                formatted_statements.append(
                    f"### {entity_transformer(ext_name)}\n\n{entity_transformer(statement)}"
                )

        if formatted_statements:
            parts.append(
                "## "
                + _("3rd party End User Data statements")
                + "\n\n"
                + _("The following are statements provided by 3rd-party extensions.")
            )
            parts.extend(formatted_statements)

        if no_statements:
            parts.append("## " + _("3rd-party extensions without statements\n"))
            for ext in no_statements:
                parts.append(f"\n - {entity_transformer(ext)}")

        generated = markdown.markdown("\n".join(parts), output_format="html")

        html = "\n".join((PRETTY_HTML_HEAD, generated, HTML_CLOSING))

        fp = io.BytesIO(html.encode())

        await ctx.send(
            _("Here's a generated page with the statements provided by 3rd-party extensions."),
            file=discord.File(fp, filename="3rd-party.html"),
        )

    async def get_serious_confirmation(self, ctx: commands.Context, prompt: str) -> bool:

        confirm_token = "".join(random.choices((*ascii_letters, *digits), k=8))

        await ctx.send(f"{prompt}\n\n{confirm_token}")
        try:
            message = await ctx.bot.wait_for(
                "message",
                check=lambda m: m.channel.id == ctx.channel.id and m.author.id == ctx.author.id,
                timeout=30,
            )
        except asyncio.TimeoutError:
            await ctx.send(_("Did not get confirmation, cancelling."))
        else:
            if message.content.strip() == confirm_token:
                return True
            else:
                await ctx.send(_("Did not get a matching confirmation, cancelling."))

        return False

    # 1 per day, not stored to config to avoid this being more stored data.
    # large bots shouldn't be restarting so often that this is an issue,
    # and small bots that do restart often don't have enough
    # users for this to be an issue.
    @commands.cooldown(1, 86400, commands.BucketType.user)
    @mydata.command(cls=commands.commands._ForgetMeSpecialCommand, name="forgetme")
    async def mydata_forgetme(self, ctx: commands.Context):
        """
        Have [botname] forget what it knows about you.

        This may not remove all data about you, data needed for operation,
        such as command cooldowns will be kept until no longer necessary.

        Further interactions with [botname] may cause it to learn about you again.

        **Example:**
            - `[p]mydata forgetme`
        """
        if ctx.assume_yes:
            # lol, no, we're not letting users schedule deletions every day to thrash the bot.
            ctx.command.reset_cooldown(ctx)  # We will however not let that lock them out either.
            return await ctx.send(
                _("This command ({command}) does not support non-interactive usage.").format(
                    command=ctx.command.qualified_name
                )
            )

        if not await self.get_serious_confirmation(
            ctx,
            _(
                "This will cause the bot to get rid of and/or disassociate "
                "data from you. It will not get rid of operational data such "
                "as modlog entries, warnings, or mutes. "
                "If you are sure this is what you want, "
                "please respond with the following:"
            ),
        ):
            ctx.command.reset_cooldown(ctx)
            return
        await ctx.send(_("This may take some time."))

        if await ctx.bot._config.datarequests.user_requests_are_strict():
            requester = "user_strict"
        else:
            requester = "user"

        results = await self.bot.handle_data_deletion_request(
            requester=requester, user_id=ctx.author.id
        )

        if results.failed_cogs and results.failed_modules:
            await ctx.send(
                _(
                    "I tried to delete all non-operational data about you "
                    "(that I know how to delete) "
                    "{mention}, however the following modules errored: {modules}. "
                    "Additionally, the following cogs errored: {cogs}.\n"
                    "Please contact the owner of this bot to address this.\n"
                    "Note: Outside of these failures, data should have been deleted."
                ).format(
                    mention=ctx.author.mention,
                    cogs=humanize_list(results.failed_cogs),
                    modules=humanize_list(results.failed_modules),
                )
            )
        elif results.failed_cogs:
            await ctx.send(
                _(
                    "I tried to delete all non-operational data about you "
                    "(that I know how to delete) "
                    "{mention}, however the following cogs errored: {cogs}.\n"
                    "Please contact the owner of this bot to address this.\n"
                    "Note: Outside of these failures, data should have been deleted."
                ).format(mention=ctx.author.mention, cogs=humanize_list(results.failed_cogs))
            )
        elif results.failed_modules:
            await ctx.send(
                _(
                    "I tried to delete all non-operational data about you "
                    "(that I know how to delete) "
                    "{mention}, however the following modules errored: {modules}.\n"
                    "Please contact the owner of this bot to address this.\n"
                    "Note: Outside of these failures, data should have been deleted."
                ).format(mention=ctx.author.mention, modules=humanize_list(results.failed_modules))
            )
        else:
            await ctx.send(
                _(
                    "I've deleted any non-operational data about you "
                    "(that I know how to delete) {mention}"
                ).format(mention=ctx.author.mention)
            )

        if results.unhandled:
            await ctx.send(
                _("{mention} The following cogs did not handle deletion:\n{cogs}.").format(
                    mention=ctx.author.mention, cogs=humanize_list(results.unhandled)
                )
            )

    # The cooldown of this should be longer once actually implemented
    # This is a couple hours, and lets people occasionally check status, I guess.
    @commands.cooldown(1, 7200, commands.BucketType.user)
    @mydata.command(cls=commands.commands._AlwaysAvailableCommand, name="getmydata")
    async def mydata_getdata(self, ctx: commands.Context):
        """[Coming Soon] Get what data [botname] has about you."""
        await ctx.send(
            _(
                "This command doesn't do anything yet, "
                "but we're working on adding support for this."
            )
        )

    @checks.is_owner()
    @mydata.group(name="ownermanagement")
    async def mydata_owner_management(self, ctx: commands.Context):
        """
        Commands for more complete data handling.
        """

    @mydata_owner_management.command(name="allowuserdeletions")
    async def mydata_owner_allow_user_deletions(self, ctx):
        """
        Set the bot to allow users to request a data deletion.

        This is on by default.
        Opposite of `[p]mydata ownermanagement disallowuserdeletions`

        **Example:**
            - `[p]mydata ownermanagement allowuserdeletions`
        """
        await ctx.bot._config.datarequests.allow_user_requests.set(True)
        await ctx.send(
            _(
                "User can delete their own data. "
                "This will not include operational data such as blocked users."
            )
        )

    @mydata_owner_management.command(name="disallowuserdeletions")
    async def mydata_owner_disallow_user_deletions(self, ctx):
        """
        Set the bot to not allow users to request a data deletion.

        Opposite of `[p]mydata ownermanagement allowuserdeletions`

        **Example:**
            - `[p]mydata ownermanagement disallowuserdeletions`
        """
        await ctx.bot._config.datarequests.allow_user_requests.set(False)
        await ctx.send(_("User can not delete their own data."))

    @mydata_owner_management.command(name="setuserdeletionlevel")
    async def mydata_owner_user_deletion_level(self, ctx, level: int):
        """
        Sets how user deletions are treated.

        **Example:**
            - `[p]mydata ownermanagement setuserdeletionlevel 1`

        **Arguments:**
            - `<level>` - The strictness level for user deletion. See Level guide below.

        Level:
            - `0`: What users can delete is left entirely up to each cog.
            - `1`: Cogs should delete anything the cog doesn't need about the user.
        """

        if level == 1:
            await ctx.bot._config.datarequests.user_requests_are_strict.set(True)
            await ctx.send(
                _(
                    "Cogs will be instructed to remove all non operational "
                    "data upon a user request."
                )
            )
        elif level == 0:
            await ctx.bot._config.datarequests.user_requests_are_strict.set(False)
            await ctx.send(
                _(
                    "Cogs will be informed a user has made a data deletion request, "
                    "and the details of what to delete will be left to the "
                    "discretion of the cog author."
                )
            )
        else:
            await ctx.send_help()

    @mydata_owner_management.command(name="processdiscordrequest")
    async def mydata_discord_deletion_request(self, ctx, user_id: int):
        """
        Handle a deletion request from Discord.

        This will cause the bot to get rid of or disassociate all data from the specified user ID.
        You should not use this unless Discord has specifically requested this with regard to a deleted user.
        This will remove the user from various anti-abuse measures.
        If you are processing a manual request from a user, you may want `[p]mydata ownermanagement deleteforuser` instead.

        **Arguments:**
            - `<user_id>` - The id of the user whose data would be deleted.
        """

        if not await self.get_serious_confirmation(
            ctx,
            _(
                "This will cause the bot to get rid of or disassociate all data "
                "from the specified user ID. You should not use this unless "
                "Discord has specifically requested this with regard to a deleted user. "
                "This will remove the user from various anti-abuse measures. "
                "If you are processing a manual request from a user, you may want "
                "`{prefix}{command_name}` instead."
                "\n\nIf you are sure this is what you intend to do "
                "please respond with the following:"
            ).format(prefix=ctx.clean_prefix, command_name="mydata ownermanagement deleteforuser"),
        ):
            return
        results = await self.bot.handle_data_deletion_request(
            requester="discord_deleted_user", user_id=user_id
        )

        if results.failed_cogs and results.failed_modules:
            await ctx.send(
                _(
                    "I tried to delete all data about that user, "
                    "(that I know how to delete) "
                    "however the following modules errored: {modules}. "
                    "Additionally, the following cogs errored: {cogs}\n"
                    "Please check your logs and contact the creators of "
                    "these cogs and modules.\n"
                    "Note: Outside of these failures, data should have been deleted."
                ).format(
                    cogs=humanize_list(results.failed_cogs),
                    modules=humanize_list(results.failed_modules),
                )
            )
        elif results.failed_cogs:
            await ctx.send(
                _(
                    "I tried to delete all data about that user, "
                    "(that I know how to delete) "
                    "however the following cogs errored: {cogs}.\n"
                    "Please check your logs and contact the creators of "
                    "these cogs and modules.\n"
                    "Note: Outside of these failures, data should have been deleted."
                ).format(cogs=humanize_list(results.failed_cogs))
            )
        elif results.failed_modules:
            await ctx.send(
                _(
                    "I tried to delete all data about that user, "
                    "(that I know how to delete) "
                    "however the following modules errored: {modules}.\n"
                    "Please check your logs and contact the creators of "
                    "these cogs and modules.\n"
                    "Note: Outside of these failures, data should have been deleted."
                ).format(modules=humanize_list(results.failed_modules))
            )
        else:
            await ctx.send(_("I've deleted all data about that user that I know how to delete."))

        if results.unhandled:
            await ctx.send(
                _("{mention} The following cogs did not handle deletion:\n{cogs}.").format(
                    mention=ctx.author.mention, cogs=humanize_list(results.unhandled)
                )
            )

    @mydata_owner_management.command(name="deleteforuser")
    async def mydata_user_deletion_request_by_owner(self, ctx, user_id: int):
        """Delete data [botname] has about a user for a user.

        This will cause the bot to get rid of or disassociate a lot of non-operational data from the specified user.
        Users have access to a different command for this unless they can't interact with the bot at all.
        This is a mostly safe operation, but you should not use it unless processing a request from this user as it may impact their usage of the bot.

        **Arguments:**
            - `<user_id>` - The id of the user whose data would be deleted.
        """
        if not await self.get_serious_confirmation(
            ctx,
            _(
                "This will cause the bot to get rid of or disassociate "
                "a lot of non-operational data from the "
                "specified user. Users have access to "
                "different command for this unless they can't interact with the bot at all. "
                "This is a mostly safe operation, but you should not use it "
                "unless processing a request from this "
                "user as it may impact their usage of the bot. "
                "\n\nIf you are sure this is what you intend to do "
                "please respond with the following:"
            ),
        ):
            return

        if await ctx.bot._config.datarequests.user_requests_are_strict():
            requester = "user_strict"
        else:
            requester = "user"

        results = await self.bot.handle_data_deletion_request(requester=requester, user_id=user_id)

        if results.failed_cogs and results.failed_modules:
            await ctx.send(
                _(
                    "I tried to delete all non-operational data about that user, "
                    "(that I know how to delete) "
                    "however the following modules errored: {modules}. "
                    "Additionally, the following cogs errored: {cogs}\n"
                    "Please check your logs and contact the creators of "
                    "these cogs and modules.\n"
                    "Note: Outside of these failures, data should have been deleted."
                ).format(
                    cogs=humanize_list(results.failed_cogs),
                    modules=humanize_list(results.failed_modules),
                )
            )
        elif results.failed_cogs:
            await ctx.send(
                _(
                    "I tried to delete all non-operational data about that user, "
                    "(that I know how to delete) "
                    "however the following cogs errored: {cogs}.\n"
                    "Please check your logs and contact the creators of "
                    "these cogs and modules.\n"
                    "Note: Outside of these failures, data should have been deleted."
                ).format(cogs=humanize_list(results.failed_cogs))
            )
        elif results.failed_modules:
            await ctx.send(
                _(
                    "I tried to delete all non-operational data about that user, "
                    "(that I know how to delete) "
                    "however the following modules errored: {modules}.\n"
                    "Please check your logs and contact the creators of "
                    "these cogs and modules.\n"
                    "Note: Outside of these failures, data should have been deleted."
                ).format(modules=humanize_list(results.failed_modules))
            )
        else:
            await ctx.send(
                _(
                    "I've deleted all non-operational data about that user "
                    "that I know how to delete."
                )
            )

        if results.unhandled:
            await ctx.send(
                _("{mention} The following cogs did not handle deletion:\n{cogs}.").format(
                    mention=ctx.author.mention, cogs=humanize_list(results.unhandled)
                )
            )

    @mydata_owner_management.command(name="deleteuserasowner")
    async def mydata_user_deletion_by_owner(self, ctx, user_id: int):
        """Delete data [botname] has about a user.

        This will cause the bot to get rid of or disassociate a lot of data about the specified user.
        This may include more than just end user data, including anti abuse records.

        **Arguments:**
            - `<user_id>` - The id of the user whose data would be deleted.
        """
        if not await self.get_serious_confirmation(
            ctx,
            _(
                "This will cause the bot to get rid of or disassociate "
                "a lot of data about the specified user. "
                "This may include more than just end user data, including "
                "anti abuse records."
                "\n\nIf you are sure this is what you intend to do "
                "please respond with the following:"
            ),
        ):
            return
        results = await self.bot.handle_data_deletion_request(requester="owner", user_id=user_id)

        if results.failed_cogs and results.failed_modules:
            await ctx.send(
                _(
                    "I tried to delete all data about that user, "
                    "(that I know how to delete) "
                    "however the following modules errored: {modules}. "
                    "Additionally, the following cogs errored: {cogs}\n"
                    "Please check your logs and contact the creators of "
                    "these cogs and modules.\n"
                    "Note: Outside of these failures, data should have been deleted."
                ).format(
                    cogs=humanize_list(results.failed_cogs),
                    modules=humanize_list(results.failed_modules),
                )
            )
        elif results.failed_cogs:
            await ctx.send(
                _(
                    "I tried to delete all data about that user, "
                    "(that I know how to delete) "
                    "however the following cogs errored: {cogs}.\n"
                    "Please check your logs and contact the creators of "
                    "these cogs and modules.\n"
                    "Note: Outside of these failures, data should have been deleted."
                ).format(cogs=humanize_list(results.failed_cogs))
            )
        elif results.failed_modules:
            await ctx.send(
                _(
                    "I tried to delete all data about that user, "
                    "(that I know how to delete) "
                    "however the following modules errored: {modules}.\n"
                    "Please check your logs and contact the creators of "
                    "these cogs and modules.\n"
                    "Note: Outside of these failures, data should have been deleted."
                ).format(modules=humanize_list(results.failed_modules))
            )
        else:
            await ctx.send(_("I've deleted all data about that user that I know how to delete."))

        if results.unhandled:
            await ctx.send(
                _("{mention} The following cogs did not handle deletion:\n{cogs}.").format(
                    mention=ctx.author.mention, cogs=humanize_list(results.unhandled)
                )
            )

    @commands.group()
    async def embedset(self, ctx: commands.Context):
        """
        Commands for toggling embeds on or off.

<<<<<<< HEAD
        This setting determines whether or not to use embeds as a response to a command (for commands that support it).
        The default is to use embeds.
        """

    @embedset.command(name="showsettings")
    async def embedset_showsettings(self, ctx: commands.Context):
        """
        Show the current embed settings.

        **Example:**
            - `[p]embedset showsettings`
        """
=======
        This setting determines whether or not to
        use embeds as a response to a command (for
        commands that support it). The default is to
        use embeds.

        The embed settings are checked until the first True/False in this order:
        - In guild context:
        1. Channel override ([p]embedset channel)
        2. Server command override ([p]embedset command server)
        3. Server override ([p]embedset server)
        4. Global command override ([p]embedset command global)
        5. Global setting ([p]embedset global)

        - In DM context:
        1. User override ([p]embedset user)
        2. Global command override ([p]embedset command global)
        3. Global setting ([p]embedset global)
        """

    @embedset.command(name="showsettings")
    async def embedset_showsettings(self, ctx: commands.Context, command_name: str = None) -> None:
        """Show the current embed settings."""
        if command_name is not None:
            command_obj: Optional[commands.Command] = ctx.bot.get_command(command_name)
            if command_obj is None:
                await ctx.send(
                    _("I couldn't find that command. Please note that it is case sensitive.")
                )
                return
            # qualified name might be different if alias was passed to this command
            command_name = command_obj.qualified_name

>>>>>>> 2f16d339
        text = _("Embed settings:\n\n")
        global_default = await self.bot._config.embeds()
        text += _("Global default: {value}\n").format(value=global_default)

        if command_name is not None:
            scope = self.bot._config.custom("COMMAND", command_name, 0)
            global_command_setting = await scope.embeds()
            text += _("Global command setting for {command} command: {value}\n").format(
                command=inline(command_name), value=global_command_setting
            )

        if ctx.guild:
            guild_setting = await self.bot._config.guild(ctx.guild).embeds()
            text += _("Guild setting: {value}\n").format(value=guild_setting)

            if command_name is not None:
                scope = self.bot._config.custom("COMMAND", command_name, ctx.guild.id)
                command_setting = await scope.embeds()
                text += _("Server command setting for {command} command: {value}\n").format(
                    command=inline(command_name), value=command_setting
                )

        if ctx.channel:
            channel_setting = await self.bot._config.channel(ctx.channel).embeds()
            text += _("Channel setting: {value}\n").format(value=channel_setting)

        user_setting = await self.bot._config.user(ctx.author).embeds()
        text += _("User setting: {value}").format(value=user_setting)
        await ctx.send(box(text))

    @embedset.command(name="global")
    @checks.is_owner()
    async def embedset_global(self, ctx: commands.Context):
        """
        Toggle the global embed setting.

<<<<<<< HEAD
        This is used as a fallback if the user or guild hasn't set a preference.
        The default is to use embeds.

        **Example:**
            - `[p]embedset global`
=======
        This is used as a fallback if the user
        or guild hasn't set a preference. The
        default is to use embeds.

        To see full evaluation order of embed settings, run `[p]help embedset`
>>>>>>> 2f16d339
        """
        current = await self.bot._config.embeds()
        if current:
            await self.bot._config.embeds.set(False)
            await ctx.send(_("Embeds are now disabled by default."))
        else:
            await self.bot._config.embeds.clear()
            await ctx.send(_("Embeds are now enabled by default."))

    @embedset.command(name="server", aliases=["guild"])
    @checks.guildowner_or_permissions(administrator=True)
    @commands.guild_only()
    async def embedset_guild(self, ctx: commands.Context, enabled: bool = None):
        """
        Toggle the guild's embed setting.

        If enabled is None, the setting will be unset and the global default will be used instead.

<<<<<<< HEAD
        If set, this is used instead of the global default to determine whether or not to use embeds.
        This is used for all commands done in a guild channel except for help commands.

        **Examples:**
            - `[p]embedset server False` - Disables embeds on this server.
            - `[p]embedset server` - Resets value to use global default.

        **Arguments:**
            - `[enabled]` - Whether to use embeds on this server. Leave blank to reset to default.
=======
        If set, this is used instead of the global default
        to determine whether or not to use embeds. This is
        used for all commands done in a server channel.

        To see full evaluation order of embed settings, run `[p]help embedset`
>>>>>>> 2f16d339
        """
        if enabled is None:
            await self.bot._config.guild(ctx.guild).embeds.clear()
            await ctx.send(_("Embeds will now fall back to the global setting."))
            return

        await self.bot._config.guild(ctx.guild).embeds.set(enabled)
        await ctx.send(
            _("Embeds are now enabled for this guild.")
            if enabled
            else _("Embeds are now disabled for this guild.")
        )

    @checks.guildowner_or_permissions(administrator=True)
    @embedset.group(name="command", invoke_without_command=True)
    async def embedset_command(
        self, ctx: commands.Context, command_name: str, enabled: bool = None
    ) -> None:
        """
        Toggle the command's embed setting.

        If you're the bot owner, this will change command's embed setting
        globally by default.

        To see full evaluation order of embed settings, run `[p]help embedset`
        """
        # Select the scope based on the author's privileges
        if await ctx.bot.is_owner(ctx.author):
            await self.embedset_command_global(ctx, command_name, enabled)
        else:
            await self.embedset_command_guild(ctx, command_name, enabled)

    def _check_if_command_requires_embed_links(self, command_obj: commands.Command) -> None:
        for command in itertools.chain((command_obj,), command_obj.parents):
            if command_obj.requires.bot_perms.embed_links:
                # a slight abuse of this exception to save myself two lines later...
                raise commands.UserFeedbackCheckFailure(
                    _(
                        "The passed command requires Embed Links permission"
                        " and therefore cannot be set to not use embeds."
                    )
                )

    @commands.is_owner()
    @embedset_command.command(name="global")
    async def embedset_command_global(
        self, ctx: commands.Context, command_name: str, enabled: bool = None
    ):
        """
        Toggle the commmand's embed setting.

        If enabled is None, the setting will be unset and
        the global default will be used instead.

        If set, this is used instead of the global default
        to determine whether or not to use embeds.

        To see full evaluation order of embed settings, run `[p]help embedset`
        """
        command_obj: Optional[commands.Command] = ctx.bot.get_command(command_name)
        if command_obj is None:
            await ctx.send(
                _("I couldn't find that command. Please note that it is case sensitive.")
            )
            return
        self._check_if_command_requires_embed_links(command_obj)
        # qualified name might be different if alias was passed to this command
        command_name = command_obj.qualified_name

        if enabled is None:
            await self.bot._config.custom("COMMAND", command_name, 0).embeds.clear()
            await ctx.send(_("Embeds will now fall back to the global setting."))
            return

        await self.bot._config.custom("COMMAND", command_name, 0).embeds.set(enabled)
        if enabled:
            await ctx.send(
                _("Embeds are now enabled for {command_name} command.").format(
                    command_name=inline(command_name)
                )
            )
        else:
            await ctx.send(
                _("Embeds are now disabled for {command_name} command.").format(
                    command_name=inline(command_name)
                )
            )

    @commands.guild_only()
    @embedset_command.command(name="server", aliases=["guild"])
    async def embedset_command_guild(
        self, ctx: commands.GuildContext, command_name: str, enabled: bool = None
    ):
        """
        Toggle the commmand's embed setting.

        If enabled is None, the setting will be unset and
        the server default will be used instead.

        If set, this is used instead of the server default
        to determine whether or not to use embeds.

        To see full evaluation order of embed settings, run `[p]help embedset`
        """
        command_obj: Optional[commands.Command] = ctx.bot.get_command(command_name)
        if command_obj is None:
            await ctx.send(
                _("I couldn't find that command. Please note that it is case sensitive.")
            )
            return
        self._check_if_command_requires_embed_links(command_obj)
        # qualified name might be different if alias was passed to this command
        command_name = command_obj.qualified_name

        if enabled is None:
            await self.bot._config.custom("COMMAND", command_name, ctx.guild.id).embeds.clear()
            await ctx.send(_("Embeds will now fall back to the server setting."))
            return

        await self.bot._config.custom("COMMAND", command_name, ctx.guild.id).embeds.set(enabled)
        if enabled:
            await ctx.send(
                _("Embeds are now enabled for {command_name} command.").format(
                    command_name=inline(command_name)
                )
            )
        else:
            await ctx.send(
                _("Embeds are now disabled for {command_name} command.").format(
                    command_name=inline(command_name)
                )
            )

    @embedset.command(name="channel")
    @checks.guildowner_or_permissions(administrator=True)
    @commands.guild_only()
    async def embedset_channel(self, ctx: commands.Context, enabled: bool = None):
        """
        Toggle the channel's embed setting.

        If enabled is None, the setting will be unset and the guild default will be used instead.

        If set, this is used instead of the guild default to determine whether or not to use embeds.
        This is used for all commands done in a channel except for help commands.

<<<<<<< HEAD
        **Examples:**
            - `[p]embedset channel False` - Disables embeds in this channel.
            - `[p]embedset channel` - Resets value to use guild default.

        **Arguments:**
            - `[enabled]` - Whether to use embeds in this channel. Leave blank to reset to default.
=======
        If set, this is used instead of the guild and command default
        to determine whether or not to use embeds. This is
        used for all commands done in a channel.

        To see full evaluation order of embed settings, run `[p]help embedset`
>>>>>>> 2f16d339
        """
        if enabled is None:
            await self.bot._config.channel(ctx.channel).embeds.clear()
            await ctx.send(_("Embeds will now fall back to the global setting."))
            return

        await self.bot._config.channel(ctx.channel).embeds.set(enabled)
        await ctx.send(
            _("Embeds are now {} for this channel.").format(
                _("enabled") if enabled else _("disabled")
            )
        )

    @embedset.command(name="user")
    async def embedset_user(self, ctx: commands.Context, enabled: bool = None):
        """
        Toggle the user's embed setting for DMs.

        If enabled is None, the setting will be unset and the global default will be used instead.

        If set, this is used instead of the global default to determine whether or not to use embeds.
        This is used for all commands executed in a DM with the bot.

<<<<<<< HEAD
        **Examples:**
            - `[p]embedset user False` - Disables embeds in your DMs.
            - `[p]embedset user` - Resets value to use global default.

        **Arguments:**
            - `[enabled]` - Whether to use embeds in your DMs. Leave blank to reset to default.
=======
        If set, this is used instead of the global default
        to determine whether or not to use embeds. This is
        used for all commands executed in a DM with the bot.

        To see full evaluation order of embed settings, run `[p]help embedset`
>>>>>>> 2f16d339
        """
        if enabled is None:
            await self.bot._config.user(ctx.author).embeds.clear()
            await ctx.send(_("Embeds will now fall back to the global setting."))

        await self.bot._config.user(ctx.author).embeds.set(enabled)
        await ctx.send(
            _("Embeds are now enabled for you in DMs.")
            if enabled
            else _("Embeds are now disabled for you in DMs.")
        )

    @commands.command()
    @checks.is_owner()
    async def traceback(self, ctx: commands.Context, public: bool = False):
        """Sends to the owner the last command exception that has occurred.

        If public (yes is specified), it will be sent to the chat instead.

        Warning: Sending the traceback publicly can accidentally reveal sensitive information about your computer or configuration.

        **Examples:**
            - `[p]traceback` - Sends the traceback to your DMs.
            - `[p]traceback True` - Sends the last traceback in the current context.

        **Arguments:**
            - `[public]` - Whether to send the traceback to the current context. Leave blank to send to your DMs.
        """
        if not public:
            destination = ctx.author
        else:
            destination = ctx.channel

        if self.bot._last_exception:
            for page in pagify(self.bot._last_exception, shorten_by=10):
                try:
                    await destination.send(box(page, lang="py"))
                except discord.HTTPException:
                    await ctx.channel.send(
                        "I couldn't send the traceback message to you in DM. "
                        "Either you blocked me or you disabled DMs in this server."
                    )
                    return
        else:
            await ctx.send(_("No exception has occurred yet."))

    @commands.command()
    @commands.check(CoreLogic._can_get_invite_url)
    async def invite(self, ctx):
        """Shows [botname]'s invite url.

        This will always send the invite to DMs to keep it private.

        This command is locked to the owner unless `[p]inviteset public` is set to True.

        **Example:**
            - `[p]invite`
        """
        try:
            await ctx.author.send(await self._invite_url())
        except discord.errors.Forbidden:
            await ctx.send(
                "I couldn't send the invite message to you in DM. "
                "Either you blocked me or you disabled DMs in this server."
            )

    @commands.group()
    @checks.is_owner()
    async def inviteset(self, ctx):
        """Commands to setup [botname]'s invite settings."""
        pass

    @inviteset.command()
    async def public(self, ctx, confirm: bool = False):
        """
        Toggles if `[p]invite` should be accessible for the average user.

        The bot must be made into a `Public bot` in the developer dashboard for public invites to work.

        **Example:**
            - `[p]inviteset public yes` - Toggles the public invite setting.

        **Arguments:**
            - `[confirm]` - Required to set to public. Not required to toggle back to private.
        """
        if await self.bot._config.invite_public():
            await self.bot._config.invite_public.set(False)
            await ctx.send("The invite is now private.")
            return
        app_info = await self.bot.application_info()
        if not app_info.bot_public:
            await ctx.send(
                "I am not a public bot. That means that nobody except "
                "you can invite me on new servers.\n\n"
                "You can change this by ticking `Public bot` in "
                "your token settings: "
                "https://discord.com/developers/applications/{0}/bot".format(self.bot.user.id)
            )
            return
        if not confirm:
            await ctx.send(
                "You're about to make the `{0}invite` command public. "
                "All users will be able to invite me on their server.\n\n"
                "If you agree, you can type `{0}inviteset public yes`.".format(ctx.clean_prefix)
            )
        else:
            await self.bot._config.invite_public.set(True)
            await ctx.send("The invite command is now public.")

    @inviteset.command()
    async def perms(self, ctx, level: int):
        """
        Make the bot create its own role with permissions on join.

        The bot will create its own role with the desired permissions when it joins a new server. This is a special role that can't be deleted or removed from the bot.

        For that, you need to provide a valid permissions level.
        You can generate one here: https://discordapi.com/permissions.html

        Please note that you might need two factor authentication for some permissions.

        **Example:**
            - `[p]inviteset perms 134217728` - Adds a "Manage Nicknames" permission requirement to the invite.

        **Arguments:**
            - `<level>` - The permission level to require for the bot in the generated invite.
        """
        await self.bot._config.invite_perm.set(level)
        await ctx.send("The new permissions level has been set.")

    @commands.command()
    @checks.is_owner()
<<<<<<< HEAD
    async def leave(self, ctx: commands.Context):
        """Leaves the current server.

        Note: This command is interactive.
        """
        await ctx.send(_("Are you sure you want me to leave this server? (y/n)"))
=======
    async def leave(self, ctx: commands.Context, *servers: GuildConverter):
        """Leaves servers.

        If no server IDs are passed the local server will be left instead."""
        guilds = servers
        if ctx.guild is None and not guilds:
            return await ctx.send(_("You need to specify at least one server ID."))
>>>>>>> 2f16d339

        leaving_local_guild = not guilds

        if leaving_local_guild:
            guilds = (ctx.guild,)
            msg = (
                _("You haven't passed any server ID. Do you want me to leave this server?")
                + " (y/n)"
            )
        else:
            msg = (
                _("Are you sure you want me to leave these servers?")
                + " (y/n):\n"
                + "\n".join(f"- {guild.name} (`{guild.id}`)" for guild in guilds)
            )

        for guild in guilds:
            if guild.owner.id == ctx.me.id:
                return await ctx.send(
                    _("I cannot leave the server `{server_name}`: I am the owner of it.").format(
                        server_name=guild.name
                    )
                )

        for page in pagify(msg):
            await ctx.send(page)
        pred = MessagePredicate.yes_or_no(ctx)
        try:
            await self.bot.wait_for("message", check=pred, timeout=30)
        except asyncio.TimeoutError:
            await ctx.send(_("Response timed out."))
            return
        else:
            if pred.result is True:
                if leaving_local_guild is True:
                    await ctx.send(_("Alright. Bye :wave:"))
                else:
                    await ctx.send(
                        _("Alright. Leaving {number} servers...").format(number=len(guilds))
                    )
                for guild in guilds:
                    log.debug("Leaving guild '%s' (%s)", guild.name, guild.id)
                    await guild.leave()
            else:
                if leaving_local_guild is True:
                    await ctx.send(_("Alright, I'll stay then. :)"))
                else:
                    await ctx.send(_("Alright, I'm not leaving those servers."))

    @commands.command()
    @checks.is_owner()
    async def servers(self, ctx: commands.Context):
<<<<<<< HEAD
        """Lists and allows [botname] to leave servers.

        Note: This command is interactive.
        """
        guilds = sorted(list(self.bot.guilds), key=lambda s: s.name.lower())
        msg = ""
        responses = []
        for i, server in enumerate(guilds, 1):
            msg += "{}: {} (`{}`)\n".format(i, server.name, server.id)
            responses.append(str(i))

        for page in pagify(msg, ["\n"]):
            await ctx.send(page)
=======
        """Lists the servers [botname] is currently in."""
        guilds = sorted(self.bot.guilds, key=lambda s: s.name.lower())
        msg = "\n".join(f"{guild.name} (`{guild.id}`)\n" for guild in guilds)
>>>>>>> 2f16d339

        pages = list(pagify(msg, ["\n"], page_length=1000))

        if len(pages) == 1:
            await ctx.send(pages[0])
        else:
            await menu(ctx, pages, DEFAULT_CONTROLS)

    @commands.command(require_var_positional=True)
    @checks.is_owner()
    async def load(self, ctx: commands.Context, *cogs: str):
        """Loads cog packages from the local paths and installed cogs.

        See packages available to load with `[p]cogs`.

        Additional cogs can be added using Downloader, or from local paths using `[p]addpath`.

        **Examples:**
            - `[p]load general` - Loads the `general` cog.
            - `[p]load admin mod mutes` - Loads multiple cogs.

        **Arguments:**
            - `<cogs...>` - The cog packages to load.
        """
        cogs = tuple(map(lambda cog: cog.rstrip(","), cogs))
        async with ctx.typing():
            (
                loaded,
                failed,
                invalid_pkg_names,
                not_found,
                already_loaded,
                failed_with_reason,
                repos_with_shared_libs,
            ) = await self._load(cogs)

        output = []

        if loaded:
            loaded_packages = humanize_list([inline(package) for package in loaded])
            formed = _("Loaded {packs}.").format(packs=loaded_packages)
            output.append(formed)

        if already_loaded:
            if len(already_loaded) == 1:
                formed = _("The following package is already loaded: {pack}").format(
                    pack=inline(already_loaded[0])
                )
            else:
                formed = _("The following packages are already loaded: {packs}").format(
                    packs=humanize_list([inline(package) for package in already_loaded])
                )
            output.append(formed)

        if failed:
            if len(failed) == 1:
                formed = _(
                    "Failed to load the following package: {pack}."
                    "\nCheck your console or logs for details."
                ).format(pack=inline(failed[0]))
            else:
                formed = _(
                    "Failed to load the following packages: {packs}"
                    "\nCheck your console or logs for details."
                ).format(packs=humanize_list([inline(package) for package in failed]))
            output.append(formed)

        if invalid_pkg_names:
            if len(invalid_pkg_names) == 1:
                formed = _(
                    "The following name is not a valid package name: {pack}\n"
                    "Package names cannot start with a number"
                    " and can only contain ascii numbers, letters, and underscores."
                ).format(pack=inline(invalid_pkg_names[0]))
            else:
                formed = _(
                    "The following names are not valid package names: {packs}\n"
                    "Package names cannot start with a number"
                    " and can only contain ascii numbers, letters, and underscores."
                ).format(packs=humanize_list([inline(package) for package in invalid_pkg_names]))
            output.append(formed)

        if not_found:
            if len(not_found) == 1:
                formed = _("The following package was not found in any cog path: {pack}.").format(
                    pack=inline(not_found[0])
                )
            else:
                formed = _(
                    "The following packages were not found in any cog path: {packs}"
                ).format(packs=humanize_list([inline(package) for package in not_found]))
            output.append(formed)

        if failed_with_reason:
            reasons = "\n".join([f"`{x}`: {y}" for x, y in failed_with_reason])
            if len(failed_with_reason) == 1:
                formed = _(
                    "This package could not be loaded for the following reason:\n\n{reason}"
                ).format(reason=reasons)
            else:
                formed = _(
                    "These packages could not be loaded for the following reasons:\n\n{reasons}"
                ).format(reasons=reasons)
            output.append(formed)

        if repos_with_shared_libs:
            if len(repos_with_shared_libs) == 1:
                formed = _(
                    "**WARNING**: The following repo is using shared libs"
                    " which are marked for removal in the future: {repo}.\n"
                    "You should inform maintainer of the repo about this message."
                ).format(repo=inline(repos_with_shared_libs.pop()))
            else:
                formed = _(
                    "**WARNING**: The following repos are using shared libs"
                    " which are marked for removal in the future: {repos}.\n"
                    "You should inform maintainers of these repos about this message."
                ).format(repos=humanize_list([inline(repo) for repo in repos_with_shared_libs]))
            output.append(formed)

        if output:
            total_message = "\n\n".join(output)
            for page in pagify(
                total_message, delims=["\n", ", "], priority=True, page_length=1500
            ):
                if page.startswith(", "):
                    page = page[2:]
                await ctx.send(page)

    @commands.command(require_var_positional=True)
    @checks.is_owner()
    async def unload(self, ctx: commands.Context, *cogs: str):
        """Unloads previously loaded cog packages.

        See packages available to unload with `[p]cogs`.

        **Examples:**
            - `[p]unload general` - Unloads the `general` cog.
            - `[p]unload admin mod mutes` - Unloads multiple cogs.

        **Arguments:**
            - `<cogs...>` - The cog packages to unload.
        """
        cogs = tuple(map(lambda cog: cog.rstrip(","), cogs))
        unloaded, failed = await self._unload(cogs)

        output = []

        if unloaded:
            if len(unloaded) == 1:
                formed = _("The following package was unloaded: {pack}.").format(
                    pack=inline(unloaded[0])
                )
            else:
                formed = _("The following packages were unloaded: {packs}.").format(
                    packs=humanize_list([inline(package) for package in unloaded])
                )
            output.append(formed)

        if failed:
            if len(failed) == 1:
                formed = _("The following package was not loaded: {pack}.").format(
                    pack=inline(failed[0])
                )
            else:
                formed = _("The following packages were not loaded: {packs}.").format(
                    packs=humanize_list([inline(package) for package in failed])
                )
            output.append(formed)

        if output:
            total_message = "\n\n".join(output)
            for page in pagify(total_message):
                await ctx.send(page)

    @commands.command(require_var_positional=True)
    @checks.is_owner()
    async def reload(self, ctx: commands.Context, *cogs: str):
        """Reloads cog packages.

        This will unload and then load the specified cogs.

        Cogs that were not loaded will only be loaded.

        **Examples:**
            - `[p]reload general` - Unloads then loads the `general` cog.
            - `[p]reload admin mod mutes` - Unloads then loads multiple cogs.

        **Arguments:**
            - `<cogs...>` - The cog packages to reload.
        """
        cogs = tuple(map(lambda cog: cog.rstrip(","), cogs))
        async with ctx.typing():
            (
                loaded,
                failed,
                invalid_pkg_names,
                not_found,
                already_loaded,
                failed_with_reason,
                repos_with_shared_libs,
            ) = await self._reload(cogs)

        output = []

        if loaded:
            loaded_packages = humanize_list([inline(package) for package in loaded])
            formed = _("Reloaded {packs}.").format(packs=loaded_packages)
            output.append(formed)

        if failed:
            if len(failed) == 1:
                formed = _(
                    "Failed to reload the following package: {pack}."
                    "\nCheck your console or logs for details."
                ).format(pack=inline(failed[0]))
            else:
                formed = _(
                    "Failed to reload the following packages: {packs}"
                    "\nCheck your console or logs for details."
                ).format(packs=humanize_list([inline(package) for package in failed]))
            output.append(formed)

        if invalid_pkg_names:
            if len(invalid_pkg_names) == 1:
                formed = _(
                    "The following name is not a valid package name: {pack}\n"
                    "Package names cannot start with a number"
                    " and can only contain ascii numbers, letters, and underscores."
                ).format(pack=inline(invalid_pkg_names[0]))
            else:
                formed = _(
                    "The following names are not valid package names: {packs}\n"
                    "Package names cannot start with a number"
                    " and can only contain ascii numbers, letters, and underscores."
                ).format(packs=humanize_list([inline(package) for package in invalid_pkg_names]))
            output.append(formed)

        if not_found:
            if len(not_found) == 1:
                formed = _("The following package was not found in any cog path: {pack}.").format(
                    pack=inline(not_found[0])
                )
            else:
                formed = _(
                    "The following packages were not found in any cog path: {packs}"
                ).format(packs=humanize_list([inline(package) for package in not_found]))
            output.append(formed)

        if failed_with_reason:
            reasons = "\n".join([f"`{x}`: {y}" for x, y in failed_with_reason])
            if len(failed_with_reason) == 1:
                formed = _(
                    "This package could not be reloaded for the following reason:\n\n{reason}"
                ).format(reason=reasons)
            else:
                formed = _(
                    "These packages could not be reloaded for the following reasons:\n\n{reasons}"
                ).format(reasons=reasons)
            output.append(formed)

        if repos_with_shared_libs:
            if len(repos_with_shared_libs) == 1:
                formed = _(
                    "**WARNING**: The following repo is using shared libs"
                    " which are marked for removal in the future: {repo}.\n"
                    "You should inform maintainers of these repos about this message."
                ).format(repo=inline(repos_with_shared_libs.pop()))
            else:
                formed = _(
                    "**WARNING**: The following repos are using shared libs"
                    " which are marked for removal in the future: {repos}.\n"
                    "You should inform maintainers of these repos about this message."
                ).format(repos=humanize_list([inline(repo) for repo in repos_with_shared_libs]))
            output.append(formed)

        if output:
            total_message = "\n\n".join(output)
            for page in pagify(total_message):
                await ctx.send(page)

    @commands.command(name="shutdown")
    @checks.is_owner()
    async def _shutdown(self, ctx: commands.Context, silently: bool = False):
        """Shuts down the bot.

        Allows [botname] to shut down gracefully.

        This is the recommended method for shutting down the bot.

        **Examples:**
            - `[p]shutdown`
            - `[p]shutdown True` - Shutdowns silently.

        **Arguments:**
            - `[silently]` - Whether to skip sending the shutdown message. Defaults to False.
        """
        wave = "\N{WAVING HAND SIGN}"
        skin = "\N{EMOJI MODIFIER FITZPATRICK TYPE-3}"
        with contextlib.suppress(discord.HTTPException):
            if not silently:
                await ctx.send(_("Shutting down... ") + wave + skin)
        await ctx.bot.shutdown()

    @commands.command(name="restart")
    @checks.is_owner()
    async def _restart(self, ctx: commands.Context, silently: bool = False):
        """Attempts to restart [botname].

        Makes [botname] quit with exit code 26.
        The restart is not guaranteed: it must be dealt with by the process manager in use.

        **Examples:**
            - `[p]restart`
            - `[p]restart True` - Restarts silently.

        **Arguments:**
            - `[silently]` - Whether to skip sending the restart message. Defaults to False.
        """
        with contextlib.suppress(discord.HTTPException):
            if not silently:
                await ctx.send(_("Restarting..."))
        await ctx.bot.shutdown(restart=True)

    @commands.group(name="set")
    async def _set(self, ctx: commands.Context):
        """Commands for changing [botname]'s settings."""

    @_set.command("showsettings")
    async def set_showsettings(self, ctx: commands.Context):
        """
        Show the current settings for [botname].
        """
        if ctx.guild:
            guild_data = await ctx.bot._config.guild(ctx.guild).all()
            guild = ctx.guild
            admin_role_ids = guild_data["admin_role"]
            admin_role_names = [r.name for r in guild.roles if r.id in admin_role_ids]
            admin_roles_str = humanize_list(admin_role_names) if admin_role_names else "Not Set."
            mod_role_ids = guild_data["mod_role"]
            mod_role_names = [r.name for r in guild.roles if r.id in mod_role_ids]
            mod_roles_str = humanize_list(mod_role_names) if mod_role_names else "Not Set."

            guild_locale = await i18n.get_locale_from_guild(self.bot, ctx.guild)
            guild_regional_format = (
                await i18n.get_regional_format_from_guild(self.bot, ctx.guild) or guild_locale
            )

            guild_settings = _(
                "Admin roles: {admin}\n"
                "Mod roles: {mod}\n"
                "Locale: {guild_locale}\n"
                "Regional format: {guild_regional_format}\n"
            ).format(
                admin=admin_roles_str,
                mod=mod_roles_str,
                guild_locale=guild_locale,
                guild_regional_format=guild_regional_format,
            )
        else:
            guild_settings = ""

        prefixes = await ctx.bot._prefix_cache.get_prefixes(ctx.guild)
        global_data = await ctx.bot._config.all()
        locale = global_data["locale"]
        regional_format = global_data["regional_format"] or locale
        colour = discord.Colour(global_data["color"])

        prefix_string = " ".join(prefixes)
        settings = _(
            "{bot_name} Settings:\n\n"
            "Prefixes: {prefixes}\n"
            "{guild_settings}"
            "Global locale: {locale}\n"
            "Global regional format: {regional_format}\n"
            "Default embed colour: {colour}"
        ).format(
            bot_name=ctx.bot.user.name,
            prefixes=prefix_string,
            guild_settings=guild_settings,
            locale=locale,
            regional_format=regional_format,
            colour=colour,
        )
        for page in pagify(settings):
            await ctx.send(box(page))

    @checks.guildowner_or_permissions(administrator=True)
    @_set.command(name="deletedelay")
    @commands.guild_only()
    async def deletedelay(self, ctx: commands.Context, time: int = None):
        """Set the delay until the bot removes the command message.

        Must be between -1 and 60.

        Set to -1 to disable this feature.

        This is only applied to the current server and not globally.

        **Examples:**
            - `[p]set deletedelay` - Shows the current delete delay setting.
            - `[p]set deletedelay 60` - Sets the delete delay to the max of 60 seconds.
            - `[p]set deletedelay -1` - Disables deleting command messages.

        **Arguments:**
            - `[time]` - The seconds to wait before deleting the command message. Use -1 to disable.
        """
        guild = ctx.guild
        if time is not None:
            time = min(max(time, -1), 60)  # Enforces the time limits
            await ctx.bot._config.guild(guild).delete_delay.set(time)
            if time == -1:
                await ctx.send(_("Command deleting disabled."))
            else:
                await ctx.send(_("Delete delay set to {num} seconds.").format(num=time))
        else:
            delay = await ctx.bot._config.guild(guild).delete_delay()
            if delay != -1:
                await ctx.send(
                    _(
                        "Bot will delete command messages after"
                        " {num} seconds. Set this value to -1 to"
                        " stop deleting messages"
                    ).format(num=delay)
                )
            else:
                await ctx.send(_("I will not delete command messages."))

    @checks.is_owner()
    @_set.command(name="description")
    async def setdescription(self, ctx: commands.Context, *, description: str = ""):
        """
        Sets the bot's description.

        Use without a description to reset.
        This is shown in a few locations, including the help menu.

        The maximum description length is 250 characters to ensure it displays properly.

        The default is "Red V3".

        **Examples:**
            - `[p]set description` - Resets the description to the default setting.
            - `[p]set description MyBot: A Red V3 Bot`

        **Arguments:**
            - `[description]` - The description to use for this bot. Leave blank to reset to the default.
        """
        if not description:
            await ctx.bot._config.description.clear()
            ctx.bot.description = "Red V3"
            await ctx.send(_("Description reset."))
        elif len(description) > 250:  # While the limit is 256, we bold it adding characters.
            await ctx.send(
                _(
                    "This description is too long to properly display. "
                    "Please try again with below 250 characters."
                )
            )
        else:
            await ctx.bot._config.description.set(description)
            ctx.bot.description = description
            await ctx.tick()

    @_set.command()
    @checks.guildowner()
    @commands.guild_only()
    async def addadminrole(self, ctx: commands.Context, *, role: discord.Role):
        """
        Adds an admin role for this guild.

        Admins have all the same access and Mods, plus additional admin level commands like:
         - `[p]set serverprefix`
         - `[p]addrole`
         - `[p]ban`
         - `[p]ignore guild`

         And more.

         **Examples:**
            - `[p]set addadminrole @Admins`
            - `[p]set addadminrole Super Admins`

        **Arguments:**
            - `<role>` - The role to add as an admin.
        """
        async with ctx.bot._config.guild(ctx.guild).admin_role() as roles:
            if role.id in roles:
                return await ctx.send(_("This role is already an admin role."))
            roles.append(role.id)
        await ctx.send(_("That role is now considered an admin role."))

    @_set.command()
    @checks.guildowner()
    @commands.guild_only()
    async def addmodrole(self, ctx: commands.Context, *, role: discord.Role):
        """
        Adds a moderator role for this guild.

        This grants access to moderator level commands like:
         - `[p]mute`
         - `[p]cleanup`
         - `[p]customcommand create`

         And more.

         **Examples:**
            - `[p]set addmodrole @Mods`
            - `[p]set addmodrole Loyal Helpers`

        **Arguments:**
            - `<role>` - The role to add as a moderator.
        """
        async with ctx.bot._config.guild(ctx.guild).mod_role() as roles:
            if role.id in roles:
                return await ctx.send(_("This role is already a mod role."))
            roles.append(role.id)
        await ctx.send(_("That role is now considered a mod role."))

    @_set.command(aliases=["remadmindrole", "deladminrole", "deleteadminrole"])
    @checks.guildowner()
    @commands.guild_only()
    async def removeadminrole(self, ctx: commands.Context, *, role: discord.Role):
        """
        Removes an admin role for this guild.

        **Examples:**
            - `[p]set removeadminrole @Admins`
            - `[p]set removeadminrole Super Admins`

        **Arguments:**
            - `<role>` - The role to remove from being an admin.
        """
        async with ctx.bot._config.guild(ctx.guild).admin_role() as roles:
            if role.id not in roles:
                return await ctx.send(_("That role was not an admin role to begin with."))
            roles.remove(role.id)
        await ctx.send(_("That role is no longer considered an admin role."))

    @_set.command(aliases=["remmodrole", "delmodrole", "deletemodrole"])
    @checks.guildowner()
    @commands.guild_only()
    async def removemodrole(self, ctx: commands.Context, *, role: discord.Role):
        """
        Removes a mod role for this guild.

        **Examples:**
            - `[p]set removemodrole @Mods`
            - `[p]set removemodrole Loyal Helpers`

        **Arguments:**
            - `<role>` - The role to remove from being a moderator.
        """
        async with ctx.bot._config.guild(ctx.guild).mod_role() as roles:
            if role.id not in roles:
                return await ctx.send(_("That role was not a mod role to begin with."))
            roles.remove(role.id)
        await ctx.send(_("That role is no longer considered a mod role."))

    @_set.command(aliases=["usebotcolor"])
    @checks.guildowner()
    @commands.guild_only()
    async def usebotcolour(self, ctx: commands.Context):
        """
        Toggle whether to use the bot owner-configured colour for embeds.

        Default is to use the bot's configured colour.
        Otherwise, the colour used will be the colour of the bot's top role.

        **Example:**
            - `[p]set usebotcolour`
        """
        current_setting = await ctx.bot._config.guild(ctx.guild).use_bot_color()
        await ctx.bot._config.guild(ctx.guild).use_bot_color.set(not current_setting)
        await ctx.send(
            _("The bot {} use its configured color for embeds.").format(
                _("will not") if not current_setting else _("will")
            )
        )

    @_set.command()
    @checks.guildowner()
    @commands.guild_only()
    async def serverfuzzy(self, ctx: commands.Context):
        """
        Toggle whether to enable fuzzy command search for the server.

        This allows the bot to identify potential misspelled commands and offer corrections.

        Note: This can be processor intensive and may be unsuitable for larger servers.

        Default is for fuzzy command search to be disabled.

        **Example:**
            - `[p]set serverfuzzy`
        """
        current_setting = await ctx.bot._config.guild(ctx.guild).fuzzy()
        await ctx.bot._config.guild(ctx.guild).fuzzy.set(not current_setting)
        await ctx.send(
            _("Fuzzy command search has been {} for this server.").format(
                _("disabled") if current_setting else _("enabled")
            )
        )

    @_set.command()
    @checks.is_owner()
    async def fuzzy(self, ctx: commands.Context):
        """
        Toggle whether to enable fuzzy command search in DMs.

        This allows the bot to identify potential misspelled commands and offer corrections.

        Default is for fuzzy command search to be disabled.

        **Example:**
            - `[p]set fuzzy`
        """
        current_setting = await ctx.bot._config.fuzzy()
        await ctx.bot._config.fuzzy.set(not current_setting)
        await ctx.send(
            _("Fuzzy command search has been {} in DMs.").format(
                _("disabled") if current_setting else _("enabled")
            )
        )

    @_set.command(aliases=["color"])
    @checks.is_owner()
    async def colour(self, ctx: commands.Context, *, colour: discord.Colour = None):
        """
        Sets a default colour to be used for the bot's embeds.

        Acceptable values for the colour parameter can be found at:

        https://discordpy.readthedocs.io/en/stable/ext/commands/api.html#discord.ext.commands.ColourConverter

        **Examples:**
            - `[p]set colour dark red`
            - `[p]set colour blurple`
            - `[p]set colour 0x5DADE2`
            - `[p]set color 0x#FDFEFE`
            - `[p]set color #7F8C8D`

        **Arguments:**
            - `[colour]` - The colour to use for embeds. Leave blank to set to the default value (red).
        """
        if colour is None:
            ctx.bot._color = discord.Color.red()
            await ctx.bot._config.color.set(discord.Color.red().value)
            return await ctx.send(_("The color has been reset."))
        ctx.bot._color = colour
        await ctx.bot._config.color.set(colour.value)
        await ctx.send(_("The color has been set."))

    @_set.group(invoke_without_command=True)
    @checks.is_owner()
    async def avatar(self, ctx: commands.Context, url: str = None):
        """Sets [botname]'s avatar

        Supports either an attachment or an image URL.

        **Examples:**
            - `[p]set avatar` - With an image attachment, this will set the avatar.
            - `[p]set avatar` - Without an attachment, this will show the command help.
            - `[p]set avatar https://links.flaree.xyz/k95` - Sets the avatar to the provided url.

        **Arguments:**
            - `[url]` - An image url to be used as an avatar. Leave blank when uploading an attachment.
        """
        if len(ctx.message.attachments) > 0:  # Attachments take priority
            data = await ctx.message.attachments[0].read()
        elif url is not None:
            if url.startswith("<") and url.endswith(">"):
                url = url[1:-1]

            async with aiohttp.ClientSession() as session:
                try:
                    async with session.get(url) as r:
                        data = await r.read()
                except aiohttp.InvalidURL:
                    return await ctx.send(_("That URL is invalid."))
                except aiohttp.ClientError:
                    return await ctx.send(_("Something went wrong while trying to get the image."))
        else:
            await ctx.send_help()
            return

        try:
            async with ctx.typing():
                await ctx.bot.user.edit(avatar=data)
        except discord.HTTPException:
            await ctx.send(
                _(
                    "Failed. Remember that you can edit my avatar "
                    "up to two times a hour. The URL or attachment "
                    "must be a valid image in either JPG or PNG format."
                )
            )
        except discord.InvalidArgument:
            await ctx.send(_("JPG / PNG format only."))
        else:
            await ctx.send(_("Done."))

    @avatar.command(name="remove", aliases=["clear"])
    @checks.is_owner()
    async def avatar_remove(self, ctx: commands.Context):
        """
        Removes [botname]'s avatar.

        **Example:**
            - `[p]set avatar remove`
        """
        async with ctx.typing():
            await ctx.bot.user.edit(avatar=None)
        await ctx.send(_("Avatar removed."))

    @_set.command(name="playing", aliases=["game"])
    @checks.bot_in_a_guild()
    @checks.is_owner()
    async def _game(self, ctx: commands.Context, *, game: str = None):
        """Sets [botname]'s playing status.

        This will appear as `Playing <game>` or `PLAYING A GAME: <game>` depending on the context.

        Maximum length for a playing status is 128 characters.

        **Examples:**
            - `[p]set playing` - Clears the activity status.
            - `[p]set playing the keyboard`

        **Arguments:**
            - `[game]` - The text to follow `Playing`. Leave blank to clear the current activity status.
        """

        if game:
            if len(game) > 128:
                await ctx.send(_("The maximum length of game descriptions is 128 characters."))
                return
            game = discord.Game(name=game)
        else:
            game = None
        status = ctx.bot.guilds[0].me.status if len(ctx.bot.guilds) > 0 else discord.Status.online
        await ctx.bot.change_presence(status=status, activity=game)
        if game:
            await ctx.send(_("Status set to ``Playing {game.name}``.").format(game=game))
        else:
            await ctx.send(_("Game cleared."))

    @_set.command(name="listening")
    @checks.bot_in_a_guild()
    @checks.is_owner()
    async def _listening(self, ctx: commands.Context, *, listening: str = None):
        """Sets [botname]'s listening status.

        This will appear as `Listening to <listening>`.

        Maximum length for a listening status is 128 characters.

        **Examples:**
            - `[p]set listening` - Clears the activity status.
            - `[p]set listening jams`

        **Arguments:**
            - `[listening]` - The text to follow `Listening to`. Leave blank to clear the current activity status."""

        status = ctx.bot.guilds[0].me.status if len(ctx.bot.guilds) > 0 else discord.Status.online
        if listening:
            if len(listening) > 128:
                await ctx.send(
                    _("The maximum length of listening descriptions is 128 characters.")
                )
                return
            activity = discord.Activity(name=listening, type=discord.ActivityType.listening)
        else:
            activity = None
        await ctx.bot.change_presence(status=status, activity=activity)
        if activity:
            await ctx.send(
                _("Status set to ``Listening to {listening}``.").format(listening=listening)
            )
        else:
            await ctx.send(_("Listening cleared."))

    @_set.command(name="watching")
    @checks.bot_in_a_guild()
    @checks.is_owner()
    async def _watching(self, ctx: commands.Context, *, watching: str = None):
        """Sets [botname]'s watching status.

        This will appear as `Watching <watching>`.

        Maximum length for a watching status is 128 characters.

        **Examples:**
            - `[p]set watching` - Clears the activity status.
            - `[p]set watching [p]help`

        **Arguments:**
            - `[watching]` - The text to follow `Watching`. Leave blank to clear the current activity status."""

        status = ctx.bot.guilds[0].me.status if len(ctx.bot.guilds) > 0 else discord.Status.online
        if watching:
            if len(watching) > 128:
                await ctx.send(_("The maximum length of watching descriptions is 128 characters."))
                return
            activity = discord.Activity(name=watching, type=discord.ActivityType.watching)
        else:
            activity = None
        await ctx.bot.change_presence(status=status, activity=activity)
        if activity:
            await ctx.send(_("Status set to ``Watching {watching}``.").format(watching=watching))
        else:
            await ctx.send(_("Watching cleared."))

    @_set.command(name="competing")
    @checks.bot_in_a_guild()
    @checks.is_owner()
    async def _competing(self, ctx: commands.Context, *, competing: str = None):
        """Sets [botname]'s competing status.

        This will appear as `Competing in <competing>`.

        Maximum length for a competing status is 128 characters.

        **Examples:**
            - `[p]set competing` - Clears the activity status.
            - `[p]set competing London 2012 Olympic Games`

        **Arguments:**
            - `[competing]` - The text to follow `Competing in`. Leave blank to clear the current activity status."""

        status = ctx.bot.guilds[0].me.status if len(ctx.bot.guilds) > 0 else discord.Status.online
        if competing:
            if len(competing) > 128:
                await ctx.send(
                    _("The maximum length of competing descriptions is 128 characters.")
                )
                return
            activity = discord.Activity(name=competing, type=discord.ActivityType.competing)
        else:
            activity = None
        await ctx.bot.change_presence(status=status, activity=activity)
        if activity:
            await ctx.send(
                _("Status set to ``Competing in {competing}``.").format(competing=competing)
            )
        else:
            await ctx.send(_("Competing cleared."))

    @_set.command()
    @checks.bot_in_a_guild()
    @checks.is_owner()
    async def status(self, ctx: commands.Context, *, status: str):
        """Sets [botname]'s status.

        Available statuses:
            - `online`
            - `idle`
            - `dnd`
            - `invisible`

        **Examples:**
            - `[p]set status online` - Clears the status.
            - `[p]set status invisible`

        **Arguments:**
            - `<status>` - One of the available statuses.
        """

        statuses = {
            "online": discord.Status.online,
            "idle": discord.Status.idle,
            "dnd": discord.Status.dnd,
            "invisible": discord.Status.invisible,
        }

        game = ctx.bot.guilds[0].me.activity if len(ctx.bot.guilds) > 0 else None
        try:
            status = statuses[status.lower()]
        except KeyError:
            await ctx.send_help()
        else:
            await ctx.bot.change_presence(status=status, activity=game)
            await ctx.send(_("Status changed to {}.").format(status))

    @_set.command(
        name="streaming", aliases=["stream", "twitch"], usage="[(<streamer> <stream_title>)]"
    )
    @checks.bot_in_a_guild()
    @checks.is_owner()
    async def stream(self, ctx: commands.Context, streamer=None, *, stream_title=None):
        """Sets [botname]'s streaming status to a twitch stream.

        This will appear as `Streaming <stream_title>` or `LIVE ON TWITCH` depending on the context.
        It will also include a `Watch` button with a twitch.tv url for the provided streamer.

        Maximum length for a stream title is 128 characters.

        Leaving both streamer and stream_title empty will clear it.

        **Examples:**
            - `[p]set stream` - Clears the activity status.
            - `[p]set stream 26 Twentysix is streaming` - Sets the stream to `https://www.twitch.tv/26`.
            - `[p]set stream https://twitch.tv/26 Twentysix is streaming` - Sets the URL manually.

        **Arguments:**
            - `<streamer>` - The twitch streamer to provide a link to. This can be their twitch name or the entire URL.
            - `<stream_title>` - The text to follow `Streaming` in the status."""

        status = ctx.bot.guilds[0].me.status if len(ctx.bot.guilds) > 0 else None

        if stream_title:
            stream_title = stream_title.strip()
            if "twitch.tv/" not in streamer:
                streamer = "https://www.twitch.tv/" + streamer
            if len(streamer) > 511:
                await ctx.send(_("The maximum length of the streamer url is 511 characters."))
                return
            if len(stream_title) > 128:
                await ctx.send(_("The maximum length of the stream title is 128 characters."))
                return
            activity = discord.Streaming(url=streamer, name=stream_title)
            await ctx.bot.change_presence(status=status, activity=activity)
        elif streamer is not None:
            await ctx.send_help()
            return
        else:
            await ctx.bot.change_presence(activity=None, status=status)
        await ctx.send(_("Done."))

    @_set.command(name="username", aliases=["name"])
    @checks.is_owner()
    async def _username(self, ctx: commands.Context, *, username: str):
        """Sets [botname]'s username.

        Maximum length for a username is 32 characters.

        Note: The username of a verified bot cannot be manually changed.
            Please contact Discord support to change it.

        **Example:**
            - `[p]set username BaguetteBot`

        **Arguments:**
            - `<username>` - The username to give the bot.
        """
        try:
            if self.bot.user.public_flags.verified_bot:
                await ctx.send(
                    _(
                        "The username of a verified bot cannot be manually changed."
                        " Please contact Discord support to change it."
                    )
                )
                return
            if len(username) > 32:
                await ctx.send(_("Failed to change name. Must be 32 characters or fewer."))
                return
            async with ctx.typing():
                await asyncio.wait_for(self._name(name=username), timeout=30)
        except asyncio.TimeoutError:
            await ctx.send(
                _(
                    "Changing the username timed out. "
                    "Remember that you can only do it up to 2 times an hour."
                    " Use nicknames if you need frequent changes: {command}"
                ).format(command=inline(f"{ctx.clean_prefix}set nickname"))
            )
        except discord.HTTPException as e:
            if e.code == 50035:
                error_string = e.text.split("\n")[1]  # Remove the "Invalid Form body"
                await ctx.send(
                    _(
                        "Failed to change the username. "
                        "Discord returned the following error:\n"
                        "{error_message}"
                    ).format(error_message=inline(error_string))
                )
            else:
                log.error(
                    "Unexpected error occurred when trying to change the username.", exc_info=e
                )
                await ctx.send(_("Unexpected error occurred when trying to change the username."))
        else:
            await ctx.send(_("Done."))

    @_set.command(name="nickname")
    @checks.admin_or_permissions(manage_nicknames=True)
    @commands.guild_only()
    async def _nickname(self, ctx: commands.Context, *, nickname: str = None):
        """Sets [botname]'s nickname for the current server.

        Maximum length for a nickname is 32 characters.

        **Example:**
            - `[p]set nickname 🎃 SpookyBot 🎃`

        **Arguments:**
            - `[nickname]` - The nickname to give the bot. Leave blank to clear the current nickname.
        """
        try:
            if nickname and len(nickname) > 32:
                await ctx.send(_("Failed to change nickname. Must be 32 characters or fewer."))
                return
            await ctx.guild.me.edit(nick=nickname)
        except discord.Forbidden:
            await ctx.send(_("I lack the permissions to change my own nickname."))
        else:
            await ctx.send(_("Done."))

    @_set.command(aliases=["prefixes"], require_var_positional=True)
    @checks.is_owner()
    async def prefix(self, ctx: commands.Context, *prefixes: str):
        """Sets [botname]'s global prefix(es).

        Warning: This is not additive. It will replace all current prefixes.

        See also the `--mentionable` flag to enable mentioning the bot as the prefix.

        **Examples:**
            - `[p]set prefix !`
            - `[p]set prefix "! "` - Quotes are needed to use spaces in prefixes.
            - `[p]set prefix "@[botname] "` - This uses a mention as the prefix. See also the `--mentionable` flag.
            - `[p]set prefix ! ? .` - Sets multiple prefixes.

        **Arguments:**
            - `<prefixes...>` - The prefixes the bot will respond to globally.
        """
        await ctx.bot.set_prefixes(guild=None, prefixes=prefixes)
        if len(prefixes) == 1:
            await ctx.send(_("Prefix set."))
        else:
            await ctx.send(_("Prefixes set."))

    @_set.command(aliases=["serverprefixes"])
    @checks.admin_or_permissions(manage_guild=True)
    @commands.guild_only()
    async def serverprefix(self, ctx: commands.Context, *prefixes: str):
        """
        Sets [botname]'s server prefix(es).

        Warning: This will override global prefixes, the bot will not respond to any global prefixes in this server.
            This is not additive. It will replace all current server prefixes.

        **Examples:**
            - `[p]set serverprefix !`
            - `[p]set serverprefix "! "` - Quotes are needed to use spaces in prefixes.
            - `[p]set serverprefix "@[botname] "` - This uses a mention as the prefix.
            - `[p]set serverprefix ! ? .` - Sets multiple prefixes.

        **Arguments:**
            - `[prefixes...]` - The prefixes the bot will respond to on this server. Leave blank to clear server prefixes.
        """
        if not prefixes:
            await ctx.bot.set_prefixes(guild=ctx.guild, prefixes=[])
            await ctx.send(_("Server prefixes have been reset."))
            return
        prefixes = sorted(prefixes, reverse=True)
        await ctx.bot.set_prefixes(guild=ctx.guild, prefixes=prefixes)
        if len(prefixes) == 1:
            await ctx.send(_("Server prefix set."))
        else:
            await ctx.send(_("Server prefixes set."))

    @_set.command()
    @checks.is_owner()
    async def globallocale(self, ctx: commands.Context, language_code: str):
        """
        Changes the bot's default locale.

        This will be used when a server has not set a locale, or in DMs.

        Go to [Red's Crowdin page](https://translate.discord.red) to see locales that are available with translations.

        To reset to English, use "en-US".

        **Examples:**
            - `[p]set locale en-US`
            - `[p]set locale de-DE`
            - `[p]set locale fr-FR`
            - `[p]set locale pl-PL`

        **Arguments:**
            - `<language_code>` - The default locale to use for the bot. This can be any language code with country code included.
        """
        try:
            locale = BabelLocale.parse(language_code, sep="-")
        except (ValueError, UnknownLocaleError):
            await ctx.send(_("Invalid language code. Use format: `en-US`"))
            return
        if locale.territory is None:
            await ctx.send(
                _("Invalid format - language code has to include country code, e.g. `en-US`")
            )
            return
        standardized_locale_name = f"{locale.language}-{locale.territory}"
        i18n.set_locale(standardized_locale_name)
        await self.bot._i18n_cache.set_locale(None, standardized_locale_name)
        await i18n.set_contextual_locales_from_guild(self.bot, ctx.guild)
        await ctx.send(_("Global locale has been set."))

    @_set.command()
    @commands.guild_only()
    @checks.guildowner_or_permissions(manage_guild=True)
    async def locale(self, ctx: commands.Context, language_code: str):
        """
        Changes the bot's locale in this server.

        Go to [Red's Crowdin page](https://translate.discord.red) to see locales that are available with translations.

        Use "default" to return to the bot's default set language.
        To reset to English, use "en-US".

        **Examples:**
            - `[p]set locale en-US`
            - `[p]set locale de-DE`
            - `[p]set locale fr-FR`
            - `[p]set locale pl-PL`
            - `[p]set locale default` - Resets to the global default locale.

        **Arguments:**
            - `<language_code>` - The default locale to use for the bot. This can be any language code with country code included.
        """
        if language_code.lower() == "default":
            global_locale = await self.bot._config.locale()
            i18n.set_contextual_locale(global_locale)
            await self.bot._i18n_cache.set_locale(ctx.guild, None)
            await ctx.send(_("Locale has been set to the default."))
            return
        try:
            locale = BabelLocale.parse(language_code, sep="-")
        except (ValueError, UnknownLocaleError):
            await ctx.send(_("Invalid language code. Use format: `en-US`"))
            return
        if locale.territory is None:
            await ctx.send(
                _("Invalid format - language code has to include country code, e.g. `en-US`")
            )
            return
        standardized_locale_name = f"{locale.language}-{locale.territory}"
        i18n.set_contextual_locale(standardized_locale_name)
        await self.bot._i18n_cache.set_locale(ctx.guild, standardized_locale_name)
        await ctx.send(_("Locale has been set."))

    @_set.command(aliases=["globalregion"])
    @commands.guild_only()
    @checks.is_owner()
    async def globalregionalformat(self, ctx: commands.Context, language_code: str = None):
        """
        Changes bot's regional format. This is used for formatting date, time and numbers.

        `language_code` can be any language code with country code included, e.g. `en-US`, `de-DE`, `fr-FR`, `pl-PL`, etc.
        Leave `language_code` empty to base regional formatting on bot's locale.

        **Examples:**
            - `[p]set globalregionalformat en-US`
            - `[p]set globalregion de-DE`
            - `[p]set globalregionalformat` - Resets to the locale.

        **Arguments:**
            - `[language_code]` - The default region format to use for the bot.
        """
        if language_code is None:
            i18n.set_regional_format(None)
            await self.bot._i18n_cache.set_regional_format(None, None)
            await ctx.send(_("Global regional formatting will now be based on bot's locale."))
            return

        try:
            locale = BabelLocale.parse(language_code, sep="-")
        except (ValueError, UnknownLocaleError):
            await ctx.send(_("Invalid language code. Use format: `en-US`"))
            return
        if locale.territory is None:
            await ctx.send(
                _("Invalid format - language code has to include country code, e.g. `en-US`")
            )
            return
        standardized_locale_name = f"{locale.language}-{locale.territory}"
        i18n.set_regional_format(standardized_locale_name)
        await self.bot._i18n_cache.set_regional_format(None, standardized_locale_name)
        await ctx.send(
            _("Global regional formatting will now be based on `{language_code}` locale.").format(
                language_code=standardized_locale_name
            )
        )

    @_set.command(aliases=["region"])
    @checks.guildowner_or_permissions(manage_guild=True)
    async def regionalformat(self, ctx: commands.Context, language_code: str = None):
        """
        Changes bot's regional format in this server. This is used for formatting date, time and numbers.

        `language_code` can be any language code with country code included, e.g. `en-US`, `de-DE`, `fr-FR`, `pl-PL`, etc.
        Leave `language_code` empty to base regional formatting on bot's locale in this server.

        **Examples:**
            - `[p]set regionalformat en-US`
            - `[p]set region de-DE`
            - `[p]set regionalformat` - Resets to the locale.

        **Arguments:**
            - `[language_code]` - The region format to use for the bot in this server.
        """
        if language_code is None:
            i18n.set_contextual_regional_format(None)
            await self.bot._i18n_cache.set_regional_format(ctx.guild, None)
            await ctx.send(
                _("Regional formatting will now be based on bot's locale in this server.")
            )
            return

        try:
            locale = BabelLocale.parse(language_code, sep="-")
        except (ValueError, UnknownLocaleError):
            await ctx.send(_("Invalid language code. Use format: `en-US`"))
            return
        if locale.territory is None:
            await ctx.send(
                _("Invalid format - language code has to include country code, e.g. `en-US`")
            )
            return
        standardized_locale_name = f"{locale.language}-{locale.territory}"
        i18n.set_contextual_regional_format(standardized_locale_name)
        await self.bot._i18n_cache.set_regional_format(ctx.guild, standardized_locale_name)
        await ctx.send(
            _("Regional formatting will now be based on `{language_code}` locale.").format(
                language_code=standardized_locale_name
            )
        )

    @_set.command()
    @checks.is_owner()
    async def custominfo(self, ctx: commands.Context, *, text: str = None):
        """Customizes a section of `[p]info`.

        The maximum amount of allowed characters is 1024.
        Supports markdown, links and "mentions".

        Link example: `[My link](https://example.com)`

        **Examples:**
            - `[p]set custominfo >>> I can use **markdown** such as quotes, ||spoilers|| and multiple lines.`
            - `[p]set custominfo Join my [support server](discord.gg/discord)!`
            - `[p]set custominfo` - Removes custom info text.

        **Arguments:**
            - `[text]` - The custom info text.
        """
        if not text:
            await ctx.bot._config.custom_info.clear()
            await ctx.send(_("The custom text has been cleared."))
            return
        if len(text) <= 1024:
            await ctx.bot._config.custom_info.set(text)
            await ctx.send(_("The custom text has been set."))
            await ctx.invoke(self.info)
        else:
            await ctx.send(_("Text must be fewer than 1024 characters long."))

    @_set.group(invoke_without_command=True)
    @checks.is_owner()
    async def api(self, ctx: commands.Context, service: str, *, tokens: TokenConverter):
        """
        Commands to set, list or remove various external API tokens.

        This setting will be asked for by some 3rd party cogs and some core cogs.

        To add the keys provide the service name and the tokens as a comma separated
        list of key,values as described by the cog requesting this command.

        Note: API tokens are sensitive, so this command should only be used in a private channel or in DM with the bot.

        **Examples:**
            - `[p]set api Spotify redirect_uri localhost`
            - `[p]set api github client_id,whoops client_secret,whoops`

        **Arguments:**
            - `<service>` - The service you're adding tokens to.
            - `<tokens>` - Pairs of token keys and values. The key and value should be separated by one of ` `, `,`, or `;`.
        """
        if ctx.channel.permissions_for(ctx.me).manage_messages:
            await ctx.message.delete()
        await ctx.bot.set_shared_api_tokens(service, **tokens)
        await ctx.send(_("`{service}` API tokens have been set.").format(service=service))

    @api.command(name="list")
    async def api_list(self, ctx: commands.Context):
        """
        Show all external API services along with their keys that have been set.

        Secrets are not shown.

        **Example:**
            - `[p]set api list``
        """

        services: dict = await ctx.bot.get_shared_api_tokens()
        if not services:
            await ctx.send(_("No API services have been set yet."))
            return

        sorted_services = sorted(services.keys(), key=str.lower)

        joined = _("Set API services:\n") if len(services) > 1 else _("Set API service:\n")
        for service_name in sorted_services:
            joined += "+ {}\n".format(service_name)
            for key_name in services[service_name].keys():
                joined += "  - {}\n".format(key_name)
        for page in pagify(joined, ["\n"], shorten_by=16):
            await ctx.send(box(page.lstrip(" "), lang="diff"))

    @api.command(name="remove", require_var_positional=True)
    async def api_remove(self, ctx: commands.Context, *services: str):
        """
        Remove the given services with all their keys and tokens.

        **Examples:**
            - `[p]set api remove Spotify`
            - `[p]set api remove github audiodb`

        **Arguments:**
            - `<services...>` - The services to remove."""
        bot_services = (await ctx.bot.get_shared_api_tokens()).keys()
        services = [s for s in services if s in bot_services]

        if services:
            await self.bot.remove_shared_api_services(*services)
            if len(services) > 1:
                msg = _("Services deleted successfully:\n{services_list}").format(
                    services_list=humanize_list(services)
                )
            else:
                msg = _("Service deleted successfully: {service_name}").format(
                    service_name=services[0]
                )
            await ctx.send(msg)
        else:
            await ctx.send(_("None of the services you provided had any keys set."))

    @commands.group()
    @checks.is_owner()
    async def helpset(self, ctx: commands.Context):
        """
        Commands to manage settings for the help command.

        All help settings are applied globally.
        """
        pass

    @helpset.command(name="showsettings")
    async def helpset_showsettings(self, ctx: commands.Context):
        """
        Show the current help settings.

        Warning: These settings may not be accurate if the default formatter is not in use.

        **Example:**
            - `[p]helpset showsettings``
        """

        help_settings = await commands.help.HelpSettings.from_context(ctx)

        if type(ctx.bot._help_formatter) is commands.help.RedHelpFormatter:
            message = help_settings.pretty
        else:
            message = _(
                "Warning: The default formatter is not in use, these settings may not apply."
            )
            message += f"\n\n{help_settings.pretty}"

        for page in pagify(message):
            await ctx.send(page)

    @helpset.command(name="resetformatter")
    async def helpset_resetformatter(self, ctx: commands.Context):
        """
        This resets [botname]'s help formatter to the default formatter.

        **Example:**
            - `[p]helpset resetformatter``
        """

        ctx.bot.reset_help_formatter()
        await ctx.send(
            _(
                "The help formatter has been reset. "
                "This will not prevent cogs from modifying help, "
                "you may need to remove a cog if this has been an issue."
            )
        )

    @helpset.command(name="resetsettings")
    async def helpset_resetsettings(self, ctx: commands.Context):
        """
        This resets [botname]'s help settings to their defaults.

        This may not have an impact when using custom formatters from 3rd party cogs

        **Example:**
            - `[p]helpset resetsettings``
        """
        await ctx.bot._config.help.clear()
        await ctx.send(
            _(
                "The help settings have been reset to their defaults. "
                "This may not have an impact when using 3rd party help formatters."
            )
        )

    @helpset.command(name="usemenus")
    async def helpset_usemenus(self, ctx: commands.Context, use_menus: bool = None):
        """
        Allows the help command to be sent as a paginated menu instead of separate
        messages.

        When enabled, `[p]help` will only show one page at a time and will use reactions to navigate between pages.

        This defaults to False.
        Using this without a setting will toggle.

         **Examples:**
            - `[p]helpset usemenues True` - Enables using menus.
            - `[p]helpset usemenues` - Toggles the value.

        **Arguments:**
            - `[use_menus]` - Whether to use menus. Leave blank to toggle.
        """
        if use_menus is None:
            use_menus = not await ctx.bot._config.help.use_menus()
        await ctx.bot._config.help.use_menus.set(use_menus)
        if use_menus:
            await ctx.send(_("Help will use menus."))
        else:
            await ctx.send(_("Help will not use menus."))

    @helpset.command(name="showhidden")
    async def helpset_showhidden(self, ctx: commands.Context, show_hidden: bool = None):
        """
        This allows the help command to show hidden commands.

        This defaults to False.
        Using this without a setting will toggle.

        **Examples:**
            - `[p]helpset showhidden True` - Enables showing hidden commands.
            - `[p]helpset showhidden` - Toggles the value.

        **Arguments:**
            - `[show_hidden]` - Whether to use show hidden commands in help. Leave blank to toggle.
        """
        if show_hidden is None:
            show_hidden = not await ctx.bot._config.help.show_hidden()
        await ctx.bot._config.help.show_hidden.set(show_hidden)
        if show_hidden:
            await ctx.send(_("Help will not filter hidden commands."))
        else:
            await ctx.send(_("Help will filter hidden commands."))

    @helpset.command(name="showaliases")
    async def helpset_showaliases(self, ctx: commands.Context, show_aliases: bool = None):
        """
        This allows the help command to show existing commands aliases if there is any.

        This defaults to True.
        Using this without a setting will toggle.

        **Examples:**
            - `[p]helpset showaliases False` - Disables showing aliases on this server.
            - `[p]helpset showaliases` - Toggles the value.

        **Arguments:**
            - `[show_aliases]` - Whether to include aliases in help. Leave blank to toggle.
        """
        if show_aliases is None:
            show_aliases = not await ctx.bot._config.help.show_aliases()
        await ctx.bot._config.help.show_aliases.set(show_aliases)
        if show_aliases:
            await ctx.send(_("Help will show commands aliases."))
        else:
            await ctx.send(_("Help will not show commands aliases."))

    @helpset.command(name="usetick")
    async def helpset_usetick(self, ctx: commands.Context, use_tick: bool = None):
        """
        This allows the help command message to be ticked if help is sent to a DM.

        Ticking is reacting to the help message with a ✅.

        Defaults to False.
        Using this without a setting will toggle.

        Note: This is only used when the bot is not using menus.

        **Examples:**
            - `[p]helpset usetick False` - Disables ticking when help is sent to DMs.
            - `[p]helpset usetick` - Toggles the value.

        **Arguments:**
            - `[use_tick]` - Whether to tick the help command when help is sent to DMs. Leave blank to toggle.
        """
        if use_tick is None:
            use_tick = not await ctx.bot._config.help.use_tick()
        await ctx.bot._config.help.use_tick.set(use_tick)
        if use_tick:
            await ctx.send(_("Help will now tick the command when sent in a DM."))
        else:
            await ctx.send(_("Help will not tick the command when sent in a DM."))

    @helpset.command(name="verifychecks")
    async def helpset_permfilter(self, ctx: commands.Context, verify: bool = None):
        """
        Sets if commands which can't be run in the current context should be filtered from help.

        Defaults to True.
        Using this without a setting will toggle.

        **Examples:**
            - `[p]helpset verifychecks False` - Enables showing unusable commands in help.
            - `[p]helpset verifychecks` - Toggles the value.

        **Arguments:**
            - `[verify]` - Whether to hide unusable commands in help. Leave blank to toggle.
        """
        if verify is None:
            verify = not await ctx.bot._config.help.verify_checks()
        await ctx.bot._config.help.verify_checks.set(verify)
        if verify:
            await ctx.send(_("Help will only show for commands which can be run."))
        else:
            await ctx.send(_("Help will show up without checking if the commands can be run."))

    @helpset.command(name="verifyexists")
    async def helpset_verifyexists(self, ctx: commands.Context, verify: bool = None):
        """
        Sets whether the bot should respond to help commands for nonexistent topics.

        When enabled, this will indicate the existence of help topics, even if the user can't use it.

        Note: This setting on its own does not fully prevent command enumeration.

        Defaults to False.
        Using this without a setting will toggle.

        **Examples:**
            - `[p]helpset verifyexists True` - Enables sending help for nonexistent topics.
            - `[p]helpset verifyexists` - Toggles the value.

        **Arguments:**
            - `[verify]` - Whether to respond to help for nonexistent topics. Leave blank to toggle.
        """
        if verify is None:
            verify = not await ctx.bot._config.help.verify_exists()
        await ctx.bot._config.help.verify_exists.set(verify)
        if verify:
            await ctx.send(_("Help will verify the existence of help topics."))
        else:
            await ctx.send(
                _(
                    "Help will only verify the existence of "
                    "help topics via fuzzy help (if enabled)."
                )
            )

    @helpset.command(name="pagecharlimit")
    async def helpset_pagecharlimt(self, ctx: commands.Context, limit: int):
        """Set the character limit for each page in the help message.

        Note: This setting only applies to embedded help.

        The default value is 1000 characters. The minimum value is 500.
        The maximum is based on the lower of what you provide and what discord allows.

        Please note that setting a relatively small character limit may
        mean some pages will exceed this limit.

        **Example:**
            - `[p]helpset pagecharlimit 1500`

        **Arguments:**
            - `<limit>` - The max amount of characters to show per page in the help message.
        """
        if limit < 500:
            await ctx.send(_("You must give a value of at least 500 characters."))
            return

        await ctx.bot._config.help.page_char_limit.set(limit)
        await ctx.send(_("Done. The character limit per page has been set to {}.").format(limit))

    @helpset.command(name="maxpages")
    async def helpset_maxpages(self, ctx: commands.Context, pages: int):
        """Set the maximum number of help pages sent in a server channel.

        Note: This setting does not apply to menu help.

        If a help message contains more pages than this value, the help message will
        be sent to the command author via DM. This is to help reduce spam in server
        text channels.

        The default value is 2 pages.

        **Examples:**
            - `[p]helpset maxpages 50` - Basically never send help to DMs.
            - `[p]helpset maxpages 0` - Always send help to DMs.

        **Arguments:**
            - `<limit>` - The max pages allowed to send per help in a server.
        """
        if pages < 0:
            await ctx.send(_("You must give a value of zero or greater!"))
            return

        await ctx.bot._config.help.max_pages_in_guild.set(pages)
        await ctx.send(_("Done. The page limit has been set to {}.").format(pages))

    @helpset.command(name="deletedelay")
    @commands.bot_has_permissions(manage_messages=True)
    async def helpset_deletedelay(self, ctx: commands.Context, seconds: int):
        """Set the delay after which help pages will be deleted.

        The setting is disabled by default, and only applies to non-menu help,
        sent in server text channels.
        Setting the delay to 0 disables this feature.

        The bot has to have MANAGE_MESSAGES permission for this to work.

        **Examples:**
            - `[p]helpset deletedelay 60` - Delete the help pages after a minute.
            - `[p]helpset deletedelay 1` - Delete the help pages as quickly as possible.
            - `[p]helpset deletedelay 1209600` - Max time to wait before deleting (14 days).
            - `[p]helpset deletedelay 0` - Disable deleting help pages.

        **Arguments:**
            - `<seconds>` - The seconds to wait before deleting help pages.
        """
        if seconds < 0:
            await ctx.send(_("You must give a value of zero or greater!"))
            return
        if seconds > 60 * 60 * 24 * 14:  # 14 days
            await ctx.send(_("The delay cannot be longer than 14 days!"))
            return

        await ctx.bot._config.help.delete_delay.set(seconds)
        if seconds == 0:
            await ctx.send(_("Done. Help messages will not be deleted now."))
        else:
            await ctx.send(_("Done. The delete delay has been set to {} seconds.").format(seconds))

    @helpset.command(name="tagline")
    async def helpset_tagline(self, ctx: commands.Context, *, tagline: str = None):
        """
        Set the tagline to be used.

        The maximum tagline length is 2048 characters.
        This setting only applies to embedded help. If no tagline is specified, the default will be used instead.

        **Examples:**
            - `[p]helpset tagline Thanks for using the bot!`
            - `[p]helpset tagline` - Resets the tagline to the default.

        **Arguments:**
            - `[tagline]` - The tagline to appear at the bottom of help embeds. Leave blank to reset.
        """
        if tagline is None:
            await ctx.bot._config.help.tagline.set("")
            return await ctx.send(_("The tagline has been reset."))

        if len(tagline) > 2048:
            await ctx.send(
                _(
                    "Your tagline is too long! Please shorten it to be "
                    "no more than 2048 characters long."
                )
            )
            return

        await ctx.bot._config.help.tagline.set(tagline)
        await ctx.send(_("The tagline has been set."))

    @commands.command(cooldown_after_parsing=True)
    @commands.cooldown(1, 60, commands.BucketType.user)
    async def contact(self, ctx: commands.Context, *, message: str):
        """Sends a message to the owner.

        This is limited to one message every 60 seconds per person.

        **Example:**
            - `[p]contact Help! The bot has become sentient!`

        **Arguments:**
            - `[message]` - The message to send to the owner.
        """
        guild = ctx.message.guild
        author = ctx.message.author
        footer = _("User ID: {}").format(author.id)

        if ctx.guild is None:
            source = _("through DM")
        else:
            source = _("from {}").format(guild)
            footer += _(" | Server ID: {}").format(guild.id)

        prefixes = await ctx.bot.get_valid_prefixes()
        prefix = re.sub(rf"<@!?{ctx.me.id}>", f"@{ctx.me.name}".replace("\\", r"\\"), prefixes[0])

        content = _("Use `{}dm {} <text>` to reply to this user").format(prefix, author.id)

        description = _("Sent by {} {}").format(author, source)

        destinations = await ctx.bot.get_owner_notification_destinations()

        if not destinations:
            await ctx.send(_("I've been configured not to send this anywhere."))
            return

        successful = False

        for destination in destinations:

            is_dm = isinstance(destination, discord.User)
            send_embed = None

            if is_dm:
                send_embed = await ctx.bot._config.user(destination).embeds()
            else:
                if not destination.permissions_for(destination.guild.me).send_messages:
                    continue
                if destination.permissions_for(destination.guild.me).embed_links:
                    send_embed = await ctx.bot._config.channel(destination).embeds()
                    if send_embed is None:
                        send_embed = await ctx.bot._config.guild(destination.guild).embeds()
                else:
                    send_embed = False

            if send_embed is None:
                send_embed = await ctx.bot._config.embeds()

            if send_embed:

                if not is_dm:
                    color = await ctx.bot.get_embed_color(destination)
                else:
                    color = ctx.bot._color

                e = discord.Embed(colour=color, description=message)
                if author.avatar_url:
                    e.set_author(name=description, icon_url=author.avatar_url)
                else:
                    e.set_author(name=description)

                e.set_footer(text=footer)

                try:
                    await destination.send(embed=e)
                except discord.Forbidden:
                    log.exception(f"Contact failed to {destination}({destination.id})")
                    # Should this automatically opt them out?
                except discord.HTTPException:
                    log.exception(
                        f"An unexpected error happened while attempting to"
                        f" send contact to {destination}({destination.id})"
                    )
                else:
                    successful = True

            else:

                msg_text = "{}\nMessage:\n\n{}\n{}".format(description, message, footer)

                try:
                    await destination.send("{}\n{}".format(content, box(msg_text)))
                except discord.Forbidden:
                    log.exception(f"Contact failed to {destination}({destination.id})")
                    # Should this automatically opt them out?
                except discord.HTTPException:
                    log.exception(
                        f"An unexpected error happened while attempting to"
                        f" send contact to {destination}({destination.id})"
                    )
                else:
                    successful = True

        if successful:
            await ctx.send(_("Your message has been sent."))
        else:
            await ctx.send(_("I'm unable to deliver your message. Sorry."))

    @commands.command()
    @checks.is_owner()
    async def dm(self, ctx: commands.Context, user_id: int, *, message: str):
        """Sends a DM to a user.

        This command needs a user ID to work.

        To get a user ID, go to Discord's settings and open the 'Appearance' tab.
        Enable 'Developer Mode', then right click a user and click on 'Copy ID'.

        **Example:**
            - `[p]dm 262626262626262626 Do you like me? Yes / No`

        **Arguments:**
            - `[message]` - The message to dm to the user.
        """
        destination = self.bot.get_user(user_id)
        if destination is None or destination.bot:
            await ctx.send(
                _(
                    "Invalid ID, user not found, or user is a bot. "
                    "You can only send messages to people I share "
                    "a server with."
                )
            )
            return

        prefixes = await ctx.bot.get_valid_prefixes()
        prefix = re.sub(rf"<@!?{ctx.me.id}>", f"@{ctx.me.name}".replace("\\", r"\\"), prefixes[0])
        description = _("Owner of {}").format(ctx.bot.user)
        content = _("You can reply to this message with {}contact").format(prefix)
        if await ctx.embed_requested():
            e = discord.Embed(colour=discord.Colour.red(), description=message)

            e.set_footer(text=content)
            if ctx.bot.user.avatar_url:
                e.set_author(name=description, icon_url=ctx.bot.user.avatar_url)
            else:
                e.set_author(name=description)

            try:
                await destination.send(embed=e)
            except discord.HTTPException:
                await ctx.send(
                    _("Sorry, I couldn't deliver your message to {}").format(destination)
                )
            else:
                await ctx.send(_("Message delivered to {}").format(destination))
        else:
            response = "{}\nMessage:\n\n{}".format(description, message)
            try:
                await destination.send("{}\n{}".format(box(response), content))
            except discord.HTTPException:
                await ctx.send(
                    _("Sorry, I couldn't deliver your message to {}").format(destination)
                )
            else:
                await ctx.send(_("Message delivered to {}").format(destination))

    @commands.command(hidden=True)
    @checks.is_owner()
    async def datapath(self, ctx: commands.Context):
        """Prints the bot's data path."""
        from redbot.core.data_manager import basic_config

        data_dir = Path(basic_config["DATA_PATH"])
        msg = _("Data path: {path}").format(path=data_dir)
        await ctx.send(box(msg))

    @commands.command(hidden=True)
    @checks.is_owner()
    async def debuginfo(self, ctx: commands.Context):
        """Shows debug information useful for debugging."""

        if sys.platform == "linux":
            import distro  # pylint: disable=import-error

        IS_WINDOWS = os.name == "nt"
        IS_MAC = sys.platform == "darwin"
        IS_LINUX = sys.platform == "linux"

        pyver = "{}.{}.{} ({})".format(*sys.version_info[:3], platform.architecture()[0])
        pipver = pip.__version__
        redver = red_version_info
        dpy_version = discord.__version__
        if IS_WINDOWS:
            os_info = platform.uname()
            osver = "{} {} (version {})".format(os_info.system, os_info.release, os_info.version)
        elif IS_MAC:
            os_info = platform.mac_ver()
            osver = "Mac OSX {} {}".format(os_info[0], os_info[2])
        elif IS_LINUX:
            os_info = distro.linux_distribution()
            osver = "{} {}".format(os_info[0], os_info[1]).strip()
        else:
            osver = "Could not parse OS, report this on Github."
        user_who_ran = getpass.getuser()
        driver = storage_type()

        from redbot.core.data_manager import basic_config, config_file

        data_path = Path(basic_config["DATA_PATH"])
        disabled_intents = (
            ", ".join(
                intent_name.replace("_", " ").title()
                for intent_name, enabled in self.bot.intents
                if not enabled
            )
            or "None"
        )
        if await ctx.embed_requested():
            e = discord.Embed(color=await ctx.embed_colour())
            e.title = "Debug Info for Red"
            e.add_field(name="Red version", value=redver, inline=True)
            e.add_field(name="Python version", value=pyver, inline=True)
            e.add_field(name="Discord.py version", value=dpy_version, inline=True)
            e.add_field(name="Pip version", value=pipver, inline=True)
            e.add_field(name="System arch", value=platform.machine(), inline=True)
            e.add_field(name="User", value=user_who_ran, inline=True)
            e.add_field(name="Storage type", value=driver, inline=True)
            e.add_field(name="Disabled intents", value=disabled_intents, inline=True)
            e.add_field(name="OS version", value=osver, inline=False)
            e.add_field(
                name="Python executable",
                value=escape(sys.executable, formatting=True),
                inline=False,
            )
            e.add_field(
                name="Data path",
                value=escape(str(data_path), formatting=True),
                inline=False,
            )
            e.add_field(
                name="Metadata file",
                value=escape(str(config_file), formatting=True),
                inline=False,
            )
            await ctx.send(embed=e)
        else:
            info = (
                "Debug Info for Red\n\n"
                + "Red version: {}\n".format(redver)
                + "Python version: {}\n".format(pyver)
                + "Discord.py version: {}\n".format(dpy_version)
                + "Pip version: {}\n".format(pipver)
                + "System arch: {}\n".format(platform.machine())
                + "User: {}\n".format(user_who_ran)
                + "OS version: {}\n".format(osver)
                + "Storage type: {}\n".format(driver)
                + "Disabled intents: {}\n".format(disabled_intents)
                + "Python executable: {}\n".format(sys.executable)
                + "Data path: {}\n".format(data_path)
                + "Metadata file: {}\n".format(config_file)
            )
            await ctx.send(box(info))

    @commands.group(aliases=["whitelist"])
    @checks.is_owner()
    async def allowlist(self, ctx: commands.Context):
        """
        Commands to manage the allowlist.

        Warning: When the allowlist is in use, the bot will ignore commands from everyone not on the list.

        Use `[p]allowlist clear` to disable the allowlist
        """
        pass

    @allowlist.command(name="add", require_var_positional=True)
    async def allowlist_add(self, ctx: commands.Context, *users: Union[discord.Member, int]):
        """
        Adds users to the allowlist.

        **Examples:**
            - `[p]allowlist add @26 @Will` - Adds two users to the allowlist.
            - `[p]allowlist add 262626262626262626` - Adds a user by ID.

        **Arguments:**
            - `<users...>` - The user or users to add to the allowlist.
        """
        uids = {getattr(user, "id", user) for user in users}
        await self.bot._whiteblacklist_cache.add_to_whitelist(None, uids)
        if len(uids) > 1:
            await ctx.send(_("Users have been added to the allowlist."))
        else:
            await ctx.send(_("User has been added to the allowlist."))

    @allowlist.command(name="list")
    async def allowlist_list(self, ctx: commands.Context):
        """
        Lists users on the allowlist.

        **Example:**
            - `[p]allowlist list`
        """
        curr_list = await ctx.bot._config.whitelist()

        if not curr_list:
            await ctx.send("Allowlist is empty.")
            return
        if len(curr_list) > 1:
            msg = _("Users on the allowlist:")
        else:
            msg = _("User on the allowlist:")
        for user_id in curr_list:
            user = self.bot.get_user(user_id)
            if not user:
                user = _("Unknown or Deleted User")
            msg += f"\n\t- {user_id} ({user})"

        for page in pagify(msg):
            await ctx.send(box(page))

    @allowlist.command(name="remove", require_var_positional=True)
    async def allowlist_remove(self, ctx: commands.Context, *users: Union[discord.Member, int]):
        """
        Removes users from the allowlist.

        The allowlist will be disabled if all users are removed.

        **Examples:**
            - `[p]allowlist remove @26 @Will` - Removes two users from the allowlist.
            - `[p]allowlist remove 262626262626262626` - Removes a user by ID.

        **Arguments:**
            - `<users...>` - The user or users to remove from the allowlist.
        """
        uids = {getattr(user, "id", user) for user in users}
        await self.bot._whiteblacklist_cache.remove_from_whitelist(None, uids)
        if len(uids) > 1:
            await ctx.send(_("Users have been removed from the allowlist."))
        else:
            await ctx.send(_("User has been removed from the allowlist."))

    @allowlist.command(name="clear")
    async def allowlist_clear(self, ctx: commands.Context):
        """
        Clears the allowlist.

        This disables the allowlist.

        **Example:**
            - `[p]allowlist clear`
        """
        await self.bot._whiteblacklist_cache.clear_whitelist()
        await ctx.send(_("Allowlist has been cleared."))

    @commands.group(aliases=["blacklist", "denylist"])
    @checks.is_owner()
    async def blocklist(self, ctx: commands.Context):
        """
        Commands to manage the blocklist.

        Use `[p]blocklist clear` to disable the blocklist
        """
        pass

    @blocklist.command(name="add", require_var_positional=True)
    async def blocklist_add(self, ctx: commands.Context, *users: Union[discord.Member, int]):
        """
        Adds users to the blocklist.

        **Examples:**
            - `[p]blocklist add @26 @Will` - Adds two users to the blocklist.
            - `[p]blocklist add 262626262626262626` - Blocks a user by ID.

        **Arguments:**
            - `<users...>` - The user or users to add to the blocklist.
        """
        for user in users:
            if isinstance(user, int):
                user_obj = discord.Object(id=user)
            else:
                user_obj = user
            if await ctx.bot.is_owner(user_obj):
                await ctx.send(_("You cannot add an owner to the blocklist!"))
                return

        uids = {getattr(user, "id", user) for user in users}
        await self.bot._whiteblacklist_cache.add_to_blacklist(None, uids)
        if len(uids) > 1:
            await ctx.send(_("Users have been added to the blocklist."))
        else:
            await ctx.send(_("User has been added to the blocklist."))

    @blocklist.command(name="list")
    async def blocklist_list(self, ctx: commands.Context):
        """
        Lists users on the blocklist.

        **Example:**
            - `[p]blocklist list`
        """
        curr_list = await self.bot._whiteblacklist_cache.get_blacklist(None)

        if not curr_list:
            await ctx.send("Blocklist is empty.")
            return
        if len(curr_list) > 1:
            msg = _("Users on the blocklist:")
        else:
            msg = _("User on the blocklist:")
        for user_id in curr_list:
            user = self.bot.get_user(user_id)
            if not user:
                user = _("Unknown or Deleted User")
            msg += f"\n\t- {user_id} ({user})"

        for page in pagify(msg):
            await ctx.send(box(page))

    @blocklist.command(name="remove", require_var_positional=True)
    async def blocklist_remove(self, ctx: commands.Context, *users: Union[discord.Member, int]):
        """
        Removes users from the blocklist.

        **Examples:**
            - `[p]blocklist remove @26 @Will` - Removes two users from the blocklist.
            - `[p]blocklist remove 262626262626262626` - Removes a user by ID.

        **Arguments:**
            - `<users...>` - The user or users to remove from the blocklist.
        """
        uids = {getattr(user, "id", user) for user in users}
        await self.bot._whiteblacklist_cache.remove_from_blacklist(None, uids)
        if len(uids) > 1:
            await ctx.send(_("Users have been removed from the blocklist."))
        else:
            await ctx.send(_("User has been removed from the blocklist."))

    @blocklist.command(name="clear")
    async def blocklist_clear(self, ctx: commands.Context):
        """
        Clears the blocklist.

        **Example:**
            - `[p]blocklist clear`
        """
        await self.bot._whiteblacklist_cache.clear_blacklist()
        await ctx.send(_("Blocklist has been cleared."))

    @commands.group(aliases=["localwhitelist"])
    @commands.guild_only()
    @checks.admin_or_permissions(administrator=True)
    async def localallowlist(self, ctx: commands.Context):
        """
        Commands to manage the server specific allowlist.

        Warning: When the allowlist is in use, the bot will ignore commands from everyone not on the list in the server.

        Use `[p]localallowlist clear` to disable the allowlist
        """
        pass

    @localallowlist.command(name="add", require_var_positional=True)
    async def localallowlist_add(
        self, ctx: commands.Context, *users_or_roles: Union[discord.Member, discord.Role, int]
    ):
        """
        Adds a user or role to the server allowlist.

        **Examples:**
            - `[p]localallowlist add @26 @Will` - Adds two users to the local allowlist.
            - `[p]localallowlist add 262626262626262626` - Allows a user by ID.
            - `[p]localallowlist add "Super Admins"` - Allows a role with a space in the name without mentioning.

        **Arguments:**
            - `<users_or_roles...>` - The users or roles to remove from the local allowlist.
        """
        names = [getattr(u_or_r, "name", u_or_r) for u_or_r in users_or_roles]
        uids = {getattr(u_or_r, "id", u_or_r) for u_or_r in users_or_roles}
        if not (ctx.guild.owner == ctx.author or await self.bot.is_owner(ctx.author)):
            current_whitelist = await self.bot._whiteblacklist_cache.get_whitelist(ctx.guild)
            theoretical_whitelist = current_whitelist.union(uids)
            ids = {i for i in (ctx.author.id, *(getattr(ctx.author, "_roles", [])))}
            if ids.isdisjoint(theoretical_whitelist):
                return await ctx.send(
                    _(
                        "I cannot allow you to do this, as it would "
                        "remove your ability to run commands, "
                        "please ensure to add yourself to the allowlist first."
                    )
                )
        await self.bot._whiteblacklist_cache.add_to_whitelist(ctx.guild, uids)

        if len(uids) > 1:
            await ctx.send(_("Users and/or roles have been added to the allowlist."))
        else:
            await ctx.send(_("User or role has been added to the allowlist."))

    @localallowlist.command(name="list")
    async def localallowlist_list(self, ctx: commands.Context):
        """
        Lists users and roles on the server allowlist.

        **Example:**
            - `[p]localallowlist list`
        """
        curr_list = await self.bot._whiteblacklist_cache.get_whitelist(ctx.guild)

        if not curr_list:
            await ctx.send("Server allowlist is empty.")
            return
        if len(curr_list) > 1:
            msg = _("Allowed users and/or roles:")
        else:
            msg = _("Allowed user or role:")
        for obj_id in curr_list:
            user_or_role = self.bot.get_user(obj_id) or ctx.guild.get_role(obj_id)
            if not user_or_role:
                user_or_role = _("Unknown or Deleted User/Role")
            msg += f"\n\t- {obj_id} ({user_or_role})"

        for page in pagify(msg):
            await ctx.send(box(page))

    @localallowlist.command(name="remove", require_var_positional=True)
    async def localallowlist_remove(
        self, ctx: commands.Context, *users_or_roles: Union[discord.Member, discord.Role, int]
    ):
        """
        Removes user or role from the allowlist.

        The local allowlist will be disabled if all users are removed.

        **Examples:**
            - `[p]localallowlist remove @26 @Will` - Removes two users from the local allowlist.
            - `[p]localallowlist remove 262626262626262626` - Removes a user by ID.
            - `[p]localallowlist remove "Super Admins"` - Removes a role with a space in the name without mentioning.

        **Arguments:**
            - `<users_or_roles...>` - The users or roles to remove from the local allowlist.
        """
        names = [getattr(u_or_r, "name", u_or_r) for u_or_r in users_or_roles]
        uids = {getattr(u_or_r, "id", u_or_r) for u_or_r in users_or_roles}
        if not (ctx.guild.owner == ctx.author or await self.bot.is_owner(ctx.author)):
            current_whitelist = await self.bot._whiteblacklist_cache.get_whitelist(ctx.guild)
            theoretical_whitelist = current_whitelist - uids
            ids = {i for i in (ctx.author.id, *(getattr(ctx.author, "_roles", [])))}
            if theoretical_whitelist and ids.isdisjoint(theoretical_whitelist):
                return await ctx.send(
                    _(
                        "I cannot allow you to do this, as it would "
                        "remove your ability to run commands."
                    )
                )
        await self.bot._whiteblacklist_cache.remove_from_whitelist(ctx.guild, uids)

        if len(uids) > 1:
            await ctx.send(_("Users and/or roles have been removed from the server allowlist."))
        else:
            await ctx.send(_("User or role has been removed from the server allowlist."))

    @localallowlist.command(name="clear")
    async def localallowlist_clear(self, ctx: commands.Context):
        """
        Clears the allowlist.

        This disables the local allowlist and clears all entires.

        **Example:**
            - `[p]localallowlist clear`
        """
        await self.bot._whiteblacklist_cache.clear_whitelist(ctx.guild)
        await ctx.send(_("Server allowlist has been cleared."))

    @commands.group(aliases=["localblacklist"])
    @commands.guild_only()
    @checks.admin_or_permissions(administrator=True)
    async def localblocklist(self, ctx: commands.Context):
        """
        Commands to manage the server specific blocklist.

        Use `[p]localblocklist clear` to disable the blocklist
        """
        pass

    @localblocklist.command(name="add", require_var_positional=True)
    async def localblocklist_add(
        self, ctx: commands.Context, *users_or_roles: Union[discord.Member, discord.Role, int]
    ):
        """
        Adds a user or role to the local blocklist.

        **Examples:**
            - `[p]localblocklist add @26 @Will` - Adds two users to the local blocklist.
            - `[p]localblocklist add 262626262626262626` - Blocks a user by ID.
            - `[p]localblocklist add "Bad Apples"` - Blocks a role with a space in the name without mentioning.

        **Arguments:**
            - `<users_or_roles...>` - The users or roles to add to the local blocklist.
        """
        for user_or_role in users_or_roles:
            uid = discord.Object(id=getattr(user_or_role, "id", user_or_role))
            if uid.id == ctx.author.id:
                await ctx.send(_("You cannot add yourself to the blocklist!"))
                return
            if uid.id == ctx.guild.owner_id and not await ctx.bot.is_owner(ctx.author):
                await ctx.send(_("You cannot add the guild owner to the blocklist!"))
                return
            if await ctx.bot.is_owner(uid):
                await ctx.send(_("You cannot add a bot owner to the blocklist!"))
                return
        names = [getattr(u_or_r, "name", u_or_r) for u_or_r in users_or_roles]
        uids = {getattr(u_or_r, "id", u_or_r) for u_or_r in users_or_roles}
        await self.bot._whiteblacklist_cache.add_to_blacklist(ctx.guild, uids)

        if len(uids) > 1:
            await ctx.send(_("Users and/or roles have been added from the server blocklist."))
        else:
            await ctx.send(_("User or role has been added from the server blocklist."))

    @localblocklist.command(name="list")
    async def localblocklist_list(self, ctx: commands.Context):
        """
        Lists users and roles on the server blocklist.

        **Example:**
            - `[p]localblocklist list`
        """
        curr_list = await self.bot._whiteblacklist_cache.get_blacklist(ctx.guild)

        if not curr_list:
            await ctx.send("Server blocklist is empty.")
            return
        if len(curr_list) > 1:
            msg = _("Blocked users and/or roles:")
        else:
            msg = _("Blocked user or role:")
        for obj_id in curr_list:
            user_or_role = self.bot.get_user(obj_id) or ctx.guild.get_role(obj_id)
            if not user_or_role:
                user_or_role = _("Unknown or Deleted User/Role")
            msg += f"\n\t- {obj_id} ({user_or_role})"

        for page in pagify(msg):
            await ctx.send(box(page))

    @localblocklist.command(name="remove", require_var_positional=True)
    async def localblocklist_remove(
        self, ctx: commands.Context, *users_or_roles: Union[discord.Member, discord.Role, int]
    ):
        """
        Removes user or role from blocklist.

        **Examples:**
            - `[p]localblocklist remove @26 @Will` - Removes two users from the local blocklist.
            - `[p]localblocklist remove 262626262626262626` - Unblocks a user by ID.
            - `[p]localblocklist remove "Bad Apples"` - Unblocks a role with a space in the name without mentioning.

        **Arguments:**
            - `<users_or_roles...>` - The users or roles to remove from the local blocklist.
        """
        names = [getattr(u_or_r, "name", u_or_r) for u_or_r in users_or_roles]
        uids = {getattr(u_or_r, "id", u_or_r) for u_or_r in users_or_roles}
        await self.bot._whiteblacklist_cache.remove_from_blacklist(ctx.guild, uids)

        if len(uids) > 1:
            await ctx.send(_("Users and/or roles have been removed from the server blocklist."))
        else:
            await ctx.send(_("User or role has been removed from the server blocklist."))

    @localblocklist.command(name="clear")
    async def localblocklist_clear(self, ctx: commands.Context):
        """
        Clears the server blocklist.

        This disabled the server blocklist and clears all entries.

        **Example:**
            - `[p]blocklist clear`
        """
        await self.bot._whiteblacklist_cache.clear_blacklist(ctx.guild)
        await ctx.send(_("Server blocklist has been cleared."))

    @checks.guildowner_or_permissions(administrator=True)
    @commands.group(name="command")
    async def command_manager(self, ctx: commands.Context):
        """Commands to enable and disable commands and cogs."""
        pass

    @checks.is_owner()
    @command_manager.command(name="defaultdisablecog")
    async def command_default_disable_cog(self, ctx: commands.Context, *, cogname: str):
        """Set the default state for a cog as disabled.

        This will disable the cog for all servers by default.
        To override it, use `[p]command enablecog` on the servers you want to allow usage.

        Note: This will only work on loaded cogs, and must reference the title-case cog name.

        **Examples:**
            - `[p]command defaultdisablecog Economy`
            - `[p]command defaultdisablecog ModLog`

        **Arguments:**
            - `<cogname>` - The name of the cog to make disabled by default. Must be title-case.
        """
        cog = self.bot.get_cog(cogname)
        if not cog:
            return await ctx.send(_("Cog with the given name doesn't exist."))
        if isinstance(cog, commands.commands._RuleDropper):
            return await ctx.send(_("You can't disable this cog by default."))
        await self.bot._disabled_cog_cache.default_disable(cogname)
        await ctx.send(_("{cogname} has been set as disabled by default.").format(cogname=cogname))

    @checks.is_owner()
    @command_manager.command(name="defaultenablecog")
    async def command_default_enable_cog(self, ctx: commands.Context, *, cogname: str):
        """Set the default state for a cog as enabled.

        This will re-enable the cog for all servers by default.
        To override it, use `[p]command disablecog` on the servers you want to disallow usage.

        Note: This will only work on loaded cogs, and must reference the title-case cog name.

        **Examples:**
            - `[p]command defaultenablecog Economy`
            - `[p]command defaultenablecog ModLog`

        **Arguments:**
            - `<cogname>` - The name of the cog to make enabled by default. Must be title-case.
        """
        cog = self.bot.get_cog(cogname)
        if not cog:
            return await ctx.send(_("Cog with the given name doesn't exist."))
        await self.bot._disabled_cog_cache.default_enable(cogname)
        await ctx.send(_("{cogname} has been set as enabled by default.").format(cogname=cogname))

    @commands.guild_only()
    @command_manager.command(name="disablecog")
    async def command_disable_cog(self, ctx: commands.Context, *, cogname: str):
        """Disable a cog in this server.

        Note: This will only work on loaded cogs, and must reference the title-case cog name.

        **Examples:**
            - `[p]command disablecog Economy`
            - `[p]command disablecog ModLog`

        **Arguments:**
            - `<cogname>` - The name of the cog to disable on this server. Must be title-case.
        """
        cog = self.bot.get_cog(cogname)
        if not cog:
            return await ctx.send(_("Cog with the given name doesn't exist."))
        if isinstance(cog, commands.commands._RuleDropper):
            return await ctx.send(_("You can't disable this cog as you would lock yourself out."))
        if await self.bot._disabled_cog_cache.disable_cog_in_guild(cogname, ctx.guild.id):
            await ctx.send(_("{cogname} has been disabled in this guild.").format(cogname=cogname))
        else:
            await ctx.send(
                _("{cogname} was already disabled (nothing to do).").format(cogname=cogname)
            )

    @commands.guild_only()
    @command_manager.command(name="enablecog")
    async def command_enable_cog(self, ctx: commands.Context, *, cogname: str):
        """Enable a cog in this server.

        Note: This will only work on loaded cogs, and must reference the title-case cog name.

        **Examples:**
            - `[p]command enablecog Economy`
            - `[p]command enablecog ModLog`

        **Arguments:**
            - `<cogname>` - The name of the cog to enable on this server. Must be title-case.
        """
        if await self.bot._disabled_cog_cache.enable_cog_in_guild(cogname, ctx.guild.id):
            await ctx.send(_("{cogname} has been enabled in this guild.").format(cogname=cogname))
        else:
            # putting this here allows enabling a cog that isn't loaded but was disabled.
            cog = self.bot.get_cog(cogname)
            if not cog:
                return await ctx.send(_("Cog with the given name doesn't exist."))

            await ctx.send(
                _("{cogname} was not disabled (nothing to do).").format(cogname=cogname)
            )

    @commands.guild_only()
    @command_manager.command(name="listdisabledcogs")
    async def command_list_disabled_cogs(self, ctx: commands.Context):
        """List the cogs which are disabled in this server.

        **Example:**
            - `[p]command listdisabledcogs`
        """
        disabled = [
            cog.qualified_name
            for cog in self.bot.cogs.values()
            if await self.bot._disabled_cog_cache.cog_disabled_in_guild(
                cog.qualified_name, ctx.guild.id
            )
        ]
        if disabled:
            output = _("The following cogs are disabled in this guild:\n")
            output += humanize_list(disabled)

            for page in pagify(output):
                await ctx.send(page)
        else:
            await ctx.send(_("There are no disabled cogs in this guild."))

    @command_manager.group(name="listdisabled", invoke_without_command=True)
    async def list_disabled(self, ctx: commands.Context):
        """
        List disabled commands.

        If you're the bot owner, this will show global disabled commands by default.
        Otherwise, this will show disabled commands on the current server.

        **Example:**
            - `[p]command listdisabled`
        """
        # Select the scope based on the author's privileges
        if await ctx.bot.is_owner(ctx.author):
            await ctx.invoke(self.list_disabled_global)
        else:
            await ctx.invoke(self.list_disabled_guild)

    @list_disabled.command(name="global")
    async def list_disabled_global(self, ctx: commands.Context):
        """List disabled commands globally.

        **Example:**
            - `[p]command listdisabled global`
        """
        disabled_list = await self.bot._config.disabled_commands()
        if not disabled_list:
            return await ctx.send(_("There aren't any globally disabled commands."))

        if len(disabled_list) > 1:
            header = _("{} commands are disabled globally.\n").format(
                humanize_number(len(disabled_list))
            )
        else:
            header = _("1 command is disabled globally.\n")
        paged = [box(x) for x in pagify(humanize_list(disabled_list), page_length=1000)]
        paged[0] = header + paged[0]
        await ctx.send_interactive(paged)

    @commands.guild_only()
    @list_disabled.command(name="guild")
    async def list_disabled_guild(self, ctx: commands.Context):
        """List disabled commands in this server.

        **Example:**
            - `[p]command listdisabled guild`
        """
        disabled_list = await self.bot._config.guild(ctx.guild).disabled_commands()
        if not disabled_list:
            return await ctx.send(_("There aren't any disabled commands in {}.").format(ctx.guild))

        if len(disabled_list) > 1:
            header = _("{} commands are disabled in {}.\n").format(
                humanize_number(len(disabled_list)), ctx.guild
            )
        else:
            header = _("1 command is disabled in {}.\n").format(ctx.guild)
        paged = [box(x) for x in pagify(humanize_list(disabled_list), page_length=1000)]
        paged[0] = header + paged[0]
        await ctx.send_interactive(paged)

    @command_manager.group(name="disable", invoke_without_command=True)
    async def command_disable(self, ctx: commands.Context, *, command: str):
        """Disable a command.

        If you're the bot owner, this will disable commands globally by default.
        Otherwise, this will disable commands on the current server.

        **Examples:**
            - `[p]command disable userinfo` - Disables the `userinfo` command in the Mod cog.
            - `[p]command disable urban` - Disables the `urban` command in the General cog.

        **Arguments:**
            - `<command>` - The command to disable.
        """
        # Select the scope based on the author's privileges
        if await ctx.bot.is_owner(ctx.author):
            await ctx.invoke(self.command_disable_global, command=command)
        else:
            await ctx.invoke(self.command_disable_guild, command=command)

    @checks.is_owner()
    @command_disable.command(name="global")
    async def command_disable_global(self, ctx: commands.Context, *, command: str):
<<<<<<< HEAD
        """Disable a command globally.

        **Examples:**
            - `[p]command disable global userinfo` - Disables the `userinfo` command in the Mod cog.
            - `[p]command disable global urban` - Disables the `urban` command in the General cog.

        **Arguments:**
            - `<command>` - The command to disable globally.
        """
        command_obj: commands.Command = ctx.bot.get_command(command)
=======
        """Disable a command globally."""
        command_obj: Optional[commands.Command] = ctx.bot.get_command(command)
>>>>>>> 2f16d339
        if command_obj is None:
            await ctx.send(
                _("I couldn't find that command. Please note that it is case sensitive.")
            )
            return

        if self.command_manager in command_obj.parents or self.command_manager == command_obj:
            await ctx.send(
                _("The command to disable cannot be `command` or any of its subcommands.")
            )
            return

        if isinstance(command_obj, commands.commands._RuleDropper):
            await ctx.send(
                _("This command is designated as being always available and cannot be disabled.")
            )
            return

        async with ctx.bot._config.disabled_commands() as disabled_commands:
            if command not in disabled_commands:
                disabled_commands.append(command_obj.qualified_name)

        if not command_obj.enabled:
            await ctx.send(_("That command is already disabled globally."))
            return
        command_obj.enabled = False

        await ctx.tick()

    @commands.guild_only()
    @command_disable.command(name="server", aliases=["guild"])
    async def command_disable_guild(self, ctx: commands.Context, *, command: str):
<<<<<<< HEAD
        """Disable a command in this server only.

        **Examples:**
            - `[p]command disable server userinfo` - Disables the `userinfo` command in the Mod cog.
            - `[p]command disable server urban` - Disables the `urban` command in the General cog.

        **Arguments:**
            - `<command>` - The command to disable for the current server.
        """
        command_obj: commands.Command = ctx.bot.get_command(command)
=======
        """Disable a command in this server only."""
        command_obj: Optional[commands.Command] = ctx.bot.get_command(command)
>>>>>>> 2f16d339
        if command_obj is None:
            await ctx.send(
                _("I couldn't find that command. Please note that it is case sensitive.")
            )
            return

        if self.command_manager in command_obj.parents or self.command_manager == command_obj:
            await ctx.send(
                _("The command to disable cannot be `command` or any of its subcommands.")
            )
            return

        if isinstance(command_obj, commands.commands._RuleDropper):
            await ctx.send(
                _("This command is designated as being always available and cannot be disabled.")
            )
            return

        if command_obj.requires.privilege_level > await PrivilegeLevel.from_ctx(ctx):
            await ctx.send(_("You are not allowed to disable that command."))
            return

        async with ctx.bot._config.guild(ctx.guild).disabled_commands() as disabled_commands:
            if command not in disabled_commands:
                disabled_commands.append(command_obj.qualified_name)

        done = command_obj.disable_in(ctx.guild)

        if not done:
            await ctx.send(_("That command is already disabled in this server."))
        else:
            await ctx.tick()

    @command_manager.group(name="enable", invoke_without_command=True)
    async def command_enable(self, ctx: commands.Context, *, command: str):
        """Enable a command.

        If you're the bot owner, this will try to enable a globally disabled command by default.
        Otherwise, this will try to enable a command disabled on the current server.

        **Examples:**
            - `[p]command enable userinfo` - Enables the `userinfo` command in the Mod cog.
            - `[p]command enable server urban` - Enables the `urban` command in the General cog.

        **Arguments:**
            - `<command>` - The command to enable.
        """
        if await ctx.bot.is_owner(ctx.author):
            await ctx.invoke(self.command_enable_global, command=command)
        else:
            await ctx.invoke(self.command_enable_guild, command=command)

    @commands.is_owner()
    @command_enable.command(name="global")
    async def command_enable_global(self, ctx: commands.Context, *, command: str):
<<<<<<< HEAD
        """Enable a command globally.

        **Examples:**
            - `[p]command enable global userinfo` - Enables the `userinfo` command in the Mod cog.
            - `[p]command enable global urban` - Enables the `urban` command in the General cog.

        **Arguments:**
            - `<command>` - The command to enable globally.
        """
        command_obj: commands.Command = ctx.bot.get_command(command)
=======
        """Enable a command globally."""
        command_obj: Optional[commands.Command] = ctx.bot.get_command(command)
>>>>>>> 2f16d339
        if command_obj is None:
            await ctx.send(
                _("I couldn't find that command. Please note that it is case sensitive.")
            )
            return

        async with ctx.bot._config.disabled_commands() as disabled_commands:
            with contextlib.suppress(ValueError):
                disabled_commands.remove(command_obj.qualified_name)

        if command_obj.enabled:
            await ctx.send(_("That command is already enabled globally."))
            return

        command_obj.enabled = True
        await ctx.tick()

    @commands.guild_only()
    @command_enable.command(name="server", aliases=["guild"])
    async def command_enable_guild(self, ctx: commands.Context, *, command: str):
<<<<<<< HEAD
        """Enable a command in this server.

        **Examples:**
            - `[p]command enable server userinfo` - Enables the `userinfo` command in the Mod cog.
            - `[p]command enable server urban` - Enables the `urban` command in the General cog.

        **Arguments:**
            - `<command>` - The command to enable for the current server.
        """
        command_obj: commands.Command = ctx.bot.get_command(command)
=======
        """Enable a command in this server."""
        command_obj: Optional[commands.Command] = ctx.bot.get_command(command)
>>>>>>> 2f16d339
        if command_obj is None:
            await ctx.send(
                _("I couldn't find that command. Please note that it is case sensitive.")
            )
            return

        if command_obj.requires.privilege_level > await PrivilegeLevel.from_ctx(ctx):
            await ctx.send(_("You are not allowed to enable that command."))
            return

        async with ctx.bot._config.guild(ctx.guild).disabled_commands() as disabled_commands:
            with contextlib.suppress(ValueError):
                disabled_commands.remove(command_obj.qualified_name)

        done = command_obj.enable_in(ctx.guild)

        if not done:
            await ctx.send(_("That command is already enabled in this server."))
        else:
            await ctx.tick()

    @checks.is_owner()
    @command_manager.command(name="disabledmsg")
    async def command_disabledmsg(self, ctx: commands.Context, *, message: str = ""):
        """Set the bot's response to disabled commands.

        Leave blank to send nothing.

        To include the command name in the message, include the `{command}` placeholder.

        **Examples:**
            - `[p]command disabledmsg This command is disabled`
            - `[p]command disabledmsg {command} is disabled`
            - `[p]command disabledmsg` - Sends nothing when a disabled command is attempted.

        **Arguments:**
            - `[message]` - The message to send when a disabled command is attempted.
        """
        await ctx.bot._config.disabled_command_msg.set(message)
        await ctx.tick()

    @commands.guild_only()
    @checks.guildowner_or_permissions(manage_guild=True)
    @commands.group(name="autoimmune")
    async def autoimmune_group(self, ctx: commands.Context):
        """
        Commands to manage server settings for immunity from automated actions.

        This includes duplicate message deletion and mention spam from the Mod cog, and filters from the Filter cog.
        """
        pass

    @autoimmune_group.command(name="list")
    async def autoimmune_list(self, ctx: commands.Context):
        """
        Gets the current members and roles configured for automatic moderation action immunity.

        **Example:**
            - `[p]autoimmune list`
        """
        ai_ids = await ctx.bot._config.guild(ctx.guild).autoimmune_ids()

        roles = {r.name for r in ctx.guild.roles if r.id in ai_ids}
        members = {str(m) for m in ctx.guild.members if m.id in ai_ids}

        output = ""
        if roles:
            output += _("Roles immune from automated moderation actions:\n")
            output += ", ".join(roles)
        if members:
            if roles:
                output += "\n"
            output += _("Members immune from automated moderation actions:\n")
            output += ", ".join(members)

        if not output:
            output = _("No immunity settings here.")

        for page in pagify(output):
            await ctx.send(page)

    @autoimmune_group.command(name="add")
    async def autoimmune_add(
        self, ctx: commands.Context, *, user_or_role: Union[discord.Member, discord.Role]
    ):
        """
        Makes a user or role immune from automated moderation actions.

        **Examples:**
            - `[p]autoimmune add @TwentySix` - Adds a user.
            - `[p]autoimmune add @Mods` - Adds a role.

        **Arguments:**
            - `<user_or_role>` - The user or role to add immunity to.
        """
        async with ctx.bot._config.guild(ctx.guild).autoimmune_ids() as ai_ids:
            if user_or_role.id in ai_ids:
                return await ctx.send(_("Already added."))
            ai_ids.append(user_or_role.id)
        await ctx.tick()

    @autoimmune_group.command(name="remove")
    async def autoimmune_remove(
        self, ctx: commands.Context, *, user_or_role: Union[discord.Member, discord.Role]
    ):
        """
        Makes a user or role immune from automated moderation actions.

        **Examples:**
            - `[p]autoimmune remove @TwentySix` - Removes a user.
            - `[p]autoimmune remove @Mods` - Removes a role.

        **Arguments:**
            - `<user_or_role>` - The user or role to remove immunity from.
        """
        async with ctx.bot._config.guild(ctx.guild).autoimmune_ids() as ai_ids:
            if user_or_role.id not in ai_ids:
                return await ctx.send(_("Not in list."))
            ai_ids.remove(user_or_role.id)
        await ctx.tick()

    @autoimmune_group.command(name="isimmune")
    async def autoimmune_checkimmune(
        self, ctx: commands.Context, *, user_or_role: Union[discord.Member, discord.Role]
    ):
        """
        Checks if a user or role would be considered immune from automated actions.

        **Examples:**
            - `[p]autoimmune isimmune @TwentySix`
            - `[p]autoimmune isimmune @Mods`

        **Arguments:**
            - `<user_or_role>` - The user or role to check the immunity of.
        """

        if await ctx.bot.is_automod_immune(user_or_role):
            await ctx.send(_("They are immune."))
        else:
            await ctx.send(_("They are not immune."))

    @checks.is_owner()
    @_set.group()
    async def ownernotifications(self, ctx: commands.Context):
        """
        Commands for configuring owner notifications.

        Owner notifications include usage of `[p]contact` and available Red updates.
        """
        pass

    @ownernotifications.command()
    async def optin(self, ctx: commands.Context):
        """
        Opt-in on receiving owner notifications.

        This is the default state.

        Note: This will only resume sending owner notifications to your DMs.
            Additional owners and destinations will not be affected.

        **Example:**
            - `[p]ownernotifications optin`
        """
        async with ctx.bot._config.owner_opt_out_list() as opt_outs:
            if ctx.author.id in opt_outs:
                opt_outs.remove(ctx.author.id)

        await ctx.tick()

    @ownernotifications.command()
    async def optout(self, ctx: commands.Context):
        """
        Opt-out of receiving owner notifications.

        Note: This will only stop sending owner notifications to your DMs.
            Additional owners and destinations will still receive notifications.

        **Example:**
            - `[p]ownernotifications optout`
        """
        async with ctx.bot._config.owner_opt_out_list() as opt_outs:
            if ctx.author.id not in opt_outs:
                opt_outs.append(ctx.author.id)

        await ctx.tick()

    @ownernotifications.command()
    async def adddestination(
        self, ctx: commands.Context, *, channel: Union[discord.TextChannel, int]
    ):
        """
        Adds a destination text channel to receive owner notifications.

        **Examples:**
            - `[p]ownernotifications adddestination #owner-notifications`
            - `[p]ownernotifications adddestination 168091848718417920` - Accepts channel IDs.

        **Arguments:**
            - `<channel>` - The channel to send owner notifications to.
        """

        try:
            channel_id = channel.id
        except AttributeError:
            channel_id = channel

        async with ctx.bot._config.extra_owner_destinations() as extras:
            if channel_id not in extras:
                extras.append(channel_id)

        await ctx.tick()

    @ownernotifications.command(aliases=["remdestination", "deletedestination", "deldestination"])
    async def removedestination(
        self, ctx: commands.Context, *, channel: Union[discord.TextChannel, int]
    ):
        """
        Removes a destination text channel from receiving owner notifications.

        **Examples:**
            - `[p]ownernotifications removedestination #owner-notifications`
            - `[p]ownernotifications deletedestination 168091848718417920` - Accepts channel IDs.

        **Arguments:**
            - `<channel>` - The channel to stop sending owner notifications to.
        """

        try:
            channel_id = channel.id
        except AttributeError:
            channel_id = channel

        async with ctx.bot._config.extra_owner_destinations() as extras:
            if channel_id in extras:
                extras.remove(channel_id)

        await ctx.tick()

    @ownernotifications.command()
    async def listdestinations(self, ctx: commands.Context):
        """
        Lists the configured extra destinations for owner notifications.

        **Example:**
            - `[p]ownernotifications listdestinations`
        """

        channel_ids = await ctx.bot._config.extra_owner_destinations()

        if not channel_ids:
            await ctx.send(_("There are no extra channels being sent to."))
            return

        data = []

        for channel_id in channel_ids:
            channel = ctx.bot.get_channel(channel_id)
            if channel:
                # This includes the channel name in case the user can't see the channel.
                data.append(f"{channel.mention} {channel} ({channel.id})")
            else:
                data.append(_("Unknown channel with id: {id}").format(id=channel_id))

        output = "\n".join(data)
        for page in pagify(output):
            await ctx.send(page)

    # RPC handlers
    async def rpc_load(self, request):
        cog_name = request.params[0]

        spec = await self.bot._cog_mgr.find_cog(cog_name)
        if spec is None:
            raise LookupError("No such cog found.")

        self._cleanup_and_refresh_modules(spec.name)

        await self.bot.load_extension(spec)

    async def rpc_unload(self, request):
        cog_name = request.params[0]

        self.bot.unload_extension(cog_name)

    async def rpc_reload(self, request):
        await self.rpc_unload(request)
        await self.rpc_load(request)

    @commands.group()
    @commands.guild_only()
    @checks.admin_or_permissions(manage_channels=True)
    async def ignore(self, ctx: commands.Context):
        """
        Commands to add servers or channels to the ignore list.

        The ignore list will prevent the bot from responding to commands in the configured locations.

        Note: Owners and Admins override the ignore list.
        """

    @ignore.command(name="list")
    async def ignore_list(self, ctx: commands.Context):
        """
        List the currently ignored servers and channels.

        **Example:**
            - `[p]ignore list`
        """
        for page in pagify(await self.count_ignored(ctx)):
            await ctx.maybe_send_embed(page)

    @ignore.command(name="channel")
    async def ignore_channel(
        self,
        ctx: commands.Context,
        channel: Optional[Union[discord.TextChannel, discord.CategoryChannel]] = None,
    ):
        """
        Ignore commands in the channel or category.

        Defaults to the current channel.

        Note: Owners, Admins, and those with Manage Channel permissions override ignored channels.

        **Examples:**
            - `[p]ignore channel #general` - Ignores commands in the #general channel.
            - `[p]ignore channel` - Ignores commands in the current channel.
            - `[p]ignore channel "General Channels"` - Use quotes for categories with spaces.
            - `[p]ignore channel 356236713347252226` - Also accepts IDs.

        **Arguments:**
            - `<channel>` - The channel to ignore. Can be a category channel.
        """
        if not channel:
            channel = ctx.channel
        if not await self.bot._ignored_cache.get_ignored_channel(channel):
            await self.bot._ignored_cache.set_ignored_channel(channel, True)
            await ctx.send(_("Channel added to ignore list."))
        else:
            await ctx.send(_("Channel already in ignore list."))

    @ignore.command(name="server", aliases=["guild"])
    @checks.admin_or_permissions(manage_guild=True)
    async def ignore_guild(self, ctx: commands.Context):
        """
        Ignore commands in this server.

        Note: Owners, Admins, and those with Manage Server permissions override ignored servers.

        **Example:**
            - `[p]ignore server` - Ignores the current server
        """
        guild = ctx.guild
        if not await self.bot._ignored_cache.get_ignored_guild(guild):
            await self.bot._ignored_cache.set_ignored_guild(guild, True)
            await ctx.send(_("This server has been added to the ignore list."))
        else:
            await ctx.send(_("This server is already being ignored."))

    @commands.group()
    @commands.guild_only()
    @checks.admin_or_permissions(manage_channels=True)
    async def unignore(self, ctx: commands.Context):
        """Commands to remove servers or channels from the ignore list."""

    @unignore.command(name="channel")
    async def unignore_channel(
        self,
        ctx: commands.Context,
        channel: Optional[Union[discord.TextChannel, discord.CategoryChannel]] = None,
    ):
        """
        Remove a channel or category from the ignore list.

        Defaults to the current channel.

        **Examples:**
            - `[p]unignore channel #general` - Unignores commands in the #general channel.
            - `[p]unignore channel` - Unignores commands in the current channel.
            - `[p]unignore channel "General Channels"` - Use quotes for categories with spaces.
            - `[p]unignore channel 356236713347252226` - Also accepts IDs. Use this method to unignore categories.

        **Arguments:**
            - `<channel>` - The channel to unignore. This can be a category channel.
        """
        if not channel:
            channel = ctx.channel

        if await self.bot._ignored_cache.get_ignored_channel(channel):
            await self.bot._ignored_cache.set_ignored_channel(channel, False)
            await ctx.send(_("Channel removed from ignore list."))
        else:
            await ctx.send(_("That channel is not in the ignore list."))

    @unignore.command(name="server", aliases=["guild"])
    @checks.admin_or_permissions(manage_guild=True)
    async def unignore_guild(self, ctx: commands.Context):
        """
        Remove this server from the ignore list.

        **Example:**
            - `[p]unignore server` - Stops ignoring the current server
        """
        guild = ctx.message.guild
        if await self.bot._ignored_cache.get_ignored_guild(guild):
            await self.bot._ignored_cache.set_ignored_guild(guild, False)
            await ctx.send(_("This server has been removed from the ignore list."))
        else:
            await ctx.send(_("This server is not in the ignore list."))

    async def count_ignored(self, ctx: commands.Context):
        category_channels: List[discord.CategoryChannel] = []
        text_channels: List[discord.TextChannel] = []
        if await self.bot._ignored_cache.get_ignored_guild(ctx.guild):
            return _("This server is currently being ignored.")
        for channel in ctx.guild.text_channels:
            if channel.category and channel.category not in category_channels:
                if await self.bot._ignored_cache.get_ignored_channel(channel.category):
                    category_channels.append(channel.category)
            if await self.bot._ignored_cache.get_ignored_channel(channel, check_category=False):
                text_channels.append(channel)

        cat_str = (
            humanize_list([c.name for c in category_channels]) if category_channels else "None"
        )
        chan_str = humanize_list([c.mention for c in text_channels]) if text_channels else "None"
        msg = _("Currently ignored categories: {categories}\nChannels: {channels}").format(
            categories=cat_str, channels=chan_str
        )
        return msg

    # Removing this command from forks is a violation of the GPLv3 under which it is licensed.
    # Otherwise interfering with the ability for this command to be accessible is also a violation.
    @commands.cooldown(1, 180, lambda msg: (msg.channel.id, msg.author.id))
    @commands.command(
        cls=commands.commands._AlwaysAvailableCommand,
        name="licenseinfo",
        aliases=["licenceinfo"],
        i18n=_,
    )
    async def license_info_command(self, ctx):
        """
        Get info about Red's licenses.
        """

        message = (
            "This bot is an instance of Red-DiscordBot (hereinafter referred to as Red).\n"
            "Red is a free and open source application made available to the public and "
            "licensed under the GNU GPLv3. The full text of this license is available to you at "
            "<https://github.com/Cog-Creators/Red-DiscordBot/blob/V3/develop/LICENSE>."
        )
        await ctx.send(message)
        # We need a link which contains a thank you to other projects which we use at some point.<|MERGE_RESOLUTION|>--- conflicted
+++ resolved
@@ -1110,24 +1110,8 @@
         """
         Commands for toggling embeds on or off.
 
-<<<<<<< HEAD
         This setting determines whether or not to use embeds as a response to a command (for commands that support it).
         The default is to use embeds.
-        """
-
-    @embedset.command(name="showsettings")
-    async def embedset_showsettings(self, ctx: commands.Context):
-        """
-        Show the current embed settings.
-
-        **Example:**
-            - `[p]embedset showsettings`
-        """
-=======
-        This setting determines whether or not to
-        use embeds as a response to a command (for
-        commands that support it). The default is to
-        use embeds.
 
         The embed settings are checked until the first True/False in this order:
         - In guild context:
@@ -1145,7 +1129,12 @@
 
     @embedset.command(name="showsettings")
     async def embedset_showsettings(self, ctx: commands.Context, command_name: str = None) -> None:
-        """Show the current embed settings."""
+        """
+        Show the current embed settings.
+
+        **Example:**
+            - `[p]embedset showsettings`
+        """
         if command_name is not None:
             command_obj: Optional[commands.Command] = ctx.bot.get_command(command_name)
             if command_obj is None:
@@ -1156,7 +1145,6 @@
             # qualified name might be different if alias was passed to this command
             command_name = command_obj.qualified_name
 
->>>>>>> 2f16d339
         text = _("Embed settings:\n\n")
         global_default = await self.bot._config.embeds()
         text += _("Global default: {value}\n").format(value=global_default)
@@ -1193,19 +1181,13 @@
         """
         Toggle the global embed setting.
 
-<<<<<<< HEAD
         This is used as a fallback if the user or guild hasn't set a preference.
         The default is to use embeds.
 
+        To see full evaluation order of embed settings, run `[p]help embedset`.
+
         **Example:**
             - `[p]embedset global`
-=======
-        This is used as a fallback if the user
-        or guild hasn't set a preference. The
-        default is to use embeds.
-
-        To see full evaluation order of embed settings, run `[p]help embedset`
->>>>>>> 2f16d339
         """
         current = await self.bot._config.embeds()
         if current:
@@ -1224,9 +1206,10 @@
 
         If enabled is None, the setting will be unset and the global default will be used instead.
 
-<<<<<<< HEAD
         If set, this is used instead of the global default to determine whether or not to use embeds.
-        This is used for all commands done in a guild channel except for help commands.
+        This is used for all commands done in a server.
+
+        To see full evaluation order of embed settings, run `[p]help embedset`.
 
         **Examples:**
             - `[p]embedset server False` - Disables embeds on this server.
@@ -1234,13 +1217,6 @@
 
         **Arguments:**
             - `[enabled]` - Whether to use embeds on this server. Leave blank to reset to default.
-=======
-        If set, this is used instead of the global default
-        to determine whether or not to use embeds. This is
-        used for all commands done in a server channel.
-
-        To see full evaluation order of embed settings, run `[p]help embedset`
->>>>>>> 2f16d339
         """
         if enabled is None:
             await self.bot._config.guild(ctx.guild).embeds.clear()
@@ -1383,23 +1359,17 @@
 
         If enabled is None, the setting will be unset and the guild default will be used instead.
 
-        If set, this is used instead of the guild default to determine whether or not to use embeds.
-        This is used for all commands done in a channel except for help commands.
-
-<<<<<<< HEAD
+        If set, this is used instead of the guild and command defaults to determine whether or not to use embeds.
+        This is used for all commands done in a channel.
+
+        To see full evaluation order of embed settings, run `[p]help embedset`.
+
         **Examples:**
             - `[p]embedset channel False` - Disables embeds in this channel.
             - `[p]embedset channel` - Resets value to use guild default.
 
         **Arguments:**
             - `[enabled]` - Whether to use embeds in this channel. Leave blank to reset to default.
-=======
-        If set, this is used instead of the guild and command default
-        to determine whether or not to use embeds. This is
-        used for all commands done in a channel.
-
-        To see full evaluation order of embed settings, run `[p]help embedset`
->>>>>>> 2f16d339
         """
         if enabled is None:
             await self.bot._config.channel(ctx.channel).embeds.clear()
@@ -1423,20 +1393,14 @@
         If set, this is used instead of the global default to determine whether or not to use embeds.
         This is used for all commands executed in a DM with the bot.
 
-<<<<<<< HEAD
+        To see full evaluation order of embed settings, run `[p]help embedset`.
+
         **Examples:**
             - `[p]embedset user False` - Disables embeds in your DMs.
             - `[p]embedset user` - Resets value to use global default.
 
         **Arguments:**
             - `[enabled]` - Whether to use embeds in your DMs. Leave blank to reset to default.
-=======
-        If set, this is used instead of the global default
-        to determine whether or not to use embeds. This is
-        used for all commands executed in a DM with the bot.
-
-        To see full evaluation order of embed settings, run `[p]help embedset`
->>>>>>> 2f16d339
         """
         if enabled is None:
             await self.bot._config.user(ctx.author).embeds.clear()
@@ -1569,22 +1533,18 @@
 
     @commands.command()
     @checks.is_owner()
-<<<<<<< HEAD
-    async def leave(self, ctx: commands.Context):
-        """Leaves the current server.
-
+    async def leave(self, ctx: commands.Context, *servers: GuildConverter):
+        """
+        Leaves servers.
+
+        If no server IDs are passed the local server will be left instead.
+        
         Note: This command is interactive.
-        """
-        await ctx.send(_("Are you sure you want me to leave this server? (y/n)"))
-=======
-    async def leave(self, ctx: commands.Context, *servers: GuildConverter):
-        """Leaves servers.
-
-        If no server IDs are passed the local server will be left instead."""
+        
+        """  # TODO: Example and arguments
         guilds = servers
         if ctx.guild is None and not guilds:
             return await ctx.send(_("You need to specify at least one server ID."))
->>>>>>> 2f16d339
 
         leaving_local_guild = not guilds
 
@@ -1637,25 +1597,13 @@
     @commands.command()
     @checks.is_owner()
     async def servers(self, ctx: commands.Context):
-<<<<<<< HEAD
-        """Lists and allows [botname] to leave servers.
+        """
+        Lists the servers [botname] is currently in.
 
         Note: This command is interactive.
         """
-        guilds = sorted(list(self.bot.guilds), key=lambda s: s.name.lower())
-        msg = ""
-        responses = []
-        for i, server in enumerate(guilds, 1):
-            msg += "{}: {} (`{}`)\n".format(i, server.name, server.id)
-            responses.append(str(i))
-
-        for page in pagify(msg, ["\n"]):
-            await ctx.send(page)
-=======
-        """Lists the servers [botname] is currently in."""
         guilds = sorted(self.bot.guilds, key=lambda s: s.name.lower())
         msg = "\n".join(f"{guild.name} (`{guild.id}`)\n" for guild in guilds)
->>>>>>> 2f16d339
 
         pages = list(pagify(msg, ["\n"], page_length=1000))
 
@@ -4209,7 +4157,8 @@
 
     @command_manager.group(name="disable", invoke_without_command=True)
     async def command_disable(self, ctx: commands.Context, *, command: str):
-        """Disable a command.
+        """
+        Disable a command.
 
         If you're the bot owner, this will disable commands globally by default.
         Otherwise, this will disable commands on the current server.
@@ -4230,8 +4179,8 @@
     @checks.is_owner()
     @command_disable.command(name="global")
     async def command_disable_global(self, ctx: commands.Context, *, command: str):
-<<<<<<< HEAD
-        """Disable a command globally.
+        """
+        Disable a command globally.
 
         **Examples:**
             - `[p]command disable global userinfo` - Disables the `userinfo` command in the Mod cog.
@@ -4240,11 +4189,7 @@
         **Arguments:**
             - `<command>` - The command to disable globally.
         """
-        command_obj: commands.Command = ctx.bot.get_command(command)
-=======
-        """Disable a command globally."""
         command_obj: Optional[commands.Command] = ctx.bot.get_command(command)
->>>>>>> 2f16d339
         if command_obj is None:
             await ctx.send(
                 _("I couldn't find that command. Please note that it is case sensitive.")
@@ -4277,8 +4222,8 @@
     @commands.guild_only()
     @command_disable.command(name="server", aliases=["guild"])
     async def command_disable_guild(self, ctx: commands.Context, *, command: str):
-<<<<<<< HEAD
-        """Disable a command in this server only.
+        """
+        Disable a command in this server only.
 
         **Examples:**
             - `[p]command disable server userinfo` - Disables the `userinfo` command in the Mod cog.
@@ -4287,11 +4232,7 @@
         **Arguments:**
             - `<command>` - The command to disable for the current server.
         """
-        command_obj: commands.Command = ctx.bot.get_command(command)
-=======
-        """Disable a command in this server only."""
         command_obj: Optional[commands.Command] = ctx.bot.get_command(command)
->>>>>>> 2f16d339
         if command_obj is None:
             await ctx.send(
                 _("I couldn't find that command. Please note that it is case sensitive.")
@@ -4347,8 +4288,8 @@
     @commands.is_owner()
     @command_enable.command(name="global")
     async def command_enable_global(self, ctx: commands.Context, *, command: str):
-<<<<<<< HEAD
-        """Enable a command globally.
+        """
+        Enable a command globally.
 
         **Examples:**
             - `[p]command enable global userinfo` - Enables the `userinfo` command in the Mod cog.
@@ -4357,11 +4298,7 @@
         **Arguments:**
             - `<command>` - The command to enable globally.
         """
-        command_obj: commands.Command = ctx.bot.get_command(command)
-=======
-        """Enable a command globally."""
         command_obj: Optional[commands.Command] = ctx.bot.get_command(command)
->>>>>>> 2f16d339
         if command_obj is None:
             await ctx.send(
                 _("I couldn't find that command. Please note that it is case sensitive.")
@@ -4382,8 +4319,8 @@
     @commands.guild_only()
     @command_enable.command(name="server", aliases=["guild"])
     async def command_enable_guild(self, ctx: commands.Context, *, command: str):
-<<<<<<< HEAD
-        """Enable a command in this server.
+        """
+        Enable a command in this server.
 
         **Examples:**
             - `[p]command enable server userinfo` - Enables the `userinfo` command in the Mod cog.
@@ -4392,11 +4329,7 @@
         **Arguments:**
             - `<command>` - The command to enable for the current server.
         """
-        command_obj: commands.Command = ctx.bot.get_command(command)
-=======
-        """Enable a command in this server."""
         command_obj: Optional[commands.Command] = ctx.bot.get_command(command)
->>>>>>> 2f16d339
         if command_obj is None:
             await ctx.send(
                 _("I couldn't find that command. Please note that it is case sensitive.")
