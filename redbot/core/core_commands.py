import asyncio
import contextlib
import datetime
import importlib
import itertools
import keyword
import logging
import io
import random
import markdown
import os
import re
import sys
import platform
import psutil
import getpass
import pip
import traceback
from pathlib import Path
from collections import defaultdict
from redbot.core import app_commands, data_manager
from redbot.core.utils.menus import menu
from redbot.core.utils.views import SetApiView
from redbot.core.commands import GuildConverter, RawUserIdConverter
from string import ascii_letters, digits
from typing import (
    TYPE_CHECKING,
    Union,
    Tuple,
    List,
    Optional,
    Iterable,
    Sequence,
    Dict,
    Set,
    Literal,
)

import aiohttp
import discord
from babel import Locale as BabelLocale, UnknownLocaleError
from redbot.core.data_manager import storage_type

from . import (
    __version__,
    version_info as red_version_info,
    commands,
    errors,
    i18n,
    bank,
    modlog,
)
from ._diagnoser import IssueDiagnoser
from .utils import AsyncIter, can_user_send_messages_in
from .utils._internal_utils import fetch_latest_red_version_info
from .utils.predicates import MessagePredicate
from .utils.chat_formatting import (
    box,
    escape,
    humanize_list,
    humanize_number,
    humanize_timedelta,
    inline,
    pagify,
    warning,
)
from .commands import CommandConverter, CogConverter
from .commands.requires import PrivilegeLevel
from .commands.help import HelpMenuSetting

_entities = {
    "*": "&midast;",
    "\\": "&bsol;",
    "`": "&grave;",
    "!": "&excl;",
    "{": "&lcub;",
    "[": "&lsqb;",
    "_": "&UnderBar;",
    "(": "&lpar;",
    "#": "&num;",
    ".": "&period;",
    "+": "&plus;",
    "}": "&rcub;",
    "]": "&rsqb;",
    ")": "&rpar;",
}

PRETTY_HTML_HEAD = """
<!DOCTYPE html>
<html>
<head><meta charset="utf-8">
<meta name="viewport" content="width=device-width, initial-scale=1">
<title>3rd Party Data Statements</title>
<style type="text/css">
body{margin:2em auto;max-width:800px;line-height:1.4;font-size:16px;
background-color=#EEEEEE;color:#454545;padding:1em;text-align:justify}
h1,h2,h3{line-height:1.2}
</style></head><body>
"""  # This ends up being a small bit extra that really makes a difference.

HTML_CLOSING = "</body></html>"


def entity_transformer(statement: str) -> str:
    return "".join(_entities.get(c, c) for c in statement)


if TYPE_CHECKING:
    from redbot.core.bot import Red

__all__ = ["Core"]

log = logging.getLogger("red")

_ = i18n.Translator("Core", __file__)

TokenConverter = commands.get_dict_converter(delims=[" ", ",", ";"])

MAX_PREFIX_LENGTH = 25


class CoreLogic:
    def __init__(self, bot: "Red"):
        self.bot = bot
        self.bot.register_rpc_handler(self._load)
        self.bot.register_rpc_handler(self._unload)
        self.bot.register_rpc_handler(self._reload)
        self.bot.register_rpc_handler(self._name)
        self.bot.register_rpc_handler(self._prefixes)
        self.bot.register_rpc_handler(self._version_info)
        self.bot.register_rpc_handler(self._invite_url)

    async def _load(self, pkg_names: Iterable[str]) -> Dict[str, Union[List[str], Dict[str, str]]]:
        """
        Loads packages by name.

        Parameters
        ----------
        pkg_names : `list` of `str`
            List of names of packages to load.

        Returns
        -------
        dict
            Dictionary with keys:
              ``loaded_packages``: List of names of packages that loaded successfully
              ``failed_packages``: List of names of packages that failed to load without specified reason
              ``invalid_pkg_names``: List of names of packages that don't have a valid package name
              ``notfound_packages``: List of names of packages that weren't found in any cog path
              ``alreadyloaded_packages``: List of names of packages that are already loaded
              ``failed_with_reason_packages``: Dictionary of packages that failed to load with
              a specified reason with mapping of package names -> failure reason
              ``repos_with_shared_libs``: List of repo names that use deprecated shared libraries
        """
        failed_packages = []
        loaded_packages = []
        invalid_pkg_names = []
        notfound_packages = []
        alreadyloaded_packages = []
        failed_with_reason_packages = {}
        repos_with_shared_libs = set()

        bot = self.bot

        pkg_specs = []

        for name in pkg_names:
            if not name.isidentifier() or keyword.iskeyword(name):
                invalid_pkg_names.append(name)
                continue
            try:
                spec = await bot._cog_mgr.find_cog(name)
                if spec:
                    pkg_specs.append((spec, name))
                else:
                    notfound_packages.append(name)
            except Exception as e:
                log.exception("Package import failed", exc_info=e)

                exception_log = "Exception during import of package\n"
                exception_log += "".join(traceback.format_exception(type(e), e, e.__traceback__))
                bot._last_exception = exception_log
                failed_packages.append(name)

        async for spec, name in AsyncIter(pkg_specs, steps=10):
            try:
                self._cleanup_and_refresh_modules(spec.name)
                await bot.load_extension(spec)
            except errors.PackageAlreadyLoaded:
                alreadyloaded_packages.append(name)
            except errors.CogLoadError as e:
                failed_with_reason_packages[name] = str(e)
            except Exception as e:
                if isinstance(e, commands.CommandRegistrationError):
                    if e.alias_conflict:
                        error_message = _(
                            "Alias {alias_name} is already an existing command"
                            " or alias in one of the loaded cogs."
                        ).format(alias_name=inline(e.name))
                    else:
                        error_message = _(
                            "Command {command_name} is already an existing command"
                            " or alias in one of the loaded cogs."
                        ).format(command_name=inline(e.name))
                    failed_with_reason_packages[name] = error_message
                    continue

                log.exception("Package loading failed", exc_info=e)

                exception_log = "Exception during loading of package\n"
                exception_log += "".join(traceback.format_exception(type(e), e, e.__traceback__))
                bot._last_exception = exception_log
                failed_packages.append(name)
            else:
                await bot.add_loaded_package(name)
                loaded_packages.append(name)
                # remove in Red 3.4
                downloader = bot.get_cog("Downloader")
                if downloader is None:
                    continue
                try:
                    maybe_repo = await downloader._shared_lib_load_check(name)
                except Exception:
                    log.exception(
                        "Shared library check failed,"
                        " if you're not using modified Downloader, report this issue."
                    )
                    maybe_repo = None
                if maybe_repo is not None:
                    repos_with_shared_libs.add(maybe_repo.name)

        return {
            "loaded_packages": loaded_packages,
            "failed_packages": failed_packages,
            "invalid_pkg_names": invalid_pkg_names,
            "notfound_packages": notfound_packages,
            "alreadyloaded_packages": alreadyloaded_packages,
            "failed_with_reason_packages": failed_with_reason_packages,
            "repos_with_shared_libs": list(repos_with_shared_libs),
        }

    @staticmethod
    def _cleanup_and_refresh_modules(module_name: str) -> None:
        """Internally reloads modules so that changes are detected."""
        splitted = module_name.split(".")

        def maybe_reload(new_name):
            try:
                lib = sys.modules[new_name]
            except KeyError:
                pass
            else:
                importlib._bootstrap._exec(lib.__spec__, lib)

        # noinspection PyTypeChecker
        modules = itertools.accumulate(splitted, "{}.{}".format)
        for m in modules:
            maybe_reload(m)

        children = {
            name: lib
            for name, lib in sys.modules.items()
            if name == module_name or name.startswith(f"{module_name}.")
        }
        for child_name, lib in children.items():
            importlib._bootstrap._exec(lib.__spec__, lib)

    async def _unload(self, pkg_names: Iterable[str]) -> Dict[str, List[str]]:
        """
        Unloads packages with the given names.

        Parameters
        ----------
        pkg_names : `list` of `str`
            List of names of packages to unload.

        Returns
        -------
        dict
            Dictionary with keys:
              ``unloaded_packages``: List of names of packages that unloaded successfully.
              ``notloaded_packages``: List of names of packages that weren't unloaded
              because they weren't loaded.
        """
        notloaded_packages = []
        unloaded_packages = []

        bot = self.bot

        for name in pkg_names:
            if name in bot.extensions:
                await bot.unload_extension(name)
                await bot.remove_loaded_package(name)
                unloaded_packages.append(name)
            else:
                notloaded_packages.append(name)

        return {"unloaded_packages": unloaded_packages, "notloaded_packages": notloaded_packages}

    async def _reload(
        self, pkg_names: Sequence[str]
    ) -> Dict[str, Union[List[str], Dict[str, str]]]:
        """
        Reloads packages with the given names.

        Parameters
        ----------
        pkg_names : `list` of `str`
            List of names of packages to reload.

        Returns
        -------
        dict
            Dictionary with keys as returned by `CoreLogic._load()`
        """
        await self._unload(pkg_names)

        return await self._load(pkg_names)

    async def _name(self, name: Optional[str] = None) -> str:
        """
        Gets or sets the bot's username.

        Parameters
        ----------
        name : str
            If passed, the bot will change it's username.

        Returns
        -------
        str
            The current (or new) username of the bot.
        """
        if name is not None:
            return (await self.bot.user.edit(username=name)).name

        return self.bot.user.name

    async def _prefixes(self, prefixes: Optional[Sequence[str]] = None) -> List[str]:
        """
        Gets or sets the bot's global prefixes.

        Parameters
        ----------
        prefixes : list of str
            If passed, the bot will set it's global prefixes.

        Returns
        -------
        list of str
            The current (or new) list of prefixes.
        """
        if prefixes:
            await self.bot.set_prefixes(guild=None, prefixes=prefixes)
            return prefixes
        return await self.bot._prefix_cache.get_prefixes(guild=None)

    @classmethod
    async def _version_info(cls) -> Dict[str, str]:
        """
        Version information for Red and discord.py

        Returns
        -------
        dict
            `redbot` and `discordpy` keys containing version information for both.
        """
        return {"redbot": __version__, "discordpy": discord.__version__}

    async def _invite_url(self) -> str:
        """
        Generates the invite URL for the bot.

        Returns
        -------
        str
            Invite URL.
        """
        return await self.bot.get_invite_url()

    @staticmethod
    async def _can_get_invite_url(ctx):
        is_owner = await ctx.bot.is_owner(ctx.author)
        is_invite_public = await ctx.bot._config.invite_public()
        return is_owner or is_invite_public


@i18n.cog_i18n(_)
class Core(commands.commands._RuleDropper, commands.Cog, CoreLogic):
    """
    The Core cog has many commands related to core functions.

    These commands come loaded with every Red bot, and cover some of the most basic usage of the bot.
    """

    async def red_delete_data_for_user(self, **kwargs):
        """Nothing to delete (Core Config is handled in a bot method)"""
        return

    @commands.command(hidden=True)
    async def ping(self, ctx: commands.Context):
        """Pong."""
        await ctx.send("Pong.")

    @commands.command()
    async def info(self, ctx: commands.Context):
        """Shows info about [botname]."""
        embed_links = await ctx.embed_requested()
        author_repo = "https://github.com/Twentysix26"
        red_repo = "https://github.com/Cog-Creators/Red-DiscordBot"
        contributors_url = red_repo + "/graphs/contributors"
        red_pypi = "https://pypi.org/project/Red-DiscordBot"
        support_server_url = "https://discord.gg/red"
        dpy_repo = "https://github.com/Rapptz/discord.py"
        python_url = "https://www.python.org/"
        since = datetime.datetime(2016, 1, 2, 0, 0)
        days_since = (datetime.datetime.utcnow() - since).days

        app_info = await self.bot.application_info()
        if app_info.team:
            owner = app_info.team.name
        else:
            owner = app_info.owner
        custom_info = await self.bot._config.custom_info()

        pypi_version, py_version_req = await fetch_latest_red_version_info()
        outdated = pypi_version and pypi_version > red_version_info

        if embed_links:
            dpy_version = "[{}]({})".format(discord.__version__, dpy_repo)
            python_version = "[{}.{}.{}]({})".format(*sys.version_info[:3], python_url)
            red_version = "[{}]({})".format(__version__, red_pypi)

            about = _(
                "This bot is an instance of [Red, an open source Discord bot]({}) "
                "created by [Twentysix]({}) and [improved by many]({}).\n\n"
                "Red is backed by a passionate community who contributes and "
                "creates content for everyone to enjoy. [Join us today]({}) "
                "and help us improve!\n\n"
                "(c) Cog Creators"
            ).format(red_repo, author_repo, contributors_url, support_server_url)

            embed = discord.Embed(color=(await ctx.embed_colour()))
            embed.add_field(
                name=_("Instance owned by team") if app_info.team else _("Instance owned by"),
                value=str(owner),
            )
            embed.add_field(name="Python", value=python_version)
            embed.add_field(name="discord.py", value=dpy_version)
            embed.add_field(name=_("Red version"), value=red_version)
            if outdated in (True, None):
                if outdated is True:
                    outdated_value = _("Yes, {version} is available.").format(
                        version=str(pypi_version)
                    )
                else:
                    outdated_value = _("Checking for updates failed.")
                embed.add_field(name=_("Outdated"), value=outdated_value)
            if custom_info:
                embed.add_field(name=_("About this instance"), value=custom_info, inline=False)
            embed.add_field(name=_("About Red"), value=about, inline=False)

            embed.set_footer(
                text=_("Bringing joy since 02 Jan 2016 (over {} days ago!)").format(days_since)
            )
            await ctx.send(embed=embed)
        else:
            python_version = "{}.{}.{}".format(*sys.version_info[:3])
            dpy_version = "{}".format(discord.__version__)
            red_version = "{}".format(__version__)

            about = _(
                "This bot is an instance of Red, an open source Discord bot (1) "
                "created by Twentysix (2) and improved by many (3).\n\n"
                "Red is backed by a passionate community who contributes and "
                "creates content for everyone to enjoy. Join us today (4) "
                "and help us improve!\n\n"
                "(c) Cog Creators"
            )
            about = box(about)

            if app_info.team:
                extras = _(
                    "Instance owned by team: [{owner}]\n"
                    "Python:                 [{python_version}] (5)\n"
                    "discord.py:             [{dpy_version}] (6)\n"
                    "Red version:            [{red_version}] (7)\n"
                ).format(
                    owner=owner,
                    python_version=python_version,
                    dpy_version=dpy_version,
                    red_version=red_version,
                )
            else:
                extras = _(
                    "Instance owned by: [{owner}]\n"
                    "Python:            [{python_version}] (5)\n"
                    "discord.py:        [{dpy_version}] (6)\n"
                    "Red version:       [{red_version}] (7)\n"
                ).format(
                    owner=owner,
                    python_version=python_version,
                    dpy_version=dpy_version,
                    red_version=red_version,
                )

            if outdated in (True, None):
                if outdated is True:
                    outdated_value = _("Yes, {version} is available.").format(
                        version=str(pypi_version)
                    )
                else:
                    outdated_value = _("Checking for updates failed.")
                extras += _("Outdated:          [{state}]\n").format(state=outdated_value)

            red = (
                _("**About Red**\n")
                + about
                + "\n"
                + box(extras, lang="ini")
                + "\n"
                + _("Bringing joy since 02 Jan 2016 (over {} days ago!)").format(days_since)
                + "\n\n"
            )

            await ctx.send(red)
            if custom_info:
                custom_info = _("**About this instance**\n") + custom_info + "\n\n"
                await ctx.send(custom_info)
            refs = _(
                "**References**\n"
                "1. <{}>\n"
                "2. <{}>\n"
                "3. <{}>\n"
                "4. <{}>\n"
                "5. <{}>\n"
                "6. <{}>\n"
                "7. <{}>\n"
            ).format(
                red_repo,
                author_repo,
                contributors_url,
                support_server_url,
                python_url,
                dpy_repo,
                red_pypi,
            )
            await ctx.send(refs)

    @commands.command()
    async def uptime(self, ctx: commands.Context):
        """Shows [botname]'s uptime."""
        delta = datetime.datetime.utcnow() - self.bot.uptime
        uptime = self.bot.uptime.replace(tzinfo=datetime.timezone.utc)
        uptime_str = humanize_timedelta(timedelta=delta) or _("Less than one second.")
        await ctx.send(
            _("I have been up for: **{time_quantity}** (since {timestamp})").format(
                time_quantity=uptime_str, timestamp=discord.utils.format_dt(uptime, "f")
            )
        )

    @commands.group(cls=commands.commands._AlwaysAvailableGroup)
    async def mydata(self, ctx: commands.Context):
        """
        Commands which interact with the data [botname] has about you.

        More information can be found in the [End User Data Documentation.](https://docs.discord.red/en/stable/red_core_data_statement.html)
        """

    # 1/10 minutes. It's a static response, but the inability to lock
    # will annoy people if it's spammable
    @commands.cooldown(1, 600, commands.BucketType.user)
    @mydata.command(cls=commands.commands._AlwaysAvailableCommand, name="whatdata")
    async def mydata_whatdata(self, ctx: commands.Context):
        """
        Find out what type of data [botname] stores and why.

        **Example:**
        - `[p]mydata whatdata`
        """

        ver = "latest" if red_version_info.dev_release else "stable"
        link = f"https://docs.discord.red/en/{ver}/red_core_data_statement.html"
        await ctx.send(
            _(
                "This bot stores some data about users as necessary to function. "
                "This is mostly the ID your user is assigned by Discord, linked to "
                "a handful of things depending on what you interact with in the bot. "
                "There are a few commands which store it to keep track of who created "
                "something. (such as playlists) "
                "For full details about this as well as more in depth details of what "
                "is stored and why, see {link}.\n\n"
                "Additionally, 3rd party addons loaded by the bot's owner may or "
                "may not store additional things. "
                "You can use `{prefix}mydata 3rdparty` "
                "to view the statements provided by each 3rd-party addition."
            ).format(link=link, prefix=ctx.clean_prefix)
        )

    # 1/30 minutes. It's not likely to change much and uploads a standalone webpage.
    @commands.cooldown(1, 1800, commands.BucketType.user)
    @mydata.command(cls=commands.commands._AlwaysAvailableCommand, name="3rdparty")
    async def mydata_3rd_party(self, ctx: commands.Context):
        """View the End User Data statements of each 3rd-party module.

        This will send an attachment with the End User Data statements of all loaded 3rd party cogs.

        **Example:**
        - `[p]mydata 3rdparty`
        """

        # Can't check this as a command check, and want to prompt DMs as an option.
        if not ctx.bot_permissions.attach_files:
            ctx.command.reset_cooldown(ctx)
            return await ctx.send(_("I need to be able to attach files (try in DMs?)."))

        statements = {
            ext_name: getattr(ext, "__red_end_user_data_statement__", None)
            for ext_name, ext in ctx.bot.extensions.items()
            if not (ext.__package__ and ext.__package__.startswith("redbot."))
        }

        if not statements:
            return await ctx.send(
                _("This instance does not appear to have any 3rd-party extensions loaded.")
            )

        parts = []

        formatted_statements = []

        no_statements = []

        for ext_name, statement in sorted(statements.items()):
            if not statement:
                no_statements.append(ext_name)
            else:
                formatted_statements.append(
                    f"### {entity_transformer(ext_name)}\n\n{entity_transformer(statement)}"
                )

        if formatted_statements:
            parts.append(
                "## "
                + _("3rd party End User Data statements")
                + "\n\n"
                + _("The following are statements provided by 3rd-party extensions.")
            )
            parts.extend(formatted_statements)

        if no_statements:
            parts.append("## " + _("3rd-party extensions without statements\n"))
            for ext in no_statements:
                parts.append(f"\n - {entity_transformer(ext)}")

        generated = markdown.markdown("\n".join(parts), output_format="html")

        html = "\n".join((PRETTY_HTML_HEAD, generated, HTML_CLOSING))

        fp = io.BytesIO(html.encode())

        await ctx.send(
            _("Here's a generated page with the statements provided by 3rd-party extensions."),
            file=discord.File(fp, filename="3rd-party.html"),
        )

    async def get_serious_confirmation(self, ctx: commands.Context, prompt: str) -> bool:
        confirm_token = "".join(random.choices((*ascii_letters, *digits), k=8))

        await ctx.send(f"{prompt}\n\n{confirm_token}")
        try:
            message = await ctx.bot.wait_for(
                "message",
                check=lambda m: m.channel.id == ctx.channel.id and m.author.id == ctx.author.id,
                timeout=30,
            )
        except asyncio.TimeoutError:
            await ctx.send(_("Did not get confirmation, cancelling."))
        else:
            if message.content.strip() == confirm_token:
                return True
            else:
                await ctx.send(_("Did not get a matching confirmation, cancelling."))

        return False

    # 1 per day, not stored to config to avoid this being more stored data.
    # large bots shouldn't be restarting so often that this is an issue,
    # and small bots that do restart often don't have enough
    # users for this to be an issue.
    @commands.cooldown(1, 86400, commands.BucketType.user)
    @mydata.command(cls=commands.commands._ForgetMeSpecialCommand, name="forgetme")
    async def mydata_forgetme(self, ctx: commands.Context):
        """
        Have [botname] forget what it knows about you.

        This may not remove all data about you, data needed for operation,
        such as command cooldowns will be kept until no longer necessary.

        Further interactions with [botname] may cause it to learn about you again.

        **Example:**
        - `[p]mydata forgetme`
        """
        if ctx.assume_yes:
            # lol, no, we're not letting users schedule deletions every day to thrash the bot.
            ctx.command.reset_cooldown(ctx)  # We will however not let that lock them out either.
            return await ctx.send(
                _("This command ({command}) does not support non-interactive usage.").format(
                    command=ctx.command.qualified_name
                )
            )

        if not await self.get_serious_confirmation(
            ctx,
            _(
                "This will cause the bot to get rid of and/or disassociate "
                "data from you. It will not get rid of operational data such "
                "as modlog entries, warnings, or mutes. "
                "If you are sure this is what you want, "
                "please respond with the following:"
            ),
        ):
            ctx.command.reset_cooldown(ctx)
            return
        await ctx.send(_("This may take some time."))

        if await ctx.bot._config.datarequests.user_requests_are_strict():
            requester = "user_strict"
        else:
            requester = "user"

        results = await self.bot.handle_data_deletion_request(
            requester=requester, user_id=ctx.author.id
        )

        if results.failed_cogs and results.failed_modules:
            await ctx.send(
                _(
                    "I tried to delete all non-operational data about you "
                    "(that I know how to delete) "
                    "{mention}, however the following modules errored: {modules}. "
                    "Additionally, the following cogs errored: {cogs}.\n"
                    "Please contact the owner of this bot to address this.\n"
                    "Note: Outside of these failures, data should have been deleted."
                ).format(
                    mention=ctx.author.mention,
                    cogs=humanize_list(results.failed_cogs),
                    modules=humanize_list(results.failed_modules),
                )
            )
        elif results.failed_cogs:
            await ctx.send(
                _(
                    "I tried to delete all non-operational data about you "
                    "(that I know how to delete) "
                    "{mention}, however the following cogs errored: {cogs}.\n"
                    "Please contact the owner of this bot to address this.\n"
                    "Note: Outside of these failures, data should have been deleted."
                ).format(mention=ctx.author.mention, cogs=humanize_list(results.failed_cogs))
            )
        elif results.failed_modules:
            await ctx.send(
                _(
                    "I tried to delete all non-operational data about you "
                    "(that I know how to delete) "
                    "{mention}, however the following modules errored: {modules}.\n"
                    "Please contact the owner of this bot to address this.\n"
                    "Note: Outside of these failures, data should have been deleted."
                ).format(mention=ctx.author.mention, modules=humanize_list(results.failed_modules))
            )
        else:
            await ctx.send(
                _(
                    "I've deleted any non-operational data about you "
                    "(that I know how to delete) {mention}"
                ).format(mention=ctx.author.mention)
            )

        if results.unhandled:
            await ctx.send(
                _("{mention} The following cogs did not handle deletion:\n{cogs}.").format(
                    mention=ctx.author.mention, cogs=humanize_list(results.unhandled)
                )
            )

    # The cooldown of this should be longer once actually implemented
    # This is a couple hours, and lets people occasionally check status, I guess.
    @commands.cooldown(1, 7200, commands.BucketType.user)
    @mydata.command(cls=commands.commands._AlwaysAvailableCommand, name="getmydata")
    async def mydata_getdata(self, ctx: commands.Context):
        """[Coming Soon] Get what data [botname] has about you."""
        await ctx.send(
            _(
                "This command doesn't do anything yet, "
                "but we're working on adding support for this."
            )
        )

    @commands.is_owner()
    @mydata.group(name="ownermanagement")
    async def mydata_owner_management(self, ctx: commands.Context):
        """
        Commands for more complete data handling.
        """

    @mydata_owner_management.command(name="allowuserdeletions")
    async def mydata_owner_allow_user_deletions(self, ctx):
        """
        Set the bot to allow users to request a data deletion.

        This is on by default.
        Opposite of `[p]mydata ownermanagement disallowuserdeletions`

        **Example:**
        - `[p]mydata ownermanagement allowuserdeletions`
        """
        await ctx.bot._config.datarequests.allow_user_requests.set(True)
        await ctx.send(
            _(
                "User can delete their own data. "
                "This will not include operational data such as blocked users."
            )
        )

    @mydata_owner_management.command(name="disallowuserdeletions")
    async def mydata_owner_disallow_user_deletions(self, ctx):
        """
        Set the bot to not allow users to request a data deletion.

        Opposite of `[p]mydata ownermanagement allowuserdeletions`

        **Example:**
        - `[p]mydata ownermanagement disallowuserdeletions`
        """
        await ctx.bot._config.datarequests.allow_user_requests.set(False)
        await ctx.send(_("User can not delete their own data."))

    @mydata_owner_management.command(name="setuserdeletionlevel")
    async def mydata_owner_user_deletion_level(self, ctx, level: int):
        """
        Sets how user deletions are treated.

        **Example:**
        - `[p]mydata ownermanagement setuserdeletionlevel 1`

        **Arguments:**
        - `<level>` - The strictness level for user deletion. See Level guide below.

        Level:
        - `0`: What users can delete is left entirely up to each cog.
        - `1`: Cogs should delete anything the cog doesn't need about the user.
        """

        if level == 1:
            await ctx.bot._config.datarequests.user_requests_are_strict.set(True)
            await ctx.send(
                _(
                    "Cogs will be instructed to remove all non operational "
                    "data upon a user request."
                )
            )
        elif level == 0:
            await ctx.bot._config.datarequests.user_requests_are_strict.set(False)
            await ctx.send(
                _(
                    "Cogs will be informed a user has made a data deletion request, "
                    "and the details of what to delete will be left to the "
                    "discretion of the cog author."
                )
            )
        else:
            await ctx.send_help()

    @mydata_owner_management.command(name="processdiscordrequest")
    async def mydata_discord_deletion_request(self, ctx, user_id: int):
        """
        Handle a deletion request from Discord.

        This will cause the bot to get rid of or disassociate all data from the specified user ID.
        You should not use this unless Discord has specifically requested this with regard to a deleted user.
        This will remove the user from various anti-abuse measures.
        If you are processing a manual request from a user, you may want `[p]mydata ownermanagement deleteforuser` instead.

        **Arguments:**
        - `<user_id>` - The id of the user whose data would be deleted.
        """

        if not await self.get_serious_confirmation(
            ctx,
            _(
                "This will cause the bot to get rid of or disassociate all data "
                "from the specified user ID. You should not use this unless "
                "Discord has specifically requested this with regard to a deleted user. "
                "This will remove the user from various anti-abuse measures. "
                "If you are processing a manual request from a user, you may want "
                "`{prefix}{command_name}` instead."
                "\n\nIf you are sure this is what you intend to do "
                "please respond with the following:"
            ).format(prefix=ctx.clean_prefix, command_name="mydata ownermanagement deleteforuser"),
        ):
            return
        results = await self.bot.handle_data_deletion_request(
            requester="discord_deleted_user", user_id=user_id
        )

        if results.failed_cogs and results.failed_modules:
            await ctx.send(
                _(
                    "I tried to delete all data about that user, "
                    "(that I know how to delete) "
                    "however the following modules errored: {modules}. "
                    "Additionally, the following cogs errored: {cogs}\n"
                    "Please check your logs and contact the creators of "
                    "these cogs and modules.\n"
                    "Note: Outside of these failures, data should have been deleted."
                ).format(
                    cogs=humanize_list(results.failed_cogs),
                    modules=humanize_list(results.failed_modules),
                )
            )
        elif results.failed_cogs:
            await ctx.send(
                _(
                    "I tried to delete all data about that user, "
                    "(that I know how to delete) "
                    "however the following cogs errored: {cogs}.\n"
                    "Please check your logs and contact the creators of "
                    "these cogs and modules.\n"
                    "Note: Outside of these failures, data should have been deleted."
                ).format(cogs=humanize_list(results.failed_cogs))
            )
        elif results.failed_modules:
            await ctx.send(
                _(
                    "I tried to delete all data about that user, "
                    "(that I know how to delete) "
                    "however the following modules errored: {modules}.\n"
                    "Please check your logs and contact the creators of "
                    "these cogs and modules.\n"
                    "Note: Outside of these failures, data should have been deleted."
                ).format(modules=humanize_list(results.failed_modules))
            )
        else:
            await ctx.send(_("I've deleted all data about that user that I know how to delete."))

        if results.unhandled:
            await ctx.send(
                _("{mention} The following cogs did not handle deletion:\n{cogs}.").format(
                    mention=ctx.author.mention, cogs=humanize_list(results.unhandled)
                )
            )

    @mydata_owner_management.command(name="deleteforuser")
    async def mydata_user_deletion_request_by_owner(self, ctx, user_id: int):
        """Delete data [botname] has about a user for a user.

        This will cause the bot to get rid of or disassociate a lot of non-operational data from the specified user.
        Users have access to a different command for this unless they can't interact with the bot at all.
        This is a mostly safe operation, but you should not use it unless processing a request from this user as it may impact their usage of the bot.

        **Arguments:**
        - `<user_id>` - The id of the user whose data would be deleted.
        """
        if not await self.get_serious_confirmation(
            ctx,
            _(
                "This will cause the bot to get rid of or disassociate "
                "a lot of non-operational data from the "
                "specified user. Users have access to "
                "different command for this unless they can't interact with the bot at all. "
                "This is a mostly safe operation, but you should not use it "
                "unless processing a request from this "
                "user as it may impact their usage of the bot. "
                "\n\nIf you are sure this is what you intend to do "
                "please respond with the following:"
            ),
        ):
            return

        if await ctx.bot._config.datarequests.user_requests_are_strict():
            requester = "user_strict"
        else:
            requester = "user"

        results = await self.bot.handle_data_deletion_request(requester=requester, user_id=user_id)

        if results.failed_cogs and results.failed_modules:
            await ctx.send(
                _(
                    "I tried to delete all non-operational data about that user, "
                    "(that I know how to delete) "
                    "however the following modules errored: {modules}. "
                    "Additionally, the following cogs errored: {cogs}\n"
                    "Please check your logs and contact the creators of "
                    "these cogs and modules.\n"
                    "Note: Outside of these failures, data should have been deleted."
                ).format(
                    cogs=humanize_list(results.failed_cogs),
                    modules=humanize_list(results.failed_modules),
                )
            )
        elif results.failed_cogs:
            await ctx.send(
                _(
                    "I tried to delete all non-operational data about that user, "
                    "(that I know how to delete) "
                    "however the following cogs errored: {cogs}.\n"
                    "Please check your logs and contact the creators of "
                    "these cogs and modules.\n"
                    "Note: Outside of these failures, data should have been deleted."
                ).format(cogs=humanize_list(results.failed_cogs))
            )
        elif results.failed_modules:
            await ctx.send(
                _(
                    "I tried to delete all non-operational data about that user, "
                    "(that I know how to delete) "
                    "however the following modules errored: {modules}.\n"
                    "Please check your logs and contact the creators of "
                    "these cogs and modules.\n"
                    "Note: Outside of these failures, data should have been deleted."
                ).format(modules=humanize_list(results.failed_modules))
            )
        else:
            await ctx.send(
                _(
                    "I've deleted all non-operational data about that user "
                    "that I know how to delete."
                )
            )

        if results.unhandled:
            await ctx.send(
                _("{mention} The following cogs did not handle deletion:\n{cogs}.").format(
                    mention=ctx.author.mention, cogs=humanize_list(results.unhandled)
                )
            )

    @mydata_owner_management.command(name="deleteuserasowner")
    async def mydata_user_deletion_by_owner(self, ctx, user_id: int):
        """Delete data [botname] has about a user.

        This will cause the bot to get rid of or disassociate a lot of data about the specified user.
        This may include more than just end user data, including anti abuse records.

        **Arguments:**
        - `<user_id>` - The id of the user whose data would be deleted.
        """
        if not await self.get_serious_confirmation(
            ctx,
            _(
                "This will cause the bot to get rid of or disassociate "
                "a lot of data about the specified user. "
                "This may include more than just end user data, including "
                "anti abuse records."
                "\n\nIf you are sure this is what you intend to do "
                "please respond with the following:"
            ),
        ):
            return
        results = await self.bot.handle_data_deletion_request(requester="owner", user_id=user_id)

        if results.failed_cogs and results.failed_modules:
            await ctx.send(
                _(
                    "I tried to delete all data about that user, "
                    "(that I know how to delete) "
                    "however the following modules errored: {modules}. "
                    "Additionally, the following cogs errored: {cogs}\n"
                    "Please check your logs and contact the creators of "
                    "these cogs and modules.\n"
                    "Note: Outside of these failures, data should have been deleted."
                ).format(
                    cogs=humanize_list(results.failed_cogs),
                    modules=humanize_list(results.failed_modules),
                )
            )
        elif results.failed_cogs:
            await ctx.send(
                _(
                    "I tried to delete all data about that user, "
                    "(that I know how to delete) "
                    "however the following cogs errored: {cogs}.\n"
                    "Please check your logs and contact the creators of "
                    "these cogs and modules.\n"
                    "Note: Outside of these failures, data should have been deleted."
                ).format(cogs=humanize_list(results.failed_cogs))
            )
        elif results.failed_modules:
            await ctx.send(
                _(
                    "I tried to delete all data about that user, "
                    "(that I know how to delete) "
                    "however the following modules errored: {modules}.\n"
                    "Please check your logs and contact the creators of "
                    "these cogs and modules.\n"
                    "Note: Outside of these failures, data should have been deleted."
                ).format(modules=humanize_list(results.failed_modules))
            )
        else:
            await ctx.send(_("I've deleted all data about that user that I know how to delete."))

        if results.unhandled:
            await ctx.send(
                _("{mention} The following cogs did not handle deletion:\n{cogs}.").format(
                    mention=ctx.author.mention, cogs=humanize_list(results.unhandled)
                )
            )

    @commands.group()
    async def embedset(self, ctx: commands.Context):
        """
        Commands for toggling embeds on or off.

        This setting determines whether or not to use embeds as a response to a command (for commands that support it).
        The default is to use embeds.

        The embed settings are checked until the first True/False in this order:

        - In guild context:
          1. Channel override - `[p]embedset channel`
          2. Server command override - `[p]embedset command server`
          3. Server override - `[p]embedset server`
          4. Global command override - `[p]embedset command global`
          5. Global setting  -`[p]embedset global`

        - In DM context:
          1. User override - `[p]embedset user`
          2. Global command override - `[p]embedset command global`
          3. Global setting - `[p]embedset global`
        """

    @embedset.command(name="showsettings")
    async def embedset_showsettings(
        self, ctx: commands.Context, command: CommandConverter = None
    ) -> None:
        """
        Show the current embed settings.

        Provide a command name to check for command specific embed settings.

        **Examples:**
        - `[p]embedset showsettings` - Shows embed settings.
        - `[p]embedset showsettings info` - Also shows embed settings for the 'info' command.
        - `[p]embedset showsettings "ignore list"` - Checking subcommands requires quotes.

        **Arguments:**
        - `[command]` - Checks this command for command specific embed settings.
        """
        # qualified name might be different if alias was passed to this command
        command_name = command and command.qualified_name

        text = _("Embed settings:\n\n")
        global_default = await self.bot._config.embeds()
        text += _("Global default: {value}\n").format(value=global_default)

        if command_name is not None:
            scope = self.bot._config.custom("COMMAND", command_name, 0)
            global_command_setting = await scope.embeds()
            text += _("Global command setting for {command} command: {value}\n").format(
                command=inline(command_name), value=global_command_setting
            )

        if ctx.guild:
            guild_setting = await self.bot._config.guild(ctx.guild).embeds()
            text += _("Guild setting: {value}\n").format(value=guild_setting)

            if command_name is not None:
                scope = self.bot._config.custom("COMMAND", command_name, ctx.guild.id)
                command_setting = await scope.embeds()
                text += _("Server command setting for {command} command: {value}\n").format(
                    command=inline(command_name), value=command_setting
                )

        if ctx.channel:
            channel_setting = await self.bot._config.channel(ctx.channel).embeds()
            text += _("Channel setting: {value}\n").format(value=channel_setting)

        user_setting = await self.bot._config.user(ctx.author).embeds()
        text += _("User setting: {value}").format(value=user_setting)
        await ctx.send(box(text))

    @embedset.command(name="global")
    @commands.is_owner()
    async def embedset_global(self, ctx: commands.Context):
        """
        Toggle the global embed setting.

        This is used as a fallback if the user or guild hasn't set a preference.
        The default is to use embeds.

        To see full evaluation order of embed settings, run `[p]help embedset`.

        **Example:**
        - `[p]embedset global`
        """
        current = await self.bot._config.embeds()
        if current:
            await self.bot._config.embeds.set(False)
            await ctx.send(_("Embeds are now disabled by default."))
        else:
            await self.bot._config.embeds.clear()
            await ctx.send(_("Embeds are now enabled by default."))

    @embedset.command(name="server", aliases=["guild"])
    @commands.guildowner_or_permissions(administrator=True)
    @commands.guild_only()
    async def embedset_guild(self, ctx: commands.Context, enabled: bool = None):
        """
        Set the server's embed setting.

        If set, this is used instead of the global default to determine whether or not to use embeds.
        This is used for all commands done in a server.

        If enabled is left blank, the setting will be unset and the global default will be used instead.

        To see full evaluation order of embed settings, run `[p]help embedset`.

        **Examples:**
        - `[p]embedset server False` - Disables embeds on this server.
        - `[p]embedset server` - Resets value to use global default.

        **Arguments:**
        - `[enabled]` - Whether to use embeds on this server. Leave blank to reset to default.
        """
        if enabled is None:
            await self.bot._config.guild(ctx.guild).embeds.clear()
            await ctx.send(_("Embeds will now fall back to the global setting."))
            return

        await self.bot._config.guild(ctx.guild).embeds.set(enabled)
        await ctx.send(
            _("Embeds are now enabled for this guild.")
            if enabled
            else _("Embeds are now disabled for this guild.")
        )

    @commands.guildowner_or_permissions(administrator=True)
    @embedset.group(name="command", invoke_without_command=True)
    async def embedset_command(
        self, ctx: commands.Context, command: CommandConverter, enabled: bool = None
    ) -> None:
        """
        Sets a command's embed setting.

        If you're the bot owner, this will try to change the command's embed setting globally by default.
        Otherwise, this will try to change embed settings on the current server.

        If enabled is left blank, the setting will be unset.

        To see full evaluation order of embed settings, run `[p]help embedset`.

        **Examples:**
        - `[p]embedset command info` - Clears command specific embed settings for 'info'.
        - `[p]embedset command info False` - Disables embeds for 'info'.
        - `[p]embedset command "ignore list" True` - Quotes are needed for subcommands.

        **Arguments:**
        - `[enabled]` - Whether to use embeds for this command. Leave blank to reset to default.
        """
        # Select the scope based on the author's privileges
        if await ctx.bot.is_owner(ctx.author):
            await self.embedset_command_global(ctx, command, enabled)
        else:
            await self.embedset_command_guild(ctx, command, enabled)

    def _check_if_command_requires_embed_links(self, command_obj: commands.Command) -> None:
        for command in itertools.chain((command_obj,), command_obj.parents):
            if command.requires.bot_perms.embed_links:
                # a slight abuse of this exception to save myself two lines later...
                raise commands.UserFeedbackCheckFailure(
                    _(
                        "The passed command requires Embed Links permission"
                        " and therefore cannot be set to not use embeds."
                    )
                )

    @commands.is_owner()
    @embedset_command.command(name="global")
    async def embedset_command_global(
        self, ctx: commands.Context, command: CommandConverter, enabled: bool = None
    ):
        """
        Sets a command's embed setting globally.

        If set, this is used instead of the global default to determine whether or not to use embeds.

        If enabled is left blank, the setting will be unset.

        To see full evaluation order of embed settings, run `[p]help embedset`.

        **Examples:**
        - `[p]embedset command global info` - Clears command specific embed settings for 'info'.
        - `[p]embedset command global info False` - Disables embeds for 'info'.
        - `[p]embedset command global "ignore list" True` - Quotes are needed for subcommands.

        **Arguments:**
        - `[enabled]` - Whether to use embeds for this command. Leave blank to reset to default.
        """
        self._check_if_command_requires_embed_links(command)
        # qualified name might be different if alias was passed to this command
        command_name = command.qualified_name

        if enabled is None:
            await self.bot._config.custom("COMMAND", command_name, 0).embeds.clear()
            await ctx.send(_("Embeds will now fall back to the global setting."))
            return

        await self.bot._config.custom("COMMAND", command_name, 0).embeds.set(enabled)
        if enabled:
            await ctx.send(
                _("Embeds are now enabled for {command_name} command.").format(
                    command_name=inline(command_name)
                )
            )
        else:
            await ctx.send(
                _("Embeds are now disabled for {command_name} command.").format(
                    command_name=inline(command_name)
                )
            )

    @commands.guild_only()
    @embedset_command.command(name="server", aliases=["guild"])
    async def embedset_command_guild(
        self, ctx: commands.GuildContext, command: CommandConverter, enabled: bool = None
    ):
        """
        Sets a command's embed setting for the current server.

        If set, this is used instead of the server default to determine whether or not to use embeds.

        If enabled is left blank, the setting will be unset and the server default will be used instead.

        To see full evaluation order of embed settings, run `[p]help embedset`.

        **Examples:**
        - `[p]embedset command server info` - Clears command specific embed settings for 'info'.
        - `[p]embedset command server info False` - Disables embeds for 'info'.
        - `[p]embedset command server "ignore list" True` - Quotes are needed for subcommands.

        **Arguments:**
        - `[enabled]` - Whether to use embeds for this command. Leave blank to reset to default.
        """
        self._check_if_command_requires_embed_links(command)
        # qualified name might be different if alias was passed to this command
        command_name = command.qualified_name

        if enabled is None:
            await self.bot._config.custom("COMMAND", command_name, ctx.guild.id).embeds.clear()
            await ctx.send(_("Embeds will now fall back to the server setting."))
            return

        await self.bot._config.custom("COMMAND", command_name, ctx.guild.id).embeds.set(enabled)
        if enabled:
            await ctx.send(
                _("Embeds are now enabled for {command_name} command.").format(
                    command_name=inline(command_name)
                )
            )
        else:
            await ctx.send(
                _("Embeds are now disabled for {command_name} command.").format(
                    command_name=inline(command_name)
                )
            )

    @embedset.command(name="channel")
    @commands.guildowner_or_permissions(administrator=True)
    @commands.guild_only()
    async def embedset_channel(
        self,
        ctx: commands.Context,
        channel: Union[
            discord.TextChannel, discord.VoiceChannel, discord.StageChannel, discord.ForumChannel
        ],
        enabled: bool = None,
    ):
        """
        Set's a channel's embed setting.

        If set, this is used instead of the guild and command defaults to determine whether or not to use embeds.
        This is used for all commands done in a channel.

        If enabled is left blank, the setting will be unset and the guild default will be used instead.

        To see full evaluation order of embed settings, run `[p]help embedset`.

        **Examples:**
<<<<<<< HEAD
        - `[p]embedset channel #text-channel False` - Disables embeds in the #text-channel.
        - `[p]embedset channel #forum-channel disable` - Disables embeds in the #forum-channel.
        - `[p]embedset channel #text-channel` - Resets value to use guild default in the #text-channel .
=======
            - `[p]embedset channel #text-channel False` - Disables embeds in the #text-channel.
            - `[p]embedset channel #forum-channel disable` - Disables embeds in the #forum-channel.
            - `[p]embedset channel #text-channel` - Resets value to use guild default in the #text-channel.
>>>>>>> 7f820dab

        **Arguments:**
            - `<channel>` - The text, voice, stage, or forum channel to set embed setting for.
            - `[enabled]` - Whether to use embeds in this channel. Leave blank to reset to default.
        """
        if enabled is None:
            await self.bot._config.channel(channel).embeds.clear()
            await ctx.send(_("Embeds will now fall back to the global setting."))
            return

        await self.bot._config.channel(channel).embeds.set(enabled)
        await ctx.send(
            _("Embeds are now {} for this channel.").format(
                _("enabled") if enabled else _("disabled")
            )
        )

    @embedset.command(name="user")
    async def embedset_user(self, ctx: commands.Context, enabled: bool = None):
        """
        Sets personal embed setting for DMs.

        If set, this is used instead of the global default to determine whether or not to use embeds.
        This is used for all commands executed in a DM with the bot.

        If enabled is left blank, the setting will be unset and the global default will be used instead.

        To see full evaluation order of embed settings, run `[p]help embedset`.

        **Examples:**
        - `[p]embedset user False` - Disables embeds in your DMs.
        - `[p]embedset user` - Resets value to use global default.

        **Arguments:**
        - `[enabled]` - Whether to use embeds in your DMs. Leave blank to reset to default.
        """
        if enabled is None:
            await self.bot._config.user(ctx.author).embeds.clear()
            await ctx.send(_("Embeds will now fall back to the global setting."))
            return

        await self.bot._config.user(ctx.author).embeds.set(enabled)
        await ctx.send(
            _("Embeds are now enabled for you in DMs.")
            if enabled
            else _("Embeds are now disabled for you in DMs.")
        )

    @commands.command()
    @commands.is_owner()
    async def traceback(self, ctx: commands.Context, public: bool = False):
        """Sends to the owner the last command exception that has occurred.

        If public (yes is specified), it will be sent to the chat instead.

        Warning: Sending the traceback publicly can accidentally reveal sensitive information about your computer or configuration.

        **Examples:**
        - `[p]traceback` - Sends the traceback to your DMs.
        - `[p]traceback True` - Sends the last traceback in the current context.

        **Arguments:**
        - `[public]` - Whether to send the traceback to the current context. Leave blank to send to your DMs.
        """
        channel = ctx.channel if public else ctx.author

        if self.bot._last_exception:
            try:
                await self.bot.send_interactive(
                    channel,
                    pagify(self.bot._last_exception, shorten_by=10),
                    user=ctx.author,
                    box_lang="py",
                )
            except discord.HTTPException:
                await ctx.channel.send(
                    "I couldn't send the traceback message to you in DM. "
                    "Either you blocked me or you disabled DMs in this server."
                )
                return
            if not public:
                await ctx.tick()
        else:
            await ctx.send(_("No exception has occurred yet."))

    @commands.command()
    @commands.check(CoreLogic._can_get_invite_url)
    async def invite(self, ctx):
        """Shows [botname]'s invite url.

        This will always send the invite to DMs to keep it private.

        This command is locked to the owner unless `[p]inviteset public` is set to True.

        **Example:**
        - `[p]invite`
        """
        message = await self.bot.get_invite_url()
        if (admin := self.bot.get_cog("Admin")) and await admin.config.serverlocked():
            message += "\n\n" + warning(
                _(
                    "This bot is currently **serverlocked**, meaning that it is locked "
                    "to its current servers and will leave any server it joins."
                )
            )
        try:
            await ctx.author.send(message)
            await ctx.tick()
        except discord.errors.Forbidden:
            await ctx.send(
                "I couldn't send the invite message to you in DM. "
                "Either you blocked me or you disabled DMs in this server."
            )

    @commands.group()
    @commands.is_owner()
    async def inviteset(self, ctx):
        """Commands to setup [botname]'s invite settings."""
        pass

    @inviteset.command()
    async def public(self, ctx, confirm: bool = False):
        """
        Toggles if `[p]invite` should be accessible for the average user.

        The bot must be made into a `Public bot` in the developer dashboard for public invites to work.

        **Example:**
        - `[p]inviteset public yes` - Toggles the public invite setting.

        **Arguments:**
        - `[confirm]` - Required to set to public. Not required to toggle back to private.
        """
        if await self.bot._config.invite_public():
            await self.bot._config.invite_public.set(False)
            await ctx.send("The invite is now private.")
            return
        app_info = await self.bot.application_info()
        if not app_info.bot_public:
            await ctx.send(
                "I am not a public bot. That means that nobody except "
                "you can invite me on new servers.\n\n"
                "You can change this by ticking `Public bot` in "
                "your token settings: "
                "https://discord.com/developers/applications/{0}/bot".format(self.bot.user.id)
            )
            return
        if not confirm:
            await ctx.send(
                "You're about to make the `{0}invite` command public. "
                "All users will be able to invite me on their server.\n\n"
                "If you agree, you can type `{0}inviteset public yes`.".format(ctx.clean_prefix)
            )
        else:
            await self.bot._config.invite_public.set(True)
            await ctx.send("The invite command is now public.")

    @inviteset.command()
    async def perms(self, ctx, level: int):
        """
        Make the bot create its own role with permissions on join.

        The bot will create its own role with the desired permissions when it joins a new server. This is a special role that can't be deleted or removed from the bot.

        For that, you need to provide a valid permissions level.
        You can generate one here: https://discordapi.com/permissions.html

        Please note that you might need two factor authentication for some permissions.

        **Example:**
        - `[p]inviteset perms 134217728` - Adds a "Manage Nicknames" permission requirement to the invite.

        **Arguments:**
        - `<level>` - The permission level to require for the bot in the generated invite.
        """
        await self.bot._config.invite_perm.set(level)
        await ctx.send("The new permissions level has been set.")

    @inviteset.command()
    async def commandscope(self, ctx: commands.Context):
        """
        Add the `applications.commands` scope to your invite URL.

        This allows the usage of slash commands on the servers that invited your bot with that scope.

        Note that previous servers that invited the bot without the scope cannot have slash commands, they will have to invite the bot a second time.
        """
        enabled = not await self.bot._config.invite_commands_scope()
        await self.bot._config.invite_commands_scope.set(enabled)
        if enabled is True:
            await ctx.send(
                _("The `applications.commands` scope has been added to the invite URL.")
            )
        else:
            await ctx.send(
                _("The `applications.commands` scope has been removed from the invite URL.")
            )

    @commands.command()
    @commands.is_owner()
    async def leave(self, ctx: commands.Context, *servers: GuildConverter):
        """
        Leaves servers.

        If no server IDs are passed the local server will be left instead.

        Note: This command is interactive.

        **Examples:**
        - `[p]leave` - Leave the current server.
        - `[p]leave "Red - Discord Bot"` - Quotes are necessary when there are spaces in the name.
        - `[p]leave 133049272517001216 240154543684321280` - Leaves multiple servers, using IDs.

        **Arguments:**
        - `[servers...]` - The servers to leave. When blank, attempts to leave the current server.
        """
        guilds = servers
        if ctx.guild is None and not guilds:
            return await ctx.send(_("You need to specify at least one server ID."))

        leaving_local_guild = not guilds
        number = len(guilds)

        if leaving_local_guild:
            guilds = (ctx.guild,)
            msg = (
                _("You haven't passed any server ID. Do you want me to leave this server?")
                + " (yes/no)"
            )
        else:
            if number > 1:
                msg = (
                    _("Are you sure you want me to leave these servers?")
                    + " (yes/no):\n"
                    + "\n".join(f"- {guild.name} (`{guild.id}`)" for guild in guilds)
                )
            else:
                msg = (
                    _("Are you sure you want me to leave this server?")
                    + " (yes/no):\n"
                    + f"- {guilds[0].name} (`{guilds[0].id}`)"
                )

        for guild in guilds:
            if guild.owner.id == ctx.me.id:
                return await ctx.send(
                    _("I cannot leave the server `{server_name}`: I am the owner of it.").format(
                        server_name=guild.name
                    )
                )

        for page in pagify(msg):
            await ctx.send(page)
        pred = MessagePredicate.yes_or_no(ctx)
        try:
            await self.bot.wait_for("message", check=pred, timeout=30)
        except asyncio.TimeoutError:
            await ctx.send(_("Response timed out."))
            return
        else:
            if pred.result is True:
                if leaving_local_guild is True:
                    await ctx.send(_("Alright. Bye :wave:"))
                else:
                    if number > 1:
                        await ctx.send(
                            _("Alright. Leaving {number} servers...").format(number=number)
                        )
                    else:
                        await ctx.send(_("Alright. Leaving one server..."))
                for guild in guilds:
                    log.debug("Leaving guild '%s' (%s)", guild.name, guild.id)
                    await guild.leave()
            else:
                if leaving_local_guild is True:
                    await ctx.send(_("Alright, I'll stay then. :)"))
                else:
                    if number > 1:
                        await ctx.send(_("Alright, I'm not leaving those servers."))
                    else:
                        await ctx.send(_("Alright, I'm not leaving that server."))

    @commands.command()
    @commands.is_owner()
    async def servers(self, ctx: commands.Context):
        """
        Lists the servers [botname] is currently in.

        Note: This command is interactive.
        """
        guilds = sorted(self.bot.guilds, key=lambda s: s.name.lower())
        msg = "\n".join(
            f"{discord.utils.escape_markdown(guild.name)} (`{guild.id}`)\n" for guild in guilds
        )

        pages = list(pagify(msg, ["\n"], page_length=1000))

        if len(pages) == 1:
            await ctx.send(pages[0])
        else:
            await menu(ctx, pages)

    @commands.command(require_var_positional=True)
    @commands.is_owner()
    async def load(self, ctx: commands.Context, *cogs: str):
        """Loads cog packages from the local paths and installed cogs.

        See packages available to load with `[p]cogs`.

        Additional cogs can be added using Downloader, or from local paths using `[p]addpath`.

        **Examples:**
        - `[p]load general` - Loads the `general` cog.
        - `[p]load admin mod mutes` - Loads multiple cogs.

        **Arguments:**
        - `<cogs...>` - The cog packages to load.
        """
        cogs = tuple(map(lambda cog: cog.rstrip(","), cogs))
        async with ctx.typing():
            outcomes = await self._load(cogs)

        output = []

        if loaded := outcomes["loaded_packages"]:
            loaded_packages = humanize_list([inline(package) for package in loaded])
            formed = _("Loaded {packs}.").format(packs=loaded_packages)
            output.append(formed)

        if already_loaded := outcomes["alreadyloaded_packages"]:
            if len(already_loaded) == 1:
                formed = _("The following package is already loaded: {pack}").format(
                    pack=inline(already_loaded[0])
                )
            else:
                formed = _("The following packages are already loaded: {packs}").format(
                    packs=humanize_list([inline(package) for package in already_loaded])
                )
            output.append(formed)

        if failed := outcomes["failed_packages"]:
            if len(failed) == 1:
                formed = _(
                    "Failed to load the following package: {pack}."
                    "\nCheck your console or logs for details."
                ).format(pack=inline(failed[0]))
            else:
                formed = _(
                    "Failed to load the following packages: {packs}"
                    "\nCheck your console or logs for details."
                ).format(packs=humanize_list([inline(package) for package in failed]))
            output.append(formed)

        if invalid_pkg_names := outcomes["invalid_pkg_names"]:
            if len(invalid_pkg_names) == 1:
                formed = _(
                    "The following name is not a valid package name: {pack}\n"
                    "Package names cannot start with a number"
                    " and can only contain ascii numbers, letters, and underscores."
                ).format(pack=inline(invalid_pkg_names[0]))
            else:
                formed = _(
                    "The following names are not valid package names: {packs}\n"
                    "Package names cannot start with a number"
                    " and can only contain ascii numbers, letters, and underscores."
                ).format(packs=humanize_list([inline(package) for package in invalid_pkg_names]))
            output.append(formed)

        if not_found := outcomes["notfound_packages"]:
            if len(not_found) == 1:
                formed = _("The following package was not found in any cog path: {pack}.").format(
                    pack=inline(not_found[0])
                )
            else:
                formed = _(
                    "The following packages were not found in any cog path: {packs}"
                ).format(packs=humanize_list([inline(package) for package in not_found]))
            output.append(formed)

        if failed_with_reason := outcomes["failed_with_reason_packages"]:
            reasons = "\n".join([f"`{x}`: {y}" for x, y in failed_with_reason.items()])
            if len(failed_with_reason) == 1:
                formed = _(
                    "This package could not be loaded for the following reason:\n\n{reason}"
                ).format(reason=reasons)
            else:
                formed = _(
                    "These packages could not be loaded for the following reasons:\n\n{reasons}"
                ).format(reasons=reasons)
            output.append(formed)

        if repos_with_shared_libs := outcomes["repos_with_shared_libs"]:
            if len(repos_with_shared_libs) == 1:
                formed = _(
                    "**WARNING**: The following repo is using shared libs"
                    " which are marked for removal in the future: {repo}.\n"
                    "You should inform maintainer of the repo about this message."
                ).format(repo=inline(repos_with_shared_libs.pop()))
            else:
                formed = _(
                    "**WARNING**: The following repos are using shared libs"
                    " which are marked for removal in the future: {repos}.\n"
                    "You should inform maintainers of these repos about this message."
                ).format(repos=humanize_list([inline(repo) for repo in repos_with_shared_libs]))
            output.append(formed)

        if output:
            total_message = "\n\n".join(output)
            for page in pagify(
                total_message, delims=["\n", ", "], priority=True, page_length=1500
            ):
                if page.startswith(", "):
                    page = page[2:]
                await ctx.send(page)

    @commands.command(require_var_positional=True)
    @commands.is_owner()
    async def unload(self, ctx: commands.Context, *cogs: str):
        """Unloads previously loaded cog packages.

        See packages available to unload with `[p]cogs`.

        **Examples:**
        - `[p]unload general` - Unloads the `general` cog.
        - `[p]unload admin mod mutes` - Unloads multiple cogs.

        **Arguments:**
        - `<cogs...>` - The cog packages to unload.
        """
        cogs = tuple(map(lambda cog: cog.rstrip(","), cogs))
        outcomes = await self._unload(cogs)

        output = []

        if unloaded := outcomes["unloaded_packages"]:
            if len(unloaded) == 1:
                formed = _("The following package was unloaded: {pack}.").format(
                    pack=inline(unloaded[0])
                )
            else:
                formed = _("The following packages were unloaded: {packs}.").format(
                    packs=humanize_list([inline(package) for package in unloaded])
                )
            output.append(formed)

        if failed := outcomes["notloaded_packages"]:
            if len(failed) == 1:
                formed = _("The following package was not loaded: {pack}.").format(
                    pack=inline(failed[0])
                )
            else:
                formed = _("The following packages were not loaded: {packs}.").format(
                    packs=humanize_list([inline(package) for package in failed])
                )
            output.append(formed)

        if output:
            total_message = "\n\n".join(output)
            for page in pagify(total_message):
                await ctx.send(page)

    @commands.command(require_var_positional=True)
    @commands.is_owner()
    async def reload(self, ctx: commands.Context, *cogs: str):
        """Reloads cog packages.

        This will unload and then load the specified cogs.

        Cogs that were not loaded will only be loaded.

        **Examples:**
        - `[p]reload general` - Unloads then loads the `general` cog.
        - `[p]reload admin mod mutes` - Unloads then loads multiple cogs.

        **Arguments:**
        - `<cogs...>` - The cog packages to reload.
        """
        cogs = tuple(map(lambda cog: cog.rstrip(","), cogs))
        async with ctx.typing():
            outcomes = await self._reload(cogs)

        output = []

        if loaded := outcomes["loaded_packages"]:
            loaded_packages = humanize_list([inline(package) for package in loaded])
            formed = _("Reloaded {packs}.").format(packs=loaded_packages)
            output.append(formed)

        if failed := outcomes["failed_packages"]:
            if len(failed) == 1:
                formed = _(
                    "Failed to reload the following package: {pack}."
                    "\nCheck your console or logs for details."
                ).format(pack=inline(failed[0]))
            else:
                formed = _(
                    "Failed to reload the following packages: {packs}"
                    "\nCheck your console or logs for details."
                ).format(packs=humanize_list([inline(package) for package in failed]))
            output.append(formed)

        if invalid_pkg_names := outcomes["invalid_pkg_names"]:
            if len(invalid_pkg_names) == 1:
                formed = _(
                    "The following name is not a valid package name: {pack}\n"
                    "Package names cannot start with a number"
                    " and can only contain ascii numbers, letters, and underscores."
                ).format(pack=inline(invalid_pkg_names[0]))
            else:
                formed = _(
                    "The following names are not valid package names: {packs}\n"
                    "Package names cannot start with a number"
                    " and can only contain ascii numbers, letters, and underscores."
                ).format(packs=humanize_list([inline(package) for package in invalid_pkg_names]))
            output.append(formed)

        if not_found := outcomes["notfound_packages"]:
            if len(not_found) == 1:
                formed = _("The following package was not found in any cog path: {pack}.").format(
                    pack=inline(not_found[0])
                )
            else:
                formed = _(
                    "The following packages were not found in any cog path: {packs}"
                ).format(packs=humanize_list([inline(package) for package in not_found]))
            output.append(formed)

        if failed_with_reason := outcomes["failed_with_reason_packages"]:
            reasons = "\n".join([f"`{x}`: {y}" for x, y in failed_with_reason.items()])
            if len(failed_with_reason) == 1:
                formed = _(
                    "This package could not be reloaded for the following reason:\n\n{reason}"
                ).format(reason=reasons)
            else:
                formed = _(
                    "These packages could not be reloaded for the following reasons:\n\n{reasons}"
                ).format(reasons=reasons)
            output.append(formed)

        if repos_with_shared_libs := outcomes["repos_with_shared_libs"]:
            if len(repos_with_shared_libs) == 1:
                formed = _(
                    "**WARNING**: The following repo is using shared libs"
                    " which are marked for removal in the future: {repo}.\n"
                    "You should inform maintainers of these repos about this message."
                ).format(repo=inline(repos_with_shared_libs.pop()))
            else:
                formed = _(
                    "**WARNING**: The following repos are using shared libs"
                    " which are marked for removal in the future: {repos}.\n"
                    "You should inform maintainers of these repos about this message."
                ).format(repos=humanize_list([inline(repo) for repo in repos_with_shared_libs]))
            output.append(formed)

        if output:
            total_message = "\n\n".join(output)
            for page in pagify(total_message):
                await ctx.send(page)

    @staticmethod
    def _is_submodule(parent: str, child: str):
        return parent == child or child.startswith(parent + ".")

    # TODO: Guild owner permissions for guild scope slash commands and syncing?
    @commands.group()
    @commands.is_owner()
    async def slash(self, ctx: commands.Context):
        """Base command for managing what application commands are able to be used on [botname]."""

    @slash.command(name="enable")
    async def slash_enable(
        self,
        ctx: commands.Context,
        command_name: str,
        command_type: Literal["slash", "message", "user"] = "slash",
    ):
        """Marks an application command as being enabled, allowing it to be added to the bot.

        See commands available to enable with `[p]slash list`.

        This command does NOT sync the enabled commands with Discord, that must be done manually with `[p]slash sync` for commands to appear in users' clients.

        **Arguments:**
            - `<command_name>` - The command name to enable. Only the top level name of a group command should be used.
            - `[command_type]` - What type of application command to enable. Must be one of `slash`, `message`, or `user`. Defaults to `slash`.
        """
        command_type = command_type.lower().strip()

        if command_type == "slash":
            raw_type = discord.AppCommandType.chat_input
            command_list = self.bot.tree._disabled_global_commands
            key = command_name
        elif command_type == "message":
            raw_type = discord.AppCommandType.message
            command_list = self.bot.tree._disabled_context_menus
            key = (command_name, None, raw_type.value)
        elif command_type == "user":
            raw_type = discord.AppCommandType.user
            command_list = self.bot.tree._disabled_context_menus
            key = (command_name, None, raw_type.value)
        else:
            await ctx.send(_("Command type must be one of `slash`, `message`, or `user`."))
            return

        current_settings = await self.bot.list_enabled_app_commands()
        current_settings = current_settings[command_type]

        if command_name in current_settings:
            await ctx.send(_("That application command is already enabled."))
            return

        if key not in command_list:
            await ctx.send(
                _(
                    "That application command could not be found. "
                    "Use `{prefix}slash list` to see all application commands. "
                    "You may need to double check the command type."
                ).format(prefix=ctx.prefix)
            )
            return

        try:
            await self.bot.enable_app_command(command_name, raw_type)
        except app_commands.CommandLimitReached:
            await ctx.send(_("The command limit has been reached. Disable a command first."))
            return

        await self.bot.tree.red_check_enabled()
        await ctx.send(
            _("Enabled {command_type} application command `{command_name}`").format(
                command_type=command_type, command_name=command_name
            )
        )

    @slash.command(name="disable")
    async def slash_disable(
        self,
        ctx: commands.Context,
        command_name: str,
        command_type: Literal["slash", "message", "user"] = "slash",
    ):
        """Marks an application command as being disabled, preventing it from being added to the bot.

        See commands available to disable with `[p]slash list`.

        This command does NOT sync the enabled commands with Discord, that must be done manually with `[p]slash sync` for commands to appear in users' clients.

        **Arguments:**
            - `<command_name>` - The command name to disable. Only the top level name of a group command should be used.
            - `[command_type]` - What type of application command to disable. Must be one of `slash`, `message`, or `user`. Defaults to `slash`.
        """
        command_type = command_type.lower().strip()

        if command_type == "slash":
            raw_type = discord.AppCommandType.chat_input
        elif command_type == "message":
            raw_type = discord.AppCommandType.message
        elif command_type == "user":
            raw_type = discord.AppCommandType.user
        else:
            await ctx.send(_("Command type must be one of `slash`, `message`, or `user`."))
            return

        existing = self.bot.tree.get_command(command_name, type=raw_type)
        if existing is not None and existing.extras.get("red_force_enable", False):
            await ctx.send(
                _(
                    "That application command has been set as required for the cog to function "
                    "by the author, and cannot be disabled. "
                    "The cog must be unloaded to remove the command."
                )
            )
            return

        current_settings = await self.bot.list_enabled_app_commands()
        current_settings = current_settings[command_type]

        if command_name not in current_settings:
            await ctx.send(_("That application command is already disabled or does not exist."))
            return

        await self.bot.disable_app_command(command_name, raw_type)
        await self.bot.tree.red_check_enabled()
        await ctx.send(
            _("Disabled {command_type} application command `{command_name}`").format(
                command_type=command_type, command_name=command_name
            )
        )

    @slash.command(name="enablecog")
    @commands.max_concurrency(1, wait=True)
    async def slash_enablecog(self, ctx: commands.Context, cog_name: str):
        """Marks all application commands in a cog as being enabled, allowing them to be added to the bot.

        See a list of cogs with application commands with `[p]slash list`.

        This command does NOT sync the enabled commands with Discord, that must be done manually with `[p]slash sync` for commands to appear in users' clients.

        **Arguments:**
            - `<cog_name>` - The cog to enable commands from. This argument is case sensitive.
        """
        enabled_commands = await self.bot.list_enabled_app_commands()
        to_add_slash = []
        to_add_message = []
        to_add_user = []

        # Fetch a list of command names to enable
        for name, com in self.bot.tree._disabled_global_commands.items():
            if self._is_submodule(cog_name, com.module):
                to_add_slash.append(name)
        for key, com in self.bot.tree._disabled_context_menus.items():
            if self._is_submodule(cog_name, com.module):
                name, guild_id, com_type = key
                com_type = discord.AppCommandType(com_type)
                if com_type is discord.AppCommandType.message:
                    to_add_message.append(name)
                elif com_type is discord.AppCommandType.user:
                    to_add_user.append(name)

        # Check that we are going to enable at least one command, for user feedback
        if not (to_add_slash or to_add_message or to_add_user):
            await ctx.send(
                _(
                    "Couldn't find any disabled commands from the cog `{cog_name}`. Use `{prefix}slash list` to see all cogs with application commands."
                ).format(cog_name=cog_name, prefix=ctx.prefix)
            )
            return

        SLASH_CAP = 100
        CONTEXT_CAP = 5
        total_slash = len(enabled_commands["slash"]) + len(to_add_slash)
        total_message = len(enabled_commands["message"]) + len(to_add_message)
        total_user = len(enabled_commands["user"]) + len(to_add_user)

        # If enabling would exceed any limit, exit early to not enable only a subset
        if total_slash > SLASH_CAP:
            await ctx.send(
                _(
                    "Enabling all application commands from that cog would enable a total of {count} "
                    "commands, exceeding the {cap} command limit for slash commands. "
                    "Disable some commands first."
                ).format(count=total_slash, cap=SLASH_CAP)
            )
            return
        if total_message > CONTEXT_CAP:
            await ctx.send(
                _(
                    "Enabling all application commands from that cog would enable a total of {count} "
                    "commands, exceeding the {cap} command limit for message commands. "
                    "Disable some commands first."
                ).format(count=total_message, cap=CONTEXT_CAP)
            )
            return
        if total_user > CONTEXT_CAP:
            await ctx.send(
                _(
                    "Enabling all application commands from that cog would enable a total of {count} "
                    "commands, exceeding the {cap} command limit for user commands. "
                    "Disable some commands first."
                ).format(count=total_user, cap=CONTEXT_CAP)
            )
            return

        # Enable the cogs
        for name in to_add_slash:
            await self.bot.enable_app_command(name, discord.AppCommandType.chat_input)
        for name in to_add_message:
            await self.bot.enable_app_command(name, discord.AppCommandType.message)
        for name in to_add_user:
            await self.bot.enable_app_command(name, discord.AppCommandType.user)

        # Update the tree with the new list of enabled cogs
        await self.bot.tree.red_check_enabled()

        # Output processing
        count = len(to_add_slash) + len(to_add_message) + len(to_add_user)
        names = to_add_slash.copy()
        names.extend(to_add_message)
        names.extend(to_add_user)
        formatted_names = humanize_list([inline(name) for name in names])
        await ctx.send(
            _("Enabled {count} commands from `{cog_name}`:\n{names}").format(
                count=count, cog_name=cog_name, names=formatted_names
            )
        )

    @slash.command(name="disablecog")
    async def slash_disablecog(self, ctx: commands.Context, cog_name):
        """Marks all application commands in a cog as being disabled, preventing them from being added to the bot.

        See a list of cogs with application commands with `[p]slash list`.

        This command does NOT sync the enabled commands with Discord, that must be done manually with `[p]slash sync` for commands to appear in users' clients.

        **Arguments:**
            - `<cog_name>` - The cog to disable commands from. This argument is case sensitive.
        """
        removed = []
        for name, com in self.bot.tree._global_commands.items():
            if self._is_submodule(cog_name, com.module):
                await self.bot.disable_app_command(name, discord.AppCommandType.chat_input)
                removed.append(name)
        for key, com in self.bot.tree._context_menus.items():
            if self._is_submodule(cog_name, com.module):
                name, guild_id, com_type = key
                await self.bot.disable_app_command(name, discord.AppCommandType(com_type))
                removed.append(name)
        if not removed:
            await ctx.send(
                _(
                    "Couldn't find any enabled commands from the `{cog_name}` cog. Use `{prefix}slash list` to see all cogs with application commands."
                ).format(cog_name=cog_name, prefix=ctx.prefix)
            )
            return
        await self.bot.tree.red_check_enabled()
        formatted_names = humanize_list([inline(name) for name in removed])
        await ctx.send(
            _("Disabled {count} commands from `{cog_name}`:\n{names}").format(
                count=len(removed), cog_name=cog_name, names=formatted_names
            )
        )

    @slash.command(name="list")
    async def slash_list(self, ctx: commands.Context):
        """List the slash commands the bot can see, and whether or not they are enabled.

        This command shows the state that will be changed to when `[p]slash sync` is run.
        Commands from the same cog are grouped, with the cog name as the header.

        The prefix denotes the state of the command:
        - Commands starting with `- ` have not yet been enabled.
        - Commands starting with `+ ` have been manually enabled.
        - Commands starting with `++` have been enabled by the cog author, and cannot be disabled.
        """
        cog_commands = defaultdict(list)
        slash_command_names = set()
        message_command_names = set()
        user_command_names = set()

        for command in self.bot.tree._global_commands.values():
            module = command.module
            if "." in module:
                module = module[: module.find(".")]
            cog_commands[module].append(
                (
                    command.name,
                    discord.AppCommandType.chat_input,
                    True,
                    command.extras.get("red_force_enable", False),
                )
            )
            slash_command_names.add(command.name)
        for command in self.bot.tree._disabled_global_commands.values():
            module = command.module
            if "." in module:
                module = module[: module.find(".")]
            cog_commands[module].append(
                (
                    command.name,
                    discord.AppCommandType.chat_input,
                    False,
                    command.extras.get("red_force_enable", False),
                )
            )
        for key, command in self.bot.tree._context_menus.items():
            # Filter out guild context menus
            if key[1] is not None:
                continue
            module = command.module
            if "." in module:
                module = module[: module.find(".")]
            cog_commands[module].append(
                (command.name, command.type, True, command.extras.get("red_force_enable", False))
            )
            if command.type is discord.AppCommandType.message:
                message_command_names.add(command.name)
            elif command.type is discord.AppCommandType.user:
                user_command_names.add(command.name)
        for command in self.bot.tree._disabled_context_menus.values():
            module = command.module
            if "." in module:
                module = module[: module.find(".")]
            cog_commands[module].append(
                (command.name, command.type, False, command.extras.get("red_force_enable", False))
            )

        # Commands added with evals will come from __main__, make them unknown instead
        if "__main__" in cog_commands:
            main_data = cog_commands["__main__"]
            del cog_commands["__main__"]
            cog_commands["(unknown)"] = main_data

        # Commands enabled but unloaded won't appear unless accounted for
        enabled_commands = await self.bot.list_enabled_app_commands()
        unknown_slash = set(enabled_commands["slash"]) - slash_command_names
        unknown_message = set(enabled_commands["message"]) - message_command_names
        unknown_user = set(enabled_commands["user"]) - user_command_names

        unknown_slash = [
            (n, discord.AppCommandType.chat_input, True, False) for n in unknown_slash
        ]
        unknown_message = [
            (n, discord.AppCommandType.message, True, False) for n in unknown_message
        ]
        unknown_user = [(n, discord.AppCommandType.user, True, False) for n in unknown_user]

        cog_commands["(unknown)"].extend(unknown_slash)
        cog_commands["(unknown)"].extend(unknown_message)
        cog_commands["(unknown)"].extend(unknown_user)
        # Hide it when empty
        if not cog_commands["(unknown)"]:
            del cog_commands["(unknown)"]

        if not cog_commands:
            await ctx.send(_("There are no application commands to list."))
            return

        msg = ""
        for cog in sorted(cog_commands.keys()):
            msg += cog + "\n"
            for name, raw_command_type, enabled, forced in sorted(
                cog_commands[cog], key=lambda v: v[0]
            ):
                diff = "-  "
                if forced:
                    diff = "++ "
                elif enabled:
                    diff = "+  "
                command_type = "unknown"
                if raw_command_type is discord.AppCommandType.chat_input:
                    command_type = "slash"
                elif raw_command_type is discord.AppCommandType.message:
                    command_type = "message"
                elif raw_command_type is discord.AppCommandType.user:
                    command_type = "user"
                msg += diff + command_type.ljust(7) + " | " + name + "\n"
            msg += "\n"

        pages = pagify(msg, delims=["\n\n", "\n"])
        pages = [box(page, lang="diff") for page in pages]
        await menu(ctx, pages)

    @slash.command(name="sync")
    @commands.cooldown(1, 60)
    async def slash_sync(self, ctx: commands.Context, guild: discord.Guild = None):
        """Syncs the slash settings to discord.

        Settings from `[p]slash list` will be synced with discord, changing what commands appear for users.
        This should be run sparingly, make all necessary changes before running this command.

        **Arguments:**
            - `[guild]` - If provided, syncs commands for that guild. Otherwise, syncs global commands.
        """
        # This command should not be automated due to the restrictive rate limits associated with it.
        if ctx.assume_yes:
            return
        commands = []
        async with ctx.typing():
            try:
                commands = await self.bot.tree.sync(guild=guild)
            except discord.Forbidden as e:
                # Should only be possible when syncing a guild, but just in case
                if not guild:
                    raise e
                await ctx.send(
                    _(
                        "I need the `applications.commands` scope in this server to be able to do that. "
                        "You can tell the bot to add that scope to invite links using `{prefix}inviteset commandscope`, "
                        "and can then run `{prefix}invite` to get an invite that will give the bot the scope. "
                        "You do not need to kick the bot to enable the scope, just use that invite to "
                        "re-auth the bot with the scope enabled."
                    ).format(prefix=ctx.prefix)
                )
                return
            except Exception as e:
                raise e
        await ctx.send(_("Synced {count} commands.").format(count=len(commands)))

    @slash_sync.error
    async def slash_sync_error(self, ctx: commands.Context, error: commands.CommandError):
        """Custom cooldown error message."""
        if not isinstance(error, commands.CommandOnCooldown):
            return await ctx.bot.on_command_error(ctx, error, unhandled_by_cog=True)
        await ctx.send(
            _(
                "You seem to be attempting to sync after recently syncing. Discord does not like it "
                "when bots sync more often than neccecary, so this command has a cooldown. You "
                "should enable/disable all commands you want to change first, and run this command "
                "one time only after all changes have been made. "
            )
        )

    @commands.command(name="shutdown")
    @commands.is_owner()
    async def _shutdown(self, ctx: commands.Context, silently: bool = False):
        """Shuts down the bot.

        Allows [botname] to shut down gracefully.

        This is the recommended method for shutting down the bot.

        **Examples:**
        - `[p]shutdown`
        - `[p]shutdown True` - Shutdowns silently.

        **Arguments:**
        - `[silently]` - Whether to skip sending the shutdown message. Defaults to False.
        """
        wave = "\N{WAVING HAND SIGN}"
        skin = "\N{EMOJI MODIFIER FITZPATRICK TYPE-3}"
        with contextlib.suppress(discord.HTTPException):
            if not silently:
                await ctx.send(_("Shutting down... ") + wave + skin)
        await ctx.bot.shutdown()

    @commands.command(name="restart")
    @commands.is_owner()
    async def _restart(self, ctx: commands.Context, silently: bool = False):
        """Attempts to restart [botname].

        Makes [botname] quit with exit code 26.
        The restart is not guaranteed: it must be dealt with by the process manager in use.

        **Examples:**
        - `[p]restart`
        - `[p]restart True` - Restarts silently.

        **Arguments:**
        - `[silently]` - Whether to skip sending the restart message. Defaults to False.
        """
        with contextlib.suppress(discord.HTTPException):
            if not silently:
                await ctx.send(_("Restarting..."))
        await ctx.bot.shutdown(restart=True)

    @bank.is_owner_if_bank_global()
    @commands.guildowner_or_permissions(administrator=True)
    @commands.group()
    async def bankset(self, ctx: commands.Context):
        """Base command for bank settings."""

    @bankset.command(name="showsettings")
    async def bankset_showsettings(self, ctx: commands.Context):
        """Show the current bank settings."""
        cur_setting = await bank.is_global()
        if cur_setting:
            group = bank._config
        else:
            if not ctx.guild:
                return
            group = bank._config.guild(ctx.guild)
        group_data = await group.all()
        bank_name = group_data["bank_name"]
        bank_scope = _("Global") if cur_setting else _("Server")
        currency_name = group_data["currency"]
        default_balance = group_data["default_balance"]
        max_balance = group_data["max_balance"]

        settings = _(
            "Bank settings:\n\nBank name: {bank_name}\nBank scope: {bank_scope}\n"
            "Currency: {currency_name}\nDefault balance: {default_balance}\n"
            "Maximum allowed balance: {maximum_bal}\n"
        ).format(
            bank_name=bank_name,
            bank_scope=bank_scope,
            currency_name=currency_name,
            default_balance=humanize_number(default_balance),
            maximum_bal=humanize_number(max_balance),
        )
        await ctx.send(box(settings))

    @bankset.command(name="toggleglobal")
    @commands.is_owner()
    async def bankset_toggleglobal(self, ctx: commands.Context, confirm: bool = False):
        """Toggle whether the bank is global or not.

        If the bank is global, it will become per-server.
        If the bank is per-server, it will become global.
        """
        cur_setting = await bank.is_global()

        word = _("per-server") if cur_setting else _("global")
        if confirm is False:
            await ctx.send(
                _(
                    "This will toggle the bank to be {banktype}, deleting all accounts "
                    "in the process! If you're sure, type `{command}`"
                ).format(banktype=word, command=f"{ctx.clean_prefix}bankset toggleglobal yes")
            )
        else:
            await bank.set_global(not cur_setting)
            await ctx.send(_("The bank is now {banktype}.").format(banktype=word))

    @bank.is_owner_if_bank_global()
    @commands.guildowner_or_permissions(administrator=True)
    @bankset.command(name="bankname")
    async def bankset_bankname(self, ctx: commands.Context, *, name: str):
        """Set the bank's name."""
        await bank.set_bank_name(name, ctx.guild)
        await ctx.send(_("Bank name has been set to: {name}").format(name=name))

    @bank.is_owner_if_bank_global()
    @commands.guildowner_or_permissions(administrator=True)
    @bankset.command(name="creditsname")
    async def bankset_creditsname(self, ctx: commands.Context, *, name: str):
        """Set the name for the bank's currency."""
        await bank.set_currency_name(name, ctx.guild)
        await ctx.send(_("Currency name has been set to: {name}").format(name=name))

    @bank.is_owner_if_bank_global()
    @commands.guildowner_or_permissions(administrator=True)
    @bankset.command(name="maxbal")
    async def bankset_maxbal(self, ctx: commands.Context, *, amount: int):
        """Set the maximum balance a user can get."""
        try:
            await bank.set_max_balance(amount, ctx.guild)
        except ValueError:
            # noinspection PyProtectedMember
            return await ctx.send(
                _("Amount must be greater than zero and less than {max}.").format(
                    max=humanize_number(bank._MAX_BALANCE)
                )
            )
        await ctx.send(
            _("Maximum balance has been set to: {amount}").format(amount=humanize_number(amount))
        )

    @bank.is_owner_if_bank_global()
    @commands.guildowner_or_permissions(administrator=True)
    @bankset.command(name="registeramount")
    async def bankset_registeramount(self, ctx: commands.Context, creds: int):
        """Set the initial balance for new bank accounts.

        Example:
        - `[p]bankset registeramount 5000`

        **Arguments**

        - `<creds>` The new initial balance amount. Default is 0.
        """
        guild = ctx.guild
        max_balance = await bank.get_max_balance(ctx.guild)
        credits_name = await bank.get_currency_name(guild)
        try:
            await bank.set_default_balance(creds, guild)
        except ValueError:
            return await ctx.send(
                _("Amount must be greater than or equal to zero and less than {maxbal}.").format(
                    maxbal=humanize_number(max_balance)
                )
            )
        await ctx.send(
            _("Registering an account will now give {num} {currency}.").format(
                num=humanize_number(creds), currency=credits_name
            )
        )

    @bank.is_owner_if_bank_global()
    @commands.guildowner_or_permissions(administrator=True)
    @bankset.command(name="reset")
    async def bankset_reset(self, ctx, confirmation: bool = False):
        """Delete all bank accounts.

        Examples:
        - `[p]bankset reset` - Did not confirm. Shows the help message.
        - `[p]bankset reset yes`

        **Arguments**

        - `<confirmation>` This will default to false unless specified.
        """
        if confirmation is False:
            await ctx.send(
                _(
                    "This will delete all bank accounts for {scope}.\nIf you're sure, type "
                    "`{prefix}bankset reset yes`"
                ).format(
                    scope=self.bot.user.name if await bank.is_global() else _("this server"),
                    prefix=ctx.clean_prefix,
                )
            )
        else:
            await bank.wipe_bank(guild=ctx.guild)
            await ctx.send(
                _("All bank accounts for {scope} have been deleted.").format(
                    scope=self.bot.user.name if await bank.is_global() else _("this server")
                )
            )

    @bank.is_owner_if_bank_global()
    @commands.admin_or_permissions(manage_guild=True)
    @bankset.group(name="prune")
    async def bankset_prune(self, ctx):
        """Base command for pruning bank accounts."""
        pass

    @bankset_prune.command(name="server", aliases=["guild", "local"])
    @commands.guild_only()
    @commands.guildowner()
    async def bankset_prune_local(self, ctx, confirmation: bool = False):
        """Prune bank accounts for users no longer in the server.

        Cannot be used with a global bank. See `[p]bankset prune global`.

        Examples:
        - `[p]bankset prune server` - Did not confirm. Shows the help message.
        - `[p]bankset prune server yes`

        **Arguments**

        - `<confirmation>` This will default to false unless specified.
        """
        global_bank = await bank.is_global()
        if global_bank is True:
            return await ctx.send(_("This command cannot be used with a global bank."))

        if confirmation is False:
            await ctx.send(
                _(
                    "This will delete all bank accounts for users no longer in this server."
                    "\nIf you're sure, type "
                    "`{prefix}bankset prune local yes`"
                ).format(prefix=ctx.clean_prefix)
            )
        else:
            await bank.bank_prune(self.bot, guild=ctx.guild)
            await ctx.send(
                _("Bank accounts for users no longer in this server have been deleted.")
            )

    @bankset_prune.command(name="global")
    @commands.is_owner()
    async def bankset_prune_global(self, ctx, confirmation: bool = False):
        """Prune bank accounts for users who no longer share a server with the bot.

        Cannot be used without a global bank. See `[p]bankset prune server`.

        Examples:
        - `[p]bankset prune global` - Did not confirm. Shows the help message.
        - `[p]bankset prune global yes`

        **Arguments**

        - `<confirmation>` This will default to false unless specified.
        """
        global_bank = await bank.is_global()
        if global_bank is False:
            return await ctx.send(_("This command cannot be used with a local bank."))

        if confirmation is False:
            await ctx.send(
                _(
                    "This will delete all bank accounts for users "
                    "who no longer share a server with the bot."
                    "\nIf you're sure, type `{prefix}bankset prune global yes`"
                ).format(prefix=ctx.clean_prefix)
            )
        else:
            await bank.bank_prune(self.bot)
            await ctx.send(
                _(
                    "Bank accounts for users who "
                    "no longer share a server with the bot have been pruned."
                )
            )

    @bankset_prune.command(name="user", usage="<user> [confirmation=False]")
    async def bankset_prune_user(
        self,
        ctx,
        member_or_id: Union[discord.Member, RawUserIdConverter],
        confirmation: bool = False,
    ):
        """Delete the bank account of a specified user.

        Examples:
        - `[p]bankset prune user @Twentysix` - Did not confirm. Shows the help message.
        - `[p]bankset prune user @Twentysix yes`

        **Arguments**

        - `<user>` The user to delete the bank of. Takes mentions, names, and user ids.
        - `<confirmation>` This will default to false unless specified.
        """
        try:
            name = member_or_id.display_name
            uid = member_or_id.id
        except AttributeError:
            name = member_or_id
            uid = member_or_id

        if confirmation is False:
            await ctx.send(
                _(
                    "This will delete {name}'s bank account."
                    "\nIf you're sure, type "
                    "`{prefix}bankset prune user {id} yes`"
                ).format(prefix=ctx.clean_prefix, id=uid, name=name)
            )
        else:
            await bank.bank_prune(self.bot, guild=ctx.guild, user_id=uid)
            await ctx.send(_("The bank account for {name} has been pruned.").format(name=name))

    @commands.group()
    @commands.guildowner_or_permissions(administrator=True)
    async def modlogset(self, ctx: commands.Context):
        """Manage modlog settings."""
        pass

    @commands.is_owner()
    @modlogset.command(hidden=True, name="fixcasetypes")
    async def modlogset_fixcasetypes(self, ctx: commands.Context):
        """Command to fix misbehaving casetypes."""
        await modlog.handle_auditype_key()
        await ctx.tick()

    @modlogset.command(aliases=["channel"], name="modlog")
    @commands.guild_only()
    async def modlogset_modlog(
        self,
        ctx: commands.Context,
        channel: Union[discord.TextChannel, discord.VoiceChannel, discord.StageChannel] = None,
    ):
        """Set a channel as the modlog.

        Omit `[channel]` to disable the modlog.
        """
        guild = ctx.guild
        if channel:
            if channel.permissions_for(guild.me).send_messages:
                await modlog.set_modlog_channel(guild, channel)
                await ctx.send(
                    _("Mod events will be sent to {channel}.").format(channel=channel.mention)
                )
            else:
                await ctx.send(
                    _("I do not have permissions to send messages in {channel}!").format(
                        channel=channel.mention
                    )
                )
        else:
            try:
                await modlog.get_modlog_channel(guild)
            except RuntimeError:
                await ctx.send(_("Mod log is already disabled."))
            else:
                await modlog.set_modlog_channel(guild, None)
                await ctx.send(_("Mod log deactivated."))

    @modlogset.command(name="cases")
    @commands.guild_only()
    async def modlogset_cases(self, ctx: commands.Context, action: str = None):
        """
        Enable or disable case creation for a mod action.

        An action can be enabling or disabling specific cases. (Ban, kick, mute, etc.)

        Example: `[p]modlogset cases kick enabled`
        """
        guild = ctx.guild

        if action is None:  # No args given
            casetypes = await modlog.get_all_casetypes(guild)
            await ctx.send_help()
            lines = []
            for ct in casetypes:
                enabled = _("enabled") if await ct.is_enabled() else _("disabled")
                lines.append(f"{ct.name} : {enabled}")

            await ctx.send(_("Current settings:\n") + box("\n".join(lines)))
            return

        casetype = await modlog.get_casetype(action, guild)
        if not casetype:
            await ctx.send(_("That action is not registered."))
        else:
            enabled = await casetype.is_enabled()
            await casetype.set_enabled(not enabled)
            await ctx.send(
                _("Case creation for {action_name} actions is now {enabled}.").format(
                    action_name=action, enabled=_("enabled") if not enabled else _("disabled")
                )
            )

    @modlogset.command(name="resetcases")
    @commands.guild_only()
    async def modlogset_resetcases(self, ctx: commands.Context):
        """Reset all modlog cases in this server."""
        guild = ctx.guild
        await ctx.send(
            _("Are you sure you would like to reset all modlog cases in this server?")
            + " (yes/no)"
        )
        try:
            pred = MessagePredicate.yes_or_no(ctx, user=ctx.author)
            msg = await ctx.bot.wait_for("message", check=pred, timeout=30)
        except asyncio.TimeoutError:
            await ctx.send(_("You took too long to respond."))
            return
        if pred.result:
            await modlog.reset_cases(guild)
            await ctx.send(_("Cases have been reset."))
        else:
            await ctx.send(_("No changes have been made."))

    @commands.group(name="set")
    async def _set(self, ctx: commands.Context):
        """Commands for changing [botname]'s settings."""

    # -- Bot Metadata Commands -- ###

    @_set.group(name="bot", aliases=["metadata"])
    @commands.admin_or_permissions(manage_nicknames=True)
    async def _set_bot(self, ctx: commands.Context):
        """Commands for changing [botname]'s metadata."""

    @commands.is_owner()
    @_set_bot.command(name="description")
    async def _set_bot_description(self, ctx: commands.Context, *, description: str = ""):
        """
        Sets the bot's description.

        Use without a description to reset.
        This is shown in a few locations, including the help menu.

        The maximum description length is 250 characters to ensure it displays properly.

        The default is "Red V3".

        **Examples:**
        - `[p]set bot description` - Resets the description to the default setting.
        - `[p]set bot description MyBot: A Red V3 Bot`

        **Arguments:**
        - `[description]` - The description to use for this bot. Leave blank to reset to the default.
        """
        if not description:
            await ctx.bot._config.description.clear()
            ctx.bot.description = "Red V3"
            await ctx.send(_("Description reset."))
        elif len(description) > 250:  # While the limit is 256, we bold it adding characters.
            await ctx.send(
                _(
                    "This description is too long to properly display. "
                    "Please try again with below 250 characters."
                )
            )
        else:
            await ctx.bot._config.description.set(description)
            ctx.bot.description = description
            await ctx.tick()

    @_set_bot.group(name="avatar", invoke_without_command=True)
    @commands.is_owner()
    async def _set_bot_avatar(self, ctx: commands.Context, url: str = None):
        """Sets [botname]'s avatar

        Supports either an attachment or an image URL.

        **Examples:**
        - `[p]set bot avatar` - With an image attachment, this will set the avatar.
        - `[p]set bot avatar` - Without an attachment, this will show the command help.
        - `[p]set bot avatar https://links.flaree.xyz/k95` - Sets the avatar to the provided url.

        **Arguments:**
        - `[url]` - An image url to be used as an avatar. Leave blank when uploading an attachment.
        """
        if len(ctx.message.attachments) > 0:  # Attachments take priority
            data = await ctx.message.attachments[0].read()
        elif url is not None:
            if url.startswith("<") and url.endswith(">"):
                url = url[1:-1]

            async with aiohttp.ClientSession() as session:
                try:
                    async with session.get(url) as r:
                        data = await r.read()
                except aiohttp.InvalidURL:
                    return await ctx.send(_("That URL is invalid."))
                except aiohttp.ClientError:
                    return await ctx.send(_("Something went wrong while trying to get the image."))
        else:
            await ctx.send_help()
            return

        try:
            async with ctx.typing():
                await ctx.bot.user.edit(avatar=data)
        except discord.HTTPException:
            await ctx.send(
                _(
                    "Failed. Remember that you can edit my avatar "
                    "up to two times a hour. The URL or attachment "
                    "must be a valid image in either JPG or PNG format."
                )
            )
        except ValueError:
            await ctx.send(_("JPG / PNG format only."))
        else:
            await ctx.send(_("Done."))

    @_set_bot_avatar.command(name="remove", aliases=["clear"])
    @commands.is_owner()
    async def _set_bot_avatar_remove(self, ctx: commands.Context):
        """
        Removes [botname]'s avatar.

        **Example:**
        - `[p]set bot avatar remove`
        """
        async with ctx.typing():
            await ctx.bot.user.edit(avatar=None)
        await ctx.send(_("Avatar removed."))

    @_set_bot.command(name="username", aliases=["name"])
    @commands.is_owner()
    async def _set_bot_username(self, ctx: commands.Context, *, username: str):
        """Sets [botname]'s username.

        Maximum length for a username is 32 characters.

        Note: The username of a verified bot cannot be manually changed.
            Please contact Discord support to change it.

        **Example:**
        - `[p]set bot username BaguetteBot`

        **Arguments:**
        - `<username>` - The username to give the bot.
        """
        try:
            if self.bot.user.public_flags.verified_bot:
                await ctx.send(
                    _(
                        "The username of a verified bot cannot be manually changed."
                        " Please contact Discord support to change it."
                    )
                )
                return
            if len(username) > 32:
                await ctx.send(_("Failed to change name. Must be 32 characters or fewer."))
                return
            async with ctx.typing():
                await asyncio.wait_for(self._name(name=username), timeout=30)
        except asyncio.TimeoutError:
            await ctx.send(
                _(
                    "Changing the username timed out. "
                    "Remember that you can only do it up to 2 times an hour."
                    " Use nicknames if you need frequent changes: {command}"
                ).format(command=inline(f"{ctx.clean_prefix}set bot nickname"))
            )
        except discord.HTTPException as e:
            if e.code == 50035:
                error_string = e.text.split("\n")[1]  # Remove the "Invalid Form body"
                await ctx.send(
                    _(
                        "Failed to change the username. "
                        "Discord returned the following error:\n"
                        "{error_message}"
                    ).format(error_message=inline(error_string))
                )
            else:
                log.error(
                    "Unexpected error occurred when trying to change the username.", exc_info=e
                )
                await ctx.send(_("Unexpected error occurred when trying to change the username."))
        else:
            await ctx.send(_("Done."))

    @_set_bot.command(name="nickname")
    @commands.admin_or_permissions(manage_nicknames=True)
    @commands.guild_only()
    async def _set_bot_nickname(self, ctx: commands.Context, *, nickname: str = None):
        """Sets [botname]'s nickname for the current server.

        Maximum length for a nickname is 32 characters.

        **Example:**
        - `[p]set bot nickname 🎃 SpookyBot 🎃`

        **Arguments:**
        - `[nickname]` - The nickname to give the bot. Leave blank to clear the current nickname.
        """
        try:
            if nickname and len(nickname) > 32:
                await ctx.send(_("Failed to change nickname. Must be 32 characters or fewer."))
                return
            await ctx.guild.me.edit(nick=nickname)
        except discord.Forbidden:
            await ctx.send(_("I lack the permissions to change my own nickname."))
        else:
            await ctx.send(_("Done."))

    @_set_bot.command(name="custominfo")
    @commands.is_owner()
    async def _set_bot_custominfo(self, ctx: commands.Context, *, text: str = None):
        """Customizes a section of `[p]info`.

        The maximum amount of allowed characters is 1024.
        Supports markdown, links and "mentions".

        Link example: `[My link](https://example.com)`

        **Examples:**
        - `[p]set bot custominfo >>> I can use **markdown** such as quotes, ||spoilers|| and multiple lines.`
        - `[p]set bot custominfo Join my [support server](discord.gg/discord)!`
        - `[p]set bot custominfo` - Removes custom info text.

        **Arguments:**
        - `[text]` - The custom info text.
        """
        if not text:
            await ctx.bot._config.custom_info.clear()
            await ctx.send(_("The custom text has been cleared."))
            return
        if len(text) <= 1024:
            await ctx.bot._config.custom_info.set(text)
            await ctx.send(_("The custom text has been set."))
            await ctx.invoke(self.info)
        else:
            await ctx.send(_("Text must be fewer than 1024 characters long."))

    # -- End Bot Metadata Commands -- ###
    # -- Bot Status Commands -- ###

    @_set.group(name="status")
    @commands.bot_in_a_guild()
    @commands.is_owner()
    async def _set_status(self, ctx: commands.Context):
        """Commands for setting [botname]'s status."""

    @_set_status.command(
        name="streaming", aliases=["stream", "twitch"], usage="[(<streamer> <stream_title>)]"
    )
    @commands.bot_in_a_guild()
    @commands.is_owner()
    async def _set_status_stream(self, ctx: commands.Context, streamer=None, *, stream_title=None):
        """Sets [botname]'s streaming status to a twitch stream.

        This will appear as `Streaming <stream_title>` or `LIVE ON TWITCH` depending on the context.
        It will also include a `Watch` button with a twitch.tv url for the provided streamer.

        Maximum length for a stream title is 128 characters.

        Leaving both streamer and stream_title empty will clear it.

        **Examples:**
        - `[p]set status stream` - Clears the activity status.
        - `[p]set status stream 26 Twentysix is streaming` - Sets the stream to `https://www.twitch.tv/26`.
        - `[p]set status stream https://twitch.tv/26 Twentysix is streaming` - Sets the URL manually.

        **Arguments:**
        - `<streamer>` - The twitch streamer to provide a link to. This can be their twitch name or the entire URL.
        - `<stream_title>` - The text to follow `Streaming` in the status."""
        status = ctx.bot.guilds[0].me.status if len(ctx.bot.guilds) > 0 else None

        if stream_title:
            stream_title = stream_title.strip()
            if "twitch.tv/" not in streamer:
                streamer = "https://www.twitch.tv/" + streamer
            if len(streamer) > 511:
                await ctx.send(_("The maximum length of the streamer url is 511 characters."))
                return
            if len(stream_title) > 128:
                await ctx.send(_("The maximum length of the stream title is 128 characters."))
                return
            activity = discord.Streaming(url=streamer, name=stream_title)
            await ctx.bot.change_presence(status=status, activity=activity)
        elif streamer is not None:
            await ctx.send_help()
            return
        else:
            await ctx.bot.change_presence(activity=None, status=status)
        await ctx.send(_("Done."))

    @_set_status.command(name="playing", aliases=["game"])
    @commands.bot_in_a_guild()
    @commands.is_owner()
    async def _set_status_game(self, ctx: commands.Context, *, game: str = None):
        """Sets [botname]'s playing status.

        This will appear as `Playing <game>` or `PLAYING A GAME: <game>` depending on the context.

        Maximum length for a playing status is 128 characters.

        **Examples:**
        - `[p]set status playing` - Clears the activity status.
        - `[p]set status playing the keyboard`

        **Arguments:**
        - `[game]` - The text to follow `Playing`. Leave blank to clear the current activity status.
        """

        if game:
            if len(game) > 128:
                await ctx.send(_("The maximum length of game descriptions is 128 characters."))
                return
            game = discord.Game(name=game)
        else:
            game = None
        status = ctx.bot.guilds[0].me.status if len(ctx.bot.guilds) > 0 else discord.Status.online
        await ctx.bot.change_presence(status=status, activity=game)
        if game:
            await ctx.send(_("Status set to `Playing {game.name}`.").format(game=game))
        else:
            await ctx.send(_("Game cleared."))

    @_set_status.command(name="listening")
    @commands.bot_in_a_guild()
    @commands.is_owner()
    async def _set_status_listening(self, ctx: commands.Context, *, listening: str = None):
        """Sets [botname]'s listening status.

        This will appear as `Listening to <listening>`.

        Maximum length for a listening status is 128 characters.

        **Examples:**
        - `[p]set status listening` - Clears the activity status.
        - `[p]set status listening jams`

        **Arguments:**
        - `[listening]` - The text to follow `Listening to`. Leave blank to clear the current activity status."""

        status = ctx.bot.guilds[0].me.status if len(ctx.bot.guilds) > 0 else discord.Status.online
        if listening:
            if len(listening) > 128:
                await ctx.send(
                    _("The maximum length of listening descriptions is 128 characters.")
                )
                return
            activity = discord.Activity(name=listening, type=discord.ActivityType.listening)
        else:
            activity = None
        await ctx.bot.change_presence(status=status, activity=activity)
        if activity:
            await ctx.send(
                _("Status set to `Listening to {listening}`.").format(listening=listening)
            )
        else:
            await ctx.send(_("Listening cleared."))

    @_set_status.command(name="watching")
    @commands.bot_in_a_guild()
    @commands.is_owner()
    async def _set_status_watching(self, ctx: commands.Context, *, watching: str = None):
        """Sets [botname]'s watching status.

        This will appear as `Watching <watching>`.

        Maximum length for a watching status is 128 characters.

        **Examples:**
        - `[p]set status watching` - Clears the activity status.
        - `[p]set status watching [p]help`

        **Arguments:**
        - `[watching]` - The text to follow `Watching`. Leave blank to clear the current activity status."""

        status = ctx.bot.guilds[0].me.status if len(ctx.bot.guilds) > 0 else discord.Status.online
        if watching:
            if len(watching) > 128:
                await ctx.send(_("The maximum length of watching descriptions is 128 characters."))
                return
            activity = discord.Activity(name=watching, type=discord.ActivityType.watching)
        else:
            activity = None
        await ctx.bot.change_presence(status=status, activity=activity)
        if activity:
            await ctx.send(_("Status set to `Watching {watching}`.").format(watching=watching))
        else:
            await ctx.send(_("Watching cleared."))

    @_set_status.command(name="competing")
    @commands.bot_in_a_guild()
    @commands.is_owner()
    async def _set_status_competing(self, ctx: commands.Context, *, competing: str = None):
        """Sets [botname]'s competing status.

        This will appear as `Competing in <competing>`.

        Maximum length for a competing status is 128 characters.

        **Examples:**
        - `[p]set status competing` - Clears the activity status.
        - `[p]set status competing London 2012 Olympic Games`

        **Arguments:**
        - `[competing]` - The text to follow `Competing in`. Leave blank to clear the current activity status."""

        status = ctx.bot.guilds[0].me.status if len(ctx.bot.guilds) > 0 else discord.Status.online
        if competing:
            if len(competing) > 128:
                await ctx.send(
                    _("The maximum length of competing descriptions is 128 characters.")
                )
                return
            activity = discord.Activity(name=competing, type=discord.ActivityType.competing)
        else:
            activity = None
        await ctx.bot.change_presence(status=status, activity=activity)
        if activity:
            await ctx.send(
                _("Status set to `Competing in {competing}`.").format(competing=competing)
            )
        else:
            await ctx.send(_("Competing cleared."))

    async def _set_my_status(self, ctx: commands.Context, status: discord.Status):
        game = ctx.bot.guilds[0].me.activity if len(ctx.bot.guilds) > 0 else None
        await ctx.bot.change_presence(status=status, activity=game)
        return await ctx.send(_("Status changed to {}.").format(status))

    @_set_status.command(name="online")
    @commands.bot_in_a_guild()
    @commands.is_owner()
    async def _set_status_online(self, ctx: commands.Context):
        """Set [botname]'s status to online."""
        await self._set_my_status(ctx, discord.Status.online)

    @_set_status.command(name="dnd", aliases=["donotdisturb", "busy"])
    @commands.bot_in_a_guild()
    @commands.is_owner()
    async def _set_status_dnd(self, ctx: commands.Context):
        """Set [botname]'s status to do not disturb."""
        await self._set_my_status(ctx, discord.Status.do_not_disturb)

    @_set_status.command(name="idle", aliases=["away", "afk"])
    @commands.bot_in_a_guild()
    @commands.is_owner()
    async def _set_status_idle(self, ctx: commands.Context):
        """Set [botname]'s status to idle."""
        await self._set_my_status(ctx, discord.Status.idle)

    @_set_status.command(name="invisible", aliases=["offline"])
    @commands.bot_in_a_guild()
    @commands.is_owner()
    async def _set_status_invisible(self, ctx: commands.Context):
        """Set [botname]'s status to invisible."""
        await self._set_my_status(ctx, discord.Status.invisible)

    # -- End Bot Status Commands -- ###
    # -- Bot Roles Commands -- ###

    @_set.group(name="roles")
    @commands.guildowner()
    @commands.guild_only()
    async def _set_roles(self, ctx: commands.Context):
        """Set server's admin and mod roles for [botname]."""

    @_set_roles.command(name="addadminrole")
    @commands.guildowner()
    @commands.guild_only()
    async def _set_roles_addadminrole(self, ctx: commands.Context, *, role: discord.Role):
        """
        Adds an admin role for this server.

        Admins have the same access as Mods, plus additional admin level commands like:
         - `[p]set serverprefix`
         - `[p]addrole`
         - `[p]ban`
         - `[p]ignore guild`

         And more.

        **Examples:**
        - `[p]set roles addadminrole @Admins`
        - `[p]set roles addadminrole Super Admins`

        **Arguments:**
        - `<role>` - The role to add as an admin.
        """
        async with ctx.bot._config.guild(ctx.guild).admin_role() as roles:
            if role.id in roles:
                return await ctx.send(_("This role is already an admin role."))
            roles.append(role.id)
        await ctx.send(_("That role is now considered an admin role."))

    @_set_roles.command(name="addmodrole")
    @commands.guildowner()
    @commands.guild_only()
    async def _set_roles_addmodrole(self, ctx: commands.Context, *, role: discord.Role):
        """
        Adds a moderator role for this server.

        This grants access to moderator level commands like:
         - `[p]mute`
         - `[p]cleanup`
         - `[p]customcommand create`

         And more.

        **Examples:**
        - `[p]set roles addmodrole @Mods`
        - `[p]set roles addmodrole Loyal Helpers`

        **Arguments:**
        - `<role>` - The role to add as a moderator.
        """
        async with ctx.bot._config.guild(ctx.guild).mod_role() as roles:
            if role.id in roles:
                return await ctx.send(_("This role is already a mod role."))
            roles.append(role.id)
        await ctx.send(_("That role is now considered a mod role."))

    @_set_roles.command(
        name="removeadminrole", aliases=["remadmindrole", "deladminrole", "deleteadminrole"]
    )
    @commands.guildowner()
    @commands.guild_only()
    async def _set_roles_removeadminrole(self, ctx: commands.Context, *, role: discord.Role):
        """
        Removes an admin role for this server.

        **Examples:**
        - `[p]set roles removeadminrole @Admins`
        - `[p]set roles removeadminrole Super Admins`

        **Arguments:**
        - `<role>` - The role to remove from being an admin.
        """
        async with ctx.bot._config.guild(ctx.guild).admin_role() as roles:
            if role.id not in roles:
                return await ctx.send(_("That role was not an admin role to begin with."))
            roles.remove(role.id)
        await ctx.send(_("That role is no longer considered an admin role."))

    @_set_roles.command(
        name="removemodrole", aliases=["remmodrole", "delmodrole", "deletemodrole"]
    )
    @commands.guildowner()
    @commands.guild_only()
    async def _set_roles_removemodrole(self, ctx: commands.Context, *, role: discord.Role):
        """
        Removes a mod role for this server.

        **Examples:**
        - `[p]set roles removemodrole @Mods`
        - `[p]set roles removemodrole Loyal Helpers`

        **Arguments:**
        - `<role>` - The role to remove from being a moderator.
        """
        async with ctx.bot._config.guild(ctx.guild).mod_role() as roles:
            if role.id not in roles:
                return await ctx.send(_("That role was not a mod role to begin with."))
            roles.remove(role.id)
        await ctx.send(_("That role is no longer considered a mod role."))

    # -- End Set Roles Commands -- ###
    # -- Set Locale Commands -- ###

    @_set.group(name="locale", invoke_without_command=True)
    @commands.guildowner_or_permissions(manage_guild=True)
    async def _set_locale(self, ctx: commands.Context, language_code: str):
        """
        Changes [botname]'s locale in this server.

        Go to [Red's Crowdin page](https://translate.discord.red) to see locales that are available with translations.

        Use "default" to return to the bot's default set language.

        If you want to change bot's global locale, see `[p]set locale global` command.

        **Examples:**
        - `[p]set locale en-US`
        - `[p]set locale de-DE`
        - `[p]set locale fr-FR`
        - `[p]set locale pl-PL`
        - `[p]set locale default` - Resets to the global default locale.

        **Arguments:**
        - `<language_code>` - The default locale to use for the bot. This can be any language code with country code included.
        """
        if ctx.guild is None:
            await ctx.send_help()
            return
        await ctx.invoke(self._set_locale_local, language_code)

    @_set_locale.command(name="global")
    @commands.is_owner()
    async def _set_locale_global(self, ctx: commands.Context, language_code: str):
        """
        Changes [botname]'s default locale.

        This will be used when a server has not set a locale, or in DMs.

        Go to [Red's Crowdin page](https://translate.discord.red) to see locales that are available with translations.

        To reset to English, use "en-US".

        **Examples:**
        - `[p]set locale global en-US`
        - `[p]set locale global de-DE`
        - `[p]set locale global fr-FR`
        - `[p]set locale global pl-PL`

        **Arguments:**
        - `<language_code>` - The default locale to use for the bot. This can be any language code with country code included.
        """
        try:
            locale = BabelLocale.parse(language_code, sep="-")
        except (ValueError, UnknownLocaleError):
            await ctx.send(_("Invalid language code. Use format: `en-US`"))
            return
        if locale.territory is None:
            await ctx.send(
                _("Invalid format - language code has to include country code, e.g. `en-US`")
            )
            return
        standardized_locale_name = f"{locale.language}-{locale.territory}"
        i18n.set_locale(standardized_locale_name)
        await self.bot._i18n_cache.set_locale(None, standardized_locale_name)
        await i18n.set_contextual_locales_from_guild(self.bot, ctx.guild)
        await ctx.send(_("Global locale has been set."))

    @_set_locale.command(name="server", aliases=["local", "guild"])
    @commands.guild_only()
    @commands.guildowner_or_permissions(manage_guild=True)
    async def _set_locale_local(self, ctx: commands.Context, language_code: str):
        """
        Changes [botname]'s locale in this server.

        Go to [Red's Crowdin page](https://translate.discord.red) to see locales that are available with translations.

        Use "default" to return to the bot's default set language.

        **Examples:**
        - `[p]set locale server en-US`
        - `[p]set locale server de-DE`
        - `[p]set locale server fr-FR`
        - `[p]set locale server pl-PL`
        - `[p]set locale server default` - Resets to the global default locale.

        **Arguments:**
        - `<language_code>` - The default locale to use for the bot. This can be any language code with country code included.
        """
        if language_code.lower() == "default":
            global_locale = await self.bot._config.locale()
            i18n.set_contextual_locale(global_locale)
            await self.bot._i18n_cache.set_locale(ctx.guild, None)
            await ctx.send(_("Locale has been set to the default."))
            return
        try:
            locale = BabelLocale.parse(language_code, sep="-")
        except (ValueError, UnknownLocaleError):
            await ctx.send(_("Invalid language code. Use format: `en-US`"))
            return
        if locale.territory is None:
            await ctx.send(
                _("Invalid format - language code has to include country code, e.g. `en-US`")
            )
            return
        standardized_locale_name = f"{locale.language}-{locale.territory}"
        i18n.set_contextual_locale(standardized_locale_name)
        await self.bot._i18n_cache.set_locale(ctx.guild, standardized_locale_name)
        await ctx.send(_("Locale has been set."))

    @_set.group(name="regionalformat", aliases=["region"], invoke_without_command=True)
    @commands.guildowner_or_permissions(manage_guild=True)
    async def _set_regional_format(self, ctx: commands.Context, language_code: str):
        """
        Changes the bot's regional format in this server. This is used for formatting date, time and numbers.

        `language_code` can be any language code with country code included, e.g. `en-US`, `de-DE`, `fr-FR`, `pl-PL`, etc.
        Pass "reset" to `language_code` to base regional formatting on bot's locale in this server.

        If you want to change bot's global regional format, see `[p]set regionalformat global` command.

        **Examples:**
        - `[p]set regionalformat en-US`
        - `[p]set region de-DE`
        - `[p]set regionalformat reset` - Resets to the locale.

        **Arguments:**
        - `[language_code]` - The region format to use for the bot in this server.
        """
        if ctx.guild is None:
            await ctx.send_help()
            return
        await ctx.invoke(self._set_regional_format_local, language_code)

    @_set_regional_format.command(name="global")
    @commands.is_owner()
    async def _set_regional_format_global(self, ctx: commands.Context, language_code: str):
        """
        Changes the bot's regional format. This is used for formatting date, time and numbers.

        `language_code` can be any language code with country code included, e.g. `en-US`, `de-DE`, `fr-FR`, `pl-PL`, etc.
        Pass "reset" to `language_code` to base regional formatting on bot's locale.

        **Examples:**
        - `[p]set regionalformat global en-US`
        - `[p]set region global de-DE`
        - `[p]set regionalformat global reset` - Resets to the locale.

        **Arguments:**
        - `[language_code]` - The default region format to use for the bot.
        """
        if language_code.lower() == "reset":
            i18n.set_regional_format(None)
            await self.bot._i18n_cache.set_regional_format(None, None)
            await ctx.send(_("Global regional formatting will now be based on bot's locale."))
            return

        try:
            locale = BabelLocale.parse(language_code, sep="-")
        except (ValueError, UnknownLocaleError):
            await ctx.send(_("Invalid language code. Use format: `en-US`"))
            return
        if locale.territory is None:
            await ctx.send(
                _("Invalid format - language code has to include country code, e.g. `en-US`")
            )
            return
        standardized_locale_name = f"{locale.language}-{locale.territory}"
        i18n.set_regional_format(standardized_locale_name)
        await self.bot._i18n_cache.set_regional_format(None, standardized_locale_name)
        await ctx.send(
            _("Global regional formatting will now be based on `{language_code}` locale.").format(
                language_code=standardized_locale_name
            )
        )

    @_set_regional_format.command(name="server", aliases=["local", "guild"])
    @commands.guild_only()
    @commands.guildowner_or_permissions(manage_guild=True)
    async def _set_regional_format_local(self, ctx: commands.Context, language_code: str):
        """
        Changes the bot's regional format in this server. This is used for formatting date, time and numbers.

        `language_code` can be any language code with country code included, e.g. `en-US`, `de-DE`, `fr-FR`, `pl-PL`, etc.
        Pass "reset" to `language_code` to base regional formatting on bot's locale in this server.

        **Examples:**
        - `[p]set regionalformat server en-US`
        - `[p]set region local de-DE`
        - `[p]set regionalformat server reset` - Resets to the locale.

        **Arguments:**
        - `[language_code]` - The region format to use for the bot in this server.
        """
        if language_code.lower() == "reset":
            i18n.set_contextual_regional_format(None)
            await self.bot._i18n_cache.set_regional_format(ctx.guild, None)
            await ctx.send(
                _("Regional formatting will now be based on bot's locale in this server.")
            )
            return

        try:
            locale = BabelLocale.parse(language_code, sep="-")
        except (ValueError, UnknownLocaleError):
            await ctx.send(_("Invalid language code. Use format: `en-US`"))
            return
        if locale.territory is None:
            await ctx.send(
                _("Invalid format - language code has to include country code, e.g. `en-US`")
            )
            return
        standardized_locale_name = f"{locale.language}-{locale.territory}"
        i18n.set_contextual_regional_format(standardized_locale_name)
        await self.bot._i18n_cache.set_regional_format(ctx.guild, standardized_locale_name)
        await ctx.send(
            _("Regional formatting will now be based on `{language_code}` locale.").format(
                language_code=standardized_locale_name
            )
        )

    # -- End Set Locale Commands -- ###
    # -- Set Api Commands -- ###

    @_set.group(name="api", invoke_without_command=True)
    @commands.is_owner()
    async def _set_api(
        self,
        ctx: commands.Context,
        service: Optional[str] = None,
        *,
        tokens: Optional[TokenConverter] = None,
    ):
        """
        Commands to set, list or remove various external API tokens.

        This setting will be asked for by some 3rd party cogs and some core cogs.

        If passed without the `<service>` or `<tokens>` arguments it will allow you to open a modal to set your API keys securely.

        To add the keys provide the service name and the tokens as a comma separated
        list of key,values as described by the cog requesting this command.

        Note: API tokens are sensitive, so this command should only be used in a private channel or in DM with the bot.

        **Examples:**
        - `[p]set api`
        - `[p]set api spotify`
        - `[p]set api spotify redirect_uri localhost`
        - `[p]set api github client_id,whoops client_secret,whoops`

        **Arguments:**
        - `<service>` - The service you're adding tokens to.
        - `<tokens>` - Pairs of token keys and values. The key and value should be separated by one of ` `, `,`, or `;`.
        """
        if service is None:  # Handled in order of missing operations
            await ctx.send(_("Click the button below to set your keys."), view=SetApiView())
        elif tokens is None:
            await ctx.send(
                _("Click the button below to set your keys."),
                view=SetApiView(default_service=service),
            )
        else:
            if ctx.bot_permissions.manage_messages:
                await ctx.message.delete()
            await ctx.bot.set_shared_api_tokens(service, **tokens)
            await ctx.send(_("`{service}` API tokens have been set.").format(service=service))

    @_set_api.command(name="list")
    async def _set_api_list(self, ctx: commands.Context):
        """
        Show all external API services along with their keys that have been set.

        Secrets are not shown.

        **Example:**
        - `[p]set api list`
        """

        services: dict = await ctx.bot.get_shared_api_tokens()
        if not services:
            await ctx.send(_("No API services have been set yet."))
            return

        sorted_services = sorted(services.keys(), key=str.lower)

        joined = _("Set API services:\n") if len(services) > 1 else _("Set API service:\n")
        for service_name in sorted_services:
            joined += "+ {}\n".format(service_name)
            for key_name in services[service_name].keys():
                joined += "  - {}\n".format(key_name)
        for page in pagify(joined, ["\n"], shorten_by=16):
            await ctx.send(box(page.lstrip(" "), lang="diff"))

    @_set_api.command(name="remove", require_var_positional=True)
    async def _set_api_remove(self, ctx: commands.Context, *services: str):
        """
        Remove the given services with all their keys and tokens.

        **Examples:**
        - `[p]set api remove spotify`
        - `[p]set api remove github youtube`

        **Arguments:**
        - `<services...>` - The services to remove."""
        bot_services = (await ctx.bot.get_shared_api_tokens()).keys()
        services = [s for s in services if s in bot_services]

        if services:
            await self.bot.remove_shared_api_services(*services)
            if len(services) > 1:
                msg = _("Services deleted successfully:\n{services_list}").format(
                    services_list=humanize_list(services)
                )
            else:
                msg = _("Service deleted successfully: {service_name}").format(
                    service_name=services[0]
                )
            await ctx.send(msg)
        else:
            await ctx.send(_("None of the services you provided had any keys set."))

    # -- End Set Api Commands -- ###
    # -- Set Ownernotifications Commands -- ###

    @commands.is_owner()
    @_set.group(name="ownernotifications")
    async def _set_ownernotifications(self, ctx: commands.Context):
        """
        Commands for configuring owner notifications.

        Owner notifications include usage of `[p]contact` and available Red updates.
        """
        pass

    @_set_ownernotifications.command(name="optin")
    async def _set_ownernotifications_optin(self, ctx: commands.Context):
        """
        Opt-in on receiving owner notifications.

        This is the default state.

        Note: This will only resume sending owner notifications to your DMs.
            Additional owners and destinations will not be affected.

        **Example:**
        - `[p]set ownernotifications optin`
        """
        async with ctx.bot._config.owner_opt_out_list() as opt_outs:
            if ctx.author.id in opt_outs:
                opt_outs.remove(ctx.author.id)

        await ctx.tick()

    @_set_ownernotifications.command(name="optout")
    async def _set_ownernotifications_optout(self, ctx: commands.Context):
        """
        Opt-out of receiving owner notifications.

        Note: This will only stop sending owner notifications to your DMs.
            Additional owners and destinations will still receive notifications.

        **Example:**
        - `[p]set ownernotifications optout`
        """
        async with ctx.bot._config.owner_opt_out_list() as opt_outs:
            if ctx.author.id not in opt_outs:
                opt_outs.append(ctx.author.id)

        await ctx.tick()

    @_set_ownernotifications.command(name="adddestination")
    async def _set_ownernotifications_adddestination(
        self,
        ctx: commands.Context,
        *,
        channel: Union[discord.TextChannel, discord.VoiceChannel, discord.StageChannel],
    ):
        """
        Adds a destination text channel to receive owner notifications.

        **Examples:**
        - `[p]set ownernotifications adddestination #owner-notifications`
        - `[p]set ownernotifications adddestination 168091848718417920` - Accepts channel IDs.

        **Arguments:**
        - `<channel>` - The channel to send owner notifications to.
        """
        async with ctx.bot._config.extra_owner_destinations() as extras:
            if channel.id not in extras:
                extras.append(channel.id)

        await ctx.tick()

    @_set_ownernotifications.command(
        name="removedestination", aliases=["remdestination", "deletedestination", "deldestination"]
    )
    async def _set_ownernotifications_removedestination(
        self,
        ctx: commands.Context,
        *,
        channel: Union[discord.TextChannel, discord.VoiceChannel, discord.StageChannel, int],
    ):
        """
        Removes a destination text channel from receiving owner notifications.

        **Examples:**
        - `[p]set ownernotifications removedestination #owner-notifications`
        - `[p]set ownernotifications deletedestination 168091848718417920` - Accepts channel IDs.

        **Arguments:**
        - `<channel>` - The channel to stop sending owner notifications to.
        """

        try:
            channel_id = channel.id
        except AttributeError:
            channel_id = channel

        async with ctx.bot._config.extra_owner_destinations() as extras:
            if channel_id in extras:
                extras.remove(channel_id)

        await ctx.tick()

    @_set_ownernotifications.command(name="listdestinations")
    async def _set_ownernotifications_listdestinations(self, ctx: commands.Context):
        """
        Lists the configured extra destinations for owner notifications.

        **Example:**
        - `[p]set ownernotifications listdestinations`
        """

        channel_ids = await ctx.bot._config.extra_owner_destinations()

        if not channel_ids:
            await ctx.send(_("There are no extra channels being sent to."))
            return

        data = []

        for channel_id in channel_ids:
            channel = ctx.bot.get_channel(channel_id)
            if channel:
                # This includes the channel name in case the user can't see the channel.
                data.append(f"{channel.mention} {channel} ({channel.id})")
            else:
                data.append(_("Unknown channel with id: {id}").format(id=channel_id))

        output = "\n".join(data)
        for page in pagify(output):
            await ctx.send(page)

    # -- End Set Ownernotifications Commands -- ###

    @_set.command(name="showsettings")
    async def _set_showsettings(self, ctx: commands.Context, server: discord.Guild = None):
        """
        Show the current settings for [botname].

        Accepts optional server parameter to allow prefix recovery.
        """
        if server is None:
            server = ctx.guild

        if server:
            guild_data = await ctx.bot._config.guild(server).all()
            guild = server
            admin_role_ids = guild_data["admin_role"]
            admin_role_names = [r.name for r in guild.roles if r.id in admin_role_ids]
            admin_roles_str = (
                humanize_list(admin_role_names) if admin_role_names else _("Not Set.")
            )
            mod_role_ids = guild_data["mod_role"]
            mod_role_names = [r.name for r in guild.roles if r.id in mod_role_ids]
            mod_roles_str = humanize_list(mod_role_names) if mod_role_names else _("Not Set.")

            guild_locale = await i18n.get_locale_from_guild(self.bot, server)
            guild_regional_format = (
                await i18n.get_regional_format_from_guild(self.bot, server) or guild_locale
            )

            guild_settings = _(
                "Admin roles: {admin}\n"
                "Mod roles: {mod}\n"
                "Locale: {guild_locale}\n"
                "Regional format: {guild_regional_format}\n"
            ).format(
                admin=admin_roles_str,
                mod=mod_roles_str,
                guild_locale=guild_locale,
                guild_regional_format=guild_regional_format,
            )
        else:
            guild_settings = ""

        prefixes = await ctx.bot._prefix_cache.get_prefixes(server)
        global_data = await ctx.bot._config.all()
        locale = global_data["locale"]
        regional_format = global_data["regional_format"] or locale
        colour = discord.Colour(global_data["color"])

        prefix_string = " ".join(prefixes)
        settings = _(
            "{bot_name} Settings:\n\n"
            "Prefixes: {prefixes}\n"
            "{guild_settings}"
            "Global locale: {locale}\n"
            "Global regional format: {regional_format}\n"
            "Default embed colour: {colour}"
        ).format(
            bot_name=ctx.bot.user.name,
            prefixes=prefix_string,
            guild_settings=guild_settings,
            locale=locale,
            regional_format=regional_format,
            colour=colour,
        )
        for page in pagify(settings):
            await ctx.send(box(page))

    @commands.guildowner_or_permissions(administrator=True)
    @_set.command(name="deletedelay")
    @commands.guild_only()
    async def _set_deletedelay(self, ctx: commands.Context, time: int = None):
        """Set the delay until the bot removes the command message.

        Must be between -1 and 60.

        Set to -1 to disable this feature.

        This is only applied to the current server and not globally.

        **Examples:**
        - `[p]set deletedelay` - Shows the current delete delay setting.
        - `[p]set deletedelay 60` - Sets the delete delay to the max of 60 seconds.
        - `[p]set deletedelay -1` - Disables deleting command messages.

        **Arguments:**
        - `[time]` - The seconds to wait before deleting the command message. Use -1 to disable.
        """
        guild = ctx.guild
        if time is not None:
            time = min(max(time, -1), 60)  # Enforces the time limits
            await ctx.bot._config.guild(guild).delete_delay.set(time)
            if time == -1:
                await ctx.send(_("Command deleting disabled."))
            else:
                await ctx.send(_("Delete delay set to {num} seconds.").format(num=time))
        else:
            delay = await ctx.bot._config.guild(guild).delete_delay()
            if delay != -1:
                await ctx.send(
                    _(
                        "Bot will delete command messages after"
                        " {num} seconds. Set this value to -1 to"
                        " stop deleting messages"
                    ).format(num=delay)
                )
            else:
                await ctx.send(_("I will not delete command messages."))

    @_set.command(name="usebotcolour", aliases=["usebotcolor"])
    @commands.guildowner()
    @commands.guild_only()
    async def _set_usebotcolour(self, ctx: commands.Context):
        """
        Toggle whether to use the bot owner-configured colour for embeds.

        Default is to use the bot's configured colour.
        Otherwise, the colour used will be the colour of the bot's top role.

        **Example:**
        - `[p]set usebotcolour`
        """
        current_setting = await ctx.bot._config.guild(ctx.guild).use_bot_color()
        await ctx.bot._config.guild(ctx.guild).use_bot_color.set(not current_setting)
        await ctx.send(
            _("The bot {} use its configured color for embeds.").format(
                _("will not") if not current_setting else _("will")
            )
        )

    @_set.command(name="serverfuzzy")
    @commands.guildowner()
    @commands.guild_only()
    async def _set_serverfuzzy(self, ctx: commands.Context):
        """
        Toggle whether to enable fuzzy command search for the server.

        This allows the bot to identify potential misspelled commands and offer corrections.

        Note: This can be processor intensive and may be unsuitable for larger servers.

        Default is for fuzzy command search to be disabled.

        **Example:**
        - `[p]set serverfuzzy`
        """
        current_setting = await ctx.bot._config.guild(ctx.guild).fuzzy()
        await ctx.bot._config.guild(ctx.guild).fuzzy.set(not current_setting)
        await ctx.send(
            _("Fuzzy command search has been {} for this server.").format(
                _("disabled") if current_setting else _("enabled")
            )
        )

    @_set.command(name="fuzzy")
    @commands.is_owner()
    async def _set_fuzzy(self, ctx: commands.Context):
        """
        Toggle whether to enable fuzzy command search in DMs.

        This allows the bot to identify potential misspelled commands and offer corrections.

        Default is for fuzzy command search to be disabled.

        **Example:**
        - `[p]set fuzzy`
        """
        current_setting = await ctx.bot._config.fuzzy()
        await ctx.bot._config.fuzzy.set(not current_setting)
        await ctx.send(
            _("Fuzzy command search has been {} in DMs.").format(
                _("disabled") if current_setting else _("enabled")
            )
        )

    @_set.command(name="colour", aliases=["color"])
    @commands.is_owner()
    async def _set_colour(self, ctx: commands.Context, *, colour: discord.Colour = None):
        """
        Sets a default colour to be used for the bot's embeds.

        Acceptable values for the colour parameter can be found at:

        https://discordpy.readthedocs.io/en/stable/ext/commands/api.html#discord.ext.commands.ColourConverter

        **Examples:**
        - `[p]set colour dark red`
        - `[p]set colour blurple`
        - `[p]set colour 0x5DADE2`
        - `[p]set color 0x#FDFEFE`
        - `[p]set color #7F8C8D`

        **Arguments:**
        - `[colour]` - The colour to use for embeds. Leave blank to set to the default value (red).
        """
        if colour is None:
            ctx.bot._color = discord.Color.red()
            await ctx.bot._config.color.set(discord.Color.red().value)
            return await ctx.send(_("The color has been reset."))
        ctx.bot._color = colour
        await ctx.bot._config.color.set(colour.value)
        await ctx.send(_("The color has been set."))

    @_set.command(
        name="prefix",
        aliases=["prefixes", "globalprefix", "globalprefixes"],
        require_var_positional=True,
    )
    @commands.is_owner()
    async def _set_prefix(self, ctx: commands.Context, *prefixes: str):
        """Sets [botname]'s global prefix(es).

        Warning: This is not additive. It will replace all current prefixes.

        See also the `--mentionable` flag to enable mentioning the bot as the prefix.

        **Examples:**
        - `[p]set prefix !`
        - `[p]set prefix "! "` - Quotes are needed to use spaces in prefixes.
        - `[p]set prefix "@[botname] "` - This uses a mention as the prefix. See also the `--mentionable` flag.
        - `[p]set prefix ! ? .` - Sets multiple prefixes.

        **Arguments:**
        - `<prefixes...>` - The prefixes the bot will respond to globally.
        """
        if any(prefix.startswith("/") for prefix in prefixes):
            await ctx.send(
                _("Prefixes cannot start with '/', as it conflicts with Discord's slash commands.")
            )
            return
        if any(len(x) > MAX_PREFIX_LENGTH for x in prefixes):
            await ctx.send(
                _(
                    "Warning: A prefix is above the recommended length (25 characters).\n"
                    "Do you want to continue?"
                )
                + " (yes/no)"
            )
            pred = MessagePredicate.yes_or_no(ctx)
            try:
                await self.bot.wait_for("message", check=pred, timeout=30)
            except asyncio.TimeoutError:
                await ctx.send(_("Response timed out."))
                return
            else:
                if pred.result is False:
                    await ctx.send(_("Cancelled."))
                    return
        await ctx.bot.set_prefixes(guild=None, prefixes=prefixes)
        if len(prefixes) == 1:
            await ctx.send(_("Prefix set."))
        else:
            await ctx.send(_("Prefixes set."))

    @_set.command(name="serverprefix", aliases=["serverprefixes"])
    @commands.admin_or_permissions(manage_guild=True)
    async def _set_serverprefix(
        self, ctx: commands.Context, server: Optional[discord.Guild], *prefixes: str
    ):
        """
        Sets [botname]'s server prefix(es).

        Warning: This will override global prefixes, the bot will not respond to any global prefixes in this server.
            This is not additive. It will replace all current server prefixes.
            A prefix cannot have more than 25 characters.

        **Examples:**
<<<<<<< HEAD
        - `[p]set serverprefix !`
        - `[p]set serverprefix "! "` - Quotes are needed to use spaces in prefixes.
        - `[p]set serverprefix "@[botname] "` - This uses a mention as the prefix.
        - `[p]set serverprefix ! ? .` - Sets multiple prefixes.
        - `[p]set serverprefix "Red - Discord Bot" ? - Sets the prefix for a specific server. Quotes are needed to use spaces in the server name.

        **Arguments:**
        - `[prefixes...]` - The prefixes the bot will respond to on this server. Leave blank to clear server prefixes.
=======
            - `[p]set serverprefix !`
            - `[p]set serverprefix "! "` - Quotes are needed to use spaces in prefixes.
            - `[p]set serverprefix "@[botname] "` - This uses a mention as the prefix.
            - `[p]set serverprefix ! ? .` - Sets multiple prefixes.
            - `[p]set serverprefix "Red - Discord Bot" ?` - Sets the prefix for a specific server. Quotes are needed to use spaces in the server name.

        **Arguments:**
            - `[server]` - The server to set the prefix for. Defaults to current server.
            - `[prefixes...]` - The prefixes the bot will respond to on this server. Leave blank to clear server prefixes.
>>>>>>> 7f820dab
        """
        if server is None:
            server = ctx.guild

        if not prefixes:
            await ctx.bot.set_prefixes(guild=server, prefixes=[])
            await ctx.send(_("Server prefixes have been reset."))
            return
        if any(prefix.startswith("/") for prefix in prefixes):
            await ctx.send(
                _("Prefixes cannot start with '/', as it conflicts with Discord's slash commands.")
            )
            return
        if any(len(x) > MAX_PREFIX_LENGTH for x in prefixes):
            await ctx.send(_("You cannot have a prefix longer than 25 characters."))
            return
        prefixes = sorted(prefixes, reverse=True)
        await ctx.bot.set_prefixes(guild=server, prefixes=prefixes)
        if len(prefixes) == 1:
            await ctx.send(_("Server prefix set."))
        else:
            await ctx.send(_("Server prefixes set."))

    @_set.command(name="usebuttons")
    @commands.is_owner()
    async def _set_usebuttons(self, ctx: commands.Context, use_buttons: bool = None):
        """
        Set a global bot variable for using buttons in menus.

        When enabled, all usage of cores menus API will use buttons instead of reactions.

        This defaults to False.
        Using this without a setting will toggle.

        **Examples:**
            - `[p]set usebuttons True` - Enables using buttons.
            - `[p]helpset usebuttons` - Toggles the value.

        **Arguments:**
            - `[use_buttons]` - Whether to use buttons. Leave blank to toggle.
        """
        if use_buttons is None:
            use_buttons = not await ctx.bot._config.use_buttons()
        await ctx.bot._config.use_buttons.set(use_buttons)
        if use_buttons:
            await ctx.send(_("I will use buttons on basic menus."))
        else:
            await ctx.send(_("I will not use buttons on basic menus."))

    @_set.command(name="errormsg")
    @commands.is_owner()
    async def _set_errormsg(self, ctx: commands.Context, *, msg: str = None):
        """
        Set the message that will be sent on uncaught bot errors.

        To include the command name in the message, use the `{command}` placeholder.

        If you omit the `msg` argument, the message will be reset to the default one.

        **Examples:**
            - `[p]set errormsg` - Resets the error message back to the default: "Error in command '{command}'.". If the command invoker is one of the bot owners, the message will also include "Check your console or logs for details.".
            - `[p]set errormsg Oops, the command {command} has failed! Please try again later.` - Sets the error message to a custom one.

        **Arguments:**
            - `[msg]` - The custom error message. Must be less than 1000 characters. Omit to reset to the default one.
        """
        if msg is not None and len(msg) >= 1000:
            return await ctx.send(_("The message must be less than 1000 characters."))

        if msg is not None:
            await self.bot._config.invoke_error_msg.set(msg)
            content = _("Successfully updated the error message.")
        else:
            await self.bot._config.invoke_error_msg.clear()
            content = _("Successfully reset the error message back to the default one.")

        await ctx.send(content)

    @commands.group()
    @commands.is_owner()
    async def helpset(self, ctx: commands.Context):
        """
        Commands to manage settings for the help command.

        All help settings are applied globally.
        """
        pass

    @helpset.command(name="showsettings")
    async def helpset_showsettings(self, ctx: commands.Context):
        """
        Show the current help settings.

        Warning: These settings may not be accurate if the default formatter is not in use.

        **Example:**
        - `[p]helpset showsettings`
        """

        help_settings = await commands.help.HelpSettings.from_context(ctx)

        if type(ctx.bot._help_formatter) is commands.help.RedHelpFormatter:
            message = help_settings.pretty
        else:
            message = _(
                "Warning: The default formatter is not in use, these settings may not apply."
            )
            message += f"\n\n{help_settings.pretty}"

        for page in pagify(message):
            await ctx.send(page)

    @helpset.command(name="resetformatter")
    async def helpset_resetformatter(self, ctx: commands.Context):
        """
        This resets [botname]'s help formatter to the default formatter.

        **Example:**
        - `[p]helpset resetformatter`
        """

        ctx.bot.reset_help_formatter()
        await ctx.send(
            _(
                "The help formatter has been reset. "
                "This will not prevent cogs from modifying help, "
                "you may need to remove a cog if this has been an issue."
            )
        )

    @helpset.command(name="resetsettings")
    async def helpset_resetsettings(self, ctx: commands.Context):
        """
        This resets [botname]'s help settings to their defaults.

        This may not have an impact when using custom formatters from 3rd party cogs

        **Example:**
        - `[p]helpset resetsettings`
        """
        await ctx.bot._config.help.clear()
        await ctx.send(
            _(
                "The help settings have been reset to their defaults. "
                "This may not have an impact when using 3rd party help formatters."
            )
        )

    @helpset.command(name="usemenus")
    async def helpset_usemenus(
        self,
        ctx: commands.Context,
        use_menus: Literal["buttons", "reactions", "select", "selectonly", "disable"],
    ):
        """
        Allows the help command to be sent as a paginated menu instead of separate
        messages.

        When "reactions", "buttons", "select", or "selectonly" is passed,
         `[p]help` will only show one page at a time
        and will use the associated control scheme to navigate between pages.

         **Examples:**
        - `[p]helpset usemenus reactions` - Enables using reaction menus.
        - `[p]helpset usemenus buttons` - Enables using button menus.
        - `[p]helpset usemenus select` - Enables buttons with a select menu.
        - `[p]helpset usemenus selectonly` - Enables a select menu only on help.
        - `[p]helpset usemenus disable` - Disables help menus.

        **Arguments:**
            - `<"buttons"|"reactions"|"select"|"selectonly"|"disable">` - Whether to use `buttons`,
            `reactions`, `select`, `selectonly`, or no menus.
        """
        if use_menus == "selectonly":
            msg = _("Help will use the select menu only.")
            await ctx.bot._config.help.use_menus.set(4)
        if use_menus == "select":
            msg = _("Help will use button menus and add a select menu.")
            await ctx.bot._config.help.use_menus.set(3)
        if use_menus == "buttons":
            msg = _("Help will use button menus.")
            await ctx.bot._config.help.use_menus.set(2)
        if use_menus == "reactions":
            msg = _("Help will use reaction menus.")
            await ctx.bot._config.help.use_menus.set(1)
        if use_menus == "disable":
            msg = _("Help will not use menus.")
            await ctx.bot._config.help.use_menus.set(0)

        await ctx.send(msg)

    @helpset.command(name="showhidden")
    async def helpset_showhidden(self, ctx: commands.Context, show_hidden: bool = None):
        """
        This allows the help command to show hidden commands.

        This defaults to False.
        Using this without a setting will toggle.

        **Examples:**
        - `[p]helpset showhidden True` - Enables showing hidden commands.
        - `[p]helpset showhidden` - Toggles the value.

        **Arguments:**
        - `[show_hidden]` - Whether to use show hidden commands in help. Leave blank to toggle.
        """
        if show_hidden is None:
            show_hidden = not await ctx.bot._config.help.show_hidden()
        await ctx.bot._config.help.show_hidden.set(show_hidden)
        if show_hidden:
            await ctx.send(_("Help will not filter hidden commands."))
        else:
            await ctx.send(_("Help will filter hidden commands."))

    @helpset.command(name="showaliases")
    async def helpset_showaliases(self, ctx: commands.Context, show_aliases: bool = None):
        """
        This allows the help command to show existing commands aliases if there is any.

        This defaults to True.
        Using this without a setting will toggle.

        **Examples:**
        - `[p]helpset showaliases False` - Disables showing aliases on this server.
        - `[p]helpset showaliases` - Toggles the value.

        **Arguments:**
        - `[show_aliases]` - Whether to include aliases in help. Leave blank to toggle.
        """
        if show_aliases is None:
            show_aliases = not await ctx.bot._config.help.show_aliases()
        await ctx.bot._config.help.show_aliases.set(show_aliases)
        if show_aliases:
            await ctx.send(_("Help will now show command aliases."))
        else:
            await ctx.send(_("Help will no longer show command aliases."))

    @helpset.command(name="usetick")
    async def helpset_usetick(self, ctx: commands.Context, use_tick: bool = None):
        """
        This allows the help command message to be ticked if help is sent to a DM.

        Ticking is reacting to the help message with a ✅.

        Defaults to False.
        Using this without a setting will toggle.

        Note: This is only used when the bot is not using menus.

        **Examples:**
        - `[p]helpset usetick False` - Disables ticking when help is sent to DMs.
        - `[p]helpset usetick` - Toggles the value.

        **Arguments:**
        - `[use_tick]` - Whether to tick the help command when help is sent to DMs. Leave blank to toggle.
        """
        if use_tick is None:
            use_tick = not await ctx.bot._config.help.use_tick()
        await ctx.bot._config.help.use_tick.set(use_tick)
        if use_tick:
            await ctx.send(_("Help will now tick the command when sent in a DM."))
        else:
            await ctx.send(_("Help will not tick the command when sent in a DM."))

    @helpset.command(name="verifychecks")
    async def helpset_permfilter(self, ctx: commands.Context, verify: bool = None):
        """
        Sets if commands which can't be run in the current context should be filtered from help.

        Defaults to True.
        Using this without a setting will toggle.

        **Examples:**
        - `[p]helpset verifychecks False` - Enables showing unusable commands in help.
        - `[p]helpset verifychecks` - Toggles the value.

        **Arguments:**
        - `[verify]` - Whether to hide unusable commands in help. Leave blank to toggle.
        """
        if verify is None:
            verify = not await ctx.bot._config.help.verify_checks()
        await ctx.bot._config.help.verify_checks.set(verify)
        if verify:
            await ctx.send(_("Help will only show for commands which can be run."))
        else:
            await ctx.send(_("Help will show up without checking if the commands can be run."))

    @helpset.command(name="verifyexists")
    async def helpset_verifyexists(self, ctx: commands.Context, verify: bool = None):
        """
        Sets whether the bot should respond to help commands for nonexistent topics.

        When enabled, this will indicate the existence of help topics, even if the user can't use it.

        Note: This setting on its own does not fully prevent command enumeration.

        Defaults to False.
        Using this without a setting will toggle.

        **Examples:**
        - `[p]helpset verifyexists True` - Enables sending help for nonexistent topics.
        - `[p]helpset verifyexists` - Toggles the value.

        **Arguments:**
        - `[verify]` - Whether to respond to help for nonexistent topics. Leave blank to toggle.
        """
        if verify is None:
            verify = not await ctx.bot._config.help.verify_exists()
        await ctx.bot._config.help.verify_exists.set(verify)
        if verify:
            await ctx.send(_("Help will verify the existence of help topics."))
        else:
            await ctx.send(
                _(
                    "Help will only verify the existence of "
                    "help topics via fuzzy help (if enabled)."
                )
            )

    @helpset.command(name="pagecharlimit")
    async def helpset_pagecharlimt(self, ctx: commands.Context, limit: int):
        """Set the character limit for each page in the help message.

        Note: This setting only applies to embedded help.

        The default value is 1000 characters. The minimum value is 500.
        The maximum is based on the lower of what you provide and what discord allows.

        Please note that setting a relatively small character limit may
        mean some pages will exceed this limit.

        **Example:**
        - `[p]helpset pagecharlimit 1500`

        **Arguments:**
        - `<limit>` - The max amount of characters to show per page in the help message.
        """
        if limit < 500:
            await ctx.send(_("You must give a value of at least 500 characters."))
            return

        await ctx.bot._config.help.page_char_limit.set(limit)
        await ctx.send(_("Done. The character limit per page has been set to {}.").format(limit))

    @helpset.command(name="maxpages")
    async def helpset_maxpages(self, ctx: commands.Context, pages: int):
        """Set the maximum number of help pages sent in a server channel.

        Note: This setting does not apply to menu help.

        If a help message contains more pages than this value, the help message will
        be sent to the command author via DM. This is to help reduce spam in server
        text channels.

        The default value is 2 pages.

        **Examples:**
        - `[p]helpset maxpages 50` - Basically never send help to DMs.
        - `[p]helpset maxpages 0` - Always send help to DMs.

        **Arguments:**
        - `<limit>` - The max pages allowed to send per help in a server.
        """
        if pages < 0:
            await ctx.send(_("You must give a value of zero or greater!"))
            return

        await ctx.bot._config.help.max_pages_in_guild.set(pages)
        await ctx.send(_("Done. The page limit has been set to {}.").format(pages))

    @helpset.command(name="deletedelay")
    @commands.bot_has_permissions(manage_messages=True)
    async def helpset_deletedelay(self, ctx: commands.Context, seconds: int):
        """Set the delay after which help pages will be deleted.

        The setting is disabled by default, and only applies to non-menu help,
        sent in server text channels.
        Setting the delay to 0 disables this feature.

        The bot has to have MANAGE_MESSAGES permission for this to work.

        **Examples:**
        - `[p]helpset deletedelay 60` - Delete the help pages after a minute.
        - `[p]helpset deletedelay 1` - Delete the help pages as quickly as possible.
        - `[p]helpset deletedelay 1209600` - Max time to wait before deleting (14 days).
        - `[p]helpset deletedelay 0` - Disable deleting help pages.

        **Arguments:**
        - `<seconds>` - The seconds to wait before deleting help pages.
        """
        if seconds < 0:
            await ctx.send(_("You must give a value of zero or greater!"))
            return
        if seconds > 60 * 60 * 24 * 14:  # 14 days
            await ctx.send(_("The delay cannot be longer than 14 days!"))
            return

        await ctx.bot._config.help.delete_delay.set(seconds)
        if seconds == 0:
            await ctx.send(_("Done. Help messages will not be deleted now."))
        else:
            await ctx.send(_("Done. The delete delay has been set to {} seconds.").format(seconds))

    @helpset.command(name="reacttimeout")
    async def helpset_reacttimeout(self, ctx: commands.Context, seconds: int):
        """Set the timeout for reactions, if menus are enabled.

        The default is 30 seconds.
        The timeout has to be between 15 and 300 seconds.

        **Examples:**
        - `[p]helpset reacttimeout 30` - The default timeout.
        - `[p]helpset reacttimeout 60` - Timeout of 1 minute.
        - `[p]helpset reacttimeout 15` - Minimum allowed timeout.
        - `[p]helpset reacttimeout 300` - Max allowed timeout (5 mins).

        **Arguments:**
        - `<seconds>` - The timeout, in seconds, of the reactions.
        """
        if seconds < 15:
            await ctx.send(_("You must give a value of at least 15 seconds!"))
            return
        if seconds > 300:
            await ctx.send(_("The timeout cannot be greater than 5 minutes!"))
            return

        await ctx.bot._config.help.react_timeout.set(seconds)
        await ctx.send(_("Done. The reaction timeout has been set to {} seconds.").format(seconds))

    @helpset.command(name="tagline")
    async def helpset_tagline(self, ctx: commands.Context, *, tagline: str = None):
        """
        Set the tagline to be used.

        The maximum tagline length is 2048 characters.
        This setting only applies to embedded help. If no tagline is specified, the default will be used instead.

        **Examples:**
        - `[p]helpset tagline Thanks for using the bot!`
        - `[p]helpset tagline` - Resets the tagline to the default.

        **Arguments:**
        - `[tagline]` - The tagline to appear at the bottom of help embeds. Leave blank to reset.
        """
        if tagline is None:
            await ctx.bot._config.help.tagline.set("")
            return await ctx.send(_("The tagline has been reset."))

        if len(tagline) > 2048:
            await ctx.send(
                _(
                    "Your tagline is too long! Please shorten it to be "
                    "no more than 2048 characters long."
                )
            )
            return

        await ctx.bot._config.help.tagline.set(tagline)
        await ctx.send(_("The tagline has been set."))

    @commands.command(cooldown_after_parsing=True)
    @commands.cooldown(1, 60, commands.BucketType.user)
    async def contact(self, ctx: commands.Context, *, message: str):
        """Sends a message to the owner.

        This is limited to one message every 60 seconds per person.

        **Example:**
        - `[p]contact Help! The bot has become sentient!`

        **Arguments:**
        - `[message]` - The message to send to the owner.
        """
        guild = ctx.message.guild
        author = ctx.message.author
        footer = _("User ID: {}").format(author.id)

        if ctx.guild is None:
            source = _("through DM")
        else:
            source = _("from {}").format(guild)
            footer += _(" | Server ID: {}").format(guild.id)

        prefixes = await ctx.bot.get_valid_prefixes()
        prefix = re.sub(rf"<@!?{ctx.me.id}>", f"@{ctx.me.name}".replace("\\", r"\\"), prefixes[0])

        content = _("Use `{}dm {} <text>` to reply to this user").format(prefix, author.id)

        description = _("Sent by {} {}").format(author, source)

        destinations = await ctx.bot.get_owner_notification_destinations()

        if not destinations:
            await ctx.send(_("I've been configured not to send this anywhere."))
            return

        successful = False

        for destination in destinations:
            is_dm = isinstance(destination, discord.User)
            if not is_dm and not destination.permissions_for(destination.guild.me).send_messages:
                continue

            if await ctx.bot.embed_requested(destination, command=ctx.command):
                color = await ctx.bot.get_embed_color(destination)

                e = discord.Embed(colour=color, description=message)
                e.set_author(name=description, icon_url=author.display_avatar)
                e.set_footer(text=f"{footer}\n{content}")

                try:
                    await destination.send(embed=e)
                except discord.Forbidden:
                    log.exception(f"Contact failed to {destination}({destination.id})")
                    # Should this automatically opt them out?
                except discord.HTTPException:
                    log.exception(
                        f"An unexpected error happened while attempting to"
                        f" send contact to {destination}({destination.id})"
                    )
                else:
                    successful = True
            else:
                msg_text = "{}\nMessage:\n\n{}\n{}".format(description, message, footer)

                try:
                    await destination.send("{}\n{}".format(content, box(msg_text)))
                except discord.Forbidden:
                    log.exception(f"Contact failed to {destination}({destination.id})")
                    # Should this automatically opt them out?
                except discord.HTTPException:
                    log.exception(
                        f"An unexpected error happened while attempting to"
                        f" send contact to {destination}({destination.id})"
                    )
                else:
                    successful = True

        if successful:
            await ctx.send(_("Your message has been sent."))
        else:
            await ctx.send(_("I'm unable to deliver your message. Sorry."))

    @commands.command()
    @commands.is_owner()
    async def dm(self, ctx: commands.Context, user_id: int, *, message: str):
        """Sends a DM to a user.

        This command needs a user ID to work.

        To get a user ID, go to Discord's settings and open the 'Appearance' tab.
        Enable 'Developer Mode', then right click a user and click on 'Copy ID'.

        **Example:**
        - `[p]dm 262626262626262626 Do you like me? Yes / No`

        **Arguments:**
        - `[message]` - The message to dm to the user.
        """
        destination = self.bot.get_user(user_id)
        if destination is None or destination.bot:
            await ctx.send(
                _(
                    "Invalid ID, user not found, or user is a bot. "
                    "You can only send messages to people I share "
                    "a server with."
                )
            )
            return

        prefixes = await ctx.bot.get_valid_prefixes()
        prefix = re.sub(rf"<@!?{ctx.me.id}>", f"@{ctx.me.name}".replace("\\", r"\\"), prefixes[0])
        description = _("Owner of {}").format(ctx.bot.user)
        content = _("You can reply to this message with {}contact").format(prefix)
        if await ctx.embed_requested():
            e = discord.Embed(colour=await ctx.embed_colour(), description=message)

            e.set_footer(text=content)
            e.set_author(name=description, icon_url=ctx.bot.user.display_avatar)

            try:
                await destination.send(embed=e)
            except discord.HTTPException:
                await ctx.send(
                    _("Sorry, I couldn't deliver your message to {}").format(destination)
                )
            else:
                await ctx.send(_("Message delivered to {}").format(destination))
        else:
            response = "{}\nMessage:\n\n{}".format(description, message)
            try:
                await destination.send("{}\n{}".format(box(response), content))
            except discord.HTTPException:
                await ctx.send(
                    _("Sorry, I couldn't deliver your message to {}").format(destination)
                )
            else:
                await ctx.send(_("Message delivered to {}").format(destination))

    @commands.command(hidden=True)
    @commands.is_owner()
    async def datapath(self, ctx: commands.Context):
        """Prints the bot's data path."""
        from redbot.core.data_manager import basic_config

        data_dir = Path(basic_config["DATA_PATH"])
        msg = _("Data path: {path}").format(path=data_dir)
        await ctx.send(box(msg))

    @commands.command(hidden=True)
    @commands.is_owner()
    async def debuginfo(self, ctx: commands.Context):
        """Shows debug information useful for debugging."""
        from redbot.core._debuginfo import DebugInfo

        await ctx.send(await DebugInfo(self.bot).get_text())

    # You may ask why this command is owner-only,
    # cause after all it could be quite useful to guild owners!
    # Truth to be told, that would require us to make some part of this
    # more end-user friendly rather than just bot owner friendly - terms like
    # 'global call once checks' are not of any use to someone who isn't bot owner.
    @commands.is_owner()
    @commands.command()
    async def diagnoseissues(
        self,
        ctx: commands.Context,
        channel: Optional[
            Union[discord.TextChannel, discord.VoiceChannel, discord.StageChannel, discord.Thread]
        ] = commands.CurrentChannel,
        # avoid non-default argument following default argument by using empty param()
        member: Union[discord.Member, discord.User] = commands.param(),
        *,
        command_name: str,
    ) -> None:
        """
        Diagnose issues with the command checks with ease!

        If you want to diagnose the command from a text channel in a different server,
        you can do so by using the command in DMs.

        **Example:**
        - `[p]diagnoseissues #general @Slime ban` - Diagnose why @Slime can't use `[p]ban` in #general channel.

        **Arguments:**
        - `[channel]` - The text channel that the command should be tested for. Defaults to the current channel.
        - `<member>` - The member that should be considered as the command caller.
        - `<command_name>` - The name of the command to test.
        """
        if ctx.guild is None:
            await ctx.send(
                _(
                    "A text channel, voice channel, stage channel, or thread needs to be passed"
                    " when using this command in DMs."
                )
            )
            return

        command = self.bot.get_command(command_name)
        if command is None:
            await ctx.send("Command not found!")
            return

        # This is done to allow the bot owner to diagnose a command
        # while not being a part of the server.
        if isinstance(member, discord.User):
            maybe_member = channel.guild.get_member(member.id)
            if maybe_member is None:
                await ctx.send(_("The given user is not a member of the diagnosed server."))
                return
            member = maybe_member

        if not can_user_send_messages_in(member, channel):
            # Let's make Flame happy here
            await ctx.send(
                _(
                    "Don't try to fool me, the given member can't access the {channel} channel!"
                ).format(channel=channel.mention)
            )
            return
        issue_diagnoser = IssueDiagnoser(self.bot, ctx, channel, member, command)
        await ctx.send(await issue_diagnoser.diagnose())

    @commands.group(aliases=["whitelist"])
    @commands.is_owner()
    async def allowlist(self, ctx: commands.Context):
        """
        Commands to manage the allowlist.

        Warning: When the allowlist is in use, the bot will ignore commands from everyone not on the list.

        Use `[p]allowlist clear` to disable the allowlist
        """
        pass

    @allowlist.command(name="add", require_var_positional=True)
    async def allowlist_add(self, ctx: commands.Context, *users: Union[discord.Member, int]):
        """
        Adds users to the allowlist.

        **Examples:**
        - `[p]allowlist add @26 @Will` - Adds two users to the allowlist.
        - `[p]allowlist add 262626262626262626` - Adds a user by ID.

        **Arguments:**
        - `<users...>` - The user or users to add to the allowlist.
        """
        await self.bot.add_to_whitelist(users)
        if len(users) > 1:
            await ctx.send(_("Users have been added to the allowlist."))
        else:
            await ctx.send(_("User has been added to the allowlist."))

    @allowlist.command(name="list")
    async def allowlist_list(self, ctx: commands.Context):
        """
        Lists users on the allowlist.

        **Example:**
        - `[p]allowlist list`
        """
        curr_list = await ctx.bot._config.whitelist()

        if not curr_list:
            await ctx.send("Allowlist is empty.")
            return
        if len(curr_list) > 1:
            msg = _("Users on the allowlist:")
        else:
            msg = _("User on the allowlist:")
        for user_id in curr_list:
            user = self.bot.get_user(user_id)
            if not user:
                user = _("Unknown or Deleted User")
            msg += f"\n\t- {user_id} ({user})"

        for page in pagify(msg):
            await ctx.send(box(page))

    @allowlist.command(name="remove", require_var_positional=True)
    async def allowlist_remove(self, ctx: commands.Context, *users: Union[discord.Member, int]):
        """
        Removes users from the allowlist.

        The allowlist will be disabled if all users are removed.

        **Examples:**
        - `[p]allowlist remove @26 @Will` - Removes two users from the allowlist.
        - `[p]allowlist remove 262626262626262626` - Removes a user by ID.

        **Arguments:**
        - `<users...>` - The user or users to remove from the allowlist.
        """
        await self.bot.remove_from_whitelist(users)
        if len(users) > 1:
            await ctx.send(_("Users have been removed from the allowlist."))
        else:
            await ctx.send(_("User has been removed from the allowlist."))

    @allowlist.command(name="clear")
    async def allowlist_clear(self, ctx: commands.Context):
        """
        Clears the allowlist.

        This disables the allowlist.

        **Example:**
        - `[p]allowlist clear`
        """
        await self.bot.clear_whitelist()
        await ctx.send(_("Allowlist has been cleared."))

    @commands.group(aliases=["blacklist", "denylist"])
    @commands.is_owner()
    async def blocklist(self, ctx: commands.Context):
        """
        Commands to manage the blocklist.

        Use `[p]blocklist clear` to disable the blocklist
        """
        pass

    @blocklist.command(name="add", require_var_positional=True)
    async def blocklist_add(self, ctx: commands.Context, *users: Union[discord.Member, int]):
        """
        Adds users to the blocklist.

        **Examples:**
        - `[p]blocklist add @26 @Will` - Adds two users to the blocklist.
        - `[p]blocklist add 262626262626262626` - Blocks a user by ID.

        **Arguments:**
        - `<users...>` - The user or users to add to the blocklist.
        """
        for user in users:
            if isinstance(user, int):
                user_obj = discord.Object(id=user)
            else:
                user_obj = user
            if await ctx.bot.is_owner(user_obj):
                await ctx.send(_("You cannot add an owner to the blocklist!"))
                return

        await self.bot.add_to_blacklist(users)
        if len(users) > 1:
            await ctx.send(_("Users have been added to the blocklist."))
        else:
            await ctx.send(_("User has been added to the blocklist."))

    @blocklist.command(name="list")
    async def blocklist_list(self, ctx: commands.Context):
        """
        Lists users on the blocklist.

        **Example:**
        - `[p]blocklist list`
        """
        curr_list = await self.bot.get_blacklist()

        if not curr_list:
            await ctx.send("Blocklist is empty.")
            return
        if len(curr_list) > 1:
            msg = _("Users on the blocklist:")
        else:
            msg = _("User on the blocklist:")
        for user_id in curr_list:
            user = self.bot.get_user(user_id)
            if not user:
                user = _("Unknown or Deleted User")
            msg += f"\n\t- {user_id} ({user})"

        for page in pagify(msg):
            await ctx.send(box(page))

    @blocklist.command(name="remove", require_var_positional=True)
    async def blocklist_remove(self, ctx: commands.Context, *users: Union[discord.Member, int]):
        """
        Removes users from the blocklist.

        **Examples:**
        - `[p]blocklist remove @26 @Will` - Removes two users from the blocklist.
        - `[p]blocklist remove 262626262626262626` - Removes a user by ID.

        **Arguments:**
        - `<users...>` - The user or users to remove from the blocklist.
        """
        await self.bot.remove_from_blacklist(users)
        if len(users) > 1:
            await ctx.send(_("Users have been removed from the blocklist."))
        else:
            await ctx.send(_("User has been removed from the blocklist."))

    @blocklist.command(name="clear")
    async def blocklist_clear(self, ctx: commands.Context):
        """
        Clears the blocklist.

        **Example:**
        - `[p]blocklist clear`
        """
        await self.bot.clear_blacklist()
        await ctx.send(_("Blocklist has been cleared."))

    @commands.group(aliases=["localwhitelist"])
    @commands.guild_only()
    @commands.admin_or_permissions(administrator=True)
    async def localallowlist(self, ctx: commands.Context):
        """
        Commands to manage the server specific allowlist.

        Warning: When the allowlist is in use, the bot will ignore commands from everyone not on the list in the server.

        Use `[p]localallowlist clear` to disable the allowlist
        """
        pass

    @localallowlist.command(name="add", require_var_positional=True)
    async def localallowlist_add(
        self, ctx: commands.Context, *users_or_roles: Union[discord.Member, discord.Role, int]
    ):
        """
        Adds a user or role to the server allowlist.

        **Examples:**
        - `[p]localallowlist add @26 @Will` - Adds two users to the local allowlist.
        - `[p]localallowlist add 262626262626262626` - Allows a user by ID.
        - `[p]localallowlist add "Super Admins"` - Allows a role with a space in the name without mentioning.

        **Arguments:**
        - `<users_or_roles...>` - The users or roles to remove from the local allowlist.
        """
        names = [getattr(u_or_r, "name", u_or_r) for u_or_r in users_or_roles]
        uids = {getattr(u_or_r, "id", u_or_r) for u_or_r in users_or_roles}
        if not (ctx.guild.owner == ctx.author or await self.bot.is_owner(ctx.author)):
            current_whitelist = await self.bot.get_whitelist(ctx.guild)
            theoretical_whitelist = current_whitelist.union(uids)
            ids = {i for i in (ctx.author.id, *(getattr(ctx.author, "_roles", [])))}
            if ids.isdisjoint(theoretical_whitelist):
                return await ctx.send(
                    _(
                        "I cannot allow you to do this, as it would "
                        "remove your ability to run commands, "
                        "please ensure to add yourself to the allowlist first."
                    )
                )
        await self.bot.add_to_whitelist(uids, guild=ctx.guild)

        if len(uids) > 1:
            await ctx.send(_("Users and/or roles have been added to the allowlist."))
        else:
            await ctx.send(_("User or role has been added to the allowlist."))

    @localallowlist.command(name="list")
    async def localallowlist_list(self, ctx: commands.Context):
        """
        Lists users and roles on the server allowlist.

        **Example:**
        - `[p]localallowlist list`
        """
        curr_list = await self.bot.get_whitelist(ctx.guild)

        if not curr_list:
            await ctx.send("Server allowlist is empty.")
            return
        if len(curr_list) > 1:
            msg = _("Allowed users and/or roles:")
        else:
            msg = _("Allowed user or role:")
        for obj_id in curr_list:
            user_or_role = self.bot.get_user(obj_id) or ctx.guild.get_role(obj_id)
            if not user_or_role:
                user_or_role = _("Unknown or Deleted User/Role")
            msg += f"\n\t- {obj_id} ({user_or_role})"

        for page in pagify(msg):
            await ctx.send(box(page))

    @localallowlist.command(name="remove", require_var_positional=True)
    async def localallowlist_remove(
        self, ctx: commands.Context, *users_or_roles: Union[discord.Member, discord.Role, int]
    ):
        """
        Removes user or role from the allowlist.

        The local allowlist will be disabled if all users are removed.

        **Examples:**
        - `[p]localallowlist remove @26 @Will` - Removes two users from the local allowlist.
        - `[p]localallowlist remove 262626262626262626` - Removes a user by ID.
        - `[p]localallowlist remove "Super Admins"` - Removes a role with a space in the name without mentioning.

        **Arguments:**
        - `<users_or_roles...>` - The users or roles to remove from the local allowlist.
        """
        names = [getattr(u_or_r, "name", u_or_r) for u_or_r in users_or_roles]
        uids = {getattr(u_or_r, "id", u_or_r) for u_or_r in users_or_roles}
        if not (ctx.guild.owner == ctx.author or await self.bot.is_owner(ctx.author)):
            current_whitelist = await self.bot.get_whitelist(ctx.guild)
            theoretical_whitelist = current_whitelist - uids
            ids = {i for i in (ctx.author.id, *(getattr(ctx.author, "_roles", [])))}
            if theoretical_whitelist and ids.isdisjoint(theoretical_whitelist):
                return await ctx.send(
                    _(
                        "I cannot allow you to do this, as it would "
                        "remove your ability to run commands."
                    )
                )
        await self.bot.remove_from_whitelist(uids, guild=ctx.guild)

        if len(uids) > 1:
            await ctx.send(_("Users and/or roles have been removed from the server allowlist."))
        else:
            await ctx.send(_("User or role has been removed from the server allowlist."))

    @localallowlist.command(name="clear")
    async def localallowlist_clear(self, ctx: commands.Context):
        """
        Clears the allowlist.

        This disables the local allowlist and clears all entries.

        **Example:**
        - `[p]localallowlist clear`
        """
        await self.bot.clear_whitelist(ctx.guild)
        await ctx.send(_("Server allowlist has been cleared."))

    @commands.group(aliases=["localblacklist"])
    @commands.guild_only()
    @commands.admin_or_permissions(administrator=True)
    async def localblocklist(self, ctx: commands.Context):
        """
        Commands to manage the server specific blocklist.

        Use `[p]localblocklist clear` to disable the blocklist
        """
        pass

    @localblocklist.command(name="add", require_var_positional=True)
    async def localblocklist_add(
        self, ctx: commands.Context, *users_or_roles: Union[discord.Member, discord.Role, int]
    ):
        """
        Adds a user or role to the local blocklist.

        **Examples:**
        - `[p]localblocklist add @26 @Will` - Adds two users to the local blocklist.
        - `[p]localblocklist add 262626262626262626` - Blocks a user by ID.
        - `[p]localblocklist add "Bad Apples"` - Blocks a role with a space in the name without mentioning.

        **Arguments:**
        - `<users_or_roles...>` - The users or roles to add to the local blocklist.
        """
        for user_or_role in users_or_roles:
            uid = discord.Object(id=getattr(user_or_role, "id", user_or_role))
            if uid.id == ctx.author.id:
                await ctx.send(_("You cannot add yourself to the blocklist!"))
                return
            if uid.id == ctx.guild.owner_id and not await ctx.bot.is_owner(ctx.author):
                await ctx.send(_("You cannot add the guild owner to the blocklist!"))
                return
            if await ctx.bot.is_owner(uid):
                await ctx.send(_("You cannot add a bot owner to the blocklist!"))
                return
        await self.bot.add_to_blacklist(users_or_roles, guild=ctx.guild)

        if len(users_or_roles) > 1:
            await ctx.send(_("Users and/or roles have been added from the server blocklist."))
        else:
            await ctx.send(_("User or role has been added from the server blocklist."))

    @localblocklist.command(name="list")
    async def localblocklist_list(self, ctx: commands.Context):
        """
        Lists users and roles on the server blocklist.

        **Example:**
        - `[p]localblocklist list`
        """
        curr_list = await self.bot.get_blacklist(ctx.guild)

        if not curr_list:
            await ctx.send("Server blocklist is empty.")
            return
        if len(curr_list) > 1:
            msg = _("Blocked users and/or roles:")
        else:
            msg = _("Blocked user or role:")
        for obj_id in curr_list:
            user_or_role = self.bot.get_user(obj_id) or ctx.guild.get_role(obj_id)
            if not user_or_role:
                user_or_role = _("Unknown or Deleted User/Role")
            msg += f"\n\t- {obj_id} ({user_or_role})"

        for page in pagify(msg):
            await ctx.send(box(page))

    @localblocklist.command(name="remove", require_var_positional=True)
    async def localblocklist_remove(
        self, ctx: commands.Context, *users_or_roles: Union[discord.Member, discord.Role, int]
    ):
        """
        Removes user or role from local blocklist.

        **Examples:**
        - `[p]localblocklist remove @26 @Will` - Removes two users from the local blocklist.
        - `[p]localblocklist remove 262626262626262626` - Unblocks a user by ID.
        - `[p]localblocklist remove "Bad Apples"` - Unblocks a role with a space in the name without mentioning.

        **Arguments:**
        - `<users_or_roles...>` - The users or roles to remove from the local blocklist.
        """
        await self.bot.remove_from_blacklist(users_or_roles, guild=ctx.guild)

        if len(users_or_roles) > 1:
            await ctx.send(_("Users and/or roles have been removed from the server blocklist."))
        else:
            await ctx.send(_("User or role has been removed from the server blocklist."))

    @localblocklist.command(name="clear")
    async def localblocklist_clear(self, ctx: commands.Context):
        """
        Clears the server blocklist.

        This disables the server blocklist and clears all entries.

        **Example:**
        - `[p]blocklist clear`
        """
        await self.bot.clear_blacklist(ctx.guild)
        await ctx.send(_("Server blocklist has been cleared."))

    @commands.guildowner_or_permissions(administrator=True)
    @commands.group(name="command")
    async def command_manager(self, ctx: commands.Context):
        """Commands to enable and disable commands and cogs."""
        pass

    @commands.is_owner()
    @command_manager.command(name="defaultdisablecog")
    async def command_default_disable_cog(self, ctx: commands.Context, *, cog: CogConverter):
        """Set the default state for a cog as disabled.

        This will disable the cog for all servers by default.
        To override it, use `[p]command enablecog` on the servers you want to allow usage.

        Note: This will only work on loaded cogs, and must reference the title-case cog name.

        **Examples:**
        - `[p]command defaultdisablecog Economy`
        - `[p]command defaultdisablecog ModLog`

        **Arguments:**
        - `<cog>` - The name of the cog to make disabled by default. Must be title-case.
        """
        cogname = cog.qualified_name
        if isinstance(cog, commands.commands._RuleDropper):
            return await ctx.send(_("You can't disable this cog by default."))
        await self.bot._disabled_cog_cache.default_disable(cogname)
        await ctx.send(_("{cogname} has been set as disabled by default.").format(cogname=cogname))

    @commands.is_owner()
    @command_manager.command(name="defaultenablecog")
    async def command_default_enable_cog(self, ctx: commands.Context, *, cog: CogConverter):
        """Set the default state for a cog as enabled.

        This will re-enable the cog for all servers by default.
        To override it, use `[p]command disablecog` on the servers you want to disallow usage.

        Note: This will only work on loaded cogs, and must reference the title-case cog name.

        **Examples:**
        - `[p]command defaultenablecog Economy`
        - `[p]command defaultenablecog ModLog`

        **Arguments:**
        - `<cog>` - The name of the cog to make enabled by default. Must be title-case.
        """
        cogname = cog.qualified_name
        await self.bot._disabled_cog_cache.default_enable(cogname)
        await ctx.send(_("{cogname} has been set as enabled by default.").format(cogname=cogname))

    @commands.guild_only()
    @command_manager.command(name="disablecog")
    async def command_disable_cog(self, ctx: commands.Context, *, cog: CogConverter):
        """Disable a cog in this server.

        Note: This will only work on loaded cogs, and must reference the title-case cog name.

        **Examples:**
        - `[p]command disablecog Economy`
        - `[p]command disablecog ModLog`

        **Arguments:**
        - `<cog>` - The name of the cog to disable on this server. Must be title-case.
        """
        cogname = cog.qualified_name
        if isinstance(cog, commands.commands._RuleDropper):
            return await ctx.send(_("You can't disable this cog as you would lock yourself out."))
        if await self.bot._disabled_cog_cache.disable_cog_in_guild(cogname, ctx.guild.id):
            await ctx.send(_("{cogname} has been disabled in this guild.").format(cogname=cogname))
        else:
            await ctx.send(
                _("{cogname} was already disabled (nothing to do).").format(cogname=cogname)
            )

    @commands.guild_only()
    @command_manager.command(name="enablecog", usage="<cog>")
    async def command_enable_cog(self, ctx: commands.Context, *, cogname: str):
        """Enable a cog in this server.

        Note: This will only work on loaded cogs, and must reference the title-case cog name.

        **Examples:**
        - `[p]command enablecog Economy`
        - `[p]command enablecog ModLog`

        **Arguments:**
        - `<cog>` - The name of the cog to enable on this server. Must be title-case.
        """
        if await self.bot._disabled_cog_cache.enable_cog_in_guild(cogname, ctx.guild.id):
            await ctx.send(_("{cogname} has been enabled in this guild.").format(cogname=cogname))
        else:
            # putting this here allows enabling a cog that isn't loaded but was disabled.
            cog = self.bot.get_cog(cogname)
            if not cog:
                return await ctx.send(_('Cog "{arg}" not found.').format(arg=cogname))

            await ctx.send(
                _("{cogname} was not disabled (nothing to do).").format(cogname=cogname)
            )

    @commands.guild_only()
    @command_manager.command(name="listdisabledcogs")
    async def command_list_disabled_cogs(self, ctx: commands.Context):
        """List the cogs which are disabled in this server.

        **Example:**
        - `[p]command listdisabledcogs`
        """
        disabled = [
            cog.qualified_name
            for cog in self.bot.cogs.values()
            if await self.bot._disabled_cog_cache.cog_disabled_in_guild(
                cog.qualified_name, ctx.guild.id
            )
        ]
        if disabled:
            output = _("The following cogs are disabled in this guild:\n")
            output += humanize_list(disabled)

            for page in pagify(output):
                await ctx.send(page)
        else:
            await ctx.send(_("There are no disabled cogs in this guild."))

    @command_manager.group(name="listdisabled", invoke_without_command=True)
    async def list_disabled(self, ctx: commands.Context):
        """
        List disabled commands.

        If you're the bot owner, this will show global disabled commands by default.
        Otherwise, this will show disabled commands on the current server.

        **Example:**
        - `[p]command listdisabled`
        """
        # Select the scope based on the author's privileges
        if await ctx.bot.is_owner(ctx.author):
            await ctx.invoke(self.list_disabled_global)
        else:
            await ctx.invoke(self.list_disabled_guild)

    @list_disabled.command(name="global")
    async def list_disabled_global(self, ctx: commands.Context):
        """List disabled commands globally.

        **Example:**
        - `[p]command listdisabled global`
        """
        disabled_list = await self.bot._config.disabled_commands()
        if not disabled_list:
            return await ctx.send(_("There aren't any globally disabled commands."))

        if len(disabled_list) > 1:
            header = _("{} commands are disabled globally.\n").format(
                humanize_number(len(disabled_list))
            )
        else:
            header = _("1 command is disabled globally.\n")
        paged = [box(x) for x in pagify(humanize_list(disabled_list), page_length=1000)]
        paged[0] = header + paged[0]
        await ctx.send_interactive(paged)

    @commands.guild_only()
    @list_disabled.command(name="guild")
    async def list_disabled_guild(self, ctx: commands.Context):
        """List disabled commands in this server.

        **Example:**
        - `[p]command listdisabled guild`
        """
        disabled_list = await self.bot._config.guild(ctx.guild).disabled_commands()
        if not disabled_list:
            return await ctx.send(_("There aren't any disabled commands in {}.").format(ctx.guild))

        if len(disabled_list) > 1:
            header = _("{} commands are disabled in {}.\n").format(
                humanize_number(len(disabled_list)), ctx.guild
            )
        else:
            header = _("1 command is disabled in {}.\n").format(ctx.guild)
        paged = [box(x) for x in pagify(humanize_list(disabled_list), page_length=1000)]
        paged[0] = header + paged[0]
        await ctx.send_interactive(paged)

    @command_manager.group(name="disable", invoke_without_command=True)
    async def command_disable(self, ctx: commands.Context, *, command: CommandConverter):
        """
        Disable a command.

        If you're the bot owner, this will disable commands globally by default.
        Otherwise, this will disable commands on the current server.

        **Examples:**
        - `[p]command disable userinfo` - Disables the `userinfo` command in the Mod cog.
        - `[p]command disable urban` - Disables the `urban` command in the General cog.

        **Arguments:**
        - `<command>` - The command to disable.
        """
        # Select the scope based on the author's privileges
        if await ctx.bot.is_owner(ctx.author):
            await ctx.invoke(self.command_disable_global, command=command)
        else:
            await ctx.invoke(self.command_disable_guild, command=command)

    @commands.is_owner()
    @command_disable.command(name="global")
    async def command_disable_global(self, ctx: commands.Context, *, command: CommandConverter):
        """
        Disable a command globally.

        **Examples:**
        - `[p]command disable global userinfo` - Disables the `userinfo` command in the Mod cog.
        - `[p]command disable global urban` - Disables the `urban` command in the General cog.

        **Arguments:**
        - `<command>` - The command to disable globally.
        """
        if self.command_manager in command.parents or self.command_manager == command:
            await ctx.send(
                _("The command to disable cannot be `command` or any of its subcommands.")
            )
            return

        if isinstance(command, commands.commands._RuleDropper):
            await ctx.send(
                _("This command is designated as being always available and cannot be disabled.")
            )
            return

        async with ctx.bot._config.disabled_commands() as disabled_commands:
            if command.qualified_name not in disabled_commands:
                disabled_commands.append(command.qualified_name)

        if not command.enabled:
            await ctx.send(_("That command is already disabled globally."))
            return
        command.enabled = False

        await ctx.tick()

    @commands.guild_only()
    @command_disable.command(name="server", aliases=["guild"])
    async def command_disable_guild(self, ctx: commands.Context, *, command: CommandConverter):
        """
        Disable a command in this server only.

        **Examples:**
        - `[p]command disable server userinfo` - Disables the `userinfo` command in the Mod cog.
        - `[p]command disable server urban` - Disables the `urban` command in the General cog.

        **Arguments:**
        - `<command>` - The command to disable for the current server.
        """
        if self.command_manager in command.parents or self.command_manager == command:
            await ctx.send(
                _("The command to disable cannot be `command` or any of its subcommands.")
            )
            return

        if isinstance(command, commands.commands._RuleDropper):
            await ctx.send(
                _("This command is designated as being always available and cannot be disabled.")
            )
            return

        if command.requires.privilege_level is not None:
            if command.requires.privilege_level > await PrivilegeLevel.from_ctx(ctx):
                await ctx.send(_("You are not allowed to disable that command."))
                return

        async with ctx.bot._config.guild(ctx.guild).disabled_commands() as disabled_commands:
            if command.qualified_name not in disabled_commands:
                disabled_commands.append(command.qualified_name)

        done = command.disable_in(ctx.guild)

        if not done:
            await ctx.send(_("That command is already disabled in this server."))
        else:
            await ctx.tick()

    @command_manager.group(name="enable", invoke_without_command=True)
    async def command_enable(self, ctx: commands.Context, *, command: CommandConverter):
        """Enable a command.

        If you're the bot owner, this will try to enable a globally disabled command by default.
        Otherwise, this will try to enable a command disabled on the current server.

        **Examples:**
        - `[p]command enable userinfo` - Enables the `userinfo` command in the Mod cog.
        - `[p]command enable urban` - Enables the `urban` command in the General cog.

        **Arguments:**
        - `<command>` - The command to enable.
        """
        if await ctx.bot.is_owner(ctx.author):
            await ctx.invoke(self.command_enable_global, command=command)
        else:
            await ctx.invoke(self.command_enable_guild, command=command)

    @commands.is_owner()
    @command_enable.command(name="global")
    async def command_enable_global(self, ctx: commands.Context, *, command: CommandConverter):
        """
        Enable a command globally.

        **Examples:**
        - `[p]command enable global userinfo` - Enables the `userinfo` command in the Mod cog.
        - `[p]command enable global urban` - Enables the `urban` command in the General cog.

        **Arguments:**
        - `<command>` - The command to enable globally.
        """
        async with ctx.bot._config.disabled_commands() as disabled_commands:
            with contextlib.suppress(ValueError):
                disabled_commands.remove(command.qualified_name)

        if command.enabled:
            await ctx.send(_("That command is already enabled globally."))
            return

        command.enabled = True
        await ctx.tick()

    @commands.guild_only()
    @command_enable.command(name="server", aliases=["guild"])
    async def command_enable_guild(self, ctx: commands.Context, *, command: CommandConverter):
        """
            Enable a command in this server.

        **Examples:**
        - `[p]command enable server userinfo` - Enables the `userinfo` command in the Mod cog.
        - `[p]command enable server urban` - Enables the `urban` command in the General cog.

        **Arguments:**
        - `<command>` - The command to enable for the current server.
        """
        if command.requires.privilege_level is not None:
            if command.requires.privilege_level > await PrivilegeLevel.from_ctx(ctx):
                await ctx.send(_("You are not allowed to enable that command."))
                return

        async with ctx.bot._config.guild(ctx.guild).disabled_commands() as disabled_commands:
            with contextlib.suppress(ValueError):
                disabled_commands.remove(command.qualified_name)

        done = command.enable_in(ctx.guild)

        if not done:
            await ctx.send(_("That command is already enabled in this server."))
        else:
            await ctx.tick()

    @commands.is_owner()
    @command_manager.command(name="disabledmsg")
    async def command_disabledmsg(self, ctx: commands.Context, *, message: str = ""):
        """Set the bot's response to disabled commands.

        Leave blank to send nothing.

        To include the command name in the message, include the `{command}` placeholder.

        **Examples:**
        - `[p]command disabledmsg This command is disabled`
        - `[p]command disabledmsg {command} is disabled`
        - `[p]command disabledmsg` - Sends nothing when a disabled command is attempted.

        **Arguments:**
        - `[message]` - The message to send when a disabled command is attempted.
        """
        await ctx.bot._config.disabled_command_msg.set(message)
        await ctx.tick()

    @commands.guild_only()
    @commands.guildowner_or_permissions(manage_guild=True)
    @commands.group(name="autoimmune")
    async def autoimmune_group(self, ctx: commands.Context):
        """
        Commands to manage server settings for immunity from automated actions.

        This includes duplicate message deletion and mention spam from the Mod cog, and filters from the Filter cog.
        """
        pass

    @autoimmune_group.command(name="list")
    async def autoimmune_list(self, ctx: commands.Context):
        """
        Gets the current members and roles configured for automatic moderation action immunity.

        **Example:**
        - `[p]autoimmune list`
        """
        ai_ids = await ctx.bot._config.guild(ctx.guild).autoimmune_ids()

        roles = {r.name for r in ctx.guild.roles if r.id in ai_ids}
        members = {str(m) for m in ctx.guild.members if m.id in ai_ids}

        output = ""
        if roles:
            output += _("Roles immune from automated moderation actions:\n")
            output += ", ".join(roles)
        if members:
            if roles:
                output += "\n"
            output += _("Members immune from automated moderation actions:\n")
            output += ", ".join(members)

        if not output:
            output = _("No immunity settings here.")

        for page in pagify(output):
            await ctx.send(page)

    @autoimmune_group.command(name="add")
    async def autoimmune_add(
        self, ctx: commands.Context, *, user_or_role: Union[discord.Member, discord.Role]
    ):
        """
        Makes a user or role immune from automated moderation actions.

        **Examples:**
        - `[p]autoimmune add @Twentysix` - Adds a user.
        - `[p]autoimmune add @Mods` - Adds a role.

        **Arguments:**
        - `<user_or_role>` - The user or role to add immunity to.
        """
        async with ctx.bot._config.guild(ctx.guild).autoimmune_ids() as ai_ids:
            if user_or_role.id in ai_ids:
                return await ctx.send(_("Already added."))
            ai_ids.append(user_or_role.id)
        await ctx.tick()

    @autoimmune_group.command(name="remove")
    async def autoimmune_remove(
        self, ctx: commands.Context, *, user_or_role: Union[discord.Member, discord.Role]
    ):
        """
        Remove a user or role from being immune to automated moderation actions.

        **Examples:**
        - `[p]autoimmune remove @Twentysix` - Removes a user.
        - `[p]autoimmune remove @Mods` - Removes a role.

        **Arguments:**
        - `<user_or_role>` - The user or role to remove immunity from.
        """
        async with ctx.bot._config.guild(ctx.guild).autoimmune_ids() as ai_ids:
            if user_or_role.id not in ai_ids:
                return await ctx.send(_("Not in list."))
            ai_ids.remove(user_or_role.id)
        await ctx.tick()

    @autoimmune_group.command(name="isimmune")
    async def autoimmune_checkimmune(
        self, ctx: commands.Context, *, user_or_role: Union[discord.Member, discord.Role]
    ):
        """
        Checks if a user or role would be considered immune from automated actions.

        **Examples:**
        - `[p]autoimmune isimmune @Twentysix`
        - `[p]autoimmune isimmune @Mods`

        **Arguments:**
        - `<user_or_role>` - The user or role to check the immunity of.
        """

        if await ctx.bot.is_automod_immune(user_or_role):
            await ctx.send(_("They are immune."))
        else:
            await ctx.send(_("They are not immune."))

    # RPC handlers
    async def rpc_load(self, request):
        cog_name = request.params[0]

        spec = await self.bot._cog_mgr.find_cog(cog_name)
        if spec is None:
            raise LookupError("No such cog found.")

        self._cleanup_and_refresh_modules(spec.name)

        await self.bot.load_extension(spec)

    async def rpc_unload(self, request):
        cog_name = request.params[0]

        await self.bot.unload_extension(cog_name)

    async def rpc_reload(self, request):
        await self.rpc_unload(request)
        await self.rpc_load(request)

    @commands.group()
    @commands.guild_only()
    @commands.admin_or_can_manage_channel()
    async def ignore(self, ctx: commands.Context):
        """
        Commands to add servers or channels to the ignore list.

        The ignore list will prevent the bot from responding to commands in the configured locations.

        Note: Owners and Admins override the ignore list.
        """

    @ignore.command(name="list")
    async def ignore_list(self, ctx: commands.Context):
        """
        List the currently ignored servers and channels.

        **Example:**
        - `[p]ignore list`
        """
        for page in pagify(await self.count_ignored(ctx)):
            await ctx.maybe_send_embed(page)

    @ignore.command(name="channel")
    async def ignore_channel(
        self,
        ctx: commands.Context,
        channel: Union[
            discord.TextChannel,
            discord.VoiceChannel,
            discord.StageChannel,
            discord.ForumChannel,
            discord.CategoryChannel,
            discord.Thread,
        ] = commands.CurrentChannel,
    ):
        """
        Ignore commands in the channel, thread, or category.

        Defaults to the current thread or channel.

        Note: Owners, Admins, and those with Manage Channel permissions override ignored channels.

        **Examples:**
        - `[p]ignore channel #general` - Ignores commands in the #general channel.
        - `[p]ignore channel` - Ignores commands in the current channel.
        - `[p]ignore channel "General Channels"` - Use quotes for categories with spaces.
        - `[p]ignore channel 356236713347252226` - Also accepts IDs.

        **Arguments:**
        - `<channel>` - The channel to ignore. This can also be a thread or category channel.
        """
        if not await self.bot._ignored_cache.get_ignored_channel(channel):
            await self.bot._ignored_cache.set_ignored_channel(channel, True)
            await ctx.send(_("Channel added to ignore list."))
        else:
            await ctx.send(_("Channel already in ignore list."))

    @ignore.command(name="server", aliases=["guild"])
    @commands.admin_or_permissions(manage_guild=True)
    async def ignore_guild(self, ctx: commands.Context):
        """
        Ignore commands in this server.

        Note: Owners, Admins, and those with Manage Server permissions override ignored servers.

        **Example:**
        - `[p]ignore server` - Ignores the current server
        """
        guild = ctx.guild
        if not await self.bot._ignored_cache.get_ignored_guild(guild):
            await self.bot._ignored_cache.set_ignored_guild(guild, True)
            await ctx.send(_("This server has been added to the ignore list."))
        else:
            await ctx.send(_("This server is already being ignored."))

    @commands.group()
    @commands.guild_only()
    @commands.admin_or_can_manage_channel()
    async def unignore(self, ctx: commands.Context):
        """Commands to remove servers or channels from the ignore list."""

    @unignore.command(name="channel")
    async def unignore_channel(
        self,
        ctx: commands.Context,
        channel: Union[
            discord.TextChannel,
            discord.VoiceChannel,
            discord.StageChannel,
            discord.ForumChannel,
            discord.CategoryChannel,
            discord.Thread,
        ] = commands.CurrentChannel,
    ):
        """
        Remove a channel, thread, or category from the ignore list.

        Defaults to the current thread or channel.

        **Examples:**
        - `[p]unignore channel #general` - Unignores commands in the #general channel.
        - `[p]unignore channel` - Unignores commands in the current channel.
        - `[p]unignore channel "General Channels"` - Use quotes for categories with spaces.
        - `[p]unignore channel 356236713347252226` - Also accepts IDs. Use this method to unignore categories.

        **Arguments:**
        - `<channel>` - The channel to unignore. This can also be a thread or category channel.
        """
        if await self.bot._ignored_cache.get_ignored_channel(channel):
            await self.bot._ignored_cache.set_ignored_channel(channel, False)
            await ctx.send(_("Channel removed from ignore list."))
        else:
            await ctx.send(_("That channel is not in the ignore list."))

    @unignore.command(name="server", aliases=["guild"])
    @commands.admin_or_permissions(manage_guild=True)
    async def unignore_guild(self, ctx: commands.Context):
        """
        Remove this server from the ignore list.

        **Example:**
        - `[p]unignore server` - Stops ignoring the current server
        """
        guild = ctx.message.guild
        if await self.bot._ignored_cache.get_ignored_guild(guild):
            await self.bot._ignored_cache.set_ignored_guild(guild, False)
            await ctx.send(_("This server has been removed from the ignore list."))
        else:
            await ctx.send(_("This server is not in the ignore list."))

    async def count_ignored(self, ctx: commands.Context):
        category_channels: List[discord.CategoryChannel] = []
        channels: List[
            Union[
                discord.TextChannel,
                discord.VoiceChannel,
                discord.StageChannel,
                discord.ForumChannel,
            ]
        ] = []
        threads: List[discord.Thread] = []
        if await self.bot._ignored_cache.get_ignored_guild(ctx.guild):
            return _("This server is currently being ignored.")
        for channel in itertools.chain(
            ctx.guild.text_channels,
            ctx.guild.voice_channels,
            ctx.guild.stage_channels,
            ctx.guild.forums,
        ):
            if channel.category and channel.category not in category_channels:
                if await self.bot._ignored_cache.get_ignored_channel(channel.category):
                    category_channels.append(channel.category)
            if await self.bot._ignored_cache.get_ignored_channel(channel, check_category=False):
                channels.append(channel)
        for thread in ctx.guild.threads:
            if await self.bot._ignored_cache.get_ignored_channel(thread, check_category=False):
                threads.append(thread)

        cat_str = (
            humanize_list([c.name for c in category_channels]) if category_channels else _("None")
        )
        chan_str = humanize_list([c.mention for c in channels]) if channels else _("None")
        thread_str = humanize_list([c.mention for c in threads]) if threads else _("None")
        msg = _(
            "Currently ignored categories: {categories}\n"
            "Channels: {channels}\n"
            "Threads (excluding archived):{threads}"
        ).format(categories=cat_str, channels=chan_str, threads=thread_str)
        return msg

    # Removing this command from forks is a violation of the GPLv3 under which it is licensed.
    # Otherwise interfering with the ability for this command to be accessible is also a violation.
    @commands.cooldown(1, 180, lambda ctx: (ctx.message.channel.id, ctx.message.author.id))
    @commands.command(
        cls=commands.commands._AlwaysAvailableCommand,
        name="licenseinfo",
        aliases=["licenceinfo"],
        i18n=_,
    )
    async def license_info_command(self, ctx):
        """
        Get info about Red's licenses.
        """

        message = (
            "This bot is an instance of Red-DiscordBot (hereinafter referred to as Red).\n"
            "Red is a free and open source application made available to the public and "
            "licensed under the GNU GPLv3. The full text of this license is available to you at "
            "<https://github.com/Cog-Creators/Red-DiscordBot/blob/V3/develop/LICENSE>."
        )
        await ctx.send(message)
        # We need a link which contains a thank you to other projects which we use at some point.<|MERGE_RESOLUTION|>--- conflicted
+++ resolved
@@ -1388,15 +1388,9 @@
         To see full evaluation order of embed settings, run `[p]help embedset`.
 
         **Examples:**
-<<<<<<< HEAD
         - `[p]embedset channel #text-channel False` - Disables embeds in the #text-channel.
         - `[p]embedset channel #forum-channel disable` - Disables embeds in the #forum-channel.
-        - `[p]embedset channel #text-channel` - Resets value to use guild default in the #text-channel .
-=======
-            - `[p]embedset channel #text-channel False` - Disables embeds in the #text-channel.
-            - `[p]embedset channel #forum-channel disable` - Disables embeds in the #forum-channel.
-            - `[p]embedset channel #text-channel` - Resets value to use guild default in the #text-channel.
->>>>>>> 7f820dab
+        - `[p]embedset channel #text-channel` - Resets value to use guild default in the #text-channel.
 
         **Arguments:**
             - `<channel>` - The text, voice, stage, or forum channel to set embed setting for.
@@ -4067,26 +4061,15 @@
             A prefix cannot have more than 25 characters.
 
         **Examples:**
-<<<<<<< HEAD
         - `[p]set serverprefix !`
         - `[p]set serverprefix "! "` - Quotes are needed to use spaces in prefixes.
         - `[p]set serverprefix "@[botname] "` - This uses a mention as the prefix.
         - `[p]set serverprefix ! ? .` - Sets multiple prefixes.
-        - `[p]set serverprefix "Red - Discord Bot" ? - Sets the prefix for a specific server. Quotes are needed to use spaces in the server name.
-
-        **Arguments:**
+        - `[p]set serverprefix "Red - Discord Bot" ?` - Sets the prefix for a specific server. Quotes are needed to use spaces in the server name.
+
+        **Arguments:**
+        - `[server]` - The server to set the prefix for. Defaults to current server.
         - `[prefixes...]` - The prefixes the bot will respond to on this server. Leave blank to clear server prefixes.
-=======
-            - `[p]set serverprefix !`
-            - `[p]set serverprefix "! "` - Quotes are needed to use spaces in prefixes.
-            - `[p]set serverprefix "@[botname] "` - This uses a mention as the prefix.
-            - `[p]set serverprefix ! ? .` - Sets multiple prefixes.
-            - `[p]set serverprefix "Red - Discord Bot" ?` - Sets the prefix for a specific server. Quotes are needed to use spaces in the server name.
-
-        **Arguments:**
-            - `[server]` - The server to set the prefix for. Defaults to current server.
-            - `[prefixes...]` - The prefixes the bot will respond to on this server. Leave blank to clear server prefixes.
->>>>>>> 7f820dab
         """
         if server is None:
             server = ctx.guild
