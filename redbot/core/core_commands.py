import asyncio
import contextlib
import datetime
import importlib
import itertools
import keyword
import logging
import io
import random
import markdown
import os
import re
import sys
import platform
import getpass
import pip
import traceback
from pathlib import Path
from string import ascii_letters, digits
from typing import TYPE_CHECKING, Union, Tuple, List, Optional, Iterable, Sequence, Dict, Set

import aiohttp
import discord
from babel import Locale as BabelLocale, UnknownLocaleError
from redbot.core.data_manager import storage_type
from redbot.core.utils.chat_formatting import box, pagify

from . import (
    __version__,
    version_info as red_version_info,
    checks,
    commands,
    errors,
    i18n,
)
from .utils import AsyncIter
from .utils._internal_utils import fetch_latest_red_version_info
from .utils.predicates import MessagePredicate
from .utils.chat_formatting import (
    box,
    escape,
    humanize_list,
    humanize_number,
    humanize_timedelta,
    inline,
    pagify,
)
from .commands.requires import PrivilegeLevel


_entities = {
    "*": "&midast;",
    "\\": "&bsol;",
    "`": "&grave;",
    "!": "&excl;",
    "{": "&lcub;",
    "[": "&lsqb;",
    "_": "&UnderBar;",
    "(": "&lpar;",
    "#": "&num;",
    ".": "&period;",
    "+": "&plus;",
    "}": "&rcub;",
    "]": "&rsqb;",
    ")": "&rpar;",
}

PRETTY_HTML_HEAD = """
<!DOCTYPE html>
<html>
<head><meta charset="utf-8">
<meta name="viewport" content="width=device-width, initial-scale=1">
<title>3rd Party Data Statements</title>
<style type="text/css">
body{margin:2em auto;max-width:800px;line-height:1.4;font-size:16px;
background-color=#EEEEEE;color:#454545;padding:1em;text-align:justify}
h1,h2,h3{line-height:1.2}
</style></head><body>
"""  # This ends up being a small bit extra that really makes a difference.

HTML_CLOSING = "</body></html>"


def entity_transformer(statement: str) -> str:
    return "".join(_entities.get(c, c) for c in statement)


if TYPE_CHECKING:
    from redbot.core.bot import Red

__all__ = ["Core"]

log = logging.getLogger("red")


_ = i18n.Translator("Core", __file__)

TokenConverter = commands.get_dict_converter(delims=[" ", ",", ";"])


class CoreLogic:
    def __init__(self, bot: "Red"):
        self.bot = bot
        self.bot.register_rpc_handler(self._load)
        self.bot.register_rpc_handler(self._unload)
        self.bot.register_rpc_handler(self._reload)
        self.bot.register_rpc_handler(self._name)
        self.bot.register_rpc_handler(self._prefixes)
        self.bot.register_rpc_handler(self._version_info)
        self.bot.register_rpc_handler(self._invite_url)

    async def _load(
        self, pkg_names: Iterable[str]
    ) -> Tuple[
        List[str], List[str], List[str], List[str], List[str], List[Tuple[str, str]], Set[str]
    ]:
        """
        Loads packages by name.

        Parameters
        ----------
        pkg_names : `list` of `str`
            List of names of packages to load.

        Returns
        -------
        tuple
            7-tuple of:
              1. List of names of packages that loaded successfully
              2. List of names of packages that failed to load without specified reason
              3. List of names of packages that don't have a valid package name
              4. List of names of packages that weren't found in any cog path
              5. List of names of packages that are already loaded
              6. List of 2-tuples (pkg_name, reason) for packages
              that failed to load with a specified reason
              7. Set of repo names that use deprecated shared libraries
        """
        failed_packages = []
        loaded_packages = []
        invalid_pkg_names = []
        notfound_packages = []
        alreadyloaded_packages = []
        failed_with_reason_packages = []
        repos_with_shared_libs = set()

        bot = self.bot

        pkg_specs = []

        for name in pkg_names:
            if not name.isidentifier() or keyword.iskeyword(name):
                invalid_pkg_names.append(name)
                continue
            try:
                spec = await bot._cog_mgr.find_cog(name)
                if spec:
                    pkg_specs.append((spec, name))
                else:
                    notfound_packages.append(name)
            except Exception as e:
                log.exception("Package import failed", exc_info=e)

                exception_log = "Exception during import of package\n"
                exception_log += "".join(traceback.format_exception(type(e), e, e.__traceback__))
                bot._last_exception = exception_log
                failed_packages.append(name)

        async for spec, name in AsyncIter(pkg_specs, steps=10):
            try:
                self._cleanup_and_refresh_modules(spec.name)
                await bot.load_extension(spec)
            except errors.PackageAlreadyLoaded:
                alreadyloaded_packages.append(name)
            except errors.CogLoadError as e:
                failed_with_reason_packages.append((name, str(e)))
            except Exception as e:
                log.exception("Package loading failed", exc_info=e)

                exception_log = "Exception during loading of package\n"
                exception_log += "".join(traceback.format_exception(type(e), e, e.__traceback__))
                bot._last_exception = exception_log
                failed_packages.append(name)
            else:
                await bot.add_loaded_package(name)
                loaded_packages.append(name)
                # remove in Red 3.4
                downloader = bot.get_cog("Downloader")
                if downloader is None:
                    continue
                try:
                    maybe_repo = await downloader._shared_lib_load_check(name)
                except Exception:
                    log.exception(
                        "Shared library check failed,"
                        " if you're not using modified Downloader, report this issue."
                    )
                    maybe_repo = None
                if maybe_repo is not None:
                    repos_with_shared_libs.add(maybe_repo.name)

        return (
            loaded_packages,
            failed_packages,
            invalid_pkg_names,
            notfound_packages,
            alreadyloaded_packages,
            failed_with_reason_packages,
            repos_with_shared_libs,
        )

    @staticmethod
    def _cleanup_and_refresh_modules(module_name: str) -> None:
        """Internally reloads modules so that changes are detected."""
        splitted = module_name.split(".")

        def maybe_reload(new_name):
            try:
                lib = sys.modules[new_name]
            except KeyError:
                pass
            else:
                importlib._bootstrap._exec(lib.__spec__, lib)

        # noinspection PyTypeChecker
        modules = itertools.accumulate(splitted, "{}.{}".format)
        for m in modules:
            maybe_reload(m)

        children = {name: lib for name, lib in sys.modules.items() if name.startswith(module_name)}
        for child_name, lib in children.items():
            importlib._bootstrap._exec(lib.__spec__, lib)

    async def _unload(self, pkg_names: Iterable[str]) -> Tuple[List[str], List[str]]:
        """
        Unloads packages with the given names.

        Parameters
        ----------
        pkg_names : `list` of `str`
            List of names of packages to unload.

        Returns
        -------
        tuple
            2 element tuple of successful unloads and failed unloads.
        """
        failed_packages = []
        unloaded_packages = []

        bot = self.bot

        for name in pkg_names:
            if name in bot.extensions:
                bot.unload_extension(name)
                await bot.remove_loaded_package(name)
                unloaded_packages.append(name)
            else:
                failed_packages.append(name)

        return unloaded_packages, failed_packages

    async def _reload(
        self, pkg_names: Sequence[str]
    ) -> Tuple[
        List[str], List[str], List[str], List[str], List[str], List[Tuple[str, str]], Set[str]
    ]:
        """
        Reloads packages with the given names.

        Parameters
        ----------
        pkg_names : `list` of `str`
            List of names of packages to reload.

        Returns
        -------
        tuple
            Tuple as returned by `CoreLogic._load()`
        """
        await self._unload(pkg_names)

        (
            loaded,
            load_failed,
            invalid_pkg_names,
            not_found,
            already_loaded,
            load_failed_with_reason,
            repos_with_shared_libs,
        ) = await self._load(pkg_names)

        return (
            loaded,
            load_failed,
            invalid_pkg_names,
            not_found,
            already_loaded,
            load_failed_with_reason,
            repos_with_shared_libs,
        )

    async def _name(self, name: Optional[str] = None) -> str:
        """
        Gets or sets the bot's username.

        Parameters
        ----------
        name : str
            If passed, the bot will change it's username.

        Returns
        -------
        str
            The current (or new) username of the bot.
        """
        if name is not None:
            await self.bot.user.edit(username=name)

        return self.bot.user.name

    async def _prefixes(self, prefixes: Optional[Sequence[str]] = None) -> List[str]:
        """
        Gets or sets the bot's global prefixes.

        Parameters
        ----------
        prefixes : list of str
            If passed, the bot will set it's global prefixes.

        Returns
        -------
        list of str
            The current (or new) list of prefixes.
        """
        if prefixes:
            await self.bot.set_prefixes(guild=None, prefixes=prefixes)
            return prefixes
        return await self.bot._prefix_cache.get_prefixes(guild=None)

    @classmethod
    async def _version_info(cls) -> Dict[str, str]:
        """
        Version information for Red and discord.py

        Returns
        -------
        dict
            `redbot` and `discordpy` keys containing version information for both.
        """
        return {"redbot": __version__, "discordpy": discord.__version__}

    async def _invite_url(self) -> str:
        """
        Generates the invite URL for the bot.

        Returns
        -------
        str
            Invite URL.
        """
        app_info = await self.bot.application_info()
        perms_int = await self.bot._config.invite_perm()
        permissions = discord.Permissions(perms_int)
        return discord.utils.oauth_url(app_info.id, permissions)

    @staticmethod
    async def _can_get_invite_url(ctx):
        is_owner = await ctx.bot.is_owner(ctx.author)
        is_invite_public = await ctx.bot._config.invite_public()
        return is_owner or is_invite_public


@i18n.cog_i18n(_)
class Core(commands.commands._RuleDropper, commands.Cog, CoreLogic):
    """Commands related to core functions."""

    async def red_delete_data_for_user(self, **kwargs):
        """ Nothing to delete (Core Config is handled in a bot method ) """
        return

    @commands.command(hidden=True)
    async def ping(self, ctx: commands.Context):
        """Pong."""
        await ctx.send("Pong.")

    @commands.command()
    async def info(self, ctx: commands.Context):
        """Shows info about [botname]."""
        embed_links = await ctx.embed_requested()
        author_repo = "https://github.com/Twentysix26"
        org_repo = "https://github.com/Cog-Creators"
        red_repo = org_repo + "/Red-DiscordBot"
        red_pypi = "https://pypi.org/project/Red-DiscordBot"
        support_server_url = "https://discord.gg/red"
        dpy_repo = "https://github.com/Rapptz/discord.py"
        python_url = "https://www.python.org/"
        since = datetime.datetime(2016, 1, 2, 0, 0)
        days_since = (datetime.datetime.utcnow() - since).days

        app_info = await self.bot.application_info()
        if app_info.team:
            owner = app_info.team.name
        else:
            owner = app_info.owner
        custom_info = await self.bot._config.custom_info()

        pypi_version, py_version_req = await fetch_latest_red_version_info()
        outdated = pypi_version and pypi_version > red_version_info

        if embed_links:
            dpy_version = "[{}]({})".format(discord.__version__, dpy_repo)
            python_version = "[{}.{}.{}]({})".format(*sys.version_info[:3], python_url)
            red_version = "[{}]({})".format(__version__, red_pypi)

            about = _(
                "This bot is an instance of [Red, an open source Discord bot]({}) "
                "created by [Twentysix]({}) and [improved by many]({}).\n\n"
                "Red is backed by a passionate community who contributes and "
                "creates content for everyone to enjoy. [Join us today]({}) "
                "and help us improve!\n\n"
                "(c) Cog Creators"
            ).format(red_repo, author_repo, org_repo, support_server_url)

            embed = discord.Embed(color=(await ctx.embed_colour()))
            embed.add_field(name=_("Instance owned by"), value=str(owner))
            embed.add_field(name="Python", value=python_version)
            embed.add_field(name="discord.py", value=dpy_version)
            embed.add_field(name=_("Red version"), value=red_version)
            if outdated in (True, None):
                if outdated is True:
                    outdated_value = _("Yes, {version} is available.").format(
                        version=str(pypi_version)
                    )
                else:
                    outdated_value = _("Checking for updates failed.")
                embed.add_field(name=_("Outdated"), value=outdated_value)
            if custom_info:
                embed.add_field(name=_("About this instance"), value=custom_info, inline=False)
            embed.add_field(name=_("About Red"), value=about, inline=False)

            embed.set_footer(
                text=_("Bringing joy since 02 Jan 2016 (over {} days ago!)").format(days_since)
            )
            await ctx.send(embed=embed)
        else:
            python_version = "{}.{}.{}".format(*sys.version_info[:3])
            dpy_version = "{}".format(discord.__version__)
            red_version = "{}".format(__version__)

            about = _(
                "This bot is an instance of Red, an open source Discord bot (1) "
                "created by Twentysix (2) and improved by many (3).\n\n"
                "Red is backed by a passionate community who contributes and "
                "creates content for everyone to enjoy. Join us today (4) "
                "and help us improve!\n\n"
                "(c) Cog Creators"
            )
            about = box(about)

            extras = _(
                "Instance owned by: [{owner}]\n"
                "Python:            [{python_version}] (5)\n"
                "discord.py:        [{dpy_version}] (6)\n"
                "Red version:       [{red_version}] (7)\n"
            ).format(
                owner=owner,
                python_version=python_version,
                dpy_version=dpy_version,
                red_version=red_version,
            )

            if outdated in (True, None):
                if outdated is True:
                    outdated_value = _("Yes, {version} is available.").format(
                        version=str(pypi_version)
                    )
                else:
                    outdated_value = _("Checking for updates failed.")
                extras += _("Outdated:          [{state}]\n").format(state=outdated_value)

            red = (
                _("**About Red**\n")
                + about
                + "\n"
                + box(extras, lang="ini")
                + "\n"
                + _("Bringing joy since 02 Jan 2016 (over {} days ago!)").format(days_since)
                + "\n\n"
            )

            await ctx.send(red)
            if custom_info:
                custom_info = _("**About this instance**\n") + custom_info + "\n\n"
                await ctx.send(custom_info)
            refs = _(
                "**References**\n"
                "1. <{}>\n"
                "2. <{}>\n"
                "3. <{}>\n"
                "4. <{}>\n"
                "5. <{}>\n"
                "6. <{}>\n"
                "7. <{}>\n"
            ).format(
                red_repo, author_repo, org_repo, support_server_url, python_url, dpy_repo, red_pypi
            )
            await ctx.send(refs)

    @commands.command()
    async def uptime(self, ctx: commands.Context):
        """Shows [botname]'s uptime."""
        since = ctx.bot.uptime.strftime("%Y-%m-%d %H:%M:%S")
        delta = datetime.datetime.utcnow() - self.bot.uptime
        uptime_str = humanize_timedelta(timedelta=delta) or _("Less than one second")
        await ctx.send(
            _("Been up for: **{time_quantity}** (since {timestamp} UTC)").format(
                time_quantity=uptime_str, timestamp=since
            )
        )

    @commands.group(cls=commands.commands._AlwaysAvailableGroup)
    async def mydata(self, ctx: commands.Context):
        """ Commands which interact with the data [botname] has about you. """

    # 1/10 minutes. It's a static response, but the inability to lock
    # will annoy people if it's spammable
    @commands.cooldown(1, 600, commands.BucketType.user)
    @mydata.command(cls=commands.commands._AlwaysAvailableCommand, name="whatdata")
    async def mydata_whatdata(self, ctx: commands.Context):
        """ Find out what type of data [botname] stores and why. """

        ver = "latest" if red_version_info.dev_release else "stable"
        link = f"https://docs.discord.red/en/{ver}/red_core_data_statement.html"
        await ctx.send(
            _(
                "This bot stores some data about users as necessary to function. "
                "This is mostly the ID your user is assigned by Discord, linked to "
                "a handful of things depending on what you interact with in the bot. "
                "There are a few commands which store it to keep track of who created "
                "something. (such as playlists) "
                "For full details about this as well as more in depth details of what "
                "is stored and why, see {link}.\n\n"
                "Additionally, 3rd party addons loaded by the bot's owner may or "
                "may not store additional things. "
                "You can use `{prefix}mydata 3rdparty` "
                "to view the statements provided by each 3rd-party addition."
            ).format(link=link, prefix=ctx.clean_prefix)
        )

    # 1/30 minutes. It's not likely to change much and uploads a standalone webpage.
    @commands.cooldown(1, 1800, commands.BucketType.user)
    @mydata.command(cls=commands.commands._AlwaysAvailableCommand, name="3rdparty")
    async def mydata_3rd_party(self, ctx: commands.Context):
        """ View the End User Data statements of each 3rd-party module. """

        # Can't check this as a command check, and want to prompt DMs as an option.
        if not ctx.channel.permissions_for(ctx.me).attach_files:
            ctx.command.reset_cooldown(ctx)
            return await ctx.send(_("I need to be able to attach files (try in DMs?)."))

        statements = {
            ext_name: getattr(ext, "__red_end_user_data_statement__", None)
            for ext_name, ext in ctx.bot.extensions.items()
            if not (ext.__package__ and ext.__package__.startswith("redbot."))
        }

        if not statements:
            return await ctx.send(
                _("This instance does not appear to have any 3rd-party extensions loaded.")
            )

        parts = []

        formatted_statements = []

        no_statements = []

        for ext_name, statement in sorted(statements.items()):
            if not statement:
                no_statements.append(ext_name)
            else:
                formatted_statements.append(
                    f"### {entity_transformer(ext_name)}\n\n{entity_transformer(statement)}"
                )

        if formatted_statements:
            parts.append(
                "## "
                + _("3rd party End User Data statements")
                + "\n\n"
                + _("The following are statements provided by 3rd-party extensions.")
            )
            parts.extend(formatted_statements)

        if no_statements:
            parts.append("## " + _("3rd-party extensions without statements\n"))
            for ext in no_statements:
                parts.append(f"\n - {entity_transformer(ext)}")

        generated = markdown.markdown("\n".join(parts), output_format="html")

        html = "\n".join((PRETTY_HTML_HEAD, generated, HTML_CLOSING))

        fp = io.BytesIO(html.encode())

        await ctx.send(
            _("Here's a generated page with the statements provided by 3rd-party extensions."),
            file=discord.File(fp, filename="3rd-party.html"),
        )

    async def get_serious_confirmation(self, ctx: commands.Context, prompt: str) -> bool:

        confirm_token = "".join(random.choices((*ascii_letters, *digits), k=8))

        await ctx.send(f"{prompt}\n\n{confirm_token}")
        try:
            message = await ctx.bot.wait_for(
                "message",
                check=lambda m: m.channel.id == ctx.channel.id and m.author.id == ctx.author.id,
                timeout=30,
            )
        except asyncio.TimeoutError:
            await ctx.send(_("Did not get confirmation, cancelling."))
        else:
            if message.content.strip() == confirm_token:
                return True
            else:
                await ctx.send(_("Did not get a matching confirmation, cancelling."))

        return False

    # 1 per day, not stored to config to avoid this being more stored data.
    # large bots shouldn't be restarting so often that this is an issue,
    # and small bots that do restart often don't have enough
    # users for this to be an issue.
    @commands.cooldown(1, 86400, commands.BucketType.user)
    @mydata.command(cls=commands.commands._ForgetMeSpecialCommand, name="forgetme")
    async def mydata_forgetme(self, ctx: commands.Context):
        """
        Have [botname] forget what it knows about you.

        This may not remove all data about you, data needed for operation,
        such as command cooldowns will be kept until no longer necessary.

        Further interactions with [botname] may cause it to learn about you again.
        """
        if ctx.assume_yes:
            # lol, no, we're not letting users schedule deletions every day to thrash the bot.
            ctx.command.reset_cooldown(ctx)  # We will however not let that lock them out either.
            return await ctx.send(
                _("This command ({command}) does not support non-interactive usage.").format(
                    command=ctx.command.qualified_name
                )
            )

        if not await self.get_serious_confirmation(
            ctx,
            _(
                "This will cause the bot to get rid of and/or disassociate "
                "data from you. It will not get rid of operational data such "
                "as modlog entries, warnings, or mutes. "
                "If you are sure this is what you want, "
                "please respond with the following:"
            ),
        ):
            ctx.command.reset_cooldown(ctx)
            return
        await ctx.send(_("This may take some time."))

        if await ctx.bot._config.datarequests.user_requests_are_strict():
            requester = "user_strict"
        else:
            requester = "user"

        results = await self.bot.handle_data_deletion_request(
            requester=requester, user_id=ctx.author.id
        )

        if results.failed_cogs and results.failed_modules:
            await ctx.send(
                _(
                    "I tried to delete all non-operational data about you "
                    "(that I know how to delete) "
                    "{mention}, however the following modules errored: {modules}. "
                    "Additionally, the following cogs errored: {cogs}.\n"
                    "Please contact the owner of this bot to address this.\n"
                    "Note: Outside of these failures, data should have been deleted."
                ).format(
                    mention=ctx.author.mention,
                    cogs=humanize_list(results.failed_cogs),
                    modules=humanize_list(results.failed_modules),
                )
            )
        elif results.failed_cogs:
            await ctx.send(
                _(
                    "I tried to delete all non-operational data about you "
                    "(that I know how to delete) "
                    "{mention}, however the following cogs errored: {cogs}.\n"
                    "Please contact the owner of this bot to address this.\n"
                    "Note: Outside of these failures, data should have been deleted."
                ).format(mention=ctx.author.mention, cogs=humanize_list(results.failed_cogs))
            )
        elif results.failed_modules:
            await ctx.send(
                _(
                    "I tried to delete all non-operational data about you "
                    "(that I know how to delete) "
                    "{mention}, however the following modules errored: {modules}.\n"
                    "Please contact the owner of this bot to address this.\n"
                    "Note: Outside of these failures, data should have been deleted."
                ).format(mention=ctx.author.mention, modules=humanize_list(results.failed_modules))
            )
        else:
            await ctx.send(
                _(
                    "I've deleted any non-operational data about you "
                    "(that I know how to delete) {mention}"
                ).format(mention=ctx.author.mention)
            )

        if results.unhandled:
            await ctx.send(
                _("{mention} The following cogs did not handle deletion:\n{cogs}.").format(
                    mention=ctx.author.mention, cogs=humanize_list(results.unhandled)
                )
            )

    # The cooldown of this should be longer once actually implemented
    # This is a couple hours, and lets people occasionally check status, I guess.
    @commands.cooldown(1, 7200, commands.BucketType.user)
    @mydata.command(cls=commands.commands._AlwaysAvailableCommand, name="getmydata")
    async def mydata_getdata(self, ctx: commands.Context):
        """ [Coming Soon] Get what data [botname] has about you. """
        await ctx.send(
            _(
                "This command doesn't do anything yet, "
                "but we're working on adding support for this."
            )
        )

    @checks.is_owner()
    @mydata.group(name="ownermanagement")
    async def mydata_owner_management(self, ctx: commands.Context):
        """
        Commands for more complete data handling.
        """

    @mydata_owner_management.command(name="allowuserdeletions")
    async def mydata_owner_allow_user_deletions(self, ctx):
        """
        Set the bot to allow users to request a data deletion.

        This is on by default.
        """
        await ctx.bot._config.datarequests.allow_user_requests.set(True)
        await ctx.send(
            _(
                "User can delete their own data. "
                "This will not include operational data such as blocked users."
            )
        )

    @mydata_owner_management.command(name="disallowuserdeletions")
    async def mydata_owner_disallow_user_deletions(self, ctx):
        """
        Set the bot to not allow users to request a data deletion.
        """
        await ctx.bot._config.datarequests.allow_user_requests.set(False)
        await ctx.send(_("User can not delete their own data."))

    @mydata_owner_management.command(name="setuserdeletionlevel")
    async def mydata_owner_user_deletion_level(self, ctx, level: int):
        """
        Sets how user deletions are treated.

        Level:
            0: What users can delete is left entirely up to each cog.
            1: Cogs should delete anything the cog doesn't need about the user.
        """

        if level == 1:
            await ctx.bot._config.datarequests.user_requests_are_strict.set(True)
            await ctx.send(
                _(
                    "Cogs will be instructed to remove all non operational "
                    "data upon a user request."
                )
            )
        elif level == 0:
            await ctx.bot._config.datarequests.user_requests_are_strict.set(False)
            await ctx.send(
                _(
                    "Cogs will be informed a user has made a data deletion request, "
                    "and the details of what to delete will be left to the "
                    "discretion of the cog author."
                )
            )
        else:
            await ctx.send_help()

    @mydata_owner_management.command(name="processdiscordrequest")
    async def mydata_discord_deletion_request(self, ctx, user_id: int):
        """
        Handle a deletion request from Discord.
        """

        if not await self.get_serious_confirmation(
            ctx,
            _(
                "This will cause the bot to get rid of or disassociate all data "
                "from the specified user ID. You should not use this unless "
                "Discord has specifically requested this with regard to a deleted user. "
                "This will remove the user from various anti-abuse measures. "
                "If you are processing a manual request from a user, you may want "
                "`{prefix}{command_name}` instead"
                "\n\nIf you are sure this is what you intend to do "
                "please respond with the following:"
            ).format(prefix=ctx.clean_prefix, command_name="mydata ownermanagement deleteforuser"),
        ):
            return
        results = await self.bot.handle_data_deletion_request(
            requester="discord_deleted_user", user_id=user_id
        )

        if results.failed_cogs and results.failed_modules:
            await ctx.send(
                _(
                    "I tried to delete all data about that user, "
                    "(that I know how to delete) "
                    "however the following modules errored: {modules}. "
                    "Additionally, the following cogs errored: {cogs}\n"
                    "Please check your logs and contact the creators of "
                    "these cogs and modules.\n"
                    "Note: Outside of these failures, data should have been deleted."
                ).format(
                    cogs=humanize_list(results.failed_cogs),
                    modules=humanize_list(results.failed_modules),
                )
            )
        elif results.failed_cogs:
            await ctx.send(
                _(
                    "I tried to delete all data about that user, "
                    "(that I know how to delete) "
                    "however the following cogs errored: {cogs}.\n"
                    "Please check your logs and contact the creators of "
                    "these cogs and modules.\n"
                    "Note: Outside of these failures, data should have been deleted."
                ).format(cogs=humanize_list(results.failed_cogs))
            )
        elif results.failed_modules:
            await ctx.send(
                _(
                    "I tried to delete all data about that user, "
                    "(that I know how to delete) "
                    "however the following modules errored: {modules}.\n"
                    "Please check your logs and contact the creators of "
                    "these cogs and modules.\n"
                    "Note: Outside of these failures, data should have been deleted."
                ).format(modules=humanize_list(results.failed_modules))
            )
        else:
            await ctx.send(_("I've deleted all data about that user that I know how to delete."))

        if results.unhandled:
            await ctx.send(
                _("{mention} The following cogs did not handle deletion:\n{cogs}.").format(
                    mention=ctx.author.mention, cogs=humanize_list(results.unhandled)
                )
            )

    @mydata_owner_management.command(name="deleteforuser")
    async def mydata_user_deletion_request_by_owner(self, ctx, user_id: int):
        """ Delete data [botname] has about a user for a user. """
        if not await self.get_serious_confirmation(
            ctx,
            _(
                "This will cause the bot to get rid of or disassociate "
                "a lot of non-operational data from the "
                "specified user. Users have access to "
                "different command for this unless they can't interact with the bot at all. "
                "This is a mostly safe operation, but you should not use it "
                "unless processing a request from this "
                "user as it may impact their usage of the bot. "
                "\n\nIf you are sure this is what you intend to do "
                "please respond with the following:"
            ),
        ):
            return

        if await ctx.bot._config.datarequests.user_requests_are_strict():
            requester = "user_strict"
        else:
            requester = "user"

        results = await self.bot.handle_data_deletion_request(requester=requester, user_id=user_id)

        if results.failed_cogs and results.failed_modules:
            await ctx.send(
                _(
                    "I tried to delete all non-operational data about that user, "
                    "(that I know how to delete) "
                    "however the following modules errored: {modules}. "
                    "Additionally, the following cogs errored: {cogs}\n"
                    "Please check your logs and contact the creators of "
                    "these cogs and modules.\n"
                    "Note: Outside of these failures, data should have been deleted."
                ).format(
                    cogs=humanize_list(results.failed_cogs),
                    modules=humanize_list(results.failed_modules),
                )
            )
        elif results.failed_cogs:
            await ctx.send(
                _(
                    "I tried to delete all non-operational data about that user, "
                    "(that I know how to delete) "
                    "however the following cogs errored: {cogs}.\n"
                    "Please check your logs and contact the creators of "
                    "these cogs and modules.\n"
                    "Note: Outside of these failures, data should have been deleted."
                ).format(cogs=humanize_list(results.failed_cogs))
            )
        elif results.failed_modules:
            await ctx.send(
                _(
                    "I tried to delete all non-operational data about that user, "
                    "(that I know how to delete) "
                    "however the following modules errored: {modules}.\n"
                    "Please check your logs and contact the creators of "
                    "these cogs and modules.\n"
                    "Note: Outside of these failures, data should have been deleted."
                ).format(modules=humanize_list(results.failed_modules))
            )
        else:
            await ctx.send(
                _(
                    "I've deleted all non-operational data about that user "
                    "that I know how to delete."
                )
            )

        if results.unhandled:
            await ctx.send(
                _("{mention} The following cogs did not handle deletion:\n{cogs}.").format(
                    mention=ctx.author.mention, cogs=humanize_list(results.unhandled)
                )
            )

    @mydata_owner_management.command(name="deleteuserasowner")
    async def mydata_user_deletion_by_owner(self, ctx, user_id: int):
        """ Delete data [botname] has about a user. """
        if not await self.get_serious_confirmation(
            ctx,
            _(
                "This will cause the bot to get rid of or disassociate "
                "a lot of data about the specified user. "
                "This may include more than just end user data, including "
                "anti abuse records."
                "\n\nIf you are sure this is what you intend to do "
                "please respond with the following:"
            ),
        ):
            return
        results = await self.bot.handle_data_deletion_request(requester="owner", user_id=user_id)

        if results.failed_cogs and results.failed_modules:
            await ctx.send(
                _(
                    "I tried to delete all data about that user, "
                    "(that I know how to delete) "
                    "however the following modules errored: {modules}. "
                    "Additionally, the following cogs errored: {cogs}\n"
                    "Please check your logs and contact the creators of "
                    "these cogs and modules.\n"
                    "Note: Outside of these failures, data should have been deleted."
                ).format(
                    cogs=humanize_list(results.failed_cogs),
                    modules=humanize_list(results.failed_modules),
                )
            )
        elif results.failed_cogs:
            await ctx.send(
                _(
                    "I tried to delete all data about that user, "
                    "(that I know how to delete) "
                    "however the following cogs errored: {cogs}.\n"
                    "Please check your logs and contact the creators of "
                    "these cogs and modules.\n"
                    "Note: Outside of these failures, data should have been deleted."
                ).format(cogs=humanize_list(results.failed_cogs))
            )
        elif results.failed_modules:
            await ctx.send(
                _(
                    "I tried to delete all data about that user, "
                    "(that I know how to delete) "
                    "however the following modules errored: {modules}.\n"
                    "Please check your logs and contact the creators of "
                    "these cogs and modules.\n"
                    "Note: Outside of these failures, data should have been deleted."
                ).format(modules=humanize_list(results.failed_modules))
            )
        else:
            await ctx.send(_("I've deleted all data about that user that I know how to delete."))

        if results.unhandled:
            await ctx.send(
                _("{mention} The following cogs did not handle deletion:\n{cogs}.").format(
                    mention=ctx.author.mention, cogs=humanize_list(results.unhandled)
                )
            )

    @commands.group()
    async def embedset(self, ctx: commands.Context):
        """
        Commands for toggling embeds on or off.

        This setting determines whether or not to
        use embeds as a response to a command (for
        commands that support it). The default is to
        use embeds.
        """

    @embedset.command(name="showsettings")
    async def embedset_showsettings(self, ctx: commands.Context):
        """Show the current embed settings."""
        text = _("Embed settings:\n\n")
        global_default = await self.bot._config.embeds()
        text += _("Global default: {}\n").format(global_default)
        if ctx.guild:
            guild_setting = await self.bot._config.guild(ctx.guild).embeds()
            text += _("Guild setting: {}\n").format(guild_setting)
        if ctx.channel:
            channel_setting = await self.bot._config.channel(ctx.channel).embeds()
            text += _("Channel setting: {}\n").format(channel_setting)
        user_setting = await self.bot._config.user(ctx.author).embeds()
        text += _("User setting: {}").format(user_setting)
        await ctx.send(box(text))

    @embedset.command(name="global")
    @checks.is_owner()
    async def embedset_global(self, ctx: commands.Context):
        """
        Toggle the global embed setting.

        This is used as a fallback if the user
        or guild hasn't set a preference. The
        default is to use embeds.
        """
        current = await self.bot._config.embeds()
        await self.bot._config.embeds.set(not current)
        await ctx.send(
            _("Embeds are now {} by default.").format(_("disabled") if current else _("enabled"))
        )

    @embedset.command(name="server", aliases=["guild"])
    @checks.guildowner_or_permissions(administrator=True)
    @commands.guild_only()
    async def embedset_guild(self, ctx: commands.Context, enabled: bool = None):
        """
        Toggle the guild's embed setting.

        If enabled is None, the setting will be unset and
        the global default will be used instead.

        If set, this is used instead of the global default
        to determine whether or not to use embeds. This is
        used for all commands done in a guild channel except
        for help commands.
        """
        await self.bot._config.guild(ctx.guild).embeds.set(enabled)
        if enabled is None:
            await ctx.send(_("Embeds will now fall back to the global setting."))
        else:
            await ctx.send(
                _("Embeds are now {} for this guild.").format(
                    _("enabled") if enabled else _("disabled")
                )
            )

    @embedset.command(name="channel")
    @checks.guildowner_or_permissions(administrator=True)
    @commands.guild_only()
    async def embedset_channel(self, ctx: commands.Context, enabled: bool = None):
        """
        Toggle the channel's embed setting.

        If enabled is None, the setting will be unset and
        the guild default will be used instead.

        If set, this is used instead of the guild default
        to determine whether or not to use embeds. This is
        used for all commands done in a channel except
        for help commands.
        """
        await self.bot._config.channel(ctx.channel).embeds.set(enabled)
        if enabled is None:
            await ctx.send(_("Embeds will now fall back to the global setting."))
        else:
            await ctx.send(
                _("Embeds are now {} for this channel.").format(
                    _("enabled") if enabled else _("disabled")
                )
            )

    @embedset.command(name="user")
    async def embedset_user(self, ctx: commands.Context, enabled: bool = None):
        """
        Toggle the user's embed setting for DMs.

        If enabled is None, the setting will be unset and
        the global default will be used instead.

        If set, this is used instead of the global default
        to determine whether or not to use embeds. This is
        used for all commands executed in a DM with the bot.
        """
        await self.bot._config.user(ctx.author).embeds.set(enabled)
        if enabled is None:
            await ctx.send(_("Embeds will now fall back to the global setting."))
        else:
            await ctx.send(
                _("Embeds are now enabled for you in DMs.")
                if enabled
                else _("Embeds are now disabled for you in DMs.")
            )

    @commands.command()
    @checks.is_owner()
    async def traceback(self, ctx: commands.Context, public: bool = False):
        """Sends to the owner the last command exception that has occurred.

        If public (yes is specified), it will be sent to the chat instead."""
        if not public:
            destination = ctx.author
        else:
            destination = ctx.channel

        if self.bot._last_exception:
            for page in pagify(self.bot._last_exception, shorten_by=10):
                try:
                    await destination.send(box(page, lang="py"))
                except discord.HTTPException:
                    await ctx.channel.send(
                        "I couldn't send the traceback message to you in DM. "
                        "Either you blocked me or you disabled DMs in this server."
                    )
                    return
        else:
            await ctx.send(_("No exception has occurred yet."))

    @commands.command()
    @commands.check(CoreLogic._can_get_invite_url)
    async def invite(self, ctx):
        """Shows [botname]'s invite url."""
        try:
            await ctx.author.send(await self._invite_url())
        except discord.errors.Forbidden:
            await ctx.send(
                "I couldn't send the invite message to you in DM. "
                "Either you blocked me or you disabled DMs in this server."
            )

    @commands.group()
    @checks.is_owner()
    async def inviteset(self, ctx):
        """Setup the bot's invite."""
        pass

    @inviteset.command()
    async def public(self, ctx, confirm: bool = False):
        """
        Define if the command should be accessible for the average user.
        """
        if await self.bot._config.invite_public():
            await self.bot._config.invite_public.set(False)
            await ctx.send("The invite is now private.")
            return
        app_info = await self.bot.application_info()
        if not app_info.bot_public:
            await ctx.send(
                "I am not a public bot. That means that nobody except "
                "you can invite me on new servers.\n\n"
                "You can change this by ticking `Public bot` in "
                "your token settings: "
                "https://discordapp.com/developers/applications/me/{0}".format(self.bot.user.id)
            )
            return
        if not confirm:
            await ctx.send(
                "You're about to make the `{0}invite` command public. "
                "All users will be able to invite me on their server.\n\n"
                "If you agree, you can type `{0}inviteset public yes`.".format(ctx.clean_prefix)
            )
        else:
            await self.bot._config.invite_public.set(True)
            await ctx.send("The invite command is now public.")

    @inviteset.command()
    async def perms(self, ctx, level: int):
        """
        Make the bot create its own role with permissions on join.

        The bot will create its own role with the desired permissions\
        when it joins a new server. This is a special role that can't be\
        deleted or removed from the bot.

        For that, you need to provide a valid permissions level.
        You can generate one here: https://discordapi.com/permissions.html

        Please note that you might need two factor authentication for\
        some permissions.
        """
        await self.bot._config.invite_perm.set(level)
        await ctx.send("The new permissions level has been set.")

    @commands.command()
    @commands.guild_only()
    @checks.is_owner()
    async def leave(self, ctx: commands.Context):
        """Leaves the current server."""
        await ctx.send(_("Are you sure you want me to leave this server? (y/n)"))

        pred = MessagePredicate.yes_or_no(ctx)
        try:
            await self.bot.wait_for("message", check=pred)
        except asyncio.TimeoutError:
            await ctx.send(_("Response timed out."))
            return
        else:
            if pred.result is True:
                await ctx.send(_("Alright. Bye :wave:"))
                log.debug(_("Leaving guild '{}'").format(ctx.guild.name))
                await ctx.guild.leave()
            else:
                await ctx.send(_("Alright, I'll stay then :)"))

    @commands.command()
    @checks.is_owner()
    async def servers(self, ctx: commands.Context):
        """Lists and allows [botname] to leave servers."""
        guilds = sorted(list(self.bot.guilds), key=lambda s: s.name.lower())
        msg = ""
        responses = []
        for i, server in enumerate(guilds, 1):
            msg += "{}: {} (`{}`)\n".format(i, server.name, server.id)
            responses.append(str(i))

        for page in pagify(msg, ["\n"]):
            await ctx.send(page)

        query = await ctx.send(_("To leave a server, just type its number."))

        pred = MessagePredicate.contained_in(responses, ctx)
        try:
            await self.bot.wait_for("message", check=pred, timeout=15)
        except asyncio.TimeoutError:
            try:
                await query.delete()
            except discord.errors.NotFound:
                pass
        else:
            await self.leave_confirmation(guilds[pred.result], ctx)

    async def leave_confirmation(self, guild, ctx):
        if guild.owner.id == ctx.bot.user.id:
            await ctx.send(_("I cannot leave a guild I am the owner of."))
            return

        await ctx.send(_("Are you sure you want me to leave {}? (yes/no)").format(guild.name))
        pred = MessagePredicate.yes_or_no(ctx)
        try:
            await self.bot.wait_for("message", check=pred, timeout=15)
            if pred.result is True:
                await guild.leave()
                if guild != ctx.guild:
                    await ctx.send(_("Done."))
            else:
                await ctx.send(_("Alright then."))
        except asyncio.TimeoutError:
            await ctx.send(_("Response timed out."))

    @commands.command()
    @checks.is_owner()
    async def load(self, ctx: commands.Context, *cogs: str):
        """Loads packages."""
        if not cogs:
            return await ctx.send_help()
        cogs = tuple(map(lambda cog: cog.rstrip(","), cogs))
        async with ctx.typing():
            (
                loaded,
                failed,
                invalid_pkg_names,
                not_found,
                already_loaded,
                failed_with_reason,
                repos_with_shared_libs,
            ) = await self._load(cogs)

        output = []

        if loaded:
            loaded_packages = humanize_list([inline(package) for package in loaded])
            formed = _("Loaded {packs}.").format(packs=loaded_packages)
            output.append(formed)

        if already_loaded:
            if len(already_loaded) == 1:
                formed = _("The following package is already loaded: {pack}").format(
                    pack=inline(already_loaded[0])
                )
            else:
                formed = _("The following packages are already loaded: {packs}").format(
                    packs=humanize_list([inline(package) for package in already_loaded])
                )
            output.append(formed)

        if failed:
            if len(failed) == 1:
                formed = _(
                    "Failed to load the following package: {pack}."
                    "\nCheck your console or logs for details."
                ).format(pack=inline(failed[0]))
            else:
                formed = _(
                    "Failed to load the following packages: {packs}"
                    "\nCheck your console or logs for details."
                ).format(packs=humanize_list([inline(package) for package in failed]))
            output.append(formed)

        if invalid_pkg_names:
            if len(invalid_pkg_names) == 1:
                formed = _(
                    "The following name is not a valid package name: {pack}\n"
                    "Package names cannot start with a number"
                    " and can only contain ascii numbers, letters, and underscores."
                ).format(pack=inline(invalid_pkg_names[0]))
            else:
                formed = _(
                    "The following names are not valid package names: {packs}\n"
                    "Package names cannot start with a number"
                    " and can only contain ascii numbers, letters, and underscores."
                ).format(packs=humanize_list([inline(package) for package in invalid_pkg_names]))
            output.append(formed)

        if not_found:
            if len(not_found) == 1:
                formed = _("The following package was not found in any cog path: {pack}.").format(
                    pack=inline(not_found[0])
                )
            else:
                formed = _(
                    "The following packages were not found in any cog path: {packs}"
                ).format(packs=humanize_list([inline(package) for package in not_found]))
            output.append(formed)

        if failed_with_reason:
            reasons = "\n".join([f"`{x}`: {y}" for x, y in failed_with_reason])
            if len(failed_with_reason) == 1:
                formed = _(
                    "This package could not be loaded for the following reason:\n\n{reason}"
                ).format(reason=reasons)
            else:
                formed = _(
                    "These packages could not be loaded for the following reasons:\n\n{reasons}"
                ).format(reasons=reasons)
            output.append(formed)

        if repos_with_shared_libs:
            if len(repos_with_shared_libs) == 1:
                formed = _(
                    "**WARNING**: The following repo is using shared libs"
                    " which are marked for removal in the future: {repo}.\n"
                    "You should inform maintainer of the repo about this message."
                ).format(repo=inline(repos_with_shared_libs.pop()))
            else:
                formed = _(
                    "**WARNING**: The following repos are using shared libs"
                    " which are marked for removal in the future: {repos}.\n"
                    "You should inform maintainers of these repos about this message."
                ).format(repos=humanize_list([inline(repo) for repo in repos_with_shared_libs]))
            output.append(formed)

        if output:
            total_message = "\n\n".join(output)
            for page in pagify(
                total_message, delims=["\n", ", "], priority=True, page_length=1500
            ):
                if page.startswith(", "):
                    page = page[2:]
                await ctx.send(page)

    @commands.command()
    @checks.is_owner()
    async def unload(self, ctx: commands.Context, *cogs: str):
        """Unloads packages."""
        if not cogs:
            return await ctx.send_help()
        cogs = tuple(map(lambda cog: cog.rstrip(","), cogs))
        unloaded, failed = await self._unload(cogs)

        output = []

        if unloaded:
            if len(unloaded) == 1:
                formed = _("The following package was unloaded: {pack}.").format(
                    pack=inline(unloaded[0])
                )
            else:
                formed = _("The following packages were unloaded: {packs}.").format(
                    packs=humanize_list([inline(package) for package in unloaded])
                )
            output.append(formed)

        if failed:
            if len(failed) == 1:
                formed = _("The following package was not loaded: {pack}.").format(
                    pack=inline(failed[0])
                )
            else:
                formed = _("The following packages were not loaded: {packs}.").format(
                    packs=humanize_list([inline(package) for package in failed])
                )
            output.append(formed)

        if output:
            total_message = "\n\n".join(output)
            for page in pagify(total_message):
                await ctx.send(page)

    @commands.command(name="reload")
    @checks.is_owner()
    async def reload(self, ctx: commands.Context, *cogs: str):
        """Reloads packages."""
        if not cogs:
            return await ctx.send_help()
        cogs = tuple(map(lambda cog: cog.rstrip(","), cogs))
        async with ctx.typing():
            (
                loaded,
                failed,
                invalid_pkg_names,
                not_found,
                already_loaded,
                failed_with_reason,
                repos_with_shared_libs,
            ) = await self._reload(cogs)

        output = []

        if loaded:
            loaded_packages = humanize_list([inline(package) for package in loaded])
            formed = _("Reloaded {packs}.").format(packs=loaded_packages)
            output.append(formed)

        if failed:
            if len(failed) == 1:
                formed = _(
                    "Failed to reload the following package: {pack}."
                    "\nCheck your console or logs for details."
                ).format(pack=inline(failed[0]))
            else:
                formed = _(
                    "Failed to reload the following packages: {packs}"
                    "\nCheck your console or logs for details."
                ).format(packs=humanize_list([inline(package) for package in failed]))
            output.append(formed)

        if invalid_pkg_names:
            if len(invalid_pkg_names) == 1:
                formed = _(
                    "The following name is not a valid package name: {pack}\n"
                    "Package names cannot start with a number"
                    " and can only contain ascii numbers, letters, and underscores."
                ).format(pack=inline(invalid_pkg_names[0]))
            else:
                formed = _(
                    "The following names are not valid package names: {packs}\n"
                    "Package names cannot start with a number"
                    " and can only contain ascii numbers, letters, and underscores."
                ).format(packs=humanize_list([inline(package) for package in invalid_pkg_names]))
            output.append(formed)

        if not_found:
            if len(not_found) == 1:
                formed = _("The following package was not found in any cog path: {pack}.").format(
                    pack=inline(not_found[0])
                )
            else:
                formed = _(
                    "The following packages were not found in any cog path: {packs}"
                ).format(packs=humanize_list([inline(package) for package in not_found]))
            output.append(formed)

        if failed_with_reason:
            reasons = "\n".join([f"`{x}`: {y}" for x, y in failed_with_reason])
            if len(failed_with_reason) == 1:
                formed = _(
                    "This package could not be reloaded for the following reason:\n\n{reason}"
                ).format(reason=reasons)
            else:
                formed = _(
                    "These packages could not be reloaded for the following reasons:\n\n{reasons}"
                ).format(reasons=reasons)
            output.append(formed)

        if repos_with_shared_libs:
            if len(repos_with_shared_libs) == 1:
                formed = _(
                    "**WARNING**: The following repo is using shared libs"
                    " which are marked for removal in the future: {repo}.\n"
                    "You should inform maintainers of these repos about this message."
                ).format(repo=inline(repos_with_shared_libs.pop()))
            else:
                formed = _(
                    "**WARNING**: The following repos are using shared libs"
                    " which are marked for removal in the future: {repos}.\n"
                    "You should inform maintainers of these repos about this message."
                ).format(repos=humanize_list([inline(repo) for repo in repos_with_shared_libs]))
            output.append(formed)

        if output:
            total_message = "\n\n".join(output)
            for page in pagify(total_message):
                await ctx.send(page)

    @commands.command(name="shutdown")
    @checks.is_owner()
    async def _shutdown(self, ctx: commands.Context, silently: bool = False):
        """Shuts down the bot."""
        wave = "\N{WAVING HAND SIGN}"
        skin = "\N{EMOJI MODIFIER FITZPATRICK TYPE-3}"
        with contextlib.suppress(discord.HTTPException):
            if not silently:
                await ctx.send(_("Shutting down... ") + wave + skin)
        await ctx.bot.shutdown()

    @commands.command(name="restart")
    @checks.is_owner()
    async def _restart(self, ctx: commands.Context, silently: bool = False):
        """Attempts to restart [botname].

        Makes [botname] quit with exit code 26.
        The restart is not guaranteed: it must be dealt
        with by the process manager in use."""
        with contextlib.suppress(discord.HTTPException):
            if not silently:
                await ctx.send(_("Restarting..."))
        await ctx.bot.shutdown(restart=True)

    @commands.group(name="set")
    async def _set(self, ctx: commands.Context):
        """Changes [botname]'s settings."""

    @_set.command("showsettings")
    async def set_showsettings(self, ctx: commands.Context):
        """
        Show the current settings for [botname].
        """
        if ctx.guild:
            guild_data = await ctx.bot._config.guild(ctx.guild).all()
            guild = ctx.guild
            admin_role_ids = guild_data["admin_role"]
            admin_role_names = [r.name for r in guild.roles if r.id in admin_role_ids]
            admin_roles_str = humanize_list(admin_role_names) if admin_role_names else "Not Set."
            mod_role_ids = guild_data["mod_role"]
            mod_role_names = [r.name for r in guild.roles if r.id in mod_role_ids]
            mod_roles_str = humanize_list(mod_role_names) if mod_role_names else "Not Set."
            guild_settings = _("Admin roles: {admin}\nMod roles: {mod}\n").format(
                admin=admin_roles_str, mod=mod_roles_str
            )
        else:
            guild_settings = ""

        prefixes = await ctx.bot._prefix_cache.get_prefixes(ctx.guild)
        global_data = await ctx.bot._config.all()
        locale = global_data["locale"]
        regional_format = global_data["regional_format"] or _("Same as bot's locale")

        prefix_string = " ".join(prefixes)
        settings = _(
            "{bot_name} Settings:\n\n"
            "Prefixes: {prefixes}\n"
            "{guild_settings}"
            "Locale: {locale}\n"
            "Regional format: {regional_format}"
        ).format(
            bot_name=ctx.bot.user.name,
            prefixes=prefix_string,
            guild_settings=guild_settings,
            locale=locale,
            regional_format=regional_format,
        )
        for page in pagify(settings):
            await ctx.send(box(page))

    @checks.guildowner_or_permissions(administrator=True)
    @_set.command(name="deletedelay")
    @commands.guild_only()
    async def deletedelay(self, ctx: commands.Context, time: int = None):
        """Set the delay until the bot removes the command message.

        Must be between -1 and 60.

        Set to -1 to disable this feature.
        """
        guild = ctx.guild
        if time is not None:
            time = min(max(time, -1), 60)  # Enforces the time limits
            await ctx.bot._config.guild(guild).delete_delay.set(time)
            if time == -1:
                await ctx.send(_("Command deleting disabled."))
            else:
                await ctx.send(_("Delete delay set to {num} seconds.").format(num=time))
        else:
            delay = await ctx.bot._config.guild(guild).delete_delay()
            if delay != -1:
                await ctx.send(
                    _(
                        "Bot will delete command messages after"
                        " {num} seconds. Set this value to -1 to"
                        " stop deleting messages"
                    ).format(num=delay)
                )
            else:
                await ctx.send(_("I will not delete command messages."))

    @checks.is_owner()
    @_set.command(name="description")
    async def setdescription(self, ctx: commands.Context, *, description: str = ""):
        """
        Sets the bot's description.
        Use without a description to reset.
        This is shown in a few locations, including the help menu.

        The default is "Red V3".
        """
        if not description:
            await ctx.bot._config.description.clear()
            ctx.bot.description = "Red V3"
            await ctx.send(_("Description reset."))
        elif len(description) > 250:  # While the limit is 256, we bold it adding characters.
            await ctx.send(
                _(
                    "This description is too long to properly display. "
                    "Please try again with below 250 characters"
                )
            )
        else:
            await ctx.bot._config.description.set(description)
            ctx.bot.description = description
            await ctx.tick()

    @_set.command()
    @checks.guildowner()
    @commands.guild_only()
    async def addadminrole(self, ctx: commands.Context, *, role: discord.Role):
        """
        Adds an admin role for this guild.
        """
        async with ctx.bot._config.guild(ctx.guild).admin_role() as roles:
            if role.id in roles:
                return await ctx.send(_("This role is already an admin role."))
            roles.append(role.id)
        await ctx.send(_("That role is now considered an admin role."))

    @_set.command()
    @checks.guildowner()
    @commands.guild_only()
    async def addmodrole(self, ctx: commands.Context, *, role: discord.Role):
        """
        Adds a mod role for this guild.
        """
        async with ctx.bot._config.guild(ctx.guild).mod_role() as roles:
            if role.id in roles:
                return await ctx.send(_("This role is already a mod role."))
            roles.append(role.id)
        await ctx.send(_("That role is now considered a mod role."))

    @_set.command(aliases=["remadmindrole", "deladminrole", "deleteadminrole"])
    @checks.guildowner()
    @commands.guild_only()
    async def removeadminrole(self, ctx: commands.Context, *, role: discord.Role):
        """
        Removes an admin role for this guild.
        """
        async with ctx.bot._config.guild(ctx.guild).admin_role() as roles:
            if role.id not in roles:
                return await ctx.send(_("That role was not an admin role to begin with."))
            roles.remove(role.id)
        await ctx.send(_("That role is no longer considered an admin role."))

    @_set.command(aliases=["remmodrole", "delmodrole", "deletemodrole"])
    @checks.guildowner()
    @commands.guild_only()
    async def removemodrole(self, ctx: commands.Context, *, role: discord.Role):
        """
        Removes a mod role for this guild.
        """
        async with ctx.bot._config.guild(ctx.guild).mod_role() as roles:
            if role.id not in roles:
                return await ctx.send(_("That role was not a mod role to begin with."))
            roles.remove(role.id)
        await ctx.send(_("That role is no longer considered a mod role."))

    @_set.command(aliases=["usebotcolor"])
    @checks.guildowner()
    @commands.guild_only()
    async def usebotcolour(self, ctx: commands.Context):
        """
        Toggle whether to use the bot owner-configured colour for embeds.

        Default is to use the bot's configured colour.
        Otherwise, the colour used will be the colour of the bot's top role.
        """
        current_setting = await ctx.bot._config.guild(ctx.guild).use_bot_color()
        await ctx.bot._config.guild(ctx.guild).use_bot_color.set(not current_setting)
        await ctx.send(
            _("The bot {} use its configured color for embeds.").format(
                _("will not") if not current_setting else _("will")
            )
        )

    @_set.command()
    @checks.guildowner()
    @commands.guild_only()
    async def serverfuzzy(self, ctx: commands.Context):
        """
        Toggle whether to enable fuzzy command search for the server.

        Default is for fuzzy command search to be disabled.
        """
        current_setting = await ctx.bot._config.guild(ctx.guild).fuzzy()
        await ctx.bot._config.guild(ctx.guild).fuzzy.set(not current_setting)
        await ctx.send(
            _("Fuzzy command search has been {} for this server.").format(
                _("disabled") if current_setting else _("enabled")
            )
        )

    @_set.command()
    @checks.is_owner()
    async def fuzzy(self, ctx: commands.Context):
        """
        Toggle whether to enable fuzzy command search in DMs.

        Default is for fuzzy command search to be disabled.
        """
        current_setting = await ctx.bot._config.fuzzy()
        await ctx.bot._config.fuzzy.set(not current_setting)
        await ctx.send(
            _("Fuzzy command search has been {} in DMs.").format(
                _("disabled") if current_setting else _("enabled")
            )
        )

    @_set.command(aliases=["color"])
    @checks.is_owner()
    async def colour(self, ctx: commands.Context, *, colour: discord.Colour = None):
        """
        Sets a default colour to be used for the bot's embeds.

        Acceptable values for the colour parameter can be found at:

        https://discordpy.readthedocs.io/en/stable/ext/commands/api.html#discord.ext.commands.ColourConverter
        """
        if colour is None:
            ctx.bot._color = discord.Color.red()
            await ctx.bot._config.color.set(discord.Color.red().value)
            return await ctx.send(_("The color has been reset."))
        ctx.bot._color = colour
        await ctx.bot._config.color.set(colour.value)
        await ctx.send(_("The color has been set."))

    @_set.group(invoke_without_command=True)
    @checks.is_owner()
    async def avatar(self, ctx: commands.Context, url: str = None):
        """Sets [botname]'s avatar

        Supports either an attachment or an image URL."""
        if len(ctx.message.attachments) > 0:  # Attachments take priority
            data = await ctx.message.attachments[0].read()
        elif url is not None:
            if url.startswith("<") and url.endswith(">"):
                url = url[1:-1]

            async with aiohttp.ClientSession() as session:
                try:
                    async with session.get(url) as r:
                        data = await r.read()
                except aiohttp.InvalidURL:
                    return await ctx.send(_("That URL is invalid."))
                except aiohttp.ClientError:
                    return await ctx.send(_("Something went wrong while trying to get the image."))
        else:
            await ctx.send_help()
            return

        try:
            async with ctx.typing():
                await ctx.bot.user.edit(avatar=data)
        except discord.HTTPException:
            await ctx.send(
                _(
                    "Failed. Remember that you can edit my avatar "
                    "up to two times a hour. The URL or attachment "
                    "must be a valid image in either JPG or PNG format."
                )
            )
        except discord.InvalidArgument:
            await ctx.send(_("JPG / PNG format only."))
        else:
            await ctx.send(_("Done."))

    @avatar.command(name="remove", aliases=["clear"])
    @checks.is_owner()
    async def avatar_remove(self, ctx: commands.Context):
        """Removes [botname]'s avatar."""
        async with ctx.typing():
            await ctx.bot.user.edit(avatar=None)
        await ctx.send(_("Avatar removed."))

    @_set.command(name="playing", aliases=["game"])
    @checks.bot_in_a_guild()
    @checks.is_owner()
    async def _game(self, ctx: commands.Context, *, game: str = None):
        """Sets [botname]'s playing status."""

        if game:
            if len(game) > 128:
                await ctx.send("The maximum length of game descriptions is 128 characters.")
                return
            game = discord.Game(name=game)
        else:
            game = None
        status = ctx.bot.guilds[0].me.status if len(ctx.bot.guilds) > 0 else discord.Status.online
        await ctx.bot.change_presence(status=status, activity=game)
        if game:
            await ctx.send(_("Status set to ``Playing {game.name}``.").format(game=game))
        else:
            await ctx.send(_("Game cleared."))

    @_set.command(name="listening")
    @checks.bot_in_a_guild()
    @checks.is_owner()
    async def _listening(self, ctx: commands.Context, *, listening: str = None):
        """Sets [botname]'s listening status."""

        status = ctx.bot.guilds[0].me.status if len(ctx.bot.guilds) > 0 else discord.Status.online
        if listening:
            activity = discord.Activity(name=listening, type=discord.ActivityType.listening)
        else:
            activity = None
        await ctx.bot.change_presence(status=status, activity=activity)
        if activity:
            await ctx.send(
                _("Status set to ``Listening to {listening}``.").format(listening=listening)
            )
        else:
            await ctx.send(_("Listening cleared."))

    @_set.command(name="watching")
    @checks.bot_in_a_guild()
    @checks.is_owner()
    async def _watching(self, ctx: commands.Context, *, watching: str = None):
        """Sets [botname]'s watching status."""

        status = ctx.bot.guilds[0].me.status if len(ctx.bot.guilds) > 0 else discord.Status.online
        if watching:
            activity = discord.Activity(name=watching, type=discord.ActivityType.watching)
        else:
            activity = None
        await ctx.bot.change_presence(status=status, activity=activity)
        if activity:
            await ctx.send(_("Status set to ``Watching {watching}``.").format(watching=watching))
        else:
            await ctx.send(_("Watching cleared."))

    @_set.command()
    @checks.bot_in_a_guild()
    @checks.is_owner()
    async def status(self, ctx: commands.Context, *, status: str):
        """Sets [botname]'s status.

        Available statuses:
            online
            idle
            dnd
            invisible
        """

        statuses = {
            "online": discord.Status.online,
            "idle": discord.Status.idle,
            "dnd": discord.Status.dnd,
            "invisible": discord.Status.invisible,
        }

        game = ctx.bot.guilds[0].me.activity if len(ctx.bot.guilds) > 0 else None
        try:
            status = statuses[status.lower()]
        except KeyError:
            await ctx.send_help()
        else:
            await ctx.bot.change_presence(status=status, activity=game)
            await ctx.send(_("Status changed to {}.").format(status))

    @_set.command(name="streaming", aliases=["stream"])
    @checks.bot_in_a_guild()
    @checks.is_owner()
    async def stream(self, ctx: commands.Context, streamer=None, *, stream_title=None):
        """Sets [botname]'s streaming status.

        Leaving both streamer and stream_title empty will clear it."""

        status = ctx.bot.guilds[0].me.status if len(ctx.bot.guilds) > 0 else None

        if stream_title:
            stream_title = stream_title.strip()
            if "twitch.tv/" not in streamer:
                streamer = "https://www.twitch.tv/" + streamer
            activity = discord.Streaming(url=streamer, name=stream_title)
            await ctx.bot.change_presence(status=status, activity=activity)
        elif streamer is not None:
            await ctx.send_help()
            return
        else:
            await ctx.bot.change_presence(activity=None, status=status)
        await ctx.send(_("Done."))

    @_set.command(name="username", aliases=["name"])
    @checks.is_owner()
    async def _username(self, ctx: commands.Context, *, username: str):
        """Sets [botname]'s username."""
        try:
            if len(username) > 32:
                await ctx.send(_("Failed to change name. Must be 32 characters or fewer."))
                return
            await self._name(name=username)
        except discord.HTTPException:
            await ctx.send(
                _(
                    "Failed to change name. Remember that you can "
                    "only do it up to 2 times an hour. Use "
                    "nicknames if you need frequent changes. "
                    "`{}set nickname`"
                ).format(ctx.clean_prefix)
            )
        else:
            await ctx.send(_("Done."))

    @_set.command(name="nickname")
    @checks.admin_or_permissions(manage_nicknames=True)
    @commands.guild_only()
    async def _nickname(self, ctx: commands.Context, *, nickname: str = None):
        """Sets [botname]'s nickname."""
        try:
            if nickname and len(nickname) > 32:
                await ctx.send(_("Failed to change nickname. Must be 32 characters or fewer."))
                return
            await ctx.guild.me.edit(nick=nickname)
        except discord.Forbidden:
            await ctx.send(_("I lack the permissions to change my own nickname."))
        else:
            await ctx.send(_("Done."))

    @_set.command(aliases=["prefixes"])
    @checks.is_owner()
    async def prefix(self, ctx: commands.Context, *prefixes: str):
        """Sets [botname]'s global prefix(es)."""
        if not prefixes:
            await ctx.send_help()
            return
        await ctx.bot.set_prefixes(guild=None, prefixes=prefixes)
        await ctx.send(_("Prefix set."))

    @_set.command(aliases=["serverprefixes"])
    @checks.admin_or_permissions(manage_guild=True)
    @commands.guild_only()
    async def serverprefix(self, ctx: commands.Context, *prefixes: str):
        """Sets [botname]'s server prefix(es)."""
        if not prefixes:
            await ctx.bot.set_prefixes(guild=ctx.guild, prefixes=[])
            await ctx.send(_("Guild prefixes have been reset."))
            return
        prefixes = sorted(prefixes, reverse=True)
        await ctx.bot.set_prefixes(guild=ctx.guild, prefixes=prefixes)
        await ctx.send(_("Prefix set."))

    @_set.command()
    @checks.is_owner()
    async def locale(self, ctx: commands.Context, language_code: str):
        """
        Changes bot's locale.

        `<language_code>` can be any language code with country code included,
        e.g. `en-US`, `de-DE`, `fr-FR`, `pl-PL`, etc.

        Go to Red's Crowdin page to see locales that are available with translations:
        https://translate.discord.red

        To reset to English, use "en-US".
        """
        try:
            locale = BabelLocale.parse(language_code, sep="-")
        except (ValueError, UnknownLocaleError):
            await ctx.send(_("Invalid language code. Use format: `en-US`"))
            return
        if locale.territory is None:
            await ctx.send(
                _("Invalid format - language code has to include country code, e.g. `en-US`")
            )
            return
        standardized_locale_name = f"{locale.language}-{locale.territory}"
        i18n.set_locale(standardized_locale_name)
        await ctx.bot._config.locale.set(standardized_locale_name)
        await ctx.send(_("Locale has been set."))

    @_set.command(aliases=["region"])
    @checks.is_owner()
    async def regionalformat(self, ctx: commands.Context, language_code: str = None):
        """
        Changes bot's regional format. This is used for formatting date, time and numbers.

        `<language_code>` can be any language code with country code included,
        e.g. `en-US`, `de-DE`, `fr-FR`, `pl-PL`, etc.

        Leave `<language_code>` empty to base regional formatting on bot's locale.
        """
        if language_code is None:
            i18n.set_regional_format(None)
            await ctx.bot._config.regional_format.set(None)
            await ctx.send(_("Regional formatting will now be based on bot's locale."))
            return

        try:
            locale = BabelLocale.parse(language_code, sep="-")
        except (ValueError, UnknownLocaleError):
            await ctx.send(_("Invalid language code. Use format: `en-US`"))
            return
        if locale.territory is None:
            await ctx.send(
                _("Invalid format - language code has to include country code, e.g. `en-US`")
            )
            return
        standardized_locale_name = f"{locale.language}-{locale.territory}"
        i18n.set_regional_format(standardized_locale_name)
        await ctx.bot._config.regional_format.set(standardized_locale_name)
        await ctx.send(
            _("Regional formatting will now be based on `{language_code}` locale.").format(
                language_code=standardized_locale_name
            )
        )

    @_set.command()
    @checks.is_owner()
    async def custominfo(self, ctx: commands.Context, *, text: str = None):
        """Customizes a section of `[p]info`.

        The maximum amount of allowed characters is 1024.
        Supports markdown, links and "mentions".
        Link example:
        `[My link](https://example.com)`
        """
        if not text:
            await ctx.bot._config.custom_info.clear()
            await ctx.send(_("The custom text has been cleared."))
            return
        if len(text) <= 1024:
            await ctx.bot._config.custom_info.set(text)
            await ctx.send(_("The custom text has been set."))
            await ctx.invoke(self.info)
        else:
            await ctx.send(_("Text must be fewer than 1024 characters long."))

    @_set.group(invoke_without_command=True)
    @checks.is_owner()
    async def api(self, ctx: commands.Context, service: str, *, tokens: TokenConverter):
        """Set, list or remove various external API tokens.

        This setting will be asked for by some 3rd party cogs and some core cogs.

        To add the keys provide the service name and the tokens as a comma separated
        list of key,values as described by the cog requesting this command.

        Note: API tokens are sensitive and should only be used in a private channel
        or in DM with the bot.
        """
        if ctx.channel.permissions_for(ctx.me).manage_messages:
            await ctx.message.delete()
        await ctx.bot.set_shared_api_tokens(service, **tokens)
        await ctx.send(_("`{service}` API tokens have been set.").format(service=service))

    @api.command(name="list")
    async def api_list(self, ctx: commands.Context):
        """Show all external API services along with their keys that have been set.

        Secrets are not shown."""

        services: dict = await ctx.bot.get_shared_api_tokens()
        if not services:
            await ctx.send(_("No API services have been set yet."))
            return

        sorted_services = sorted(services.keys(), key=str.lower)

        joined = _("Set API services:\n") if len(services) > 1 else _("Set API service:\n")
        for service_name in sorted_services:
            joined += "+ {}\n".format(service_name)
            for key_name in services[service_name].keys():
                joined += "  - {}\n".format(key_name)
        for page in pagify(joined, ["\n"], shorten_by=16):
            await ctx.send(box(page.lstrip(" "), lang="diff"))

    @api.command(name="remove")
    async def api_remove(self, ctx: commands.Context, *services: str):
        """Remove the given services with all their keys and tokens."""
        bot_services = (await ctx.bot.get_shared_api_tokens()).keys()
        services = [s for s in services if s in bot_services]

        if services:
            await self.bot.remove_shared_api_services(*services)
            if len(services) > 1:
                msg = _("Services deleted successfully:\n{services_list}").format(
                    services_list=humanize_list(services)
                )
            else:
                msg = _("Service deleted successfully: {service_name}").format(
                    service_name=services[0]
                )
            await ctx.send(msg)
        else:
            await ctx.send(_("None of the services you provided had any keys set."))

    @commands.group()
    @checks.is_owner()
    async def helpset(self, ctx: commands.Context):
        """Manage settings for the help command."""
        pass

    @helpset.command(name="showsettings")
    async def helpset_showsettings(self, ctx: commands.Context):
        """ Show the current help settings """

        help_settings = await commands.help.HelpSettings.from_context(ctx)

        if type(ctx.bot._help_formatter) is commands.help.RedHelpFormatter:
            message = help_settings.pretty
        else:
            message = _(
                "Warning: The default formatter is not in use, these settings may not apply"
            )
            message += f"\n\n{help_settings.pretty}"

        for page in pagify(message):
            await ctx.send(page)

    @helpset.command(name="resetformatter")
    async def helpset_resetformatter(self, ctx: commands.Context):
        """ This resets [botname]'s help formatter to the default formatter """

        ctx.bot.reset_help_formatter()
        await ctx.send(
            _(
                "The help formatter has been reset. "
                "This will not prevent cogs from modifying help, "
                "you may need to remove a cog if this has been an issue."
            )
        )

    @helpset.command(name="resetsettings")
    async def helpset_resetsettings(self, ctx: commands.Context):
        """
        This resets [botname]'s help settings to their defaults.

        This may not have an impact when using custom formatters from 3rd party cogs
        """
        await ctx.bot._config.help.clear()
        await ctx.send(
            _(
                "The help settings have been reset to their defaults. "
                "This may not have an impact when using 3rd party help formatters."
            )
        )

    @helpset.command(name="usemenus")
    async def helpset_usemenus(self, ctx: commands.Context, use_menus: bool = None):
        """
        Allows the help command to be sent as a paginated menu instead of separate
        messages.

        This defaults to False.
        Using this without a setting will toggle.
        """
        if use_menus is None:
            use_menus = not await ctx.bot._config.help.use_menus()
        await ctx.bot._config.help.use_menus.set(use_menus)
        if use_menus:
            await ctx.send(_("Help will use menus."))
        else:
            await ctx.send(_("Help will not use menus."))

    @helpset.command(name="showhidden")
    async def helpset_showhidden(self, ctx: commands.Context, show_hidden: bool = None):
        """
        This allows the help command to show hidden commands.

        This defaults to False.
        Using this without a setting will toggle.
        """
        if show_hidden is None:
            show_hidden = not await ctx.bot._config.help.show_hidden()
        await ctx.bot._config.help.show_hidden.set(show_hidden)
        if show_hidden:
            await ctx.send(_("Help will not filter hidden commands."))
        else:
            await ctx.send(_("Help will filter hidden commands."))

    @helpset.command(name="verifychecks")
    async def helpset_permfilter(self, ctx: commands.Context, verify: bool = None):
        """
        Sets if commands which can't be run in the current context should be
        filtered from help.

        Defaults to True.
        Using this without a setting will toggle.
        """
        if verify is None:
            verify = not await ctx.bot._config.help.verify_checks()
        await ctx.bot._config.help.verify_checks.set(verify)
        if verify:
            await ctx.send(_("Help will only show for commands which can be run."))
        else:
            await ctx.send(_("Help will show up without checking if the commands can be run."))

    @helpset.command(name="verifyexists")
    async def helpset_verifyexists(self, ctx: commands.Context, verify: bool = None):
        """
        This allows the bot to respond indicating the existence of a specific
        help topic even if the user can't use it.

        Note: This setting on it's own does not fully prevent command enumeration.

        Defaults to False.
        Using this without a setting will toggle.
        """
        if verify is None:
            verify = not await ctx.bot._config.help.verify_exists()
        await ctx.bot._config.help.verify_exists.set(verify)
        if verify:
            await ctx.send(_("Help will verify the existence of help topics."))
        else:
            await ctx.send(
                _(
                    "Help will only verify the existence of "
                    "help topics via fuzzy help (if enabled)."
                )
            )

    @helpset.command(name="pagecharlimit")
    async def helpset_pagecharlimt(self, ctx: commands.Context, limit: int):
        """Set the character limit for each page in the help message.

        This setting only applies to embedded help.

        The default value is 1000 characters. The minimum value is 500.
        The maximum is based on the lower of what you provide and what discord allows.

        Please note that setting a relatively small character limit may
        mean some pages will exceed this limit.
        """
        if limit < 500:
            await ctx.send(_("You must give a value of at least 500 characters."))
            return

        await ctx.bot._config.help.page_char_limit.set(limit)
        await ctx.send(_("Done. The character limit per page has been set to {}.").format(limit))

    @helpset.command(name="maxpages")
    async def helpset_maxpages(self, ctx: commands.Context, pages: int):
        """Set the maximum number of help pages sent in a server channel.

        This setting does not apply to menu help.

        If a help message contains more pages than this value, the help message will
        be sent to the command author via DM. This is to help reduce spam in server
        text channels.

        The default value is 2 pages.
        """
        if pages < 0:
            await ctx.send(_("You must give a value of zero or greater!"))
            return

        await ctx.bot._config.help.max_pages_in_guild.set(pages)
        await ctx.send(_("Done. The page limit has been set to {}.").format(pages))

    @helpset.command(name="deletedelay")
    @commands.bot_has_permissions(manage_messages=True)
    async def helpset_deletedelay(self, ctx: commands.Context, seconds: int):
        """Set the delay after which help pages will be deleted.

        The setting is disabled by default, and only applies to non-menu help,
        sent in server text channels.
        Setting the delay to 0 disables this feature.

        The bot has to have MANAGE_MESSAGES permission for this to work.
        """
        if seconds < 0:
            await ctx.send(_("You must give a value of zero or greater!"))
            return
        if seconds > 60 * 60 * 24 * 14:  # 14 days
            await ctx.send(_("The delay cannot be longer than 14 days!"))
            return

        await ctx.bot._config.help.delete_delay.set(seconds)
        if seconds == 0:
            await ctx.send(_("Done. Help messages will not be deleted now."))
        else:
            await ctx.send(_("Done. The delete delay has been set to {} seconds.").format(seconds))

    @helpset.command(name="tagline")
    async def helpset_tagline(self, ctx: commands.Context, *, tagline: str = None):
        """
        Set the tagline to be used.

        This setting only applies to embedded help. If no tagline is
        specified, the default will be used instead.
        """
        if tagline is None:
            await ctx.bot._config.help.tagline.set("")
            return await ctx.send(_("The tagline has been reset."))

        if len(tagline) > 2048:
            await ctx.send(
                _(
                    "Your tagline is too long! Please shorten it to be "
                    "no more than 2048 characters long."
                )
            )
            return

        await ctx.bot._config.help.tagline.set(tagline)
        await ctx.send(_("The tagline has been set."))

    @commands.command(cooldown_after_parsing=True)
    @commands.cooldown(1, 60, commands.BucketType.user)
    async def contact(self, ctx: commands.Context, *, message: str):
        """Sends a message to the owner."""
        guild = ctx.message.guild
        author = ctx.message.author
        footer = _("User ID: {}").format(author.id)

        if ctx.guild is None:
            source = _("through DM")
        else:
            source = _("from {}").format(guild)
            footer += _(" | Server ID: {}").format(guild.id)

        prefixes = await ctx.bot.get_valid_prefixes()
        prefix = re.sub(rf"<@!?{ctx.me.id}>", f"@{ctx.me.name}".replace("\\", r"\\"), prefixes[0])

        content = _("Use `{}dm {} <text>` to reply to this user").format(prefix, author.id)

        description = _("Sent by {} {}").format(author, source)

        destinations = await ctx.bot.get_owner_notification_destinations()

        if not destinations:
            await ctx.send(_("I've been configured not to send this anywhere."))
            return

        successful = False

        for destination in destinations:

            is_dm = isinstance(destination, discord.User)
            send_embed = None

            if is_dm:
                send_embed = await ctx.bot._config.user(destination).embeds()
            else:
                if not destination.permissions_for(destination.guild.me).send_messages:
                    continue
                if destination.permissions_for(destination.guild.me).embed_links:
                    send_embed = await ctx.bot._config.channel(destination).embeds()
                    if send_embed is None:
                        send_embed = await ctx.bot._config.guild(destination.guild).embeds()
                else:
                    send_embed = False

            if send_embed is None:
                send_embed = await ctx.bot._config.embeds()

            if send_embed:

                if not is_dm:
                    color = await ctx.bot.get_embed_color(destination)
                else:
                    color = ctx.bot._color

                e = discord.Embed(colour=color, description=message)
                if author.avatar_url:
                    e.set_author(name=description, icon_url=author.avatar_url)
                else:
                    e.set_author(name=description)

                e.set_footer(text=footer)

                try:
                    await destination.send(embed=e)
                except discord.Forbidden:
                    log.exception(f"Contact failed to {destination}({destination.id})")
                    # Should this automatically opt them out?
                except discord.HTTPException:
                    log.exception(
                        f"An unexpected error happened while attempting to"
                        f" send contact to {destination}({destination.id})"
                    )
                else:
                    successful = True

            else:

                msg_text = "{}\nMessage:\n\n{}\n{}".format(description, message, footer)

                try:
                    await destination.send("{}\n{}".format(content, box(msg_text)))
                except discord.Forbidden:
                    log.exception(f"Contact failed to {destination}({destination.id})")
                    # Should this automatically opt them out?
                except discord.HTTPException:
                    log.exception(
                        f"An unexpected error happened while attempting to"
                        f" send contact to {destination}({destination.id})"
                    )
                else:
                    successful = True

        if successful:
            await ctx.send(_("Your message has been sent."))
        else:
            await ctx.send(_("I'm unable to deliver your message. Sorry."))

    @commands.command()
    @checks.is_owner()
    async def dm(self, ctx: commands.Context, user_id: int, *, message: str):
        """Sends a DM to a user.

        This command needs a user ID to work.
        To get a user ID, go to Discord's settings and open the
        'Appearance' tab. Enable 'Developer Mode', then right click
        a user and click on 'Copy ID'.
        """
        destination = self.bot.get_user(user_id)
        if destination is None or destination.bot:
            await ctx.send(
                _(
                    "Invalid ID, user not found, or user is a bot. "
                    "You can only send messages to people I share "
                    "a server with."
                )
            )
            return

        prefixes = await ctx.bot.get_valid_prefixes()
        prefix = re.sub(rf"<@!?{ctx.me.id}>", f"@{ctx.me.name}".replace("\\", r"\\"), prefixes[0])
        description = _("Owner of {}").format(ctx.bot.user)
        content = _("You can reply to this message with {}contact").format(prefix)
        if await ctx.embed_requested():
            e = discord.Embed(colour=discord.Colour.red(), description=message)

            e.set_footer(text=content)
            if ctx.bot.user.avatar_url:
                e.set_author(name=description, icon_url=ctx.bot.user.avatar_url)
            else:
                e.set_author(name=description)

            try:
                await destination.send(embed=e)
            except discord.HTTPException:
                await ctx.send(
                    _("Sorry, I couldn't deliver your message to {}").format(destination)
                )
            else:
                await ctx.send(_("Message delivered to {}").format(destination))
        else:
            response = "{}\nMessage:\n\n{}".format(description, message)
            try:
                await destination.send("{}\n{}".format(box(response), content))
            except discord.HTTPException:
                await ctx.send(
                    _("Sorry, I couldn't deliver your message to {}").format(destination)
                )
            else:
                await ctx.send(_("Message delivered to {}").format(destination))

    @commands.command(hidden=True)
    @checks.is_owner()
    async def datapath(self, ctx: commands.Context):
        """Prints the bot's data path."""
        from redbot.core.data_manager import basic_config

        data_dir = Path(basic_config["DATA_PATH"])
        msg = _("Data path: {path}").format(path=data_dir)
        await ctx.send(box(msg))

    @commands.command(hidden=True)
    @checks.is_owner()
    async def debuginfo(self, ctx: commands.Context):
        """Shows debug information useful for debugging."""

        if sys.platform == "linux":
            import distro  # pylint: disable=import-error

        IS_WINDOWS = os.name == "nt"
        IS_MAC = sys.platform == "darwin"
        IS_LINUX = sys.platform == "linux"

        pyver = "{}.{}.{} ({})".format(*sys.version_info[:3], platform.architecture()[0])
        pipver = pip.__version__
        redver = red_version_info
        dpy_version = discord.__version__
        if IS_WINDOWS:
            os_info = platform.uname()
            osver = "{} {} (version {})".format(os_info.system, os_info.release, os_info.version)
        elif IS_MAC:
            os_info = platform.mac_ver()
            osver = "Mac OSX {} {}".format(os_info[0], os_info[2])
        elif IS_LINUX:
            os_info = distro.linux_distribution()
            osver = "{} {}".format(os_info[0], os_info[1]).strip()
        else:
            osver = "Could not parse OS, report this on Github."
        user_who_ran = getpass.getuser()
        driver = storage_type()
        if await ctx.embed_requested():
            e = discord.Embed(color=await ctx.embed_colour())
            e.title = "Debug Info for Red"
            e.add_field(name="Red version", value=redver, inline=True)
            e.add_field(name="Python version", value=pyver, inline=True)
            e.add_field(name="Discord.py version", value=dpy_version, inline=True)
            e.add_field(name="Pip version", value=pipver, inline=True)
            e.add_field(name="System arch", value=platform.machine(), inline=True)
            e.add_field(name="User", value=user_who_ran, inline=True)
            e.add_field(name="OS version", value=osver, inline=False)
            e.add_field(
                name="Python executable",
                value=escape(sys.executable, formatting=True),
                inline=False,
            )
            e.add_field(name="Storage type", value=driver, inline=False)
            await ctx.send(embed=e)
        else:
            info = (
                "Debug Info for Red\n\n"
                + "Red version: {}\n".format(redver)
                + "Python version: {}\n".format(pyver)
                + "Python executable: {}\n".format(sys.executable)
                + "Discord.py version: {}\n".format(dpy_version)
                + "Pip version: {}\n".format(pipver)
                + "System arch: {}\n".format(platform.machine())
                + "User: {}\n".format(user_who_ran)
                + "OS version: {}\n".format(osver)
                + "Storage type: {}\n".format(driver)
            )
            await ctx.send(box(info))

    @commands.group(aliases=["whitelist"])
    @checks.is_owner()
    async def allowlist(self, ctx: commands.Context):
        """
        Allowlist management commands.
        """
        pass

    @allowlist.command(name="add", usage="<user>...")
    async def allowlist_add(self, ctx: commands.Context, *users: Union[discord.Member, int]):
        """
        Adds a user to the allowlist.
        """
        if not users:
            await ctx.send_help()
            return

        uids = {getattr(user, "id", user) for user in users}
        await self.bot._whiteblacklist_cache.add_to_whitelist(None, uids)

        await ctx.send(_("Users added to allowlist."))

    @allowlist.command(name="list")
    async def allowlist_list(self, ctx: commands.Context):
        """
        Lists users on the allowlist.
        """
        curr_list = await ctx.bot._config.whitelist()

        if not curr_list:
            await ctx.send("Allowlist is empty.")
            return

        msg = _("Users on allowlist:")
        for user in curr_list:
            msg += "\n\t- {}".format(user)

        for page in pagify(msg):
            await ctx.send(box(page))

    @allowlist.command(name="remove", usage="<user>...")
    async def allowlist_remove(self, ctx: commands.Context, *users: Union[discord.Member, int]):
        """
        Removes user from the allowlist.
        """
        if not users:
            await ctx.send_help()
            return

        uids = {getattr(user, "id", user) for user in users}
        await self.bot._whiteblacklist_cache.remove_from_whitelist(None, uids)

        await ctx.send(_("Users have been removed from the allowlist."))

    @allowlist.command(name="clear")
    async def allowlist_clear(self, ctx: commands.Context):
        """
        Clears the allowlist.
        """
        await self.bot._whiteblacklist_cache.clear_whitelist()
        await ctx.send(_("Allowlist has been cleared."))

    @commands.group(aliases=["blacklist", "denylist"])
    @checks.is_owner()
    async def blocklist(self, ctx: commands.Context):
        """
        Blocklist management commands.
        """
        pass

    @blocklist.command(name="add", usage="<user>...")
    async def blocklist_add(self, ctx: commands.Context, *users: Union[discord.Member, int]):
        """
        Adds a user to the blocklist.
        """
        if not users:
            await ctx.send_help()
            return

        for user in users:
            if isinstance(user, int):
                user_obj = discord.Object(id=user)
            else:
                user_obj = user
            if await ctx.bot.is_owner(user_obj):
                await ctx.send(_("You cannot add an owner to the blocklist!"))
                return

        uids = {getattr(user, "id", user) for user in users}
        await self.bot._whiteblacklist_cache.add_to_blacklist(None, uids)

        await ctx.send(_("User added to blocklist."))

    @blocklist.command(name="list")
    async def blocklist_list(self, ctx: commands.Context):
        """
        Lists users on the blocklist.
        """
        curr_list = await self.bot._whiteblacklist_cache.get_blacklist(None)

        if not curr_list:
            await ctx.send("Blocklist is empty.")
            return

        msg = _("Users on blocklist:")
        for user in curr_list:
            msg += "\n\t- {}".format(user)

        for page in pagify(msg):
            await ctx.send(box(page))

    @blocklist.command(name="remove", usage="<user>...")
    async def blocklist_remove(self, ctx: commands.Context, *users: Union[discord.Member, int]):
        """
        Removes user from the blocklist.
        """
        if not users:
            await ctx.send_help()
            return

        uids = {getattr(user, "id", user) for user in users}
        await self.bot._whiteblacklist_cache.remove_from_blacklist(None, uids)

        await ctx.send(_("Users have been removed from blocklist."))

    @blocklist.command(name="clear")
    async def blocklist_clear(self, ctx: commands.Context):
        """
        Clears the blocklist.
        """
        await self.bot._whiteblacklist_cache.clear_blacklist()
        await ctx.send(_("Blocklist has been cleared."))

    @commands.group(aliases=["localwhitelist"])
    @commands.guild_only()
    @checks.admin_or_permissions(administrator=True)
    async def localallowlist(self, ctx: commands.Context):
        """
        Server specific allowlist management commands.
        """
        pass

    @localallowlist.command(name="add", usage="<user_or_role>...")
    async def localallowlist_add(
        self, ctx: commands.Context, *users_or_roles: Union[discord.Member, discord.Role, int]
    ):
        """
        Adds a user or role to the server allowlist.
        """
        if not users_or_roles:
            await ctx.send_help()
            return

        names = [getattr(u_or_r, "name", u_or_r) for u_or_r in users_or_roles]
        uids = {getattr(u_or_r, "id", u_or_r) for u_or_r in users_or_roles}
        if not (ctx.guild.owner == ctx.author or await self.bot.is_owner(ctx.author)):
            current_whitelist = await self.bot._whiteblacklist_cache.get_whitelist(ctx.guild)
            theoretical_whitelist = current_whitelist.union(uids)
            ids = {i for i in (ctx.author.id, *(getattr(ctx.author, "_roles", [])))}
            if ids.isdisjoint(theoretical_whitelist):
                return await ctx.send(
                    _(
                        "I cannot allow you to do this, as it would "
                        "remove your ability to run commands, "
                        "please ensure to add yourself to the allowlist first."
                    )
                )
        await self.bot._whiteblacklist_cache.add_to_whitelist(ctx.guild, uids)

        await ctx.send(_("{names} added to allowlist.").format(names=humanize_list(names)))

    @localallowlist.command(name="list")
    async def localallowlist_list(self, ctx: commands.Context):
        """
        Lists users and roles on the  server allowlist.
        """
        curr_list = await self.bot._whiteblacklist_cache.get_whitelist(ctx.guild)

        if not curr_list:
            await ctx.send("Server allowlist is empty.")
            return

        msg = _("Whitelisted Users and roles:")
        for obj in curr_list:
            msg += "\n\t- {}".format(obj)

        for page in pagify(msg):
            await ctx.send(box(page))

    @localallowlist.command(name="remove", usage="<user_or_role>...")
    async def localallowlist_remove(
        self, ctx: commands.Context, *users_or_roles: Union[discord.Member, discord.Role, int]
    ):
        """
        Removes user or role from the allowlist.
        """
        if not users_or_roles:
            await ctx.send_help()
            return

        names = [getattr(u_or_r, "name", u_or_r) for u_or_r in users_or_roles]
        uids = {getattr(u_or_r, "id", u_or_r) for u_or_r in users_or_roles}
        if not (ctx.guild.owner == ctx.author or await self.bot.is_owner(ctx.author)):
            current_whitelist = await self.bot._whiteblacklist_cache.get_whitelist(ctx.guild)
            theoretical_whitelist = current_whitelist - uids
            ids = {i for i in (ctx.author.id, *(getattr(ctx.author, "_roles", [])))}
            if theoretical_whitelist and ids.isdisjoint(theoretical_whitelist):
                return await ctx.send(
                    _(
                        "I cannot allow you to do this, as it would "
                        "remove your ability to run commands."
                    )
                )
        await self.bot._whiteblacklist_cache.remove_from_whitelist(ctx.guild, uids)

        await ctx.send(
            _("{names} removed from the server allowlist.").format(names=humanize_list(names))
        )

    @localallowlist.command(name="clear")
    async def localallowlist_clear(self, ctx: commands.Context):
        """
        Clears the allowlist.
        """
        await self.bot._whiteblacklist_cache.clear_whitelist(ctx.guild)
        await ctx.send(_("Server allowlist has been cleared."))

    @commands.group(aliases=["localblacklist"])
    @commands.guild_only()
    @checks.admin_or_permissions(administrator=True)
    async def localblocklist(self, ctx: commands.Context):
        """
        Server specific blocklist management commands.
        """
        pass

    @localblocklist.command(name="add", usage="<user_or_role>...")
    async def localblocklist_add(
        self, ctx: commands.Context, *users_or_roles: Union[discord.Member, discord.Role, int]
    ):
        """
        Adds a user or role to the blocklist.
        """
        if not users_or_roles:
            await ctx.send_help()
            return

        for user_or_role in users_or_roles:
            uid = discord.Object(id=getattr(user_or_role, "id", user_or_role))
            if uid.id == ctx.author.id:
                await ctx.send(_("You cannot add yourself to the blocklist!"))
                return
            if uid.id == ctx.guild.owner_id and not await ctx.bot.is_owner(ctx.author):
                await ctx.send(_("You cannot add the guild owner to the blocklist!"))
                return
            if await ctx.bot.is_owner(uid):
                await ctx.send(_("You cannot add a bot owner to the blocklist!"))
                return
        names = [getattr(u_or_r, "name", u_or_r) for u_or_r in users_or_roles]
        uids = {getattr(u_or_r, "id", u_or_r) for u_or_r in users_or_roles}
        await self.bot._whiteblacklist_cache.add_to_blacklist(ctx.guild, uids)

        await ctx.send(
            _("{names} added to the server blocklist.").format(names=humanize_list(names))
        )

    @localblocklist.command(name="list")
    async def localblocklist_list(self, ctx: commands.Context):
        """
        Lists users and roles on the blocklist.
        """
        curr_list = await self.bot._whiteblacklist_cache.get_blacklist(ctx.guild)

        if not curr_list:
            await ctx.send("Server blocklist is empty.")
            return

        msg = _("Blacklisted Users and Roles:")
        for obj in curr_list:
            msg += "\n\t- {}".format(obj)

        for page in pagify(msg):
            await ctx.send(box(page))

    @localblocklist.command(name="remove", usage="<user_or_role>...")
    async def localblocklist_remove(
        self, ctx: commands.Context, *users_or_roles: Union[discord.Member, discord.Role, int]
    ):
        """
        Removes user or role from blocklist.
        """
        if not users_or_roles:
            await ctx.send_help()
            return

        names = [getattr(u_or_r, "name", u_or_r) for u_or_r in users_or_roles]
        uids = {getattr(u_or_r, "id", u_or_r) for u_or_r in users_or_roles}
        await self.bot._whiteblacklist_cache.remove_from_blacklist(ctx.guild, uids)

        await ctx.send(
            _("{names} removed from the server blocklist.").format(names=humanize_list(names))
        )

    @localblocklist.command(name="clear")
    async def localblocklist_clear(self, ctx: commands.Context):
        """
        Clears the server blocklist.
        """
        await self.bot._whiteblacklist_cache.clear_blacklist(ctx.guild)
        await ctx.send(_("Server blocklist has been cleared."))

    @checks.guildowner_or_permissions(administrator=True)
    @commands.group(name="command")
    async def command_manager(self, ctx: commands.Context):
        """Manage the bot's commands and cogs."""
        pass

    @checks.is_owner()
    @command_manager.command(name="defaultdisablecog")
    async def command_default_disable_cog(self, ctx: commands.Context, *, cogname: str):
        """Set the default state for a cog as disabled."""
        cog = self.bot.get_cog(cogname)
        if not cog:
            return await ctx.send(_("Cog with the given name doesn't exist."))
        if isinstance(cog, commands.commands._RuleDropper):
            return await ctx.send(_("You can't disable this cog by default."))
        await self.bot._disabled_cog_cache.default_disable(cogname)
        await ctx.send(_("{cogname} has been set as disabled by default.").format(cogname=cogname))

    @checks.is_owner()
    @command_manager.command(name="defaultenablecog")
    async def command_default_enable_cog(self, ctx: commands.Context, *, cogname: str):
        """Set the default state for a cog as enabled."""
        cog = self.bot.get_cog(cogname)
        if not cog:
            return await ctx.send(_("Cog with the given name doesn't exist."))
        await self.bot._disabled_cog_cache.default_enable(cogname)
        await ctx.send(_("{cogname} has been set as enabled by default.").format(cogname=cogname))

    @commands.guild_only()
    @command_manager.command(name="disablecog")
    async def command_disable_cog(self, ctx: commands.Context, *, cogname: str):
        """Disable a cog in this guild."""
        cog = self.bot.get_cog(cogname)
        if not cog:
            return await ctx.send(_("Cog with the given name doesn't exist."))
        if isinstance(cog, commands.commands._RuleDropper):
            return await ctx.send(_("You can't disable this cog as you would lock yourself out."))
        if await self.bot._disabled_cog_cache.disable_cog_in_guild(cogname, ctx.guild.id):
            await ctx.send(_("{cogname} has been disabled in this guild.").format(cogname=cogname))
        else:
            await ctx.send(
                _("{cogname} was already disabled (nothing to do).").format(cogname=cogname)
            )

    @commands.guild_only()
    @command_manager.command(name="enablecog")
    async def command_enable_cog(self, ctx: commands.Context, *, cogname: str):
        """Enable a cog in this guild."""
        if await self.bot._disabled_cog_cache.enable_cog_in_guild(cogname, ctx.guild.id):
            await ctx.send(_("{cogname} has been enabled in this guild.").format(cogname=cogname))
        else:
            # putting this here allows enabling a cog that isn't loaded but was disabled.
            cog = self.bot.get_cog(cogname)
            if not cog:
                return await ctx.send(_("Cog with the given name doesn't exist."))

            await ctx.send(
                _("{cogname} was not disabled (nothing to do).").format(cogname=cogname)
            )

    @commands.guild_only()
    @command_manager.command(name="listdisabledcogs")
    async def command_list_disabled_cogs(self, ctx: commands.Context):
        """List the cogs which are disabled in this guild."""
        disabled = [
            cog.qualified_name
            for cog in self.bot.cogs.values()
            if await self.bot._disabled_cog_cache.cog_disabled_in_guild(
                cog.qualified_name, ctx.guild.id
            )
        ]
        if disabled:
            output = _("The following cogs are disabled in this guild:\n")
            output += humanize_list(disabled)

            for page in pagify(output):
                await ctx.send(page)
        else:
            await ctx.send(_("There are no disabled cogs in this guild."))

    @command_manager.group(name="listdisabled", invoke_without_command=True)
    async def list_disabled(self, ctx: commands.Context):
        """
        List disabled commands.

        If you're the bot owner, this will show global disabled commands by default.
        """
        # Select the scope based on the author's privileges
        if await ctx.bot.is_owner(ctx.author):
            await ctx.invoke(self.list_disabled_global)
        else:
            await ctx.invoke(self.list_disabled_guild)

    @list_disabled.command(name="global")
    async def list_disabled_global(self, ctx: commands.Context):
        """List disabled commands globally."""
        disabled_list = await self.bot._config.disabled_commands()
        if not disabled_list:
            return await ctx.send(_("There aren't any globally disabled commands."))

        if len(disabled_list) > 1:
            header = _("{} commands are disabled globally.\n").format(
                humanize_number(len(disabled_list))
            )
        else:
            header = _("1 command is disabled globally.\n")
        paged = [box(x) for x in pagify(humanize_list(disabled_list), page_length=1000)]
        paged[0] = header + paged[0]
        await ctx.send_interactive(paged)

    @list_disabled.command(name="guild")
    async def list_disabled_guild(self, ctx: commands.Context):
        """List disabled commands in this server."""
        disabled_list = await self.bot._config.guild(ctx.guild).disabled_commands()
        if not disabled_list:
            return await ctx.send(_("There aren't any disabled commands in {}.").format(ctx.guild))

        if len(disabled_list) > 1:
            header = _("{} commands are disabled in {}.\n").format(
                humanize_number(len(disabled_list)), ctx.guild
            )
        else:
            header = _("1 command is disabled in {}.\n").format(ctx.guild)
        paged = [box(x) for x in pagify(humanize_list(disabled_list), page_length=1000)]
        paged[0] = header + paged[0]
        await ctx.send_interactive(paged)

    @command_manager.group(name="disable", invoke_without_command=True)
    async def command_disable(self, ctx: commands.Context, *, command: str):
        """Disable a command.

        If you're the bot owner, this will disable commands
        globally by default.
        """
        # Select the scope based on the author's privileges
        if await ctx.bot.is_owner(ctx.author):
            await ctx.invoke(self.command_disable_global, command=command)
        else:
            await ctx.invoke(self.command_disable_guild, command=command)

    @checks.is_owner()
    @command_disable.command(name="global")
    async def command_disable_global(self, ctx: commands.Context, *, command: str):
        """Disable a command globally."""
        command_obj: commands.Command = ctx.bot.get_command(command)
        if command_obj is None:
            await ctx.send(
                _("I couldn't find that command. Please note that it is case sensitive.")
            )
            return

        if self.command_manager in command_obj.parents or self.command_manager == command_obj:
            await ctx.send(
                _("The command to disable cannot be `command` or any of its subcommands.")
            )
            return

        if isinstance(command_obj, commands.commands._RuleDropper):
            await ctx.send(
                _("This command is designated as being always available and cannot be disabled.")
            )
            return

        async with ctx.bot._config.disabled_commands() as disabled_commands:
            if command not in disabled_commands:
                disabled_commands.append(command_obj.qualified_name)

        if not command_obj.enabled:
            await ctx.send(_("That command is already disabled globally."))
            return
        command_obj.enabled = False

        await ctx.tick()

    @commands.guild_only()
    @command_disable.command(name="server", aliases=["guild"])
    async def command_disable_guild(self, ctx: commands.Context, *, command: str):
        """Disable a command in this server only."""
        command_obj: commands.Command = ctx.bot.get_command(command)
        if command_obj is None:
            await ctx.send(
                _("I couldn't find that command. Please note that it is case sensitive.")
            )
            return

        if self.command_manager in command_obj.parents or self.command_manager == command_obj:
            await ctx.send(
                _("The command to disable cannot be `command` or any of its subcommands.")
            )
            return

        if isinstance(command_obj, commands.commands._RuleDropper):
            await ctx.send(
                _("This command is designated as being always available and cannot be disabled.")
            )
            return

        if command_obj.requires.privilege_level > await PrivilegeLevel.from_ctx(ctx):
            await ctx.send(_("You are not allowed to disable that command."))
            return

        async with ctx.bot._config.guild(ctx.guild).disabled_commands() as disabled_commands:
            if command not in disabled_commands:
                disabled_commands.append(command_obj.qualified_name)

        done = command_obj.disable_in(ctx.guild)

        if not done:
            await ctx.send(_("That command is already disabled in this server."))
        else:
            await ctx.tick()

    @command_manager.group(name="enable", invoke_without_command=True)
    async def command_enable(self, ctx: commands.Context, *, command: str):
        """Enable a command.

        If you're a bot owner, this will try to enable a globally
        disabled command by default.
        """
        if await ctx.bot.is_owner(ctx.author):
            await ctx.invoke(self.command_enable_global, command=command)
        else:
            await ctx.invoke(self.command_enable_guild, command=command)

    @commands.is_owner()
    @command_enable.command(name="global")
    async def command_enable_global(self, ctx: commands.Context, *, command: str):
        """Enable a command globally."""
        command_obj: commands.Command = ctx.bot.get_command(command)
        if command_obj is None:
            await ctx.send(
                _("I couldn't find that command. Please note that it is case sensitive.")
            )
            return

        async with ctx.bot._config.disabled_commands() as disabled_commands:
            with contextlib.suppress(ValueError):
                disabled_commands.remove(command_obj.qualified_name)

        if command_obj.enabled:
            await ctx.send(_("That command is already enabled globally."))
            return

        command_obj.enabled = True
        await ctx.tick()

    @commands.guild_only()
    @command_enable.command(name="server", aliases=["guild"])
    async def command_enable_guild(self, ctx: commands.Context, *, command: str):
        """Enable a command in this server."""
        command_obj: commands.Command = ctx.bot.get_command(command)
        if command_obj is None:
            await ctx.send(
                _("I couldn't find that command. Please note that it is case sensitive.")
            )
            return

        if command_obj.requires.privilege_level > await PrivilegeLevel.from_ctx(ctx):
            await ctx.send(_("You are not allowed to enable that command."))
            return

        async with ctx.bot._config.guild(ctx.guild).disabled_commands() as disabled_commands:
            with contextlib.suppress(ValueError):
                disabled_commands.remove(command_obj.qualified_name)

        done = command_obj.enable_in(ctx.guild)

        if not done:
            await ctx.send(_("That command is already enabled in this server."))
        else:
            await ctx.tick()

    @checks.is_owner()
    @command_manager.command(name="disabledmsg")
    async def command_disabledmsg(self, ctx: commands.Context, *, message: str = ""):
        """Set the bot's response to disabled commands.

        Leave blank to send nothing.

        To include the command name in the message, include the
        `{command}` placeholder.
        """
        await ctx.bot._config.disabled_command_msg.set(message)
        await ctx.tick()

    @commands.guild_only()
    @checks.guildowner_or_permissions(manage_guild=True)
    @commands.group(name="autoimmune")
    async def autoimmune_group(self, ctx: commands.Context):
        """
        Server settings for immunity from automated actions.
        """
        pass

    @autoimmune_group.command(name="list")
    async def autoimmune_list(self, ctx: commands.Context):
        """
        Gets the current members and roles configured for automatic
        moderation action immunity.
        """
        ai_ids = await ctx.bot._config.guild(ctx.guild).autoimmune_ids()

        roles = {r.name for r in ctx.guild.roles if r.id in ai_ids}
        members = {str(m) for m in ctx.guild.members if m.id in ai_ids}

        output = ""
        if roles:
            output += _("Roles immune from automated moderation actions:\n")
            output += ", ".join(roles)
        if members:
            if roles:
                output += "\n"
            output += _("Members immune from automated moderation actions:\n")
            output += ", ".join(members)

        if not output:
            output = _("No immunty settings here.")

        for page in pagify(output):
            await ctx.send(page)

    @autoimmune_group.command(name="add")
    async def autoimmune_add(
        self, ctx: commands.Context, *, user_or_role: Union[discord.Member, discord.Role]
    ):
        """
        Makes a user or role immune from automated moderation actions.
        """
        async with ctx.bot._config.guild(ctx.guild).autoimmune_ids() as ai_ids:
            if user_or_role.id in ai_ids:
                return await ctx.send(_("Already added."))
            ai_ids.append(user_or_role.id)
        await ctx.tick()

    @autoimmune_group.command(name="remove")
    async def autoimmune_remove(
        self, ctx: commands.Context, *, user_or_role: Union[discord.Member, discord.Role]
    ):
        """
        Makes a user or role immune from automated moderation actions.
        """
        async with ctx.bot._config.guild(ctx.guild).autoimmune_ids() as ai_ids:
            if user_or_role.id not in ai_ids:
                return await ctx.send(_("Not in list."))
            ai_ids.remove(user_or_role.id)
        await ctx.tick()

    @autoimmune_group.command(name="isimmune")
    async def autoimmune_checkimmune(
        self, ctx: commands.Context, *, user_or_role: Union[discord.Member, discord.Role]
    ):
        """
        Checks if a user or role would be considered immune from automated actions.
        """

        if await ctx.bot.is_automod_immune(user_or_role):
            await ctx.send(_("They are immune"))
        else:
            await ctx.send(_("They are not Immune"))

    @checks.is_owner()
    @_set.group()
    async def ownernotifications(self, ctx: commands.Context):
        """
        Commands for configuring owner notifications.
        """
        pass

    @ownernotifications.command()
    async def optin(self, ctx: commands.Context):
        """
        Opt-in on receiving owner notifications.

        This is the default state.
        """
        async with ctx.bot._config.owner_opt_out_list() as opt_outs:
            if ctx.author.id in opt_outs:
                opt_outs.remove(ctx.author.id)

        await ctx.tick()

    @ownernotifications.command()
    async def optout(self, ctx: commands.Context):
        """
        Opt-out of receiving owner notifications.
        """
        async with ctx.bot._config.owner_opt_out_list() as opt_outs:
            if ctx.author.id not in opt_outs:
                opt_outs.append(ctx.author.id)

        await ctx.tick()

    @ownernotifications.command()
    async def adddestination(
        self, ctx: commands.Context, *, channel: Union[discord.TextChannel, int]
    ):
        """
        Adds a destination text channel to receive owner notifications.
        """

        try:
            channel_id = channel.id
        except AttributeError:
            channel_id = channel

        async with ctx.bot._config.extra_owner_destinations() as extras:
            if channel_id not in extras:
                extras.append(channel_id)

        await ctx.tick()

    @ownernotifications.command(aliases=["remdestination", "deletedestination", "deldestination"])
    async def removedestination(
        self, ctx: commands.Context, *, channel: Union[discord.TextChannel, int]
    ):
        """
        Removes a destination text channel from receiving owner notifications.
        """

        try:
            channel_id = channel.id
        except AttributeError:
            channel_id = channel

        async with ctx.bot._config.extra_owner_destinations() as extras:
            if channel_id in extras:
                extras.remove(channel_id)

        await ctx.tick()

    @ownernotifications.command()
    async def listdestinations(self, ctx: commands.Context):
        """
        Lists the configured extra destinations for owner notifications.
        """

        channel_ids = await ctx.bot._config.extra_owner_destinations()

        if not channel_ids:
            await ctx.send(_("There are no extra channels being sent to."))
            return

        data = []

        for channel_id in channel_ids:
            channel = ctx.bot.get_channel(channel_id)
            if channel:
                # This includes the channel name in case the user can't see the channel.
                data.append(f"{channel.mention} {channel} ({channel.id})")
            else:
                data.append(_("Unknown channel with id: {id}").format(id=channel_id))

        output = "\n".join(data)
        for page in pagify(output):
            await ctx.send(page)

    # RPC handlers
    async def rpc_load(self, request):
        cog_name = request.params[0]

        spec = await self.bot._cog_mgr.find_cog(cog_name)
        if spec is None:
            raise LookupError("No such cog found.")

        self._cleanup_and_refresh_modules(spec.name)

        await self.bot.load_extension(spec)

    async def rpc_unload(self, request):
        cog_name = request.params[0]

        self.bot.unload_extension(cog_name)

    async def rpc_reload(self, request):
        await self.rpc_unload(request)
        await self.rpc_load(request)

    @commands.group()
    @commands.guild_only()
    @checks.admin_or_permissions(manage_channels=True)
    async def ignore(self, ctx: commands.Context):
        """Add servers or channels to the ignore list."""

    @ignore.command(name="list")
    async def ignore_list(self, ctx: commands.Context):
        """
        List the currently ignored servers and channels
        """
        for page in pagify(await self.count_ignored(ctx)):
            await ctx.maybe_send_embed(page)

    @ignore.command(name="channel")
    async def ignore_channel(
        self,
        ctx: commands.Context,
        channel: Optional[Union[discord.TextChannel, discord.CategoryChannel]] = None,
    ):
        """Ignore commands in the channel or category.

        Defaults to the current channel.
        """
        if not channel:
            channel = ctx.channel
        if not await self.bot._ignored_cache.get_ignored_channel(channel):
            await self.bot._ignored_cache.set_ignored_channel(channel, True)
            await ctx.send(_("Channel added to ignore list."))
        else:
            await ctx.send(_("Channel already in ignore list."))

    @ignore.command(name="server", aliases=["guild"])
    @checks.admin_or_permissions(manage_guild=True)
    async def ignore_guild(self, ctx: commands.Context):
        """Ignore commands in this server."""
        guild = ctx.guild
        if not await self.bot._ignored_cache.get_ignored_guild(guild):
            await self.bot._ignored_cache.set_ignored_guild(guild, True)
            await ctx.send(_("This server has been added to the ignore list."))
        else:
            await ctx.send(_("This server is already being ignored."))

    @commands.group()
    @commands.guild_only()
    @checks.admin_or_permissions(manage_channels=True)
    async def unignore(self, ctx: commands.Context):
        """Remove servers or channels from the ignore list."""

    @unignore.command(name="channel")
    async def unignore_channel(
        self,
        ctx: commands.Context,
        channel: Optional[Union[discord.TextChannel, discord.CategoryChannel]] = None,
    ):
        """Remove a channel or category from the ignore list.

        Defaults to the current channel.
        """
        if not channel:
            channel = ctx.channel

        if await self.bot._ignored_cache.get_ignored_channel(channel):
            await self.bot._ignored_cache.set_ignored_channel(channel, False)
            await ctx.send(_("Channel removed from ignore list."))
        else:
            await ctx.send(_("That channel is not in the ignore list."))

    @unignore.command(name="server", aliases=["guild"])
    @checks.admin_or_permissions(manage_guild=True)
    async def unignore_guild(self, ctx: commands.Context):
        """Remove this server from the ignore list."""
        guild = ctx.message.guild
        if await self.bot._ignored_cache.get_ignored_guild(guild):
            await self.bot._ignored_cache.set_ignored_guild(guild, False)
            await ctx.send(_("This server has been removed from the ignore list."))
        else:
            await ctx.send(_("This server is not in the ignore list."))

    async def count_ignored(self, ctx: commands.Context):
        category_channels: List[discord.CategoryChannel] = []
        text_channels: List[discord.TextChannel] = []
        if await self.bot._ignored_cache.get_ignored_guild(ctx.guild):
            return _("This server is currently being ignored.")
        for channel in ctx.guild.text_channels:
            if channel.category and channel.category not in category_channels:
                if await self.bot._ignored_cache.get_ignored_channel(channel.category):
                    category_channels.append(channel.category)
            if await self.bot._ignored_cache.get_ignored_channel(channel, check_category=False):
                text_channels.append(channel)

        cat_str = (
            humanize_list([c.name for c in category_channels]) if category_channels else "None"
        )
        chan_str = humanize_list([c.mention for c in text_channels]) if text_channels else "None"
        msg = _("Currently ignored categories: {categories}\nChannels: {channels}").format(
            categories=cat_str, channels=chan_str
        )
        return msg

    # Removing this command from forks is a violation of the GPLv3 under which it is licensed.
    # Otherwise interfering with the ability for this command to be accessible is also a violation.
    @commands.command(
        cls=commands.commands._AlwaysAvailableCommand,
        name="licenseinfo",
        aliases=["licenceinfo"],
        i18n=_,
    )
    async def license_info_command(self, ctx):
        """
        Get info about Red's licenses.
        """

        message = (
            "This bot is an instance of Red-DiscordBot (hereafter referred to as Red)\n"
            "Red is a free and open source application made available to the public and "
            "licensed under the GNU GPLv3. The full text of this license is available to you at "
            "<https://github.com/Cog-Creators/Red-DiscordBot/blob/V3/develop/LICENSE>"
        )
        await ctx.send(message)
        # We need a link which contains a thank you to other projects which we use at some point.


# DEP-WARN: CooldownMapping should have a method `from_cooldown`
# which accepts (number, number, bucket)
# the bucket should only be used for the method `_bucket_key`
# and `_bucket_key` should be used to determine the grouping
# of ratelimit consumption.
class LicenseCooldownMapping(commands.CooldownMapping):
    """
    This is so that a single user can't spam a channel with this
    it's used below as 1 per 3 minutes per user-channel combination.
    """

<<<<<<< HEAD
    message = (
        "This bot is an instance of Red-DiscordBot (hereinafter referred to as Red).\n"
        "Red is a free and open source application made available to the public and "
        "licensed under the GNU GPLv3. The full text of this license is available to you at "
        "<https://github.com/Cog-Creators/Red-DiscordBot/blob/V3/develop/LICENSE>."
    )
    await ctx.send(message)
    # We need a link which contains a thank you to other projects which we use at some point.
=======
    def _bucket_key(self, msg):
        return (msg.channel.id, msg.author.id)


# DEP-WARN: command objects should store a single cooldown mapping as `._buckets`
Core.license_info_command._buckets = LicenseCooldownMapping.from_cooldown(
    1, 180, commands.BucketType.member  # pick a random bucket,it wont get used.
)
>>>>>>> 2da9b502
<|MERGE_RESOLUTION|>--- conflicted
+++ resolved
@@ -3471,10 +3471,10 @@
         """
 
         message = (
-            "This bot is an instance of Red-DiscordBot (hereafter referred to as Red)\n"
+            "This bot is an instance of Red-DiscordBot (hereinafter referred to as Red)\n"
             "Red is a free and open source application made available to the public and "
             "licensed under the GNU GPLv3. The full text of this license is available to you at "
-            "<https://github.com/Cog-Creators/Red-DiscordBot/blob/V3/develop/LICENSE>"
+            "<https://github.com/Cog-Creators/Red-DiscordBot/blob/V3/develop/LICENSE>."
         )
         await ctx.send(message)
         # We need a link which contains a thank you to other projects which we use at some point.
@@ -3491,16 +3491,6 @@
     it's used below as 1 per 3 minutes per user-channel combination.
     """
 
-<<<<<<< HEAD
-    message = (
-        "This bot is an instance of Red-DiscordBot (hereinafter referred to as Red).\n"
-        "Red is a free and open source application made available to the public and "
-        "licensed under the GNU GPLv3. The full text of this license is available to you at "
-        "<https://github.com/Cog-Creators/Red-DiscordBot/blob/V3/develop/LICENSE>."
-    )
-    await ctx.send(message)
-    # We need a link which contains a thank you to other projects which we use at some point.
-=======
     def _bucket_key(self, msg):
         return (msg.channel.id, msg.author.id)
 
@@ -3508,5 +3498,4 @@
 # DEP-WARN: command objects should store a single cooldown mapping as `._buckets`
 Core.license_info_command._buckets = LicenseCooldownMapping.from_cooldown(
     1, 180, commands.BucketType.member  # pick a random bucket,it wont get used.
-)
->>>>>>> 2da9b502
+)