<<<<<<< HEAD
=======
# -*- coding: utf-8 -*-
>>>>>>> 097e7e56
# Standard Library
import io
import weakref

from datetime import datetime
from typing import List, Optional

# Red Dependencies
import discord

# Red Imports
from redbot.core.utils.chat_formatting import pagify

# Red Relative Imports
from .common_filters import filter_mass_mentions

_instances = weakref.WeakValueDictionary({})


class TunnelMeta(type):
    """
    lets prevent having multiple tunnels with the same
    places involved.
    """

    def __call__(cls, *args, **kwargs):
        lockout_tuple = ((kwargs.get("sender"), kwargs.get("origin")), kwargs.get("recipient"))

        if lockout_tuple in _instances:
            return _instances[lockout_tuple]

        # this is needed because weakvalue dicts can
        # change size without warning if an object is discarded
        # it can raise a runtime error, so ..
        while True:
            try:
                if not (
                    any(lockout_tuple[0] == x[0] for x in _instances.keys())
                    or any(lockout_tuple[1] == x[1] for x in _instances.keys())
                ):
                    # if this isn't temporarily stored, the weakref dict
                    # will discard this before the return statement,
                    # causing a key error
                    temp = super(TunnelMeta, cls).__call__(*args, **kwargs)
                    _instances[lockout_tuple] = temp
                    return temp
            except Exception:  # NOQA: E722
                # Am I really supposed to except a runtime error flake >.>
                continue
            else:
                return None


class Tunnel(metaclass=TunnelMeta):
    """
    A tunnel interface for messages

    This will return None on init if the destination
    or source + origin pair is already in use, or the
    existing tunnel object if one exists for the designated
    parameters

    Attributes
    ----------
    sender: `discord.Member`
        The person who opened the tunnel
    origin: `discord.TextChannel`
        The channel in which it was opened
    recipient: `discord.User`
        The user on the other end of the tunnel
    """

    def __init__(
        self, *, sender: discord.Member, origin: discord.TextChannel, recipient: discord.User
    ):
        self.sender = sender
        self.origin = origin
        self.recipient = recipient
        self.last_interaction = datetime.utcnow()

    async def react_close(self, *, uid: int, message: str = ""):
        send_to = self.recipient if uid == self.sender.id else self.origin
        closer = next(filter(lambda x: x.id == uid, (self.sender, self.recipient)), None)
        await send_to.send(filter_mass_mentions(message.format(closer=closer)))

    @property
    def members(self):
        return self.sender, self.recipient

    @property
    def minutes_since(self):
        return int((self.last_interaction - datetime.utcnow()).seconds / 60)

    @staticmethod
    async def message_forwarder(
        *,
        destination: discord.abc.Messageable,
        content: str = None,
        embed=None,
        files: Optional[List[discord.File]] = None,
    ) -> List[discord.Message]:
        """
        This does the actual sending, use this instead of a full tunnel
        if you are using command initiated reactions instead of persistent
        event based ones

        Parameters
        ----------
        destination: discord.abc.Messageable
            Where to send
        content: str
            The message content
        embed: discord.Embed
            The embed to send
        files: Optional[List[discord.File]]
            A list of files to send.

        Returns
        -------
        List[discord.Message]
            The messages sent as a result.

        Raises
        ------
        discord.Forbidden
            see `discord.abc.Messageable.send`
        discord.HTTPException
            see `discord.abc.Messageable.send`
        """
        rets = []
        if content:
            for page in pagify(content):
                rets.append(await destination.send(page, files=files, embed=embed))
                if files:
                    del files
                if embed:
                    del embed
        elif embed or files:
            rets.append(await destination.send(files=files, embed=embed))
        return rets

    @staticmethod
    async def files_from_attach(
        m: discord.Message, *, use_cached: bool = False, images_only: bool = False
    ) -> List[discord.File]:
        """
        makes a list of file objects from a message
        returns an empty list if none, or if the sum of file sizes
        is too large for the bot to send

        Parameters
        ---------
        m: `discord.Message`
            A message to get attachments from
        use_cached: `bool`
            Whether to use ``proxy_url`` rather than ``url`` when downloading the attachment
        images_only: `bool`
            Whether only image attachments should be added to returned list

        Returns
        -------
        list of `discord.File`
            A list of `discord.File` objects

        """
        files = []
        max_size = 8 * 1000 * 1000
        if m.attachments and sum(a.size for a in m.attachments) <= max_size:
            for a in m.attachments:
                if images_only and a.height is None:
                    # if this is None, it's not an image
                    continue
                _fp = io.BytesIO()
                try:
                    await a.save(_fp, use_cached=use_cached)
                except discord.HTTPException as e:
                    # this is required, because animated webp files aren't cached
                    if not (e.status == 415 and images_only and use_cached):
                        raise
                files.append(discord.File(_fp, filename=a.filename))
        return files

    # Backwards-compatible typo fix (GH-2496)
    files_from_attatch = files_from_attach

    async def communicate(
        self, *, message: discord.Message, topic: str = None, skip_message_content: bool = False
    ):
        """
        Forwards a message.

        Parameters
        ----------
        message : `discord.Message`
            The message to forward
        topic : `str`
            A string to prepend
        skip_message_content : `bool`
            If this flag is set, only the topic will be sent

        Returns
        -------
        `int`, `int`
            a pair of ints matching the ids of the
            message which was forwarded
            and the last message the bot sent to do that.
            useful if waiting for reactions.

        Raises
        ------
        discord.Forbidden
            This should only happen if the user's DMs are disabled
            the bot can't upload at the origin channel
            or can't add reactions there.
        """
        if message.channel == self.origin and message.author == self.sender:
            send_to = self.recipient
        elif message.author == self.recipient and isinstance(message.channel, discord.DMChannel):
            send_to = self.origin
        else:
            return None

        if not skip_message_content:
            content = "\n".join((topic, message.content)) if topic else message.content
        else:
            content = topic

        if message.attachments:
            attach = await self.files_from_attach(message)
            if not attach:
                await message.channel.send(
                    "Could not forward attachments. "
                    "Total size of attachments in a single "
                    "message must be less than 8MB."
                )
        else:
            attach = []

        rets = await self.message_forwarder(destination=send_to, content=content, files=attach)

        await message.add_reaction("\N{WHITE HEAVY CHECK MARK}")
        await message.add_reaction("\N{NEGATIVE SQUARED CROSS MARK}")
        self.last_interaction = datetime.utcnow()
        await rets[-1].add_reaction("\N{NEGATIVE SQUARED CROSS MARK}")
        return [rets[-1].id, message.id]<|MERGE_RESOLUTION|>--- conflicted
+++ resolved
@@ -1,7 +1,4 @@
-<<<<<<< HEAD
-=======
 # -*- coding: utf-8 -*-
->>>>>>> 097e7e56
 # Standard Library
 import io
 import weakref
@@ -48,7 +45,7 @@
                     temp = super(TunnelMeta, cls).__call__(*args, **kwargs)
                     _instances[lockout_tuple] = temp
                     return temp
-            except Exception:  # NOQA: E722
+            except:  # NOQA: E722
                 # Am I really supposed to except a runtime error flake >.>
                 continue
             else:
