<<<<<<< HEAD
=======
# -*- coding: utf-8 -*-
>>>>>>> 097e7e56
# Standard Library
import asyncio

from datetime import timedelta
from typing import TYPE_CHECKING, Dict, Iterable, List, Union

# Red Dependencies
import discord

if TYPE_CHECKING:
    from .. import Config
    from ..bot import Red
    from ..commands import Context


async def mass_purge(messages: List[discord.Message], channel: discord.TextChannel):
    """Bulk delete messages from a channel.

    If more than 100 messages are supplied, the bot will delete 100 messages at
    a time, sleeping between each action.

    Note
    ----
    Messages must not be older than 14 days, and the bot must not be a user
    account.

    Parameters
    ----------
    messages : `list` of `discord.Message`
        The messages to bulk delete.
    channel : discord.TextChannel
        The channel to delete messages from.

    Raises
    ------
    discord.Forbidden
        You do not have proper permissions to delete the messages or you’re not
        using a bot account.
    discord.HTTPException
        Deleting the messages failed.

    """
    while messages:
        if len(messages) > 1:
            await channel.delete_messages(messages[:100])
            messages = messages[100:]
        else:
            await messages[0].delete()
            messages = []
        await asyncio.sleep(1.5)


async def slow_deletion(messages: Iterable[discord.Message]):
    """Delete a list of messages one at a time.

    Any exceptions raised when trying to delete the message will be silenced.

    Parameters
    ----------
    messages : `iterable` of `discord.Message`
        The messages to delete.

    """
    for message in messages:
        try:
            await message.delete()
        except discord.HTTPException:
            pass


def get_audit_reason(author: discord.Member, reason: str = None):
    """Construct a reason to appear in the audit log.

    Parameters
    ----------
    author : discord.Member
        The author behind the audit log action.
    reason : str
        The reason behind the audit log action.

    Returns
    -------
    str
        The formatted audit log reason.

    """
    return (
        "Action requested by {} (ID {}). Reason: {}".format(author, author.id, reason)
        if reason
        else "Action requested by {} (ID {}).".format(author, author.id)
    )


async def is_allowed_by_hierarchy(
    bot: "Red", settings: "Config", guild: discord.Guild, mod: discord.Member, user: discord.Member
):
    if not await settings.guild(guild).respect_hierarchy():
        return True
    is_special = mod == guild.owner or await bot.is_owner(mod)
    return mod.top_role.position > user.top_role.position or is_special


async def is_mod_or_superior(
    bot: "Red", obj: Union[discord.Message, discord.Member, discord.Role]
):
    """Check if an object has mod or superior permissions.

    If a message is passed, its author's permissions are checked. If a role is
    passed, it simply checks if it is one of either the admin or mod roles.

    Parameters
    ----------
    bot : redbot.core.bot.Red
        The bot object.
    obj : `discord.Message` or `discord.Member` or `discord.Role`
        The object to check permissions for.

    Returns
    -------
    bool
        :code:`True` if the object has mod permissions.

    Raises
    ------
    TypeError
        If the wrong type of ``obj`` was passed.

    """
    if isinstance(obj, discord.Message):
        user = obj.author
    elif isinstance(obj, discord.Member):
        user = obj
    elif isinstance(obj, discord.Role):
        gid = obj.guild.id
        if obj in await bot.get_admin_role_ids(gid):
            return True
        if obj in await bot.get_mod_role_ids(gid):
            return True
        return False
    else:
        raise TypeError("Only messages, members or roles may be passed")

    if await bot.is_owner(user):
        return True
    if await bot.is_mod(user):
        return True

    return False


def strfdelta(delta: timedelta):
    """Format a timedelta object to a message with time units.

    Parameters
    ----------
    delta : datetime.timedelta
        The duration to parse.

    Returns
    -------
    str
        A message representing the timedelta with units.

    """
    s = []
    if delta.days:
        ds = "%i day" % delta.days
        if delta.days > 1:
            ds += "s"
        s.append(ds)
    hrs, rem = divmod(delta.seconds, 60 * 60)
    if hrs:
        hs = "%i hr" % hrs
        if hrs > 1:
            hs += "s"
        s.append(hs)
    mins, secs = divmod(rem, 60)
    if mins:
        s.append("%i min" % mins)
    if secs:
        s.append("%i sec" % secs)
    return " ".join(s)


async def is_admin_or_superior(
    bot: "Red", obj: Union[discord.Message, discord.Member, discord.Role]
):
    """Same as `is_mod_or_superior` except for admin permissions.

    If a message is passed, its author's permissions are checked. If a role is
    passed, it simply checks if it is the admin role.

    Parameters
    ----------
    bot : redbot.core.bot.Red
        The bot object.
    obj : `discord.Message` or `discord.Member` or `discord.Role`
        The object to check permissions for.

    Returns
    -------
    bool
        :code:`True` if the object has admin permissions.

    Raises
    ------
    TypeError
        If the wrong type of ``obj`` was passed.

    """
    if isinstance(obj, discord.Message):
        user = obj.author
    elif isinstance(obj, discord.Member):
        user = obj
    elif isinstance(obj, discord.Role):
        return obj.id in await bot.get_admin_role_ids(obj.guild.id)
    else:
        raise TypeError("Only messages, members or roles may be passed")

    if await bot.is_owner(user):
        return True
    if await bot.is_admin(user):
        return True

    return False


async def check_permissions(ctx: "Context", perms: Dict[str, bool]) -> bool:
    """Check if the author has required permissions.

    This will always return ``True`` if the author is a bot owner, or
    has the ``administrator`` permission. If ``perms`` is empty, this
    will only check if the user is a bot owner.

    Parameters
    ----------
    ctx : Context
        The command invocation context to check.
    perms : Dict[str, bool]
        A dictionary mapping permissions to their required states.
        Valid permission names are those listed as properties of
        the `discord.Permissions` class.

    Returns
    -------
    bool
        ``True`` if the author has the required permissions.

    """
    if await ctx.bot.is_owner(ctx.author):
        return True
    elif not perms:
        return False
    resolved = ctx.channel.permissions_for(ctx.author)

    return resolved.administrator or all(
        getattr(resolved, name, None) == value for name, value in perms.items()
    )<|MERGE_RESOLUTION|>--- conflicted
+++ resolved
@@ -1,7 +1,4 @@
-<<<<<<< HEAD
-=======
 # -*- coding: utf-8 -*-
->>>>>>> 097e7e56
 # Standard Library
 import asyncio
 
@@ -239,7 +236,7 @@
     Parameters
     ----------
     ctx : Context
-        The command invocation context to check.
+        The command invokation context to check.
     perms : Dict[str, bool]
         A dictionary mapping permissions to their required states.
         Valid permission names are those listed as properties of
