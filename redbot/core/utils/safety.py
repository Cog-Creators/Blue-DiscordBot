<<<<<<< HEAD
=======
# -*- coding: utf-8 -*-
>>>>>>> 097e7e56
# Standard Library
import functools
import warnings


def unsafe(f, message=None):
    """
    Decorator form for marking a function as unsafe.

    This form may not get used much, but there are a few cases
    we may want to add something unsafe generally, but safe in specific uses.

    The warning can be suppressed in the safe context with warnings.catch_warnings
    This should be used sparingly at most.
    """

    def wrapper(func):
        @functools.wraps(func)
        def get_wrapped(*args, **kwargs):
            actual_message = message or f"{func.__name__} is unsafe for use"
            warnings.warn(actual_message, stacklevel=3, category=RuntimeWarning)
            return func(*args, **kwargs)

        return get_wrapped

    return wrapper


def warn_unsafe(f, message=None):
    """
    Function to mark function from dependencies as unsafe for use.

    Warning: There is no check that a function has already been modified.
    This form should only be used in init, if you want to mark an internal function
    as unsafe, use the decorator form above.

    The warning can be suppressed in safe contexts with warnings.catch_warnings
    This should be used sparingly at most.
    """

    def wrapper(func):
        @functools.wraps(func)
        def get_wrapped(*args, **kwargs):
            actual_message = message or f"{func.__name__} is unsafe for use"
            warnings.warn(actual_message, stacklevel=3, category=RuntimeWarning)
            return func(*args, **kwargs)

        return get_wrapped

    return wrapper(f)<|MERGE_RESOLUTION|>--- conflicted
+++ resolved
@@ -1,7 +1,4 @@
-<<<<<<< HEAD
-=======
 # -*- coding: utf-8 -*-
->>>>>>> 097e7e56
 # Standard Library
 import functools
 import warnings
@@ -14,7 +11,7 @@
     This form may not get used much, but there are a few cases
     we may want to add something unsafe generally, but safe in specific uses.
 
-    The warning can be suppressed in the safe context with warnings.catch_warnings
+    The warning can be supressed in the safe context with warnings.catch_warnings
     This should be used sparingly at most.
     """
 
