<<<<<<< HEAD
=======
# -*- coding: utf-8 -*-
>>>>>>> 097e7e56
# Standard Library
import collections


class LRUDict:
    """
    dict with LRU-eviction and max-size

    This is intended for caching, it may not behave how you want otherwise

    This uses collections.OrderedDict under the hood, but does not directly expose
    all of it's methods (intentional)
    """

    def __init__(self, *keyval_pairs, size):
        self.size = size
        self._dict = collections.OrderedDict(*keyval_pairs)

    def __contains__(self, key):
        if key in self._dict:
            self._dict.move_to_end(key, last=True)
            return True
        return False

    def __getitem__(self, key):
        ret = self._dict.__getitem__(key)
        self._dict.move_to_end(key, last=True)
        return ret

    def __setitem__(self, key, value):
        if key in self._dict:
            self._dict.move_to_end(key, last=True)
        self._dict[key] = value
        if len(self._dict) > self.size:
            self._dict.popitem(last=False)

    def __delitem__(self, key):
        return self._dict.__delitem__(key)

    def clear(self):
        return self._dict.clear()

    def pop(self, key):
        return self._dict.pop(key)

    # All of the below access all of the items, and
    # therefore shouldn't modify the ordering for eviction
    def keys(self):
        return self._dict.keys()

    def items(self):
        return self._dict.items()

    def values(self):
        return self._dict.values()<|MERGE_RESOLUTION|>--- conflicted
+++ resolved
@@ -1,7 +1,4 @@
-<<<<<<< HEAD
-=======
 # -*- coding: utf-8 -*-
->>>>>>> 097e7e56
 # Standard Library
 import collections
 
@@ -47,8 +44,7 @@
     def pop(self, key):
         return self._dict.pop(key)
 
-    # All of the below access all of the items, and
-    # therefore shouldn't modify the ordering for eviction
+    # all of the below access all of the items, and therefore shouldnt modify the ordering for eviction
     def keys(self):
         return self._dict.keys()
 
