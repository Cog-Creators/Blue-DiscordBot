--- conflicted
+++ resolved
@@ -1,11 +1,7 @@
 import datetime
-<<<<<<< HEAD
 import itertools
-=======
+from io import BytesIO
 from typing import Sequence, Iterator, List, Optional, Union, SupportsInt
->>>>>>> 826dae12
-from io import BytesIO
-from typing import Iterator, List, Optional, Sequence, Union
 
 import discord
 from babel.lists import format_list as babel_list
