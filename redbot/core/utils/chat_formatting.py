import datetime
import itertools
from io import BytesIO
<<<<<<< HEAD
from typing import Sequence, Iterator, List, Optional, Union, SupportsInt
=======
from typing import Iterator, List, Optional, Sequence, SupportsInt, Union
>>>>>>> 6fe8a874

import discord
from babel.lists import format_list as babel_list
from babel.numbers import format_decimal

from redbot.core.i18n import Translator, get_babel_locale, get_babel_regional_format

_ = Translator("UtilsChatFormatting", __file__)


def error(text: str) -> str:
    """Get text prefixed with an error emoji.

    Returns
    -------
    str
        The new message.

    """
    return "\N{NO ENTRY SIGN} {}".format(text)


def warning(text: str) -> str:
    """Get text prefixed with a warning emoji.

    Returns
    -------
    str
        The new message.

    """
    return "\N{WARNING SIGN} {}".format(text)


def info(text: str) -> str:
    """Get text prefixed with an info emoji.

    Returns
    -------
    str
        The new message.

    """
    return "\N{INFORMATION SOURCE} {}".format(text)


def question(text: str) -> str:
    """Get text prefixed with a question emoji.

    Returns
    -------
    str
        The new message.

    """
    return "\N{BLACK QUESTION MARK ORNAMENT} {}".format(text)


def bold(text: str, escape_formatting: bool = True) -> str:
    """Get the given text in bold.

    Note: By default, this function will escape ``text`` prior to emboldening.

    Parameters
    ----------
    text : str
        The text to be marked up.
    escape_formatting : `bool`, optional
        Set to :code:`False` to not escape markdown formatting in the text.

    Returns
    -------
    str
        The marked up text.

    """
    text = escape(text, formatting=escape_formatting)
    return "**{}**".format(text)


def box(text: str, lang: str = "") -> str:
    """Get the given text in a code block.

    Parameters
    ----------
    text : str
        The text to be marked up.
    lang : `str`, optional
        The syntax highlighting language for the codeblock.

    Returns
    -------
    str
        The marked up text.

    """
    ret = "```{}\n{}\n```".format(lang, text)
    return ret


def inline(text: str) -> str:
    """Get the given text as inline code.

    Parameters
    ----------
    text : str
        The text to be marked up.

    Returns
    -------
    str
        The marked up text.

    """
    if "`" in text:
        return "``{}``".format(text)
    else:
        return "`{}`".format(text)


def italics(text: str, escape_formatting: bool = True) -> str:
    """Get the given text in italics.

    Note: By default, this function will escape ``text`` prior to italicising.

    Parameters
    ----------
    text : str
        The text to be marked up.
    escape_formatting : `bool`, optional
        Set to :code:`False` to not escape markdown formatting in the text.

    Returns
    -------
    str
        The marked up text.

    """
    text = escape(text, formatting=escape_formatting)
    return "*{}*".format(text)


def bordered(*columns: Sequence[str], ascii_border: bool = False) -> str:
    """Get two blocks of text in a borders.

    Note
    ----
    This will only work with a monospaced font.

    Parameters
    ----------
    *columns : `sequence` of `str`
        The columns of text, each being a list of lines in that column.
    ascii_border : bool
        Whether or not the border should be pure ASCII.

    Returns
    -------
    str
        The bordered text.

    """
    borders = {
        "TL": "-" if ascii_border else "┌",  # Top-left
        "TR": "-" if ascii_border else "┐",  # Top-right
        "BL": "-" if ascii_border else "└",  # Bottom-left
        "BR": "-" if ascii_border else "┘",  # Bottom-right
        "HZ": "-" if ascii_border else "─",  # Horizontal
        "VT": "|" if ascii_border else "│",  # Vertical
    }

    sep = " " * 4  # Separator between boxes
    widths = tuple(max(len(row) for row in column) + 9 for column in columns)  # width of each col
    colsdone = [False] * len(columns)  # whether or not each column is done
    lines = [sep.join("{TL}" + "{HZ}" * width + "{TR}" for width in widths)]

    for line in itertools.zip_longest(*columns):
        row = []
        for colidx, column in enumerate(line):
            width = widths[colidx]
            done = colsdone[colidx]
            if column is None:
                if not done:
                    # bottom border of column
                    column = "{HZ}" * width
                    row.append("{BL}" + column + "{BR}")
                    colsdone[colidx] = True  # mark column as done
                else:
                    # leave empty
                    row.append(" " * (width + 2))
            else:
                column += " " * (width - len(column))  # append padded spaces
                row.append("{VT}" + column + "{VT}")

        lines.append(sep.join(row))

    final_row = []
    for width, done in zip(widths, colsdone):
        if not done:
            final_row.append("{BL}" + "{HZ}" * width + "{BR}")
        else:
            final_row.append(" " * (width + 2))
    lines.append(sep.join(final_row))

    return "\n".join(lines).format(**borders)


def pagify(
    text: str,
    delims: Sequence[str] = ["\n"],
    *,
    priority: bool = False,
    escape_mass_mentions: bool = True,
    shorten_by: int = 8,
    page_length: int = 2000,
) -> Iterator[str]:
    """Generate multiple pages from the given text.

    Note
    ----
    This does not respect code blocks or inline code.

    Parameters
    ----------
    text : str
        The content to pagify and send.
    delims : `sequence` of `str`, optional
        Characters where page breaks will occur. If no delimiters are found
        in a page, the page will break after ``page_length`` characters.
        By default this only contains the newline.

    Other Parameters
    ----------------
    priority : `bool`
        Set to :code:`True` to choose the page break delimiter based on the
        order of ``delims``. Otherwise, the page will always break at the
        last possible delimiter.
    escape_mass_mentions : `bool`
        If :code:`True`, any mass mentions (here or everyone) will be
        silenced.
    shorten_by : `int`
        How much to shorten each page by. Defaults to 8.
    page_length : `int`
        The maximum length of each page. Defaults to 2000.

    Yields
    ------
    `str`
        Pages of the given text.

    """
    in_text = text
    page_length -= shorten_by
    while len(in_text) > page_length:
        this_page_len = page_length
        if escape_mass_mentions:
            this_page_len -= in_text.count("@here", 0, page_length) + in_text.count(
                "@everyone", 0, page_length
            )
        closest_delim = (in_text.rfind(d, 1, this_page_len) for d in delims)
        if priority:
            closest_delim = next((x for x in closest_delim if x > 0), -1)
        else:
            closest_delim = max(closest_delim)
        closest_delim = closest_delim if closest_delim != -1 else this_page_len
        if escape_mass_mentions:
            to_send = escape(in_text[:closest_delim], mass_mentions=True)
        else:
            to_send = in_text[:closest_delim]
        if len(to_send.strip()) > 0:
            yield to_send
        in_text = in_text[closest_delim:]

    if len(in_text.strip()) > 0:
        if escape_mass_mentions:
            yield escape(in_text, mass_mentions=True)
        else:
            yield in_text


def strikethrough(text: str, escape_formatting: bool = True) -> str:
    """Get the given text with a strikethrough.

    Note: By default, this function will escape ``text`` prior to applying a strikethrough.

    Parameters
    ----------
    text : str
        The text to be marked up.
    escape_formatting : `bool`, optional
        Set to :code:`False` to not escape markdown formatting in the text.

    Returns
    -------
    str
        The marked up text.

    """
    text = escape(text, formatting=escape_formatting)
    return "~~{}~~".format(text)


def underline(text: str, escape_formatting: bool = True) -> str:
    """Get the given text with an underline.

    Note: By default, this function will escape ``text`` prior to underlining.

    Parameters
    ----------
    text : str
        The text to be marked up.
    escape_formatting : `bool`, optional
        Set to :code:`False` to not escape markdown formatting in the text.

    Returns
    -------
    str
        The marked up text.

    """
    text = escape(text, formatting=escape_formatting)
    return "__{}__".format(text)


def escape(text: str, *, mass_mentions: bool = False, formatting: bool = False) -> str:
    """Get text with all mass mentions or markdown escaped.

    Parameters
    ----------
    text : str
        The text to be escaped.
    mass_mentions : `bool`, optional
        Set to :code:`True` to escape mass mentions in the text.
    formatting : `bool`, optional
        Set to :code:`True` to escape any markdown formatting in the text.

    Returns
    -------
    str
        The escaped text.

    """
    if mass_mentions:
        text = text.replace("@everyone", "@\u200beveryone")
        text = text.replace("@here", "@\u200bhere")
    if formatting:
        text = discord.utils.escape_markdown(text)
    return text


def humanize_list(
<<<<<<< HEAD
    items: Sequence[str], style: str = "standard", locale: Optional[str] = None
=======
    items: Sequence[str], *, locale: Optional[str] = None, style: str = "standard"
>>>>>>> 6fe8a874
) -> str:
    """Get comma-separated list, with the last element joined with *and*.

    Parameters
    ----------
    items : Sequence[str]
        The items of the list to join together.
    locale : Optional[str]
        The locale to convert, if not specified it defaults to the bot's locale.
    style : str
        The style to format the list with.

        Note: Not all styles are necessarily available in all locales,
        see documentation of `babel.lists.format_list` for more details.

        standard
            A typical 'and' list for arbitrary placeholders.
            eg. "January, February, and March"
        standard-short
             A short version of a 'and' list, suitable for use with short or
             abbreviated placeholder values.
             eg. "Jan., Feb., and Mar."
        or
            A typical 'or' list for arbitrary placeholders.
            eg. "January, February, or March"
        or-short
            A short version of an 'or' list.
            eg. "Jan., Feb., or Mar."
        unit
            A list suitable for wide units.
            eg. "3 feet, 7 inches"
        unit-short
            A list suitable for short units
            eg. "3 ft, 7 in"
        unit-narrow
            A list suitable for narrow units, where space on the screen is very limited.
            eg. "3′ 7″"

    Raises
    ------
    ValueError
        The locale does not support the specified style.

    Examples
    --------
    .. testsetup::

        from redbot.core.utils.chat_formatting import humanize_list

    .. doctest::

        >>> humanize_list(['One', 'Two', 'Three'])
        'One, Two, and Three'
        >>> humanize_list(['One'])
        'One'
        >>> humanize_list(['omena', 'peruna', 'aplari'], style='or', locale='fi')
        'omena, peruna tai aplari'

    """

    return babel_list(items, style=style, locale=get_babel_locale(locale))


def format_perms_list(perms: discord.Permissions) -> str:
    """Format a list of permission names.

    This will return a humanized list of the names of all enabled
    permissions in the provided `discord.Permissions` object.

    Parameters
    ----------
    perms : discord.Permissions
        The permissions object with the requested permissions to list
        enabled.

    Returns
    -------
    str
        The humanized list.

    """
    perm_names: List[str] = []
    for perm, value in perms:
        if value is True:
            perm_name = '"' + perm.replace("_", " ").title() + '"'
            perm_names.append(perm_name)
    return humanize_list(perm_names).replace("Guild", "Server")


def humanize_timedelta(
    *, timedelta: Optional[datetime.timedelta] = None, seconds: Optional[SupportsInt] = None
) -> str:
    """
    Get a locale aware human timedelta representation.

    This works with either a timedelta object or a number of seconds.

    Fractional values will be omitted, and values less than 1 second
    an empty string.

    Parameters
    ----------
    timedelta: Optional[datetime.timedelta]
        A timedelta object
    seconds: Optional[SupportsInt]
        A number of seconds

    Returns
    -------
    str
        A locale aware representation of the timedelta or seconds.

    Raises
    ------
    ValueError
        The function was called with neither a number of seconds nor a timedelta object
    """

    try:
        obj = seconds if seconds is not None else timedelta.total_seconds()
    except AttributeError:
        raise ValueError("You must provide either a timedelta or a number of seconds")

    seconds = int(obj)
    periods = [
        (_("year"), _("years"), 60 * 60 * 24 * 365),
        (_("month"), _("months"), 60 * 60 * 24 * 30),
        (_("day"), _("days"), 60 * 60 * 24),
        (_("hour"), _("hours"), 60 * 60),
        (_("minute"), _("minutes"), 60),
        (_("second"), _("seconds"), 1),
    ]

    strings = []
    for period_name, plural_period_name, period_seconds in periods:
        if seconds >= period_seconds:
            period_value, seconds = divmod(seconds, period_seconds)
            if period_value == 0:
                continue
            unit = plural_period_name if period_value > 1 else period_name
            strings.append(f"{period_value} {unit}")

    return ", ".join(strings)


def humanize_number(val: Union[int, float], override_locale=None) -> str:
    """
    Convert an int or float to a str with digit separators based on bot locale

    Parameters
    ----------
    val : Union[int, float]
        The int/float to be formatted.
    override_locale: Optional[str]
        A value to override bot's regional format.

    Returns
    -------
    str
        locale aware formatted number.
    """
    return format_decimal(val, locale=get_babel_regional_format(override_locale))


def text_to_file(
    text: str, filename: str = "file.txt", *, spoiler: bool = False, encoding: str = "utf-8"
):
    """Prepares text to be sent as a file on Discord, without character limit.

    This writes text into a bytes object that can be used for the ``file`` or ``files`` parameters
    of :meth:`discord.abc.Messageable.send`.

    Parameters
    ----------
    text: str
        The text to put in your file.
    filename: str
        The name of the file sent. Defaults to ``file.txt``.
    spoiler: bool
        Whether the attachment is a spoiler. Defaults to ``False``.

    Returns
    -------
    discord.File
        The file containing your text.

    """
    file = BytesIO(text.encode(encoding))
    return discord.File(file, filename, spoiler=spoiler)<|MERGE_RESOLUTION|>--- conflicted
+++ resolved
@@ -1,11 +1,7 @@
 import datetime
 import itertools
 from io import BytesIO
-<<<<<<< HEAD
-from typing import Sequence, Iterator, List, Optional, Union, SupportsInt
-=======
 from typing import Iterator, List, Optional, Sequence, SupportsInt, Union
->>>>>>> 6fe8a874
 
 import discord
 from babel.lists import format_list as babel_list
@@ -357,11 +353,7 @@
 
 
 def humanize_list(
-<<<<<<< HEAD
-    items: Sequence[str], style: str = "standard", locale: Optional[str] = None
-=======
     items: Sequence[str], *, locale: Optional[str] = None, style: str = "standard"
->>>>>>> 6fe8a874
 ) -> str:
     """Get comma-separated list, with the last element joined with *and*.
 
