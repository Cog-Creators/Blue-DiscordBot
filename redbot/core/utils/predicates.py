--- conflicted
+++ resolved
@@ -1,1023 +1,1020 @@
-<<<<<<< HEAD
-=======
-# -*- coding: utf-8 -*-
->>>>>>> 097e7e56
-# Standard Library
-import re
-
-from typing import Callable, ClassVar, List, Optional, Pattern, Sequence, Tuple, Union, cast
-
-# Red Dependencies
-import discord
-
-# Red Imports
-from redbot.core import commands
-
-_ID_RE = re.compile(r"([0-9]{15,21})$")
-_USER_MENTION_RE = re.compile(r"<@!?([0-9]{15,21})>$")
-_CHAN_MENTION_RE = re.compile(r"<#([0-9]{15,21})>$")
-_ROLE_MENTION_RE = re.compile(r"<&([0-9]{15,21})>$")
-
-
-class MessagePredicate(Callable[[discord.Message], bool]):
-    """A simple collection of predicates for message events.
-
-    These predicates intend to help simplify checks in message events
-    and reduce boilerplate code.
-
-    This class should be created through the provided classmethods.
-    Instances of this class are callable message predicates, i.e. they
-    return ``True`` if a message matches the criteria.
-
-    All predicates are combined with :meth:`MessagePredicate.same_context`.
-
-    Examples
-    --------
-    Waiting for a response in the same channel and from the same
-    author::
-
-        await bot.wait_for("message", check=MessagePredicate.same_context(ctx))
-
-    Waiting for a response to a yes or no question::
-
-        pred = MessagePredicate.yes_or_no(ctx)
-        await bot.wait_for("message", check=pred)
-        if pred.result is True:
-            # User responded "yes"
-            ...
-
-    Getting a member object from a user's response::
-
-        pred = MessagePredicate.valid_member(ctx)
-        await bot.wait_for("message", check=pred)
-        member = pred.result
-
-    Attributes
-    ----------
-    result : Any
-        The object which the message content matched with. This is
-        dependent on the predicate used - see each predicate's
-        documentation for details, not every method will assign this
-        attribute. Defaults to ``None``.
-
-    """
-
-    def __init__(self, predicate: Callable[["MessagePredicate", discord.Message], bool]) -> None:
-        self._pred: Callable[["MessagePredicate", discord.Message], bool] = predicate
-        self.result = None
-
-    def __call__(self, message: discord.Message) -> bool:
-        return self._pred(self, message)
-
-    @classmethod
-    def same_context(
-        cls,
-        ctx: Optional[commands.Context] = None,
-        channel: Optional[discord.TextChannel] = None,
-        user: Optional[discord.abc.User] = None,
-    ) -> "MessagePredicate":
-        """Match if the reaction fits the described context.
-
-        Parameters
-        ----------
-        ctx : Optional[Context]
-            The current invocation context.
-        channel : Optional[discord.TextChannel]
-            The channel we expect a message in. If unspecified,
-            defaults to ``ctx.channel``. If ``ctx`` is unspecified
-            too, the message's channel will be ignored.
-        user : Optional[discord.abc.User]
-            The user we expect a message from. If unspecified,
-            defaults to ``ctx.author``. If ``ctx`` is unspecified
-            too, the message's author will be ignored.
-
-        Returns
-        -------
-        MessagePredicate
-            The event predicate.
-
-        """
-        if ctx is not None:
-            channel = channel or ctx.channel
-            user = user or ctx.author
-
-        return cls(
-            lambda self, m: (user is None or user.id == m.author.id)
-            and (channel is None or channel.id == m.channel.id)
-        )
-
-    @classmethod
-    def cancelled(
-        cls,
-        ctx: Optional[commands.Context] = None,
-        channel: Optional[discord.TextChannel] = None,
-        user: Optional[discord.abc.User] = None,
-    ) -> "MessagePredicate":
-        """Match if the message is ``[p]cancel``.
-
-        Parameters
-        ----------
-        ctx : Optional[Context]
-            Same as ``ctx`` in :meth:`same_context`.
-        channel : Optional[discord.TextChannel]
-            Same as ``channel`` in :meth:`same_context`.
-        user : Optional[discord.abc.User]
-            Same as ``user`` in :meth:`same_context`.
-
-        Returns
-        -------
-        MessagePredicate
-            The event predicate.
-
-        """
-        same_context = cls.same_context(ctx, channel, user)
-        return cls(
-            lambda self, m: (same_context(m) and m.content.lower() == f"{ctx.prefix}cancel")
-        )
-
-    @classmethod
-    def yes_or_no(
-        cls,
-        ctx: Optional[commands.Context] = None,
-        channel: Optional[discord.TextChannel] = None,
-        user: Optional[discord.abc.User] = None,
-    ) -> "MessagePredicate":
-        """Match if the message is "yes"/"y" or "no"/"n".
-
-        This will assign ``True`` for *yes*, or ``False`` for *no* to
-        the `result` attribute.
-
-        Parameters
-        ----------
-        ctx : Optional[Context]
-            Same as ``ctx`` in :meth:`same_context`.
-        channel : Optional[discord.TextChannel]
-            Same as ``channel`` in :meth:`same_context`.
-        user : Optional[discord.abc.User]
-            Same as ``user`` in :meth:`same_context`.
-
-        Returns
-        -------
-        MessagePredicate
-            The event predicate.
-
-        """
-        same_context = cls.same_context(ctx, channel, user)
-
-        def predicate(self: MessagePredicate, m: discord.Message) -> bool:
-            if not same_context(m):
-                return False
-            content = m.content.lower()
-            if content in ("yes", "y"):
-                self.result = True
-            elif content in ("no", "n"):
-                self.result = False
-            else:
-                return False
-            return True
-
-        return cls(predicate)
-
-    @classmethod
-    def valid_int(
-        cls,
-        ctx: Optional[commands.Context] = None,
-        channel: Optional[discord.TextChannel] = None,
-        user: Optional[discord.abc.User] = None,
-    ) -> "MessagePredicate":
-        """Match if the response is an integer.
-
-        Assigns the response to `result` as an `int`.
-
-        Parameters
-        ----------
-        ctx : Optional[Context]
-            Same as ``ctx`` in :meth:`same_context`.
-        channel : Optional[discord.TextChannel]
-            Same as ``channel`` in :meth:`same_context`.
-        user : Optional[discord.abc.User]
-            Same as ``user`` in :meth:`same_context`.
-
-        Returns
-        -------
-        MessagePredicate
-            The event predicate.
-
-        """
-        same_context = cls.same_context(ctx, channel, user)
-
-        def predicate(self: MessagePredicate, m: discord.Message) -> bool:
-            if not same_context(m):
-                return False
-            try:
-                self.result = int(m.content)
-            except ValueError:
-                return False
-            else:
-                return True
-
-        return cls(predicate)
-
-    @classmethod
-    def valid_float(
-        cls,
-        ctx: Optional[commands.Context] = None,
-        channel: Optional[discord.TextChannel] = None,
-        user: Optional[discord.abc.User] = None,
-    ) -> "MessagePredicate":
-        """Match if the response is a float.
-
-        Assigns the response to `result` as a `float`.
-
-        Parameters
-        ----------
-        ctx : Optional[Context]
-            Same as ``ctx`` in :meth:`same_context`.
-        channel : Optional[discord.TextChannel]
-            Same as ``channel`` in :meth:`same_context`.
-        user : Optional[discord.abc.User]
-            Same as ``user`` in :meth:`same_context`.
-
-        Returns
-        -------
-        MessagePredicate
-            The event predicate.
-
-        """
-        same_context = cls.same_context(ctx, channel, user)
-
-        def predicate(self: MessagePredicate, m: discord.Message) -> bool:
-            if not same_context(m):
-                return False
-            try:
-                self.result = float(m.content)
-            except ValueError:
-                return False
-            else:
-                return True
-
-        return cls(predicate)
-
-    @classmethod
-    def positive(
-        cls,
-        ctx: Optional[commands.Context] = None,
-        channel: Optional[discord.TextChannel] = None,
-        user: Optional[discord.abc.User] = None,
-    ) -> "MessagePredicate":
-        """Match if the response is a positive number.
-
-        Assigns the response to `result` as a `float`.
-
-        Parameters
-        ----------
-        ctx : Optional[Context]
-            Same as ``ctx`` in :meth:`same_context`.
-        channel : Optional[discord.TextChannel]
-            Same as ``channel`` in :meth:`same_context`.
-        user : Optional[discord.abc.User]
-            Same as ``user`` in :meth:`same_context`.
-
-        Returns
-        -------
-        MessagePredicate
-            The event predicate.
-
-        """
-        same_context = cls.same_context(ctx, channel, user)
-
-        def predicate(self: MessagePredicate, m: discord.Message) -> bool:
-            if not same_context(m):
-                return False
-            try:
-                number = float(m.content)
-            except ValueError:
-                return False
-            else:
-                if number > 0:
-                    self.result = number
-                    return True
-                else:
-                    return False
-
-        return cls(predicate)
-
-    @classmethod
-    def valid_role(
-        cls,
-        ctx: Optional[commands.Context] = None,
-        channel: Optional[discord.TextChannel] = None,
-        user: Optional[discord.abc.User] = None,
-    ) -> "MessagePredicate":
-        """Match if the response refers to a role in the current guild.
-
-        Assigns the matching `discord.Role` object to `result`.
-
-        This predicate cannot be used in DM.
-
-        Parameters
-        ----------
-        ctx : Optional[Context]
-            Same as ``ctx`` in :meth:`same_context`.
-        channel : Optional[discord.TextChannel]
-            Same as ``channel`` in :meth:`same_context`.
-        user : Optional[discord.abc.User]
-            Same as ``user`` in :meth:`same_context`.
-
-        Returns
-        -------
-        MessagePredicate
-            The event predicate.
-
-        """
-        same_context = cls.same_context(ctx, channel, user)
-        guild = cls._get_guild(ctx, channel, cast(discord.Member, user))
-
-        def predicate(self: MessagePredicate, m: discord.Message) -> bool:
-            if not same_context(m):
-                return False
-
-            role = self._find_role(guild, m.content)
-            if role is None:
-                return False
-
-            self.result = role
-            return True
-
-        return cls(predicate)
-
-    @classmethod
-    def valid_member(
-        cls,
-        ctx: Optional[commands.Context] = None,
-        channel: Optional[discord.TextChannel] = None,
-        user: Optional[discord.abc.User] = None,
-    ) -> "MessagePredicate":
-        """Match if the response refers to a member in the current guild.
-
-        Assigns the matching `discord.Member` object to `result`.
-
-        This predicate cannot be used in DM.
-
-        Parameters
-        ----------
-        ctx : Optional[Context]
-            Same as ``ctx`` in :meth:`same_context`.
-        channel : Optional[discord.TextChannel]
-            Same as ``channel`` in :meth:`same_context`.
-        user : Optional[discord.abc.User]
-            Same as ``user`` in :meth:`same_context`.
-
-        Returns
-        -------
-        MessagePredicate
-            The event predicate.
-
-        """
-        same_context = cls.same_context(ctx, channel, user)
-        guild = cls._get_guild(ctx, channel, cast(discord.Member, user))
-
-        def predicate(self: MessagePredicate, m: discord.Message) -> bool:
-            if not same_context(m):
-                return False
-
-            match = _ID_RE.match(m.content) or _USER_MENTION_RE.match(m.content)
-            if match:
-                result = guild.get_member(int(match.group(1)))
-            else:
-                result = guild.get_member_named(m.content)
-
-            if result is None:
-                return False
-            self.result = result
-            return True
-
-        return cls(predicate)
-
-    @classmethod
-    def valid_text_channel(
-        cls,
-        ctx: Optional[commands.Context] = None,
-        channel: Optional[discord.TextChannel] = None,
-        user: Optional[discord.abc.User] = None,
-    ) -> "MessagePredicate":
-        """Match if the response refers to a text channel in the current guild.
-
-        Assigns the matching `discord.TextChannel` object to `result`.
-
-        This predicate cannot be used in DM.
-
-        Parameters
-        ----------
-        ctx : Optional[Context]
-            Same as ``ctx`` in :meth:`same_context`.
-        channel : Optional[discord.TextChannel]
-            Same as ``channel`` in :meth:`same_context`.
-        user : Optional[discord.abc.User]
-            Same as ``user`` in :meth:`same_context`.
-
-        Returns
-        -------
-        MessagePredicate
-            The event predicate.
-
-        """
-        same_context = cls.same_context(ctx, channel, user)
-        guild = cls._get_guild(ctx, channel, cast(discord.Member, user))
-
-        def predicate(self: MessagePredicate, m: discord.Message) -> bool:
-            if not same_context(m):
-                return False
-
-            match = _ID_RE.match(m.content) or _CHAN_MENTION_RE.match(m.content)
-            if match:
-                result = guild.get_channel(int(match.group(1)))
-            else:
-                result = discord.utils.get(guild.text_channels, name=m.content)
-
-            if not isinstance(result, discord.TextChannel):
-                return False
-            self.result = result
-            return True
-
-        return cls(predicate)
-
-    @classmethod
-    def has_role(
-        cls,
-        ctx: Optional[commands.Context] = None,
-        channel: Optional[discord.TextChannel] = None,
-        user: Optional[discord.abc.User] = None,
-    ) -> "MessagePredicate":
-        """Match if the response refers to a role which the author has.
-
-        Assigns the matching `discord.Role` object to `result`.
-
-        One of ``user`` or ``ctx`` must be supplied. This predicate
-        cannot be used in DM.
-
-        Parameters
-        ----------
-        ctx : Optional[Context]
-            Same as ``ctx`` in :meth:`same_context`.
-        channel : Optional[discord.TextChannel]
-            Same as ``channel`` in :meth:`same_context`.
-        user : Optional[discord.abc.User]
-            Same as ``user`` in :meth:`same_context`.
-
-        Returns
-        -------
-        MessagePredicate
-            The event predicate.
-
-        """
-        same_context = cls.same_context(ctx, channel, user)
-        guild = cls._get_guild(ctx, channel, cast(discord.Member, user))
-        if user is None:
-            if ctx is None:
-                raise TypeError(
-                    "One of `user` or `ctx` must be supplied to `MessagePredicate.has_role`."
-                )
-            user = ctx.author
-
-        def predicate(self: MessagePredicate, m: discord.Message) -> bool:
-            if not same_context(m):
-                return False
-
-            role = self._find_role(guild, m.content)
-            if role is None or role not in user.roles:
-                return False
-
-            self.result = role
-            return True
-
-        return cls(predicate)
-
-    @classmethod
-    def equal_to(
-        cls,
-        value: str,
-        ctx: Optional[commands.Context] = None,
-        channel: Optional[discord.TextChannel] = None,
-        user: Optional[discord.abc.User] = None,
-    ) -> "MessagePredicate":
-        """Match if the response is equal to the specified value.
-
-        Parameters
-        ----------
-        value : str
-            The value to compare the response with.
-        ctx : Optional[Context]
-            Same as ``ctx`` in :meth:`same_context`.
-        channel : Optional[discord.TextChannel]
-            Same as ``channel`` in :meth:`same_context`.
-        user : Optional[discord.abc.User]
-            Same as ``user`` in :meth:`same_context`.
-
-        Returns
-        -------
-        MessagePredicate
-            The event predicate.
-
-        """
-        same_context = cls.same_context(ctx, channel, user)
-        return cls(lambda self, m: same_context(m) and m.content == value)
-
-    @classmethod
-    def lower_equal_to(
-        cls,
-        value: str,
-        ctx: Optional[commands.Context] = None,
-        channel: Optional[discord.TextChannel] = None,
-        user: Optional[discord.abc.User] = None,
-    ) -> "MessagePredicate":
-        """Match if the response *as lowercase* is equal to the specified value.
-
-        Parameters
-        ----------
-        value : str
-            The value to compare the response with.
-        ctx : Optional[Context]
-            Same as ``ctx`` in :meth:`same_context`.
-        channel : Optional[discord.TextChannel]
-            Same as ``channel`` in :meth:`same_context`.
-        user : Optional[discord.abc.User]
-            Same as ``user`` in :meth:`same_context`.
-
-        Returns
-        -------
-        MessagePredicate
-            The event predicate.
-
-        """
-        same_context = cls.same_context(ctx, channel, user)
-        return cls(lambda self, m: same_context(m) and m.content.lower() == value)
-
-    @classmethod
-    def less(
-        cls,
-        value: Union[int, float],
-        ctx: Optional[commands.Context] = None,
-        channel: Optional[discord.TextChannel] = None,
-        user: Optional[discord.abc.User] = None,
-    ) -> "MessagePredicate":
-        """Match if the response is less than the specified value.
-
-        Parameters
-        ----------
-        value : Union[int, float]
-            The value to compare the response with.
-        ctx : Optional[Context]
-            Same as ``ctx`` in :meth:`same_context`.
-        channel : Optional[discord.TextChannel]
-            Same as ``channel`` in :meth:`same_context`.
-        user : Optional[discord.abc.User]
-            Same as ``user`` in :meth:`same_context`.
-
-        Returns
-        -------
-        MessagePredicate
-            The event predicate.
-
-        """
-        valid_int = cls.valid_int(ctx, channel, user)
-        valid_float = cls.valid_float(ctx, channel, user)
-        return cls(lambda self, m: (valid_int(m) or valid_float(m)) and float(m.content) < value)
-
-    @classmethod
-    def greater(
-        cls,
-        value: Union[int, float],
-        ctx: Optional[commands.Context] = None,
-        channel: Optional[discord.TextChannel] = None,
-        user: Optional[discord.abc.User] = None,
-    ) -> "MessagePredicate":
-        """Match if the response is greater than the specified value.
-
-        Parameters
-        ----------
-        value : Union[int, float]
-            The value to compare the response with.
-        ctx : Optional[Context]
-            Same as ``ctx`` in :meth:`same_context`.
-        channel : Optional[discord.TextChannel]
-            Same as ``channel`` in :meth:`same_context`.
-        user : Optional[discord.abc.User]
-            Same as ``user`` in :meth:`same_context`.
-
-        Returns
-        -------
-        MessagePredicate
-            The event predicate.
-
-        """
-        valid_int = cls.valid_int(ctx, channel, user)
-        valid_float = cls.valid_float(ctx, channel, user)
-        return cls(lambda self, m: (valid_int(m) or valid_float(m)) and float(m.content) > value)
-
-    @classmethod
-    def length_less(
-        cls,
-        length: int,
-        ctx: Optional[commands.Context] = None,
-        channel: Optional[discord.TextChannel] = None,
-        user: Optional[discord.abc.User] = None,
-    ) -> "MessagePredicate":
-        """Match if the response's length is less than the specified length.
-
-        Parameters
-        ----------
-        length : int
-            The value to compare the response's length with.
-        ctx : Optional[Context]
-            Same as ``ctx`` in :meth:`same_context`.
-        channel : Optional[discord.TextChannel]
-            Same as ``channel`` in :meth:`same_context`.
-        user : Optional[discord.abc.User]
-            Same as ``user`` in :meth:`same_context`.
-
-        Returns
-        -------
-        MessagePredicate
-            The event predicate.
-
-        """
-        same_context = cls.same_context(ctx, channel, user)
-        return cls(lambda self, m: same_context(m) and len(m.content) <= length)
-
-    @classmethod
-    def length_greater(
-        cls,
-        length: int,
-        ctx: Optional[commands.Context] = None,
-        channel: Optional[discord.TextChannel] = None,
-        user: Optional[discord.abc.User] = None,
-    ) -> "MessagePredicate":
-        """Match if the response's length is greater than the specified length.
-
-        Parameters
-        ----------
-        length : int
-            The value to compare the response's length with.
-        ctx : Optional[Context]
-            Same as ``ctx`` in :meth:`same_context`.
-        channel : Optional[discord.TextChannel]
-            Same as ``channel`` in :meth:`same_context`.
-        user : Optional[discord.abc.User]
-            Same as ``user`` in :meth:`same_context`.
-
-        Returns
-        -------
-        MessagePredicate
-            The event predicate.
-
-        """
-        same_context = cls.same_context(ctx, channel, user)
-        return cls(lambda self, m: same_context(m) and len(m.content) >= length)
-
-    @classmethod
-    def contained_in(
-        cls,
-        collection: Sequence[str],
-        ctx: Optional[commands.Context] = None,
-        channel: Optional[discord.TextChannel] = None,
-        user: Optional[discord.abc.User] = None,
-    ) -> "MessagePredicate":
-        """Match if the response is contained in the specified collection.
-
-        The index of the response in the ``collection`` sequence is
-        assigned to the `result` attribute.
-
-        Parameters
-        ----------
-        collection : Sequence[str]
-            The collection containing valid responses.
-        ctx : Optional[Context]
-            Same as ``ctx`` in :meth:`same_context`.
-        channel : Optional[discord.TextChannel]
-            Same as ``channel`` in :meth:`same_context`.
-        user : Optional[discord.abc.User]
-            Same as ``user`` in :meth:`same_context`.
-
-        Returns
-        -------
-        MessagePredicate
-            The event predicate.
-
-        """
-        same_context = cls.same_context(ctx, channel, user)
-
-        def predicate(self: MessagePredicate, m: discord.Message) -> bool:
-            if not same_context(m):
-                return False
-            try:
-                self.result = collection.index(m.content)
-            except ValueError:
-                return False
-            else:
-                return True
-
-        return cls(predicate)
-
-    @classmethod
-    def lower_contained_in(
-        cls,
-        collection: Sequence[str],
-        ctx: Optional[commands.Context] = None,
-        channel: Optional[discord.TextChannel] = None,
-        user: Optional[discord.abc.User] = None,
-    ) -> "MessagePredicate":
-        """Same as :meth:`contained_in`, but the response is set to lowercase before matching.
-
-        Parameters
-        ----------
-        collection : Sequence[str]
-            The collection containing valid lowercase responses.
-        ctx : Optional[Context]
-            Same as ``ctx`` in :meth:`same_context`.
-        channel : Optional[discord.TextChannel]
-            Same as ``channel`` in :meth:`same_context`.
-        user : Optional[discord.abc.User]
-            Same as ``user`` in :meth:`same_context`.
-
-        Returns
-        -------
-        MessagePredicate
-            The event predicate.
-
-        """
-        same_context = cls.same_context(ctx, channel, user)
-
-        def predicate(self: MessagePredicate, m: discord.Message) -> bool:
-            if not same_context(m):
-                return False
-            try:
-                self.result = collection.index(m.content.lower())
-            except ValueError:
-                return False
-            else:
-                return True
-
-        return cls(predicate)
-
-    @classmethod
-    def regex(
-        cls,
-        pattern: Union[Pattern[str], str],
-        ctx: Optional[commands.Context] = None,
-        channel: Optional[discord.TextChannel] = None,
-        user: Optional[discord.abc.User] = None,
-    ) -> "MessagePredicate":
-        """Match if the response matches the specified regex pattern.
-
-        This predicate will use `re.search` to find a match. The
-        resulting `match object <match-objects>` will be assigned
-        to `result`.
-
-        Parameters
-        ----------
-        pattern : Union[`pattern object <re-objects>`, str]
-            The pattern to search for in the response.
-        ctx : Optional[Context]
-            Same as ``ctx`` in :meth:`same_context`.
-        channel : Optional[discord.TextChannel]
-            Same as ``channel`` in :meth:`same_context`.
-        user : Optional[discord.abc.User]
-            Same as ``user`` in :meth:`same_context`.
-
-        Returns
-        -------
-        MessagePredicate
-            The event predicate.
-
-        """
-        same_context = cls.same_context(ctx, channel, user)
-
-        def predicate(self: MessagePredicate, m: discord.Message) -> bool:
-            if not same_context(m):
-                return False
-
-            if isinstance(pattern, str):
-                pattern_obj = re.compile(pattern)
-            else:
-                pattern_obj = pattern
-
-            match = pattern_obj.search(m.content)
-            if match:
-                self.result = match
-                return True
-            return False
-
-        return cls(predicate)
-
-    @staticmethod
-    def _find_role(guild: discord.Guild, argument: str) -> Optional[discord.Role]:
-        match = _ID_RE.match(argument) or _ROLE_MENTION_RE.match(argument)
-        if match:
-            result = guild.get_role(int(match.group(1)))
-        else:
-            result = discord.utils.get(guild.roles, name=argument)
-        return result
-
-    @staticmethod
-    def _get_guild(
-        ctx: commands.Context, channel: discord.TextChannel, user: discord.Member
-    ) -> discord.Guild:
-        if ctx is not None:
-            return ctx.guild
-        elif channel is not None:
-            return channel.guild
-        elif user is not None:
-            return user.guild
-
-
-class ReactionPredicate(Callable[[discord.Reaction, discord.abc.User], bool]):
-    """A collection of predicates for reaction events.
-
-    All checks are combined with :meth:`ReactionPredicate.same_context`.
-
-    Examples
-    --------
-    Confirming a yes/no question with a tick/cross reaction::
-
-        from redbot.core.utils.predicates import ReactionPredicate
-        from redbot.core.utils.menus import start_adding_reactions
-
-        msg = await ctx.send("Yes or no?")
-        start_adding_reactions(msg, ReactionPredicate.YES_OR_NO_EMOJIS)
-
-        pred = ReactionPredicate.yes_or_no(msg, ctx.author)
-        await ctx.bot.wait_for("reaction_add", check=pred)
-        if pred.result is True:
-            # User responded with tick
-            ...
-        else:
-            # User responded with cross
-            ...
-
-    Waiting for the first reaction from any user with one of the first
-    5 letters of the alphabet::
-
-        from redbot.core.utils.predicates import ReactionPredicate
-        from redbot.core.utils.menus import start_adding_reactions
-
-        msg = await ctx.send("React to me!")
-        emojis = ReactionPredicate.ALPHABET_EMOJIS[:5]
-        start_adding_reactions(msg, emojis)
-
-        pred = ReactionPredicate.with_emojis(emojis, msg)
-        await ctx.bot.wait_for("reaction_add", check=pred)
-        # pred.result is now the index of the letter in `emojis`
-
-    Attributes
-    ----------
-    result : Any
-        The object which the message content matched with. This is
-        dependent on the predicate used - see each predicate's
-        documentation for details, not every method will assign this
-        attribute. Defaults to ``None``.
-
-    """
-
-    YES_OR_NO_EMOJIS: ClassVar[Tuple[str, str]] = (
-        "\N{WHITE HEAVY CHECK MARK}",
-        "\N{NEGATIVE SQUARED CROSS MARK}",
-    )
-    """Tuple[str, str] : A tuple containing the tick emoji and cross emoji, in that order."""
-
-    ALPHABET_EMOJIS: ClassVar[List[str]] = [
-        chr(code)
-        for code in range(
-            ord("\N{REGIONAL INDICATOR SYMBOL LETTER A}"),
-            ord("\N{REGIONAL INDICATOR SYMBOL LETTER Z}") + 1,
-        )
-    ]
-    """List[str] : A list of all 26 alphabetical letter emojis."""
-
-    NUMBER_EMOJIS: ClassVar[List[str]] = [
-        chr(code) + "\N{COMBINING ENCLOSING KEYCAP}" for code in range(ord("0"), ord("9") + 1)
-    ]
-    """List[str] : A list of all single-digit number emojis, 0 through 9."""
-
-    def __init__(
-        self, predicate: Callable[["ReactionPredicate", discord.Reaction, discord.abc.User], bool]
-    ) -> None:
-        self._pred: Callable[
-            ["ReactionPredicate", discord.Reaction, discord.abc.User], bool
-        ] = predicate
-        self.result = None
-
-    def __call__(self, reaction: discord.Reaction, user: discord.abc.User) -> bool:
-        return self._pred(self, reaction, user)
-
-    # noinspection PyUnusedLocal
-    @classmethod
-    def same_context(
-        cls, message: Optional[discord.Message] = None, user: Optional[discord.abc.User] = None
-    ) -> "ReactionPredicate":
-        """Match if a reaction fits the described context.
-
-        This will ignore reactions added by the bot user, regardless
-        of whether or not ``user`` is supplied.
-
-        Parameters
-        ----------
-        message : Optional[discord.Message]
-            The message which we expect a reaction to. If unspecified,
-            the reaction's message will be ignored.
-        user : Optional[discord.abc.User]
-            The user we expect to react. If unspecified, the user who
-            added the reaction will be ignored.
-
-        Returns
-        -------
-        ReactionPredicate
-            The event predicate.
-
-        """
-        # noinspection PyProtectedMember
-        me_id = message._state.self_id
-        return cls(
-            lambda self, r, u: u.id != me_id
-            and (message is None or r.message.id == message.id)
-            and (user is None or u.id == user.id)
-        )
-
-    @classmethod
-    def with_emojis(
-        cls,
-        emojis: Sequence[Union[str, discord.Emoji, discord.PartialEmoji]],
-        message: Optional[discord.Message] = None,
-        user: Optional[discord.abc.User] = None,
-    ) -> "ReactionPredicate":
-        """Match if the reaction is one of the specified emojis.
-
-        Parameters
-        ----------
-        emojis : Sequence[Union[str, discord.Emoji, discord.PartialEmoji]]
-            The emojis of which one we expect to be reacted.
-        message : discord.Message
-            Same as ``message`` in :meth:`same_context`.
-        user : Optional[discord.abc.User]
-            Same as ``user`` in :meth:`same_context`.
-
-        Returns
-        -------
-        ReactionPredicate
-            The event predicate.
-
-        """
-        same_context = cls.same_context(message, user)
-
-        def predicate(self: ReactionPredicate, r: discord.Reaction, u: discord.abc.User):
-            if not same_context(r, u):
-                return False
-
-            try:
-                self.result = emojis.index(r.emoji)
-            except ValueError:
-                return False
-            else:
-                return True
-
-        return cls(predicate)
-
-    @classmethod
-    def yes_or_no(
-        cls, message: Optional[discord.Message] = None, user: Optional[discord.abc.User] = None
-    ) -> "ReactionPredicate":
-        """Match if the reaction is a tick or cross emoji.
-
-        The emojis used can are in
-        `ReactionPredicate.YES_OR_NO_EMOJIS`.
-
-        This will assign ``True`` for *yes*, or ``False`` for *no* to
-        the `result` attribute.
-
-        Parameters
-        ----------
-        message : discord.Message
-            Same as ``message`` in :meth:`same_context`.
-        user : Optional[discord.abc.User]
-            Same as ``user`` in :meth:`same_context`.
-
-        Returns
-        -------
-        ReactionPredicate
-            The event predicate.
-
-        """
-        same_context = cls.same_context(message, user)
-
-        def predicate(self: ReactionPredicate, r: discord.Reaction, u: discord.abc.User) -> bool:
-            if not same_context(r, u):
-                return False
-
-            try:
-                self.result = not bool(self.YES_OR_NO_EMOJIS.index(r.emoji))
-            except ValueError:
-                return False
-            else:
-                return True
-
-        return cls(predicate)
+# -*- coding: utf-8 -*-
+# Standard Library
+import re
+
+from typing import Callable, ClassVar, List, Optional, Pattern, Sequence, Tuple, Union, cast
+
+# Red Dependencies
+import discord
+
+# Red Imports
+from redbot.core import commands
+
+_ID_RE = re.compile(r"([0-9]{15,21})$")
+_USER_MENTION_RE = re.compile(r"<@!?([0-9]{15,21})>$")
+_CHAN_MENTION_RE = re.compile(r"<#([0-9]{15,21})>$")
+_ROLE_MENTION_RE = re.compile(r"<&([0-9]{15,21})>$")
+
+
+class MessagePredicate(Callable[[discord.Message], bool]):
+    """A simple collection of predicates for message events.
+
+    These predicates intend to help simplify checks in message events
+    and reduce boilerplate code.
+
+    This class should be created through the provided classmethods.
+    Instances of this class are callable message predicates, i.e. they
+    return ``True`` if a message matches the criteria.
+
+    All predicates are combined with :meth:`MessagePredicate.same_context`.
+
+    Examples
+    --------
+    Waiting for a response in the same channel and from the same
+    author::
+
+        await bot.wait_for("message", check=MessagePredicate.same_context(ctx))
+
+    Waiting for a response to a yes or no question::
+
+        pred = MessagePredicate.yes_or_no(ctx)
+        await bot.wait_for("message", check=pred)
+        if pred.result is True:
+            # User responded "yes"
+            ...
+
+    Getting a member object from a user's response::
+
+        pred = MessagePredicate.valid_member(ctx)
+        await bot.wait_for("message", check=pred)
+        member = pred.result
+
+    Attributes
+    ----------
+    result : Any
+        The object which the message content matched with. This is
+        dependent on the predicate used - see each predicate's
+        documentation for details, not every method will assign this
+        attribute. Defaults to ``None``.
+
+    """
+
+    def __init__(self, predicate: Callable[["MessagePredicate", discord.Message], bool]) -> None:
+        self._pred: Callable[["MessagePredicate", discord.Message], bool] = predicate
+        self.result = None
+
+    def __call__(self, message: discord.Message) -> bool:
+        return self._pred(self, message)
+
+    @classmethod
+    def same_context(
+        cls,
+        ctx: Optional[commands.Context] = None,
+        channel: Optional[discord.TextChannel] = None,
+        user: Optional[discord.abc.User] = None,
+    ) -> "MessagePredicate":
+        """Match if the reaction fits the described context.
+
+        Parameters
+        ----------
+        ctx : Optional[Context]
+            The current invokation context.
+        channel : Optional[discord.TextChannel]
+            The channel we expect a message in. If unspecified,
+            defaults to ``ctx.channel``. If ``ctx`` is unspecified
+            too, the message's channel will be ignored.
+        user : Optional[discord.abc.User]
+            The user we expect a message from. If unspecified,
+            defaults to ``ctx.author``. If ``ctx`` is unspecified
+            too, the message's author will be ignored.
+
+        Returns
+        -------
+        MessagePredicate
+            The event predicate.
+
+        """
+        if ctx is not None:
+            channel = channel or ctx.channel
+            user = user or ctx.author
+
+        return cls(
+            lambda self, m: (user is None or user.id == m.author.id)
+            and (channel is None or channel.id == m.channel.id)
+        )
+
+    @classmethod
+    def cancelled(
+        cls,
+        ctx: Optional[commands.Context] = None,
+        channel: Optional[discord.TextChannel] = None,
+        user: Optional[discord.abc.User] = None,
+    ) -> "MessagePredicate":
+        """Match if the message is ``[p]cancel``.
+
+        Parameters
+        ----------
+        ctx : Optional[Context]
+            Same as ``ctx`` in :meth:`same_context`.
+        channel : Optional[discord.TextChannel]
+            Same as ``channel`` in :meth:`same_context`.
+        user : Optional[discord.abc.User]
+            Same as ``user`` in :meth:`same_context`.
+
+        Returns
+        -------
+        MessagePredicate
+            The event predicate.
+
+        """
+        same_context = cls.same_context(ctx, channel, user)
+        return cls(
+            lambda self, m: (same_context(m) and m.content.lower() == f"{ctx.prefix}cancel")
+        )
+
+    @classmethod
+    def yes_or_no(
+        cls,
+        ctx: Optional[commands.Context] = None,
+        channel: Optional[discord.TextChannel] = None,
+        user: Optional[discord.abc.User] = None,
+    ) -> "MessagePredicate":
+        """Match if the message is "yes"/"y" or "no"/"n".
+
+        This will assign ``True`` for *yes*, or ``False`` for *no* to
+        the `result` attribute.
+
+        Parameters
+        ----------
+        ctx : Optional[Context]
+            Same as ``ctx`` in :meth:`same_context`.
+        channel : Optional[discord.TextChannel]
+            Same as ``channel`` in :meth:`same_context`.
+        user : Optional[discord.abc.User]
+            Same as ``user`` in :meth:`same_context`.
+
+        Returns
+        -------
+        MessagePredicate
+            The event predicate.
+
+        """
+        same_context = cls.same_context(ctx, channel, user)
+
+        def predicate(self: MessagePredicate, m: discord.Message) -> bool:
+            if not same_context(m):
+                return False
+            content = m.content.lower()
+            if content in ("yes", "y"):
+                self.result = True
+            elif content in ("no", "n"):
+                self.result = False
+            else:
+                return False
+            return True
+
+        return cls(predicate)
+
+    @classmethod
+    def valid_int(
+        cls,
+        ctx: Optional[commands.Context] = None,
+        channel: Optional[discord.TextChannel] = None,
+        user: Optional[discord.abc.User] = None,
+    ) -> "MessagePredicate":
+        """Match if the response is an integer.
+
+        Assigns the response to `result` as an `int`.
+
+        Parameters
+        ----------
+        ctx : Optional[Context]
+            Same as ``ctx`` in :meth:`same_context`.
+        channel : Optional[discord.TextChannel]
+            Same as ``channel`` in :meth:`same_context`.
+        user : Optional[discord.abc.User]
+            Same as ``user`` in :meth:`same_context`.
+
+        Returns
+        -------
+        MessagePredicate
+            The event predicate.
+
+        """
+        same_context = cls.same_context(ctx, channel, user)
+
+        def predicate(self: MessagePredicate, m: discord.Message) -> bool:
+            if not same_context(m):
+                return False
+            try:
+                self.result = int(m.content)
+            except ValueError:
+                return False
+            else:
+                return True
+
+        return cls(predicate)
+
+    @classmethod
+    def valid_float(
+        cls,
+        ctx: Optional[commands.Context] = None,
+        channel: Optional[discord.TextChannel] = None,
+        user: Optional[discord.abc.User] = None,
+    ) -> "MessagePredicate":
+        """Match if the response is a float.
+
+        Assigns the response to `result` as a `float`.
+
+        Parameters
+        ----------
+        ctx : Optional[Context]
+            Same as ``ctx`` in :meth:`same_context`.
+        channel : Optional[discord.TextChannel]
+            Same as ``channel`` in :meth:`same_context`.
+        user : Optional[discord.abc.User]
+            Same as ``user`` in :meth:`same_context`.
+
+        Returns
+        -------
+        MessagePredicate
+            The event predicate.
+
+        """
+        same_context = cls.same_context(ctx, channel, user)
+
+        def predicate(self: MessagePredicate, m: discord.Message) -> bool:
+            if not same_context(m):
+                return False
+            try:
+                self.result = float(m.content)
+            except ValueError:
+                return False
+            else:
+                return True
+
+        return cls(predicate)
+
+    @classmethod
+    def positive(
+        cls,
+        ctx: Optional[commands.Context] = None,
+        channel: Optional[discord.TextChannel] = None,
+        user: Optional[discord.abc.User] = None,
+    ) -> "MessagePredicate":
+        """Match if the response is a positive number.
+
+        Assigns the response to `result` as a `float`.
+
+        Parameters
+        ----------
+        ctx : Optional[Context]
+            Same as ``ctx`` in :meth:`same_context`.
+        channel : Optional[discord.TextChannel]
+            Same as ``channel`` in :meth:`same_context`.
+        user : Optional[discord.abc.User]
+            Same as ``user`` in :meth:`same_context`.
+
+        Returns
+        -------
+        MessagePredicate
+            The event predicate.
+
+        """
+        same_context = cls.same_context(ctx, channel, user)
+
+        def predicate(self: MessagePredicate, m: discord.Message) -> bool:
+            if not same_context(m):
+                return False
+            try:
+                number = float(m.content)
+            except ValueError:
+                return False
+            else:
+                if number > 0:
+                    self.result = number
+                    return True
+                else:
+                    return False
+
+        return cls(predicate)
+
+    @classmethod
+    def valid_role(
+        cls,
+        ctx: Optional[commands.Context] = None,
+        channel: Optional[discord.TextChannel] = None,
+        user: Optional[discord.abc.User] = None,
+    ) -> "MessagePredicate":
+        """Match if the response refers to a role in the current guild.
+
+        Assigns the matching `discord.Role` object to `result`.
+
+        This predicate cannot be used in DM.
+
+        Parameters
+        ----------
+        ctx : Optional[Context]
+            Same as ``ctx`` in :meth:`same_context`.
+        channel : Optional[discord.TextChannel]
+            Same as ``channel`` in :meth:`same_context`.
+        user : Optional[discord.abc.User]
+            Same as ``user`` in :meth:`same_context`.
+
+        Returns
+        -------
+        MessagePredicate
+            The event predicate.
+
+        """
+        same_context = cls.same_context(ctx, channel, user)
+        guild = cls._get_guild(ctx, channel, cast(discord.Member, user))
+
+        def predicate(self: MessagePredicate, m: discord.Message) -> bool:
+            if not same_context(m):
+                return False
+
+            role = self._find_role(guild, m.content)
+            if role is None:
+                return False
+
+            self.result = role
+            return True
+
+        return cls(predicate)
+
+    @classmethod
+    def valid_member(
+        cls,
+        ctx: Optional[commands.Context] = None,
+        channel: Optional[discord.TextChannel] = None,
+        user: Optional[discord.abc.User] = None,
+    ) -> "MessagePredicate":
+        """Match if the response refers to a member in the current guild.
+
+        Assigns the matching `discord.Member` object to `result`.
+
+        This predicate cannot be used in DM.
+
+        Parameters
+        ----------
+        ctx : Optional[Context]
+            Same as ``ctx`` in :meth:`same_context`.
+        channel : Optional[discord.TextChannel]
+            Same as ``channel`` in :meth:`same_context`.
+        user : Optional[discord.abc.User]
+            Same as ``user`` in :meth:`same_context`.
+
+        Returns
+        -------
+        MessagePredicate
+            The event predicate.
+
+        """
+        same_context = cls.same_context(ctx, channel, user)
+        guild = cls._get_guild(ctx, channel, cast(discord.Member, user))
+
+        def predicate(self: MessagePredicate, m: discord.Message) -> bool:
+            if not same_context(m):
+                return False
+
+            match = _ID_RE.match(m.content) or _USER_MENTION_RE.match(m.content)
+            if match:
+                result = guild.get_member(int(match.group(1)))
+            else:
+                result = guild.get_member_named(m.content)
+
+            if result is None:
+                return False
+            self.result = result
+            return True
+
+        return cls(predicate)
+
+    @classmethod
+    def valid_text_channel(
+        cls,
+        ctx: Optional[commands.Context] = None,
+        channel: Optional[discord.TextChannel] = None,
+        user: Optional[discord.abc.User] = None,
+    ) -> "MessagePredicate":
+        """Match if the response refers to a text channel in the current guild.
+
+        Assigns the matching `discord.TextChannel` object to `result`.
+
+        This predicate cannot be used in DM.
+
+        Parameters
+        ----------
+        ctx : Optional[Context]
+            Same as ``ctx`` in :meth:`same_context`.
+        channel : Optional[discord.TextChannel]
+            Same as ``channel`` in :meth:`same_context`.
+        user : Optional[discord.abc.User]
+            Same as ``user`` in :meth:`same_context`.
+
+        Returns
+        -------
+        MessagePredicate
+            The event predicate.
+
+        """
+        same_context = cls.same_context(ctx, channel, user)
+        guild = cls._get_guild(ctx, channel, cast(discord.Member, user))
+
+        def predicate(self: MessagePredicate, m: discord.Message) -> bool:
+            if not same_context(m):
+                return False
+
+            match = _ID_RE.match(m.content) or _CHAN_MENTION_RE.match(m.content)
+            if match:
+                result = guild.get_channel(int(match.group(1)))
+            else:
+                result = discord.utils.get(guild.text_channels, name=m.content)
+
+            if not isinstance(result, discord.TextChannel):
+                return False
+            self.result = result
+            return True
+
+        return cls(predicate)
+
+    @classmethod
+    def has_role(
+        cls,
+        ctx: Optional[commands.Context] = None,
+        channel: Optional[discord.TextChannel] = None,
+        user: Optional[discord.abc.User] = None,
+    ) -> "MessagePredicate":
+        """Match if the response refers to a role which the author has.
+
+        Assigns the matching `discord.Role` object to `result`.
+
+        One of ``user`` or ``ctx`` must be supplied. This predicate
+        cannot be used in DM.
+
+        Parameters
+        ----------
+        ctx : Optional[Context]
+            Same as ``ctx`` in :meth:`same_context`.
+        channel : Optional[discord.TextChannel]
+            Same as ``channel`` in :meth:`same_context`.
+        user : Optional[discord.abc.User]
+            Same as ``user`` in :meth:`same_context`.
+
+        Returns
+        -------
+        MessagePredicate
+            The event predicate.
+
+        """
+        same_context = cls.same_context(ctx, channel, user)
+        guild = cls._get_guild(ctx, channel, cast(discord.Member, user))
+        if user is None:
+            if ctx is None:
+                raise TypeError(
+                    "One of `user` or `ctx` must be supplied to `MessagePredicate.has_role`."
+                )
+            user = ctx.author
+
+        def predicate(self: MessagePredicate, m: discord.Message) -> bool:
+            if not same_context(m):
+                return False
+
+            role = self._find_role(guild, m.content)
+            if role is None or role not in user.roles:
+                return False
+
+            self.result = role
+            return True
+
+        return cls(predicate)
+
+    @classmethod
+    def equal_to(
+        cls,
+        value: str,
+        ctx: Optional[commands.Context] = None,
+        channel: Optional[discord.TextChannel] = None,
+        user: Optional[discord.abc.User] = None,
+    ) -> "MessagePredicate":
+        """Match if the response is equal to the specified value.
+
+        Parameters
+        ----------
+        value : str
+            The value to compare the response with.
+        ctx : Optional[Context]
+            Same as ``ctx`` in :meth:`same_context`.
+        channel : Optional[discord.TextChannel]
+            Same as ``channel`` in :meth:`same_context`.
+        user : Optional[discord.abc.User]
+            Same as ``user`` in :meth:`same_context`.
+
+        Returns
+        -------
+        MessagePredicate
+            The event predicate.
+
+        """
+        same_context = cls.same_context(ctx, channel, user)
+        return cls(lambda self, m: same_context(m) and m.content == value)
+
+    @classmethod
+    def lower_equal_to(
+        cls,
+        value: str,
+        ctx: Optional[commands.Context] = None,
+        channel: Optional[discord.TextChannel] = None,
+        user: Optional[discord.abc.User] = None,
+    ) -> "MessagePredicate":
+        """Match if the response *as lowercase* is equal to the specified value.
+
+        Parameters
+        ----------
+        value : str
+            The value to compare the response with.
+        ctx : Optional[Context]
+            Same as ``ctx`` in :meth:`same_context`.
+        channel : Optional[discord.TextChannel]
+            Same as ``channel`` in :meth:`same_context`.
+        user : Optional[discord.abc.User]
+            Same as ``user`` in :meth:`same_context`.
+
+        Returns
+        -------
+        MessagePredicate
+            The event predicate.
+
+        """
+        same_context = cls.same_context(ctx, channel, user)
+        return cls(lambda self, m: same_context(m) and m.content.lower() == value)
+
+    @classmethod
+    def less(
+        cls,
+        value: Union[int, float],
+        ctx: Optional[commands.Context] = None,
+        channel: Optional[discord.TextChannel] = None,
+        user: Optional[discord.abc.User] = None,
+    ) -> "MessagePredicate":
+        """Match if the response is less than the specified value.
+
+        Parameters
+        ----------
+        value : Union[int, float]
+            The value to compare the response with.
+        ctx : Optional[Context]
+            Same as ``ctx`` in :meth:`same_context`.
+        channel : Optional[discord.TextChannel]
+            Same as ``channel`` in :meth:`same_context`.
+        user : Optional[discord.abc.User]
+            Same as ``user`` in :meth:`same_context`.
+
+        Returns
+        -------
+        MessagePredicate
+            The event predicate.
+
+        """
+        valid_int = cls.valid_int(ctx, channel, user)
+        valid_float = cls.valid_float(ctx, channel, user)
+        return cls(lambda self, m: (valid_int(m) or valid_float(m)) and float(m.content) < value)
+
+    @classmethod
+    def greater(
+        cls,
+        value: Union[int, float],
+        ctx: Optional[commands.Context] = None,
+        channel: Optional[discord.TextChannel] = None,
+        user: Optional[discord.abc.User] = None,
+    ) -> "MessagePredicate":
+        """Match if the response is greater than the specified value.
+
+        Parameters
+        ----------
+        value : Union[int, float]
+            The value to compare the response with.
+        ctx : Optional[Context]
+            Same as ``ctx`` in :meth:`same_context`.
+        channel : Optional[discord.TextChannel]
+            Same as ``channel`` in :meth:`same_context`.
+        user : Optional[discord.abc.User]
+            Same as ``user`` in :meth:`same_context`.
+
+        Returns
+        -------
+        MessagePredicate
+            The event predicate.
+
+        """
+        valid_int = cls.valid_int(ctx, channel, user)
+        valid_float = cls.valid_float(ctx, channel, user)
+        return cls(lambda self, m: (valid_int(m) or valid_float(m)) and float(m.content) > value)
+
+    @classmethod
+    def length_less(
+        cls,
+        length: int,
+        ctx: Optional[commands.Context] = None,
+        channel: Optional[discord.TextChannel] = None,
+        user: Optional[discord.abc.User] = None,
+    ) -> "MessagePredicate":
+        """Match if the response's length is less than the specified length.
+
+        Parameters
+        ----------
+        length : int
+            The value to compare the response's length with.
+        ctx : Optional[Context]
+            Same as ``ctx`` in :meth:`same_context`.
+        channel : Optional[discord.TextChannel]
+            Same as ``channel`` in :meth:`same_context`.
+        user : Optional[discord.abc.User]
+            Same as ``user`` in :meth:`same_context`.
+
+        Returns
+        -------
+        MessagePredicate
+            The event predicate.
+
+        """
+        same_context = cls.same_context(ctx, channel, user)
+        return cls(lambda self, m: same_context(m) and len(m.content) <= length)
+
+    @classmethod
+    def length_greater(
+        cls,
+        length: int,
+        ctx: Optional[commands.Context] = None,
+        channel: Optional[discord.TextChannel] = None,
+        user: Optional[discord.abc.User] = None,
+    ) -> "MessagePredicate":
+        """Match if the response's length is greater than the specified length.
+
+        Parameters
+        ----------
+        length : int
+            The value to compare the response's length with.
+        ctx : Optional[Context]
+            Same as ``ctx`` in :meth:`same_context`.
+        channel : Optional[discord.TextChannel]
+            Same as ``channel`` in :meth:`same_context`.
+        user : Optional[discord.abc.User]
+            Same as ``user`` in :meth:`same_context`.
+
+        Returns
+        -------
+        MessagePredicate
+            The event predicate.
+
+        """
+        same_context = cls.same_context(ctx, channel, user)
+        return cls(lambda self, m: same_context(m) and len(m.content) >= length)
+
+    @classmethod
+    def contained_in(
+        cls,
+        collection: Sequence[str],
+        ctx: Optional[commands.Context] = None,
+        channel: Optional[discord.TextChannel] = None,
+        user: Optional[discord.abc.User] = None,
+    ) -> "MessagePredicate":
+        """Match if the response is contained in the specified collection.
+
+        The index of the response in the ``collection`` sequence is
+        assigned to the `result` attribute.
+
+        Parameters
+        ----------
+        collection : Sequence[str]
+            The collection containing valid responses.
+        ctx : Optional[Context]
+            Same as ``ctx`` in :meth:`same_context`.
+        channel : Optional[discord.TextChannel]
+            Same as ``channel`` in :meth:`same_context`.
+        user : Optional[discord.abc.User]
+            Same as ``user`` in :meth:`same_context`.
+
+        Returns
+        -------
+        MessagePredicate
+            The event predicate.
+
+        """
+        same_context = cls.same_context(ctx, channel, user)
+
+        def predicate(self: MessagePredicate, m: discord.Message) -> bool:
+            if not same_context(m):
+                return False
+            try:
+                self.result = collection.index(m.content)
+            except ValueError:
+                return False
+            else:
+                return True
+
+        return cls(predicate)
+
+    @classmethod
+    def lower_contained_in(
+        cls,
+        collection: Sequence[str],
+        ctx: Optional[commands.Context] = None,
+        channel: Optional[discord.TextChannel] = None,
+        user: Optional[discord.abc.User] = None,
+    ) -> "MessagePredicate":
+        """Same as :meth:`contained_in`, but the response is set to lowercase before matching.
+
+        Parameters
+        ----------
+        collection : Sequence[str]
+            The collection containing valid lowercase responses.
+        ctx : Optional[Context]
+            Same as ``ctx`` in :meth:`same_context`.
+        channel : Optional[discord.TextChannel]
+            Same as ``channel`` in :meth:`same_context`.
+        user : Optional[discord.abc.User]
+            Same as ``user`` in :meth:`same_context`.
+
+        Returns
+        -------
+        MessagePredicate
+            The event predicate.
+
+        """
+        same_context = cls.same_context(ctx, channel, user)
+
+        def predicate(self: MessagePredicate, m: discord.Message) -> bool:
+            if not same_context(m):
+                return False
+            try:
+                self.result = collection.index(m.content.lower())
+            except ValueError:
+                return False
+            else:
+                return True
+
+        return cls(predicate)
+
+    @classmethod
+    def regex(
+        cls,
+        pattern: Union[Pattern[str], str],
+        ctx: Optional[commands.Context] = None,
+        channel: Optional[discord.TextChannel] = None,
+        user: Optional[discord.abc.User] = None,
+    ) -> "MessagePredicate":
+        """Match if the response matches the specified regex pattern.
+
+        This predicate will use `re.search` to find a match. The
+        resulting `match object <match-objects>` will be assigned
+        to `result`.
+
+        Parameters
+        ----------
+        pattern : Union[`pattern object <re-objects>`, str]
+            The pattern to search for in the response.
+        ctx : Optional[Context]
+            Same as ``ctx`` in :meth:`same_context`.
+        channel : Optional[discord.TextChannel]
+            Same as ``channel`` in :meth:`same_context`.
+        user : Optional[discord.abc.User]
+            Same as ``user`` in :meth:`same_context`.
+
+        Returns
+        -------
+        MessagePredicate
+            The event predicate.
+
+        """
+        same_context = cls.same_context(ctx, channel, user)
+
+        def predicate(self: MessagePredicate, m: discord.Message) -> bool:
+            if not same_context(m):
+                return False
+
+            if isinstance(pattern, str):
+                pattern_obj = re.compile(pattern)
+            else:
+                pattern_obj = pattern
+
+            match = pattern_obj.search(m.content)
+            if match:
+                self.result = match
+                return True
+            return False
+
+        return cls(predicate)
+
+    @staticmethod
+    def _find_role(guild: discord.Guild, argument: str) -> Optional[discord.Role]:
+        match = _ID_RE.match(argument) or _ROLE_MENTION_RE.match(argument)
+        if match:
+            result = guild.get_role(int(match.group(1)))
+        else:
+            result = discord.utils.get(guild.roles, name=argument)
+        return result
+
+    @staticmethod
+    def _get_guild(
+        ctx: commands.Context, channel: discord.TextChannel, user: discord.Member
+    ) -> discord.Guild:
+        if ctx is not None:
+            return ctx.guild
+        elif channel is not None:
+            return channel.guild
+        elif user is not None:
+            return user.guild
+
+
+class ReactionPredicate(Callable[[discord.Reaction, discord.abc.User], bool]):
+    """A collection of predicates for reaction events.
+
+    All checks are combined with :meth:`ReactionPredicate.same_context`.
+
+    Examples
+    --------
+    Confirming a yes/no question with a tick/cross reaction::
+
+        from redbot.core.utils.predicates import ReactionPredicate
+        from redbot.core.utils.menus import start_adding_reactions
+
+        msg = await ctx.send("Yes or no?")
+        start_adding_reactions(msg, ReactionPredicate.YES_OR_NO_EMOJIS)
+
+        pred = ReactionPredicate.yes_or_no(msg, ctx.author)
+        await ctx.bot.wait_for("reaction_add", check=pred)
+        if pred.result is True:
+            # User responded with tick
+            ...
+        else:
+            # User responded with cross
+            ...
+
+    Waiting for the first reaction from any user with one of the first
+    5 letters of the alphabet::
+
+        from redbot.core.utils.predicates import ReactionPredicate
+        from redbot.core.utils.menus import start_adding_reactions
+
+        msg = await ctx.send("React to me!")
+        emojis = ReactionPredicate.ALPHABET_EMOJIS[:5]
+        start_adding_reactions(msg, emojis)
+
+        pred = ReactionPredicate.with_emojis(emojis, msg)
+        await ctx.bot.wait_for("reaction_add", check=pred)
+        # pred.result is now the index of the letter in `emojis`
+
+    Attributes
+    ----------
+    result : Any
+        The object which the message content matched with. This is
+        dependent on the predicate used - see each predicate's
+        documentation for details, not every method will assign this
+        attribute. Defaults to ``None``.
+
+    """
+
+    YES_OR_NO_EMOJIS: ClassVar[Tuple[str, str]] = (
+        "\N{WHITE HEAVY CHECK MARK}",
+        "\N{NEGATIVE SQUARED CROSS MARK}",
+    )
+    """Tuple[str, str] : A tuple containing the tick emoji and cross emoji, in that order."""
+
+    ALPHABET_EMOJIS: ClassVar[List[str]] = [
+        chr(code)
+        for code in range(
+            ord("\N{REGIONAL INDICATOR SYMBOL LETTER A}"),
+            ord("\N{REGIONAL INDICATOR SYMBOL LETTER Z}") + 1,
+        )
+    ]
+    """List[str] : A list of all 26 alphabetical letter emojis."""
+
+    NUMBER_EMOJIS: ClassVar[List[str]] = [
+        chr(code) + "\N{COMBINING ENCLOSING KEYCAP}" for code in range(ord("0"), ord("9") + 1)
+    ]
+    """List[str] : A list of all single-digit number emojis, 0 through 9."""
+
+    def __init__(
+        self, predicate: Callable[["ReactionPredicate", discord.Reaction, discord.abc.User], bool]
+    ) -> None:
+        self._pred: Callable[
+            ["ReactionPredicate", discord.Reaction, discord.abc.User], bool
+        ] = predicate
+        self.result = None
+
+    def __call__(self, reaction: discord.Reaction, user: discord.abc.User) -> bool:
+        return self._pred(self, reaction, user)
+
+    # noinspection PyUnusedLocal
+    @classmethod
+    def same_context(
+        cls, message: Optional[discord.Message] = None, user: Optional[discord.abc.User] = None
+    ) -> "ReactionPredicate":
+        """Match if a reaction fits the described context.
+
+        This will ignore reactions added by the bot user, regardless
+        of whether or not ``user`` is supplied.
+
+        Parameters
+        ----------
+        message : Optional[discord.Message]
+            The message which we expect a reaction to. If unspecified,
+            the reaction's message will be ignored.
+        user : Optional[discord.abc.User]
+            The user we expect to react. If unspecified, the user who
+            added the reaction will be ignored.
+
+        Returns
+        -------
+        ReactionPredicate
+            The event predicate.
+
+        """
+        # noinspection PyProtectedMember
+        me_id = message._state.self_id
+        return cls(
+            lambda self, r, u: u.id != me_id
+            and (message is None or r.message.id == message.id)
+            and (user is None or u.id == user.id)
+        )
+
+    @classmethod
+    def with_emojis(
+        cls,
+        emojis: Sequence[Union[str, discord.Emoji, discord.PartialEmoji]],
+        message: Optional[discord.Message] = None,
+        user: Optional[discord.abc.User] = None,
+    ) -> "ReactionPredicate":
+        """Match if the reaction is one of the specified emojis.
+
+        Parameters
+        ----------
+        emojis : Sequence[Union[str, discord.Emoji, discord.PartialEmoji]]
+            The emojis of which one we expect to be reacted.
+        message : discord.Message
+            Same as ``message`` in :meth:`same_context`.
+        user : Optional[discord.abc.User]
+            Same as ``user`` in :meth:`same_context`.
+
+        Returns
+        -------
+        ReactionPredicate
+            The event predicate.
+
+        """
+        same_context = cls.same_context(message, user)
+
+        def predicate(self: ReactionPredicate, r: discord.Reaction, u: discord.abc.User):
+            if not same_context(r, u):
+                return False
+
+            try:
+                self.result = emojis.index(r.emoji)
+            except ValueError:
+                return False
+            else:
+                return True
+
+        return cls(predicate)
+
+    @classmethod
+    def yes_or_no(
+        cls, message: Optional[discord.Message] = None, user: Optional[discord.abc.User] = None
+    ) -> "ReactionPredicate":
+        """Match if the reaction is a tick or cross emoji.
+
+        The emojis used can are in
+        `ReactionPredicate.YES_OR_NO_EMOJIS`.
+
+        This will assign ``True`` for *yes*, or ``False`` for *no* to
+        the `result` attribute.
+
+        Parameters
+        ----------
+        message : discord.Message
+            Same as ``message`` in :meth:`same_context`.
+        user : Optional[discord.abc.User]
+            Same as ``user`` in :meth:`same_context`.
+
+        Returns
+        -------
+        ReactionPredicate
+            The event predicate.
+
+        """
+        same_context = cls.same_context(message, user)
+
+        def predicate(self: ReactionPredicate, r: discord.Reaction, u: discord.abc.User) -> bool:
+            if not same_context(r, u):
+                return False
+
+            try:
+                self.result = not bool(self.YES_OR_NO_EMOJIS.index(r.emoji))
+            except ValueError:
+                return False
+            else:
+                return True
+
+        return cls(predicate)