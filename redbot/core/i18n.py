--- conflicted
+++ resolved
@@ -8,12 +8,7 @@
 import discord
 
 from pathlib import Path
-<<<<<<< HEAD
-from typing import Callable, TYPE_CHECKING, Union, Dict, Optional
-=======
 from typing import Callable, TYPE_CHECKING, Union, Dict, Optional, TypeVar
-from contextvars import ContextVar
->>>>>>> 8b1daf1a
 
 import babel.localedata
 from babel.core import Locale
