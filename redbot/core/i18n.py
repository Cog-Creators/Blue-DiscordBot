<<<<<<< HEAD
=======
# -*- coding: utf-8 -*-
>>>>>>> 097e7e56
# Standard Library
import contextlib
import functools
import io
import os

from pathlib import Path
from typing import Callable, Dict, Optional, Union

# Red Dependencies
import babel.localedata

from babel.core import Locale

# Red Relative Imports
# This import to be down here to avoid circular import issues.
# This will be cleaned up at a later date
# noinspection PyPep8
from . import commands

__all__ = [
    "get_locale",
    "set_locale",
    "reload_locales",
    "cog_i18n",
    "Translator",
    "get_babel_locale",
]

_current_locale = "en-US"

WAITING_FOR_MSGID = 1
IN_MSGID = 2
WAITING_FOR_MSGSTR = 3
IN_MSGSTR = 4

MSGID = 'msgid "'
MSGSTR = 'msgstr "'

_translators = []


def get_locale():
    return _current_locale


def set_locale(locale):
    global _current_locale
    _current_locale = locale
    reload_locales()


def reload_locales():
    for translator in _translators:
        translator.load_translations()


def _parse(translation_file: io.TextIOWrapper) -> Dict[str, str]:
    """
    Custom gettext parsing of translation files.

    Parameters
    ----------
    translation_file : io.TextIOWrapper
        An open text file containing translations.

    Returns
    -------
    Dict[str, str]
        A dict mapping the original strings to their translations. Empty
        translated strings are omitted.

    """
    step = None
    untranslated = ""
    translated = ""
    translations = {}
    for line in translation_file:
        line = line.strip()

        if line.startswith(MSGID):
            # New msgid
            if step is IN_MSGSTR and translated:
                # Store the last translation
                translations[_unescape(untranslated)] = _unescape(translated)
            step = IN_MSGID
            untranslated = line[len(MSGID) : -1]
        elif line.startswith('"') and line.endswith('"'):
            if step is IN_MSGID:
                # Line continuing on from msgid
                untranslated += line[1:-1]
            elif step is IN_MSGSTR:
                # Line continuing on from msgstr
                translated += line[1:-1]
        elif line.startswith(MSGSTR):
            # New msgstr
            step = IN_MSGSTR
            translated = line[len(MSGSTR) : -1]

    if step is IN_MSGSTR and translated:
        # Store the final translation
        translations[_unescape(untranslated)] = _unescape(translated)
    return translations


def _unescape(string):
    string = string.replace(r"\\", "\\")
    string = string.replace(r"\t", "\t")
    string = string.replace(r"\r", "\r")
    string = string.replace(r"\n", "\n")
    string = string.replace(r"\"", '"')
    return string


def get_locale_path(cog_folder: Path, extension: str) -> Path:
    """
    Gets the folder path containing localization files.

    :param Path cog_folder:
        The cog folder that we want localizations for.
    :param str extension:
        Extension of localization files.
    :return:
        Path of possible localization file, it may not exist.
    """
    return cog_folder / "locales" / "{}.{}".format(get_locale(), extension)


class Translator(Callable[[str], str]):
    """Function to get translated strings at runtime."""

    def __init__(self, name: str, file_location: Union[str, Path, os.PathLike]):
        """
        Initializes an internationalization object.

        Parameters
        ----------
        name : str
            Your cog name.
        file_location : `str` or `pathlib.Path`
            This should always be ``__file__`` otherwise your localizations
            will not load.

        """
        self.cog_folder = Path(file_location).resolve().parent
        self.cog_name = name
        self.translations = {}

        _translators.append(self)

        self.load_translations()

    def __call__(self, untranslated: str) -> str:
        """Translate the given string.

        This will look for the string in the translator's :code:`.pot` file,
        with respect to the current locale.
        """
        try:
            return self.translations[untranslated]
        except KeyError:
            return untranslated

    def load_translations(self):
        """
        Loads the current translations.
        """
        self.translations = {}
        locale_path = get_locale_path(self.cog_folder, "po")
        with contextlib.suppress(IOError, FileNotFoundError):
            with locale_path.open(encoding="utf-8") as file:
                self._parse(file)

    def _parse(self, translation_file):
        self.translations.update(_parse(translation_file))

    def _add_translation(self, untranslated, translated):
        untranslated = _unescape(untranslated)
        translated = _unescape(translated)
        if translated:
            self.translations[untranslated] = translated


@functools.lru_cache()
def _get_babel_locale(red_locale: str) -> babel.core.Locale:
    supported_locales = babel.localedata.locale_identifiers()
    try:  # Handles cases where red_locale is already Babel supported
        babel_locale = Locale(*babel.parse_locale(red_locale))
    except (ValueError, babel.core.UnknownLocaleError):
        try:
            babel_locale = Locale(*babel.parse_locale(red_locale, sep="-"))
        except (ValueError, babel.core.UnknownLocaleError):
            # ValueError is Raised by `parse_locale` when an invalid Locale is given to it
            # Lets handle it silently and default to "en_US"
            try:
                # Try to find a babel locale that's close to the one used by red
                babel_locale = Locale(Locale.negotiate([red_locale], supported_locales, sep="-"))
            except (ValueError, TypeError, babel.core.UnknownLocaleError):
                # If we fail to get a close match we will then default to "en_US"
                babel_locale = Locale("en", "US")
    return babel_locale


def get_babel_locale(locale: Optional[str] = None) -> babel.core.Locale:
    """Function to convert a locale to a ``babel.core.Locale``.

    Parameters
    ----------
    locale : Optional[str]
        The locale to convert, if not specified it defaults to the bot's locale.

    Returns
    -------
    babel.core.Locale
        The babel locale object.
    """
    if locale is None:
        locale = get_locale()
    return _get_babel_locale(locale)


<<<<<<< HEAD
# This import to be down here to avoid circular import issues.
# This will be cleaned up at a later date
# noinspection PyPep8
from . import commands  # isort:skip


=======
>>>>>>> 097e7e56
def cog_i18n(translator: Translator):
    """Get a class decorator to link the translator to this cog."""

    def decorator(cog_class: type):
        cog_class.__translator__ = translator
        for name, attr in cog_class.__dict__.items():
            if isinstance(attr, (commands.Group, commands.Command)):
                attr.translator = translator
                setattr(cog_class, name, attr)
        return cog_class

    return decorator<|MERGE_RESOLUTION|>--- conflicted
+++ resolved
@@ -1,7 +1,4 @@
-<<<<<<< HEAD
-=======
 # -*- coding: utf-8 -*-
->>>>>>> 097e7e56
 # Standard Library
 import contextlib
 import functools
@@ -223,15 +220,6 @@
     return _get_babel_locale(locale)
 
 
-<<<<<<< HEAD
-# This import to be down here to avoid circular import issues.
-# This will be cleaned up at a later date
-# noinspection PyPep8
-from . import commands  # isort:skip
-
-
-=======
->>>>>>> 097e7e56
 def cog_i18n(translator: Translator):
     """Get a class decorator to link the translator to this cog."""
 
