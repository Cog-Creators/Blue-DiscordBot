--- conflicted
+++ resolved
@@ -1013,15 +1013,12 @@
 
     Raises
     ------
-<<<<<<< HEAD
     ValueError
         If the action type is not a valid action type.
     RuntimeError
         If user is the bot itself
-=======
     TypeError
         If ``channel`` is of type `discord.PartialMessageable`.
->>>>>>> 1241ea16
     """
     case_type = await get_casetype(action_type, guild)
     if case_type is None:
