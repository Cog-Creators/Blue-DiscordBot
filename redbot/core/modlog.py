<<<<<<< HEAD
=======
# -*- coding: utf-8 -*-
>>>>>>> 097e7e56
# Standard Library
import asyncio

from datetime import datetime, timedelta
from typing import List, Optional, Union, cast

# Red Dependencies
import discord

# Red Imports
from redbot.core import Config
from redbot.core.bot import Red

# Red Relative Imports
from .generic_casetypes import all_generics
from .i18n import Translator
from .utils.common_filters import (
    escape_spoilers,
    filter_invites,
    filter_mass_mentions,
    filter_urls,
)

__all__ = [
    "Case",
    "CaseType",
    "get_case",
    "get_all_cases",
    "get_cases_for_member",
    "create_case",
    "get_casetype",
    "get_all_casetypes",
    "register_casetype",
    "register_casetypes",
    "get_modlog_channel",
    "set_modlog_channel",
    "reset_cases",
]

_conf: Optional[Config] = None
_bot_ref: Optional[Red] = None

_CASETYPES = "CASETYPES"
_CASES = "CASES"
_SCHEMA_VERSION = 4


_ = Translator("ModLog", __file__)


async def _init(bot: Red):
    global _conf
    global _bot_ref
    _bot_ref = bot
    _conf = Config.get_conf(None, 1354799444, cog_name="ModLog")
    _conf.register_global(schema_version=1)
    _conf.register_guild(mod_log=None, casetypes={}, latest_case_number=0)
    _conf.init_custom(_CASETYPES, 1)
    _conf.init_custom(_CASES, 2)
    _conf.register_custom(_CASETYPES)
    _conf.register_custom(_CASES)
    await _migrate_config(from_version=await _conf.schema_version(), to_version=_SCHEMA_VERSION)
    await register_casetypes(all_generics)

    async def on_member_ban(guild: discord.Guild, member: discord.Member):

        if not guild.me.guild_permissions.view_audit_log:
            return

        try:
            await get_modlog_channel(guild)
        except RuntimeError:
            return  # No modlog channel so no point in continuing

        when = datetime.utcnow()
        before = when + timedelta(minutes=1)
        after = when - timedelta(minutes=1)
        await asyncio.sleep(10)  # prevent small delays from causing a 5 minute delay on entry

        attempts = 0
        # wait up to an hour to find a matching case
        while attempts < 12 and guild.me.guild_permissions.view_audit_log:
            attempts += 1
            try:
                entry = await guild.audit_logs(
                    action=discord.AuditLogAction.ban, before=before, after=after
                ).find(lambda e: e.target.id == member.id and after < e.created_at < before)
            except discord.Forbidden:
                break
            except discord.HTTPException:
                pass
            else:
                if entry:
                    if entry.user.id != guild.me.id:
                        # Don't create modlog entries for the bot's own bans, cogs do this.
                        mod, reason, date = entry.user, entry.reason, entry.created_at
                        await create_case(_bot_ref, guild, date, "ban", member, mod, reason)
                    return

            await asyncio.sleep(300)

    async def on_member_unban(guild: discord.Guild, user: discord.User):
        if not guild.me.guild_permissions.view_audit_log:
            return

        try:
            await get_modlog_channel(guild)
        except RuntimeError:
            return  # No modlog channel so no point in continuing

        when = datetime.utcnow()
        before = when + timedelta(minutes=1)
        after = when - timedelta(minutes=1)
        await asyncio.sleep(10)  # prevent small delays from causing a 5 minute delay on entry

        attempts = 0
        # wait up to an hour to find a matching case
        while attempts < 12 and guild.me.guild_permissions.view_audit_log:
            attempts += 1
            try:
                entry = await guild.audit_logs(
                    action=discord.AuditLogAction.unban, before=before, after=after
                ).find(lambda e: e.target.id == user.id and after < e.created_at < before)
            except discord.Forbidden:
                break
            except discord.HTTPException:
                pass
            else:
                if entry:
                    if entry.user.id != guild.me.id:
                        # Don't create modlog entries for the bot's own unbans, cogs do this.
                        mod, reason, date = entry.user, entry.reason, entry.created_at
                        await create_case(_bot_ref, guild, date, "unban", user, mod, reason)
                    return

            await asyncio.sleep(300)

    bot.add_listener(on_member_ban)
    bot.add_listener(on_member_unban)


async def _migrate_config(from_version: int, to_version: int):
    if from_version == to_version:
        return

    if from_version < 2 <= to_version:
        # casetypes go from GLOBAL -> casetypes to CASETYPES
        all_casetypes = await _conf.get_raw("casetypes", default={})
        if all_casetypes:
            await _conf.custom(_CASETYPES).set(all_casetypes)

        # cases go from GUILD -> guild_id -> cases to CASES -> guild_id -> cases
        all_guild_data = await _conf.all_guilds()
        all_cases = {}
        for guild_id, guild_data in all_guild_data.items():
            guild_cases = guild_data.pop("cases", None)
            if guild_cases:
                all_cases[str(guild_id)] = guild_cases
        await _conf.custom(_CASES).set(all_cases)

        # new schema is now in place
        await _conf.schema_version.set(2)

        # migration done, now let's delete all the old stuff
        await _conf.clear_raw("casetypes")
        for guild_id in all_guild_data:
            await _conf.guild(cast(discord.Guild, discord.Object(id=guild_id))).clear_raw("cases")

    if from_version < 3 <= to_version:
        all_casetypes = {
            casetype_name: {
                inner_key: inner_value
                for inner_key, inner_value in casetype_data.items()
                if inner_key != "audit_type"
            }
            for casetype_name, casetype_data in (await _conf.custom(_CASETYPES).all()).items()
        }

        await _conf.custom(_CASETYPES).set(all_casetypes)
        await _conf.schema_version.set(3)

    if from_version < 4 <= to_version:
        # set latest_case_number
        for guild_id, cases in (await _conf.custom(_CASES).all()).items():
            if cases:
                await _conf.guild(
                    cast(discord.Guild, discord.Object(id=guild_id))
                ).latest_case_number.set(max(map(int, cases.keys())))

        await _conf.schema_version.set(4)


class Case:
    """A single mod log case"""

    def __init__(
        self,
        bot: Red,
        guild: discord.Guild,
        created_at: int,
        action_type: str,
        user: Union[discord.User, int],
        moderator: discord.User,
        case_number: int,
        reason: str = None,
        until: int = None,
        channel: Optional[Union[discord.TextChannel, discord.VoiceChannel, int]] = None,
        amended_by: Optional[discord.User] = None,
        modified_at: Optional[int] = None,
        message: Optional[discord.Message] = None,
    ):
        self.bot = bot
        self.guild = guild
        self.created_at = created_at
        self.action_type = action_type
        self.user = user
        self.moderator = moderator
        self.reason = reason
        self.until = until
        self.channel = channel
        self.amended_by = amended_by
        self.modified_at = modified_at
        self.case_number = case_number
        self.message = message

    async def edit(self, data: dict):
        """
        Edits a case

        Parameters
        ----------
        data: dict
            The attributes to change

        """
        # We don't want case_number to be changed
        data.pop("case_number", None)

        for item in list(data.keys()):
            setattr(self, item, data[item])

        await _conf.custom(_CASES, str(self.guild.id), str(self.case_number)).set(self.to_json())
        self.bot.dispatch("modlog_case_edit", self)
        if not self.message:
            return
        try:
            use_embed = await self.bot.embed_requested(self.message.channel, self.guild.me)
            case_content = await self.message_content(use_embed)
            if use_embed:
                await self.message.edit(embed=case_content)
            else:
                await self.message.edit(content=case_content)
        finally:
            return None

    async def message_content(self, embed: bool = True):
        """
        Format a case message

        Parameters
        ----------
        embed: bool
            Whether or not to get an embed

        Returns
        -------
        discord.Embed or `str`
            A rich embed or string representing a case message

        """
        casetype = await get_casetype(self.action_type)
        title = "{}".format(
            _("Case #{} | {} {}").format(self.case_number, casetype.case_str, casetype.image)
        )

        if self.reason:
            reason = _("**Reason:** {}").format(self.reason)
        else:
            reason = _("**Reason:** Use the `reason` command to add it")

        if self.moderator is not None:
            moderator = escape_spoilers(f"{self.moderator} ({self.moderator.id})")
        else:
            moderator = _("Unknown")
        until = None
        duration = None
        if self.until:
            start = datetime.fromtimestamp(self.created_at)
            end = datetime.fromtimestamp(self.until)
            end_fmt = end.strftime("%Y-%m-%d %H:%M:%S")
            duration = end - start
            dur_fmt = _strfdelta(duration)
            until = end_fmt
            duration = dur_fmt

        amended_by = None
        if self.amended_by:
            amended_by = escape_spoilers(
                "{}#{} ({})".format(
                    self.amended_by.name, self.amended_by.discriminator, self.amended_by.id
                )
            )

        last_modified = None
        if self.modified_at:
            last_modified = "{}".format(
                datetime.fromtimestamp(self.modified_at).strftime("%Y-%m-%d %H:%M:%S")
            )

        if isinstance(self.user, int):
            user = f"Deleted User#0000 ({self.user})"
            avatar_url = None
        else:
            user = escape_spoilers(
                filter_invites(f"{self.user} ({self.user.id})")
            )  # Invites and spoilers get rendered even in embeds.
            avatar_url = self.user.avatar_url

        if embed:
            emb = discord.Embed(title=title, description=reason)

            if avatar_url is not None:
                emb.set_author(name=user, icon_url=avatar_url)
            emb.add_field(name=_("Moderator"), value=moderator, inline=False)
            if until and duration:
                emb.add_field(name=_("Until"), value=until)
                emb.add_field(name=_("Duration"), value=duration)

            if isinstance(self.channel, int):
                emb.add_field(
                    name=_("Channel"),
                    value=_("{channel} (deleted)").format(channel=self.channel),
                    inline=False,
                )
            elif self.channel is not None:
                emb.add_field(name=_("Channel"), value=self.channel.name, inline=False)
            if amended_by:
                emb.add_field(name=_("Amended by"), value=amended_by)
            if last_modified:
                emb.add_field(name=_("Last modified at"), value=last_modified)
            emb.timestamp = datetime.fromtimestamp(self.created_at)
            return emb
        else:
            user = filter_mass_mentions(filter_urls(user))  # Further sanitization outside embeds
            case_text = ""
            case_text += "{}\n".format(title)
            case_text += _("**User:** {}\n").format(user)
            case_text += _("**Moderator:** {}\n").format(moderator)
            case_text += "{}\n".format(reason)
            if until and duration:
                case_text += _("**Until:** {}\n**Duration:** {}\n").format(until, duration)
            if self.channel:
                case_text += _("**Channel**: {}\n").format(self.channel.name)
            if amended_by:
                case_text += _("**Amended by:** {}\n").format(amended_by)
            if last_modified:
                case_text += _("**Last modified at:** {}\n").format(last_modified)
            return case_text.strip()

    def to_json(self) -> dict:
        """Transform the object to a dict

        Returns
        -------
        dict
            The case in the form of a dict

        """
        if self.moderator is not None:
            mod = self.moderator.id
        else:
            mod = None
        if isinstance(self.user, int):
            user_id = self.user
        else:
            user_id = self.user.id
        data = {
            "case_number": self.case_number,
            "action_type": self.action_type,
            "guild": self.guild.id,
            "created_at": self.created_at,
            "user": user_id,
            "moderator": mod,
            "reason": self.reason,
            "until": self.until,
            "channel": self.channel.id if hasattr(self.channel, "id") else None,
            "amended_by": self.amended_by.id if hasattr(self.amended_by, "id") else None,
            "modified_at": self.modified_at,
            "message": self.message.id if hasattr(self.message, "id") else None,
        }
        return data

    @classmethod
    async def from_json(
        cls, mod_channel: discord.TextChannel, bot: Red, case_number: int, data: dict, **kwargs
    ):
        """Get a Case object from the provided information

        Parameters
        ----------
        mod_channel: discord.TextChannel
            The mod log channel for the guild
        bot: Red
            The bot's instance. Needed to get the target user
        case_number: int
            The case's number.
        data: dict
            The JSON representation of the case to be gotten
        **kwargs
            Extra attributes for the Case instance which override values
            in the data dict. These should be complete objects and not
            IDs, where possible.

        Returns
        -------
        Case
            The case object for the requested case

        Raises
        ------
        `discord.NotFound`
            The user the case is for no longer exists
        `discord.Forbidden`
            Cannot read message history to fetch the original message.
        `discord.HTTPException`
            A generic API issue
        """
        guild = kwargs.get("guild") or mod_channel.guild

        message = kwargs.get("message")
        if message is None:
            message_id = data.get("message")
            if message_id is not None:
                try:
                    message = discord.utils.get(bot.cached_messages, id=message_id)
                except AttributeError:
                    # bot.cached_messages didn't exist prior to discord.py 1.1.0
                    message = None
                if message is None:
                    try:
                        message = await mod_channel.fetch_message(message_id)
                    except (discord.NotFound, AttributeError):
                        message = None
            else:
                message = None

        user_objects = {"user": None, "moderator": None, "amended_by": None}
        for user_key in tuple(user_objects):
            user_object = kwargs.get(user_key)
            if user_object is None:
                user_id = data.get(user_key)
                if user_id is None:
                    user_object = None
                else:
                    user_object = bot.get_user(user_id)
                    if user_object is None:
                        try:
                            user_object = await bot.fetch_user(user_id)
                        except discord.NotFound:
                            user_object = user_id
            user_objects[user_key] = user_object

        channel = kwargs.get("channel") or guild.get_channel(data["channel"]) or data["channel"]
        case_guild = kwargs.get("guild") or bot.get_guild(data["guild"])
        return cls(
            bot=bot,
            guild=case_guild,
            created_at=data["created_at"],
            action_type=data["action_type"],
            case_number=case_number,
            reason=data["reason"],
            until=data["until"],
            channel=channel,
            modified_at=data["modified_at"],
            message=message,
            **user_objects,
        )


class CaseType:
    """
    A single case type

    Attributes
    ----------
    name: str
        The name of the case
    default_setting: bool
        Whether the case type should be on (if `True`)
        or off (if `False`) by default
    image: str
        The emoji to use for the case type (for example, :boot:)
    case_str: str
        The string representation of the case (example: Ban)

    """

    def __init__(
        self,
        name: str,
        default_setting: bool,
        image: str,
        case_str: str,
        guild: Optional[discord.Guild] = None,
    ):
        self.name = name
        self.default_setting = default_setting
        self.image = image
        self.case_str = case_str
        self.guild = guild

    async def to_json(self):
        """Transforms the case type into a dict and saves it"""
        data = {
            "default_setting": self.default_setting,
            "image": self.image,
            "case_str": self.case_str,
        }
        await _conf.custom(_CASETYPES, self.name).set(data)

    async def is_enabled(self) -> bool:
        """
        Determines if the case is enabled.
        If the guild is not set, this will always return False

        Returns
        -------
        bool:
            True if the guild is set and the casetype is enabled for the guild

            False if the guild is not set or if the guild is set and the type
            is disabled
        """
        if not self.guild:
            return False
        return await _conf.guild(self.guild).casetypes.get_raw(
            self.name, default=self.default_setting
        )

    async def set_enabled(self, enabled: bool):
        """
        Sets the case as enabled or disabled

        Parameters
        ----------
        enabled: bool
            True if the case should be enabled, otherwise False"""
        if not self.guild:
            return
        await _conf.guild(self.guild).casetypes.set_raw(self.name, value=enabled)

    @classmethod
    def from_json(cls, name: str, data: dict, **kwargs):
        """

        Parameters
        ----------
        name : str
            The casetype's name.
        data : dict
            The JSON data to create an instance from
        **kwargs
            Values for other attributes of the instance

        Returns
        -------
        CaseType
            The case type object created from given data.
        """
        data_copy = data.copy()
        data_copy.pop("name", None)
        return cls(name=name, **data_copy, **kwargs)


async def get_case(case_number: int, guild: discord.Guild, bot: Red) -> Case:
    """
    Gets the case with the associated case number

    Parameters
    ----------
    case_number: int
        The case number for the case to get
    guild: discord.Guild
        The guild to get the case from
    bot: Red
        The bot's instance

    Returns
    -------
    Case
        The case associated with the case number

    Raises
    ------
    RuntimeError
        If there is no case for the specified number

    """

    case = await _conf.custom(_CASES, str(guild.id), str(case_number)).all()
    if not case:
        raise RuntimeError("That case does not exist for guild {}".format(guild.name))
    mod_channel = await get_modlog_channel(guild)
    return await Case.from_json(mod_channel, bot, case_number, case)


async def get_latest_case(guild: discord.Guild, bot: Red) -> Optional[Case]:
    """Get the latest case for the specified guild.

    Parameters
    ----------
    guild : discord.Guild
        The guild to get the latest case for.
    bot : Red
        The bot object.

    Returns
    -------
    Optional[Case]
        The latest case object. `None` if it the guild has no cases.

    """
    case_number = await _conf.guild(guild).latest_case_number()
    if case_number:
        return await get_case(case_number, guild, bot)


async def get_all_cases(guild: discord.Guild, bot: Red) -> List[Case]:
    """
    Gets all cases for the specified guild

    Parameters
    ----------
    guild: `discord.Guild`
        The guild to get the cases from
    bot: Red
        The bot's instance

    Returns
    -------
    list
        A list of all cases for the guild

    """
    cases = await _conf.custom(_CASES, str(guild.id)).all()
    mod_channel = await get_modlog_channel(guild)
    return [
        await Case.from_json(mod_channel, bot, case_number, case_data)
        for case_number, case_data in cases.items()
    ]


async def get_cases_for_member(
    guild: discord.Guild, bot: Red, *, member: discord.Member = None, member_id: int = None
) -> List[Case]:
    """
    Gets all cases for the specified member or member id in a guild.

    Parameters
    ----------
    guild: `discord.Guild`
        The guild to get the cases from
    bot: Red
        The bot's instance
    member: `discord.Member`
        The member to get cases about
    member_id: int
        The id of the member to get cases about

    Returns
    -------
    list
        A list of all matching cases.

    Raises
    ------
    ValueError
        If at least one of member or member_id is not provided
    `discord.Forbidden`
        The bot does not have permission to fetch the modlog message which was sent.
    `discord.HTTPException`
        Fetching the user failed.
    """

    cases = await _conf.custom(_CASES, str(guild.id)).all()

    if not (member_id or member):
        raise ValueError("Expected a member or a member id to be provided.") from None

    if not member_id:
        member_id = member.id

    if not member:
        member = bot.get_user(member_id)
        if not member:
            try:
                member = await bot.fetch_user(member_id)
            except discord.NotFound:
                member = member_id

    try:
        modlog_channel = await get_modlog_channel(guild)
    except RuntimeError:
        modlog_channel = None

    cases = [
        await Case.from_json(modlog_channel, bot, case_number, case_data, user=member, guild=guild)
        for case_number, case_data in cases.items()
        if case_data["user"] == member_id
    ]

    return cases


async def create_case(
    bot: Red,
    guild: discord.Guild,
    created_at: datetime,
    action_type: str,
    user: Union[discord.User, discord.Member],
    moderator: Optional[Union[discord.User, discord.Member]] = None,
    reason: Optional[str] = None,
    until: Optional[datetime] = None,
    channel: Optional[discord.TextChannel] = None,
) -> Optional[Case]:
    """
    Creates a new case.

    This fires an event :code:`on_modlog_case_create`

    Parameters
    ----------
    bot: Red
        The bot object
    guild: discord.Guild
        The guild the action was taken in
    created_at: datetime
        The time the action occurred at
    action_type: str
        The type of action that was taken
    user: Union[discord.User, discord.Member]
        The user target by the action
    moderator: Optional[Union[discord.User, discord.Member]]
        The moderator who took the action
    reason: Optional[str]
        The reason the action was taken
    until: Optional[datetime]
        The time the action is in effect until
    channel: Optional[discord.TextChannel]
        The channel the action was taken in
    """
    case_type = await get_casetype(action_type, guild)
    if case_type is None:
        return

    if not await case_type.is_enabled():
        return

    if user == bot.user:
        return

    async with _conf.guild(guild).latest_case_number.get_lock():
        # We're getting the case number from config, incrementing it, awaiting something, then
        # setting it again. This warrants acquiring the lock.
        next_case_number = await _conf.guild(guild).latest_case_number() + 1

        case = Case(
            bot,
            guild,
            int(created_at.timestamp()),
            action_type,
            user,
            moderator,
            next_case_number,
            reason,
            int(until.timestamp()) if until else None,
            channel,
            amended_by=None,
            modified_at=None,
            message=None,
        )
        await _conf.custom(_CASES, str(guild.id), str(next_case_number)).set(case.to_json())
        await _conf.guild(guild).latest_case_number.set(next_case_number)

    bot.dispatch("modlog_case_create", case)
    try:
        mod_channel = await get_modlog_channel(case.guild)
        use_embeds = await case.bot.embed_requested(mod_channel, case.guild.me)
        case_content = await case.message_content(use_embeds)
        if use_embeds:
            msg = await mod_channel.send(embed=case_content)
        else:
            msg = await mod_channel.send(case_content)
        await case.edit({"message": msg})
    except (RuntimeError, discord.HTTPException):
        pass
    finally:
        return case


async def get_casetype(name: str, guild: Optional[discord.Guild] = None) -> Optional[CaseType]:
    """
    Gets the case type

    Parameters
    ----------
    name: str
        The name of the case type to get
    guild: Optional[discord.Guild]
        If provided, sets the case type's guild attribute to this guild

    Returns
    -------
    Optional[CaseType]
        Case type with provided name. If such case type doesn't exist this will be `None`.
    """
    data = await _conf.custom(_CASETYPES, name).all()
    if not data:
        return
    casetype = CaseType.from_json(name, data)
    casetype.guild = guild
    return casetype


async def get_all_casetypes(guild: discord.Guild = None) -> List[CaseType]:
    """
    Get all currently registered case types

    Returns
    -------
    list
        A list of case types

    """
    return [
        CaseType.from_json(name, data, guild=guild)
        for name, data in (await _conf.custom(_CASETYPES).all()).items()
    ]


async def register_casetype(
    name: str, default_setting: bool, image: str, case_str: str
) -> CaseType:
    """
    Registers a case type. If the case type exists and
    there are differences between the values passed and
    what is stored already, the case type will be updated
    with the new values

    Parameters
    ----------
    name: str
        The name of the case
    default_setting: bool
        Whether the case type should be on (if `True`)
        or off (if `False`) by default
    image: str
        The emoji to use for the case type (for example, :boot:)
    case_str: str
        The string representation of the case (example: Ban)

    Returns
    -------
    CaseType
        The case type that was registered

    Raises
    ------
    RuntimeError
        If the case type is already registered
    TypeError
        If a parameter is missing
    ValueError
        If a parameter's value is not valid

    """
    if not isinstance(name, str):
        raise ValueError("The 'name' is not a string! Check the value!")
    if not isinstance(default_setting, bool):
        raise ValueError("'default_setting' needs to be a bool!")
    if not isinstance(image, str):
        raise ValueError("The 'image' is not a string!")
    if not isinstance(case_str, str):
        raise ValueError("The 'case_str' is not a string!")

    ct = await get_casetype(name)
    if ct is None:
        casetype = CaseType(name, default_setting, image, case_str)
        await casetype.to_json()
        return casetype
    else:
        # Case type exists, so check for differences
        # If no differences, raise RuntimeError
        changed = False
        if ct.default_setting != default_setting:
            ct.default_setting = default_setting
            changed = True
        if ct.image != image:
            ct.image = image
            changed = True
        if ct.case_str != case_str:
            ct.case_str = case_str
            changed = True
        if changed:
            await ct.to_json()
            return ct
        else:
            raise RuntimeError("That case type is already registered!")


async def register_casetypes(new_types: List[dict]) -> List[CaseType]:
    """
    Registers multiple case types

    Parameters
    ----------
    new_types: list
        The new types to register

    Returns
    -------
    bool
        `True` if all were registered successfully

    Raises
    ------
    KeyError
    ValueError
    AttributeError

    See Also
    --------
    redbot.core.modlog.register_casetype

    """
    type_list = []
    for new_type in new_types:
        try:
            ct = await register_casetype(**new_type)
        except RuntimeError:
            # We pass here because RuntimeError signifies the case was
            # already registered.
            pass
        else:
            type_list.append(ct)
    else:
        return type_list


async def get_modlog_channel(guild: discord.Guild) -> discord.TextChannel:
    """
    Get the current modlog channel.

    Parameters
    ----------
    guild: `discord.Guild`
        The guild to get the modlog channel for.

    Returns
    -------
    `discord.TextChannel`
        The channel object representing the modlog channel.

    Raises
    ------
    RuntimeError
        If the modlog channel is not found.

    """
    if hasattr(guild, "get_channel"):
        channel = guild.get_channel(await _conf.guild(guild).mod_log())
    else:
        # For unit tests only
        channel = await _conf.guild(guild).mod_log()
    if channel is None:
        raise RuntimeError("Failed to get the mod log channel!")
    return channel


async def set_modlog_channel(
    guild: discord.Guild, channel: Union[discord.TextChannel, None]
) -> bool:
    """
    Changes the modlog channel

    Parameters
    ----------
    guild: `discord.Guild`
        The guild to set a mod log channel for
    channel: `discord.TextChannel` or `None`
        The channel to be set as modlog channel

    Returns
    -------
    bool
        `True` if successful

    """
    await _conf.guild(guild).mod_log.set(channel.id if hasattr(channel, "id") else None)
    return True


async def reset_cases(guild: discord.Guild) -> None:
    """
    Wipes all modlog cases for the specified guild.

    Parameters
    ----------
    guild: `discord.Guild`
        The guild to reset cases for

    """
    await _conf.custom(_CASES, str(guild.id)).clear()
    await _conf.guild(guild).latest_case_number.clear()


def _strfdelta(delta):
    s = []
    if delta.days:
        ds = "%i day" % delta.days
        if delta.days > 1:
            ds += "s"
        s.append(ds)
    hrs, rem = divmod(delta.seconds, 60 * 60)
    if hrs:
        hs = "%i hr" % hrs
        if hrs > 1:
            hs += "s"
        s.append(hs)
    mins, secs = divmod(rem, 60)
    if mins:
        s.append("%i min" % mins)
    if secs:
        s.append("%i sec" % secs)
    return " ".join(s)<|MERGE_RESOLUTION|>--- conflicted
+++ resolved
@@ -1,7 +1,4 @@
-<<<<<<< HEAD
-=======
 # -*- coding: utf-8 -*-
->>>>>>> 097e7e56
 # Standard Library
 import asyncio
 
@@ -96,7 +93,7 @@
             else:
                 if entry:
                     if entry.user.id != guild.me.id:
-                        # Don't create modlog entries for the bot's own bans, cogs do this.
+                        # Don't create modlog entires for the bot's own bans, cogs do this.
                         mod, reason, date = entry.user, entry.reason, entry.created_at
                         await create_case(_bot_ref, guild, date, "ban", member, mod, reason)
                     return
@@ -132,7 +129,7 @@
             else:
                 if entry:
                     if entry.user.id != guild.me.id:
-                        # Don't create modlog entries for the bot's own unbans, cogs do this.
+                        # Don't create modlog entires for the bot's own unbans, cogs do this.
                         mod, reason, date = entry.user, entry.reason, entry.created_at
                         await create_case(_bot_ref, guild, date, "unban", user, mod, reason)
                     return
