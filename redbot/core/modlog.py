--- conflicted
+++ resolved
@@ -904,12 +904,9 @@
         )
         await _config.custom(_CASES, str(guild.id), str(next_case_number)).set(case.to_json())
         await _config.guild(guild).latest_case_number.set(next_case_number)
-<<<<<<< HEAD
+
+    await set_contextual_locales_from_guild(bot, guild)
     bot.counter._inc_core_raw("Red_Core", "on_modlog_case_create")
-=======
-
-    await set_contextual_locales_from_guild(bot, guild)
->>>>>>> 01561fbe
     bot.dispatch("modlog_case_create", case)
     try:
         mod_channel = await get_modlog_channel(case.guild)
