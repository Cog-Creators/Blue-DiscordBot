--- conflicted
+++ resolved
@@ -71,16 +71,6 @@
             cmd = cmd.parent
         return sorted(entries, key=lambda x: len(x.qualified_name), reverse=True)
 
-<<<<<<< HEAD
-
-class GroupMixin(commands.GroupMixin):
-    """Mixin for `Group` and `Red` classes.
-
-    This class inherits from :class:`discord.ext.commands.GroupMixin`.
-    """
-
-    def command(self, *args, **kwargs):
-=======
     async def do_conversion(self, ctx: "Context", converter, argument: str):
         """Convert an argument according to its type annotation.
 
@@ -112,8 +102,14 @@
             # We should expose anything which might be a bug in the converter
             raise exc
 
-    def command(self, cls=None, *args, **kwargs):
->>>>>>> 033d0113
+
+class GroupMixin(commands.GroupMixin):
+    """Mixin for `Group` and `Red` classes.
+
+    This class inherits from :class:`discord.ext.commands.GroupMixin`.
+    """
+
+    def command(self, *args, **kwargs):
         """A shortcut decorator that invokes :func:`.command` and adds it to
         the internal command list.
         """
