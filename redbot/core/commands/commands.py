--- conflicted
+++ resolved
@@ -34,10 +34,7 @@
     DisabledCommand,
     command as dpy_command_deco,
     Command as DPYCommand,
-<<<<<<< HEAD
-=======
     GroupCog as DPYGroupCog,
->>>>>>> e1cdedc9
     HybridCommand as DPYHybridCommand,
     HybridGroup as DPYHybridGroup,
     Cog as DPYCog,
@@ -994,8 +991,6 @@
         return {cmd.name: cmd for cmd in self.__cog_commands__}
 
 
-<<<<<<< HEAD
-=======
 class GroupCog(Cog, DPYGroupCog):
     """
     Red's Cog base class with app commands group as the base.
@@ -1004,7 +999,6 @@
     """
 
 
->>>>>>> e1cdedc9
 class HybridCommand(Command, DPYHybridCommand):
     """HybridCommand class for Red.
 
