--- conflicted
+++ resolved
@@ -30,12 +30,9 @@
 # Additionally, this gives our users a bit more customization options including by
 # 3rd party cogs down the road.
 
-<<<<<<< HEAD
-=======
 # Note: 3rd party help must not remove the copyright notice
 
 import asyncio
->>>>>>> 980d2a8d
 from collections import namedtuple
 from dataclasses import dataclass
 from typing import Union, List, AsyncIterator, Iterable, cast
