import asyncio
import contextlib
import inspect
import os
import re
import types
from collections import Counter
from enum import Enum
from pathlib import Path
from typing import Optional, Union, List

import discord
from discord.ext.commands import when_mentioned_or

from . import Config, i18n, commands, errors
from .cog_manager import CogManager

from .rpc import RPCMixin
from .utils import common_filters

CUSTOM_GROUPS = "CUSTOM_GROUPS"

log = logging.getLogger("redbot")


def _is_submodule(parent, child):
    return parent == child or child.startswith(parent + ".")


# barely spurious warning caused by our intentional shadowing
class RedBase(commands.GroupMixin, commands.bot.BotBase, RPCMixin):  # pylint: disable=no-member
    """Mixin for the main bot class.

    This exists because `Red` inherits from `discord.AutoShardedClient`, which
    is something other bot classes may not want to have as a parent class.
    """

    def __init__(self, *args, cli_flags=None, bot_dir: Path = Path.cwd(), **kwargs):
        self._shutdown_mode = ExitCodes.CRITICAL
        self.db = Config.get_core_conf(force_registration=True)
        self._co_owners = cli_flags.co_owner
        self.rpc_enabled = cli_flags.rpc
        self._last_exception = None
        self.db.register_global(
            token=None,
            prefix=[],
            packages=[],
            owner=None,
            whitelist=[],
            blacklist=[],
            locale="en-US",
            embeds=True,
            color=15158332,
            fuzzy=False,
            custom_info=None,
            help__page_char_limit=1000,
            help__max_pages_in_guild=2,
            help__use_menus=False,
            help__show_hidden=False,
            help__verify_checks=True,
            help__verify_exists=False,
            help__tagline="",
            invite_public=False,
            invite_perm=0,
            disabled_commands=[],
            disabled_command_msg="That command is disabled.",
            api_tokens={},
            extra_owner_destinations=[],
            owner_opt_out_list=[],
            schema_version=0,
        )

        self.db.register_guild(
            prefix=[],
            whitelist=[],
            blacklist=[],
            admin_role=[],
            mod_role=[],
            embeds=None,
            use_bot_color=False,
            fuzzy=False,
            disabled_commands=[],
            autoimmune_ids=[],
        )

        self.db.register_user(embeds=None)

        self.db.init_custom(CUSTOM_GROUPS, 2)
        self.db.register_custom(CUSTOM_GROUPS)

        async def prefix_manager(bot, message):
            if not cli_flags.prefix:
                global_prefix = await bot.db.prefix()
            else:
                global_prefix = cli_flags.prefix
            if message.guild is None:
                return global_prefix
            server_prefix = await bot.db.guild(message.guild).prefix()
            if cli_flags.mentionable:
                return (
                    when_mentioned_or(*server_prefix)(bot, message)
                    if server_prefix
                    else when_mentioned_or(*global_prefix)(bot, message)
                )
            else:
                return server_prefix if server_prefix else global_prefix

        if "command_prefix" not in kwargs:
            kwargs["command_prefix"] = prefix_manager

        if cli_flags.owner and "owner_id" not in kwargs:
            kwargs["owner_id"] = cli_flags.owner

        if "owner_id" not in kwargs:
            loop = asyncio.get_event_loop()
            loop.run_until_complete(self._dict_abuse(kwargs))

        if "command_not_found" not in kwargs:
            kwargs["command_not_found"] = "Command {} not found.\n{}"

        self.counter = Counter()
        self.uptime = None
        self.checked_time_accuracy = None
        self.color = discord.Embed.Empty  # This is needed or color ends up 0x000000

        self.main_dir = bot_dir

        self.cog_mgr = CogManager()

        super().__init__(*args, help_command=None, **kwargs)
        # Do not manually use the help formatter attribute here, see `send_help_for`,
        # for a documented API. The internals of this object are still subject to change.
        self._help_formatter = commands.help.RedHelpFormatter()
        self.add_command(commands.help.red_help)

        self._permissions_hooks: List[commands.CheckPredicate] = []

    async def maybe_update_config(self):
        """
        This should be run prior to loading cogs or connecting to discord.
        """
        schema_version = await self.db.schema_version()

        if schema_version == 0:
            await self._schema_0_to_1()
            schema_version += 1
            await self.db.schema_version.set(schema_version)

    async def _schema_0_to_1(self):
        """
        This contains the migration to allow multiple mod and multiple admin roles.
        """

        log.info("Begin updating guild configs to support multiple mod/admin roles")
        all_guild_data = await self.db.all_guilds()
        for guild_id, guild_data in all_guild_data.items():
            guild_obj = discord.Object(id=guild_id)
            mod_roles, admin_roles = [], []
            maybe_mod_role_id = guild_data["mod_role"]
            maybe_admin_role_id = guild_data["admin_role"]

            if maybe_mod_role_id:
                mod_roles.append(maybe_mod_role_id)
                await self.db.guild(guild_obj).mod_role.set(mod_roles)
            if maybe_admin_role_id:
                admin_roles.append(maybe_admin_role_id)
                await self.db.guild(guild_obj).admin_role.set(admin_roles)
        log.info("Done updating guild configs to support multiple mod/admin roles")

    async def send_help_for(
        self, ctx: commands.Context, help_for: Union[commands.Command, commands.GroupMixin, str]
    ):
        """
        Invokes Red's helpformatter for a given context and object.
        """
        return await self._help_formatter.send_help(ctx, help_for)

    async def _dict_abuse(self, indict):
        """
        Please blame <@269933075037814786> for this.

        :param indict:
        :return:
        """

        indict["owner_id"] = await self.db.owner()
        i18n.set_locale(await self.db.locale())

    async def embed_requested(self, channel, user, command=None) -> bool:
        """
        Determine if an embed is requested for a response.

        Parameters
        ----------
        channel : `discord.abc.GuildChannel` or `discord.abc.PrivateChannel`
            The channel to check embed settings for.
        user : `discord.abc.User`
            The user to check embed settings for.
        command
            (Optional) the command ran.

        Returns
        -------
        bool
            :code:`True` if an embed is requested
        """
        if isinstance(channel, discord.abc.PrivateChannel) or (
            command and command == self.get_command("help")
        ):
            user_setting = await self.db.user(user).embeds()
            if user_setting is not None:
                return user_setting
        else:
            guild_setting = await self.db.guild(channel.guild).embeds()
            if guild_setting is not None:
                return guild_setting
        global_setting = await self.db.embeds()
        return global_setting

    async def is_owner(self, user):
        if user.id in self._co_owners:
            return True
        return await super().is_owner(user)

    async def is_admin(self, member: discord.Member):
        """Checks if a member is an admin of their guild."""
        try:
            member_snowflakes = member._roles  # DEP-WARN
            for snowflake in await self.db.guild(member.guild).admin_role():
                if member_snowflakes.has(snowflake):  # Dep-WARN
                    return True
        except AttributeError:  # someone passed a webhook to this
            pass
        return False

    async def is_mod(self, member: discord.Member):
        """Checks if a member is a mod or admin of their guild."""
        try:
            member_snowflakes = member._roles  # DEP-WARN
            for snowflake in await self.db.guild(member.guild).admin_role():
                if member_snowflakes.has(snowflake):  # DEP-WARN
                    return True
            for snowflake in await self.db.guild(member.guild).mod_role():
                if member_snowflakes.has(snowflake):  # DEP-WARN
                    return True
        except AttributeError:  # someone passed a webhook to this
            pass
        return False

    async def get_context(self, message, *, cls=commands.Context):
        return await super().get_context(message, cls=cls)

    async def process_commands(self, message: discord.Message):
        """
        Same as base method, but dispatches an additional event for cogs
        which want to handle normal messages differently to command
        messages,  without the overhead of additional get_context calls
        per cog.
        """
        if not message.author.bot:
            ctx = await self.get_context(message)
            await self.invoke(ctx)
        else:
            ctx = None

        if ctx is None or ctx.valid is False:
            self.dispatch("message_without_command", message)

    @staticmethod
    def list_packages():
        """Lists packages present in the cogs the folder"""
        return os.listdir("cogs")

    async def save_packages_status(self, packages):
        await self.db.packages.set(packages)

    async def add_loaded_package(self, pkg_name: str):
        async with self.db.packages() as curr_pkgs:
            if pkg_name not in curr_pkgs:
                curr_pkgs.append(pkg_name)

    async def remove_loaded_package(self, pkg_name: str):
        async with self.db.packages() as curr_pkgs:
            while pkg_name in curr_pkgs:
                curr_pkgs.remove(pkg_name)

<<<<<<< HEAD
    # Pattern to match parent package name of cog module (redbot.cogs. or redbot.ext_cogs.)
    _COG_PACKAGE_RE = re.compile(r"^redbot\.(?:ext_)?cogs\.")

    async def load_extension(self, module: Union[str, types.ModuleType]) -> None:
        if isinstance(module, str):
            module: types.ModuleType = self.cog_mgr.load_cog_module(module)
        name = self._COG_PACKAGE_RE.sub("", module.__name__)

=======
    async def load_extension(self, spec: ModuleSpec):
        # NB: this completely bypasses `discord.ext.commands.Bot._load_from_module_spec`
        name = spec.name.split(".")[-1]
>>>>>>> 8a72840d
        if name in self.extensions:
            raise errors.PackageAlreadyLoaded(name)

        if hasattr(module, "setup"):
            if asyncio.iscoroutinefunction(module.setup):
                await module.setup(self)
            else:
                module.setup(self)

<<<<<<< HEAD
            self.extensions[name] = module
        else:
            raise discord.ClientException(f"extension {name} does not have a setup function")
=======
        try:
            if asyncio.iscoroutinefunction(lib.setup):
                await lib.setup(self)
            else:
                lib.setup(self)
        except Exception as e:
            self._remove_module_references(lib.__name__)
            self._call_module_finalizers(lib, name)
            raise errors.CogLoadError(e) from e
        else:
            self._BotBase__extensions[name] = lib
>>>>>>> 8a72840d

    def remove_cog(self, cogname: str):
        cog = self.get_cog(cogname)
        if cog is None:
            return

        for cls in inspect.getmro(cog.__class__):
            try:
                hook = getattr(cog, f"_{cls.__name__}__permissions_hook")
            except AttributeError:
                pass
            else:
                self.remove_permissions_hook(hook)

        super().remove_cog(cogname)

        for meth in self.rpc_handlers.pop(cogname.upper(), ()):
            self.unregister_rpc_handler(meth)

<<<<<<< HEAD
    def unload_extension(self, name):
        lib = self.extensions.get(name)

        if lib is None:
            return

        lib_name = lib.__name__  # Thank you

        # find all references to the module

        # remove the cogs registered from the module
        for cogname, cog in self.cogs.copy().items():
            if cog.__module__ and _is_submodule(lib_name, cog.__module__):
                self.remove_cog(cogname)

        # first remove all the commands from the module
        for cmd in self.all_commands.copy().values():
            if cmd.module and _is_submodule(lib_name, cmd.module):
                if isinstance(cmd, discord.ext.commands.GroupMixin):
                    cmd.recursively_remove_all_commands()

                self.remove_command(cmd.name)

        # then remove all the listeners from the module
        for event_list in self.extra_events.copy().values():
            remove = []

            for index, event in enumerate(event_list):
                if event.__module__ and _is_submodule(lib_name, event.__module__):
                    remove.append(index)

            for index in reversed(remove):
                del event_list[index]

        try:
            teardown = getattr(lib, "teardown")
        except AttributeError:
            pass
        else:
            with contextlib.suppress(Exception):
                teardown(self)
        finally:
            # finally remove the extension
            del self.extensions[name]

=======
>>>>>>> 8a72840d
    async def is_automod_immune(
        self, to_check: Union[discord.Message, commands.Context, discord.abc.User, discord.Role]
    ) -> bool:
        """
        Checks if the user, message, context, or role should be considered immune from automated
        moderation actions.

        This will return ``False`` in direct messages.

        Parameters
        ----------
        to_check : `discord.Message` or `commands.Context` or `discord.abc.User` or `discord.Role`
            Something to check if it would be immune

        Returns
        -------
        bool
            ``True`` if immune

        """
        guild = to_check.guild
        if not guild:
            return False

        if isinstance(to_check, discord.Role):
            ids_to_check = [to_check.id]
        else:
            author = getattr(to_check, "author", to_check)
            try:
                ids_to_check = [r.id for r in author.roles]
            except AttributeError:
                # webhook messages are a user not member,
                # cheaper than isinstance
                return True  # webhooks require significant permissions to enable.
            else:
                ids_to_check.append(author.id)

        immune_ids = await self.db.guild(guild).autoimmune_ids()

        return any(i in immune_ids for i in ids_to_check)

    @staticmethod
    async def send_filtered(
        destination: discord.abc.Messageable,
        filter_mass_mentions=True,
        filter_invite_links=True,
        filter_all_links=False,
        **kwargs,
    ):
        """
        This is a convienience wrapper around

        discord.abc.Messageable.send

        It takes the destination you'd like to send to, which filters to apply
        (defaults on mass mentions, and invite links) and any other parameters
        normally accepted by destination.send

        This should realistically only be used for responding using user provided
        input. (unfortunately, including usernames)
        Manually crafted messages which dont take any user input have no need of this
        """

        content = kwargs.pop("content", None)

        if content:
            if filter_mass_mentions:
                content = common_filters.filter_mass_mentions(content)
            if filter_invite_links:
                content = common_filters.filter_invites(content)
            if filter_all_links:
                content = common_filters.filter_urls(content)

        await destination.send(content=content, **kwargs)

    def add_cog(self, cog: commands.Cog):
        if not isinstance(cog, commands.Cog):
            raise RuntimeError(
                f"The {cog.__class__.__name__} cog in the {cog.__module__} package does "
                f"not inherit from the commands.Cog base class. The cog author must update "
                f"the cog to adhere to this requirement."
            )
        if not hasattr(cog, "requires"):
            commands.Cog.__init__(cog)

        for cls in inspect.getmro(cog.__class__):
            try:
                hook = getattr(cog, f"_{cls.__name__}__permissions_hook")
            except AttributeError:
                pass
            else:
                self.add_permissions_hook(hook)

        for command in cog.__cog_commands__:

            if not isinstance(command, commands.Command):
                raise RuntimeError(
                    f"The {cog.__class__.__name__} cog in the {cog.__module__} package,"
                    " is not using Red's command module, and cannot be added. "
                    "If this is your cog, please use `from redbot.core import commands`"
                    "in place of `from discord.ext import commands`. For more details on "
                    "this requirement, see this page: "
                    "http://red-discordbot.readthedocs.io/en/v3-develop/framework_commands.html"
                )
        super().add_cog(cog)
        self.dispatch("cog_add", cog)
        for command in cog.__cog_commands__:
            self.dispatch("command_add", command)

    def clear_permission_rules(self, guild_id: Optional[int]) -> None:
        """Clear all permission overrides in a scope.

        Parameters
        ----------
        guild_id : Optional[int]
            The guild ID to wipe permission overrides for. If
            ``None``, this will clear all global rules and leave all
            guild rules untouched.

        """
        for cog in self.cogs.values():
            cog.requires.clear_all_rules(guild_id)
        for command in self.walk_commands():
            command.requires.clear_all_rules(guild_id)

    def add_permissions_hook(self, hook: commands.CheckPredicate) -> None:
        """Add a permissions hook.

        Permissions hooks are check predicates which are called before
        calling `Requires.verify`, and they can optionally return an
        override: ``True`` to allow, ``False`` to deny, and ``None`` to
        default to normal behaviour.

        Parameters
        ----------
        hook
            A command check predicate which returns ``True``, ``False``
            or ``None``.

        """
        self._permissions_hooks.append(hook)

    def remove_permissions_hook(self, hook: commands.CheckPredicate) -> None:
        """Remove a permissions hook.

        Parameters are the same as those in `add_permissions_hook`.

        Raises
        ------
        ValueError
            If the permissions hook has not been added.

        """
        self._permissions_hooks.remove(hook)

    async def verify_permissions_hooks(self, ctx: commands.Context) -> Optional[bool]:
        """Run permissions hooks.

        Parameters
        ----------
        ctx : commands.Context
            The context for the command being invoked.

        Returns
        -------
        Optional[bool]
            ``False`` if any hooks returned ``False``, ``True`` if any
            hooks return ``True`` and none returned ``False``, ``None``
            otherwise.

        """
        hook_results = []
        for hook in self._permissions_hooks:
            result = await discord.utils.maybe_coroutine(hook, ctx)
            if result is not None:
                hook_results.append(result)
        if hook_results:
            if all(hook_results):
                ctx.permission_state = commands.PermState.ALLOWED_BY_HOOK
                return True
            else:
                ctx.permission_state = commands.PermState.DENIED_BY_HOOK
                return False

    async def get_owner_notification_destinations(self) -> List[discord.abc.Messageable]:
        """
        Gets the users and channels to send to
        """
        destinations = []
        opt_outs = await self.db.owner_opt_out_list()
        for user_id in (self.owner_id, *self._co_owners):
            if user_id not in opt_outs:
                user = self.get_user(user_id)
                if user:
                    destinations.append(user)

        channel_ids = await self.db.extra_owner_destinations()
        for channel_id in channel_ids:
            channel = self.get_channel(channel_id)
            if channel:
                destinations.append(channel)

        return destinations

    async def send_to_owners(self, content=None, **kwargs):
        """
        This sends something to all owners and their configured extra destinations.

        This takes the same arguments as discord.abc.Messageable.send

        This logs failing sends
        """
        destinations = await self.get_owner_notification_destinations()

        async def wrapped_send(location, content=None, **kwargs):
            try:
                await location.send(content, **kwargs)
            except Exception as _exc:
                log.exception(
                    f"I could not send an owner notification to ({location.id}){location}"
                )

        sends = [wrapped_send(d, content, **kwargs) for d in destinations]
        await asyncio.gather(*sends)


class Red(RedBase, discord.AutoShardedClient):
    """
    You're welcome Caleb.
    """

    async def logout(self):
        """Logs out of Discord and closes all connections."""

        await super().logout()

    async def shutdown(self, *, restart: bool = False):
        """Gracefully quit Red.

        The program will exit with code :code:`0` by default.

        Parameters
        ----------
        restart : bool
            If :code:`True`, the program will exit with code :code:`26`. If the
            launcher sees this, it will attempt to restart the bot.

        """
        if not restart:
            self._shutdown_mode = ExitCodes.SHUTDOWN
        else:
            self._shutdown_mode = ExitCodes.RESTART

        await self.logout()


class ExitCodes(Enum):
    CRITICAL = 1
    SHUTDOWN = 0
    RESTART = 26<|MERGE_RESOLUTION|>--- conflicted
+++ resolved
@@ -284,34 +284,22 @@
             while pkg_name in curr_pkgs:
                 curr_pkgs.remove(pkg_name)
 
-<<<<<<< HEAD
     # Pattern to match parent package name of cog module (redbot.cogs. or redbot.ext_cogs.)
     _COG_PACKAGE_RE = re.compile(r"^redbot\.(?:ext_)?cogs\.")
 
     async def load_extension(self, module: Union[str, types.ModuleType]) -> None:
+        # NB: this completely bypasses `discord.ext.commands.Bot._load_from_module_spec`
         if isinstance(module, str):
             module: types.ModuleType = self.cog_mgr.load_cog_module(module)
         name = self._COG_PACKAGE_RE.sub("", module.__name__)
 
-=======
-    async def load_extension(self, spec: ModuleSpec):
-        # NB: this completely bypasses `discord.ext.commands.Bot._load_from_module_spec`
-        name = spec.name.split(".")[-1]
->>>>>>> 8a72840d
         if name in self.extensions:
             raise errors.PackageAlreadyLoaded(name)
 
-        if hasattr(module, "setup"):
-            if asyncio.iscoroutinefunction(module.setup):
-                await module.setup(self)
-            else:
-                module.setup(self)
-
-<<<<<<< HEAD
-            self.extensions[name] = module
-        else:
+        if not hasattr(module, "setup"):
+            del module
             raise discord.ClientException(f"extension {name} does not have a setup function")
-=======
+
         try:
             if asyncio.iscoroutinefunction(lib.setup):
                 await lib.setup(self)
@@ -323,7 +311,6 @@
             raise errors.CogLoadError(e) from e
         else:
             self._BotBase__extensions[name] = lib
->>>>>>> 8a72840d
 
     def remove_cog(self, cogname: str):
         cog = self.get_cog(cogname)
@@ -343,54 +330,6 @@
         for meth in self.rpc_handlers.pop(cogname.upper(), ()):
             self.unregister_rpc_handler(meth)
 
-<<<<<<< HEAD
-    def unload_extension(self, name):
-        lib = self.extensions.get(name)
-
-        if lib is None:
-            return
-
-        lib_name = lib.__name__  # Thank you
-
-        # find all references to the module
-
-        # remove the cogs registered from the module
-        for cogname, cog in self.cogs.copy().items():
-            if cog.__module__ and _is_submodule(lib_name, cog.__module__):
-                self.remove_cog(cogname)
-
-        # first remove all the commands from the module
-        for cmd in self.all_commands.copy().values():
-            if cmd.module and _is_submodule(lib_name, cmd.module):
-                if isinstance(cmd, discord.ext.commands.GroupMixin):
-                    cmd.recursively_remove_all_commands()
-
-                self.remove_command(cmd.name)
-
-        # then remove all the listeners from the module
-        for event_list in self.extra_events.copy().values():
-            remove = []
-
-            for index, event in enumerate(event_list):
-                if event.__module__ and _is_submodule(lib_name, event.__module__):
-                    remove.append(index)
-
-            for index in reversed(remove):
-                del event_list[index]
-
-        try:
-            teardown = getattr(lib, "teardown")
-        except AttributeError:
-            pass
-        else:
-            with contextlib.suppress(Exception):
-                teardown(self)
-        finally:
-            # finally remove the extension
-            del self.extensions[name]
-
-=======
->>>>>>> 8a72840d
     async def is_automod_immune(
         self, to_check: Union[discord.Message, commands.Context, discord.abc.User, discord.Role]
     ) -> bool:
