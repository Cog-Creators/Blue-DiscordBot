--- conflicted
+++ resolved
@@ -1705,12 +1705,8 @@
             else:
                 self.remove_permissions_hook(hook)
 
-<<<<<<< HEAD
-        super().remove_cog(cogname)
+        await super().remove_cog(cogname, guild=guild, guilds=guilds)
         self.dispatch("cog_remove", cog)
-=======
-        await super().remove_cog(cogname, guild=guild, guilds=guilds)
->>>>>>> 67f4dd52
 
         cog.requires.reset()
 
