import asyncio
import inspect
import logging
import os
import platform
import shutil
import sys
from collections import namedtuple
from datetime import datetime
from enum import IntEnum
from importlib.machinery import ModuleSpec
from pathlib import Path
from typing import (
    Optional,
    Union,
    List,
    Dict,
    NoReturn,
    Set,
    Coroutine,
    TypeVar,
    Callable,
    Awaitable,
    Any,
)
from types import MappingProxyType

import discord
from discord.ext import commands as dpy_commands
from discord.ext.commands import when_mentioned_or
from discord.ext.commands.bot import BotBase

from . import Config, i18n, commands, errors, drivers, modlog, bank
from .cog_manager import CogManager, CogManagerUI
from .core_commands import license_info_command, Core
from .data_manager import cog_data_path
from .dev_commands import Dev
from .events import init_events
from .global_checks import init_global_checks

from .settings_caches import PrefixManager

from .rpc import RPCMixin
from .utils import common_filters

CUSTOM_GROUPS = "CUSTOM_GROUPS"
SHARED_API_TOKENS = "SHARED_API_TOKENS"

log = logging.getLogger("redbot")

__all__ = ["RedBase", "Red", "ExitCodes"]

NotMessage = namedtuple("NotMessage", "guild")

PreInvokeCoroutine = Callable[[commands.Context], Awaitable[Any]]
T_BIC = TypeVar("T_BIC", bound=PreInvokeCoroutine)


def _is_submodule(parent, child):
    return parent == child or child.startswith(parent + ".")


# barely spurious warning caused by our intentional shadowing
class RedBase(
    commands.GroupMixin, dpy_commands.bot.BotBase, RPCMixin
):  # pylint: disable=no-member
    """Mixin for the main bot class.

    This exists because `Red` inherits from `discord.AutoShardedClient`, which
    is something other bot classes may not want to have as a parent class.
    """

    def __init__(self, *args, cli_flags=None, bot_dir: Path = Path.cwd(), **kwargs):
        self._shutdown_mode = ExitCodes.CRITICAL
        self._cli_flags = cli_flags
        self._config = Config.get_core_conf(force_registration=False)
        self._co_owners = cli_flags.co_owner
        self.rpc_enabled = cli_flags.rpc
        self.rpc_port = cli_flags.rpc_port
        self._last_exception = None
        self._config.register_global(
            token=None,
            prefix=[],
            packages=[],
            owner=None,
            whitelist=[],
            blacklist=[],
            locale="en-US",
            embeds=True,
            color=15158332,
            fuzzy=False,
            custom_info=None,
            help__page_char_limit=1000,
            help__max_pages_in_guild=2,
            help__delete_delay=0,
            help__use_menus=False,
            help__show_hidden=False,
            help__verify_checks=True,
            help__verify_exists=False,
            help__tagline="",
            description="Red V3",
            invite_public=False,
            invite_perm=0,
            disabled_commands=[],
            disabled_command_msg="That command is disabled.",
            extra_owner_destinations=[],
            owner_opt_out_list=[],
            last_system_info__python_version=[3, 7],
            last_system_info__machine=None,
            last_system_info__system=None,
            schema_version=0,
        )

        self._config.register_guild(
            prefix=[],
            whitelist=[],
            blacklist=[],
            admin_role=[],
            mod_role=[],
            embeds=None,
            use_bot_color=False,
            fuzzy=False,
            disabled_commands=[],
            autoimmune_ids=[],
        )

        self._config.register_channel(embeds=None)
        self._config.register_user(embeds=None)

        self._config.init_custom(CUSTOM_GROUPS, 2)
        self._config.register_custom(CUSTOM_GROUPS)

        self._config.init_custom(SHARED_API_TOKENS, 2)
        self._config.register_custom(SHARED_API_TOKENS)
        self._prefix_cache = PrefixManager(self._config, cli_flags)

        async def prefix_manager(bot, message) -> List[str]:
            prefixes = await self._prefix_cache.get_prefixes(message.guild)
            if cli_flags.mentionable:
                return when_mentioned_or(*prefixes)(bot, message)
            return prefixes

        if "command_prefix" not in kwargs:
            kwargs["command_prefix"] = prefix_manager

        if cli_flags.owner and "owner_id" not in kwargs:
            kwargs["owner_id"] = cli_flags.owner

        if "command_not_found" not in kwargs:
            kwargs["command_not_found"] = "Command {} not found.\n{}"

        self._uptime = None
        self._checked_time_accuracy = None
        self._color = discord.Embed.Empty  # This is needed or color ends up 0x000000

        self._main_dir = bot_dir
        self._cog_mgr = CogManager()
        self._use_team_features = cli_flags.use_team_features
        super().__init__(*args, help_command=None, **kwargs)
        # Do not manually use the help formatter attribute here, see `send_help_for`,
        # for a documented API. The internals of this object are still subject to change.
        self._help_formatter = commands.help.RedHelpFormatter()
        self.add_command(commands.help.red_help)

        self._permissions_hooks: List[commands.CheckPredicate] = []
        self._red_ready = asyncio.Event()
        self._red_before_invoke_objs: Set[PreInvokeCoroutine] = set()

<<<<<<< HEAD
=======
    def get_command(self, name: str) -> Optional[commands.Command]:
        com = super().get_command(name)
        assert com is None or isinstance(com, commands.Command)
        return com

    def get_cog(self, name: str) -> Optional[commands.Cog]:
        cog = super().get_cog(name)
        assert cog is None or isinstance(cog, commands.Cog)
        return cog

>>>>>>> 7420df95
    @property
    def _before_invoke(self):  # DEP-WARN
        return self._red_before_invoke_method

    @_before_invoke.setter
    def _before_invoke(self, val):  # DEP-WARN
        """Prevent this from being overwritten in super().__init__"""
        pass

    async def _red_before_invoke_method(self, ctx):
        await self.wait_until_red_ready()
        return_exceptions = isinstance(ctx.command, commands.commands._AlwaysAvailableCommand)
        if self._red_before_invoke_objs:
            await asyncio.gather(
                *(coro(ctx) for coro in self._red_before_invoke_objs),
                return_exceptions=return_exceptions,
            )

    def remove_before_invoke_hook(self, coro: PreInvokeCoroutine) -> None:
        """
        Functional method to remove a `before_invoke` hook.
        """
        self._red_before_invoke_objs.discard(coro)

    def before_invoke(self, coro: T_BIC) -> T_BIC:
        """
        Overridden decorator method for Red's ``before_invoke`` behavior.
<<<<<<< HEAD
        
        This can safely be used purely functionally as well.
        
=======

        This can safely be used purely functionally as well.

>>>>>>> 7420df95
        3rd party cogs should remove any hooks which they register at unload
        using `remove_before_invoke_hook`

        Below behavior shared with discord.py:

        .. note::
            The ``before_invoke`` hooks are
            only called if all checks and argument parsing procedures pass
            without error. If any check or argument parsing procedures fail
            then the hooks are not called.
<<<<<<< HEAD
        
=======

>>>>>>> 7420df95
        Parameters
        ----------
        coro: Callable[[commands.Context], Awaitable[Any]]
            The coroutine to register as the pre-invoke hook.
<<<<<<< HEAD
        
=======

>>>>>>> 7420df95
        Raises
        ------
        TypeError
            The coroutine passed is not actually a coroutine.
        """
        if not asyncio.iscoroutinefunction(coro):
            raise TypeError("The pre-invoke hook must be a coroutine.")

        self._red_before_invoke_objs.add(coro)
        return coro

    @property
    def cog_mgr(self) -> NoReturn:
        raise AttributeError("Please don't mess with the cog manager internals.")

    @property
    def uptime(self) -> datetime:
        """ Allow access to the value, but we don't want cog creators setting it """
        return self._uptime

    @uptime.setter
    def uptime(self, value) -> NoReturn:
        raise RuntimeError(
            "Hey, we're cool with sharing info about the uptime, but don't try and assign to it please."
        )

    @property
    def db(self) -> NoReturn:
        raise AttributeError(
            "We really don't want you touching the bot config directly. "
            "If you need something in here, take a look at the exposed methods "
            "and use the one which corresponds to your needs or "
            "open an issue if you need an additional method for your use case."
        )

    @property
    def counter(self) -> NoReturn:
        raise AttributeError(
            "Please make your own counter object by importing ``Counter`` from ``collections``."
        )

    @property
    def color(self) -> NoReturn:
        raise AttributeError("Please fetch the embed color with `get_embed_color`")

    @property
    def colour(self) -> NoReturn:
        raise AttributeError("Please fetch the embed colour with `get_embed_colour`")

    async def allowed_by_whitelist_blacklist(
        self,
        who: Optional[Union[discord.Member, discord.User]] = None,
        *,
        who_id: Optional[int] = None,
        guild_id: Optional[int] = None,
        role_ids: Optional[List[int]] = None,
    ) -> bool:
        """
        This checks if a user or member is allowed to run things,
        as considered by Red's whitelist and blacklist.

        If given a user object, this function will check the global lists

        If given a member, this will additionally check guild lists

        If omiting a user or member, you must provide a value for ``who_id``

        You may also provide a value for ``guild_id`` in this case

        If providing a member by guild and member ids,
        you should supply ``role_ids`` as well

        Parameters
        ----------
        who : Optional[Union[discord.Member, discord.User]]
            The user or member object to check

        Other Parameters
        ----------------
        who_id : Optional[int]
            The id of the user or member to check
            If not providing a value for ``who``, this is a required parameter.
        guild_id : Optional[int]
            When used in conjunction with a provided value for ``who_id``, checks
            the lists for the corresponding guild as well.
        role_ids : Optional[List[int]]
            When used with both ``who_id`` and ``guild_id``, checks the role ids provided.
            This is required for accurate checking of members in a guild if providing ids.

        Raises
        ------
        TypeError
            Did not provide ``who`` or ``who_id``

        Returns
        -------
        bool
            `True` if user is allowed to run things, `False` otherwise
        """
        # Contributor Note:
        # All config calls are delayed until needed in this section
        # All changes should be made keeping in mind that this is also used as a global check

        guild = None
        mocked = False  # used for an accurate delayed role id expansion later.
        if not who:
            if not who_id:
                raise TypeError("Must provide a value for either `who` or `who_id`")
            mocked = True
            who = discord.Object(id=who_id)
            if guild_id:
                guild = discord.Object(id=guild_id)
        else:
            guild = getattr(who, "guild", None)

        if await self.is_owner(who):
            return True

        global_whitelist = await self._config.whitelist()
        if global_whitelist:
            if who.id not in global_whitelist:
                return False
        else:
            # blacklist is only used when whitelist doesn't exist.
            global_blacklist = await self._config.blacklist()
            if who.id in global_blacklist:
                return False

        if guild:
            if guild.owner_id == who.id:
                return True

            # The delayed expansion of ids to check saves time in the DM case.
            # Converting to a set reduces the total lookup time in section
            if mocked:
                ids = {i for i in (who.id, *(role_ids or [])) if i != guild.id}
            else:
                # DEP-WARN
                # This uses member._roles (getattr is for the user case)
                # If this is removed upstream (undocumented)
                # there is a silent failure potential, and role blacklist/whitelists will break.
                ids = {i for i in (who.id, *(getattr(who, "_roles", []))) if i != guild.id}

            guild_whitelist = await self._config.guild(guild).whitelist()
            if guild_whitelist:
                if ids.isdisjoint(guild_whitelist):
                    return False
            else:
                guild_blacklist = await self._config.guild(guild).blacklist()
                if not ids.isdisjoint(guild_blacklist):
                    return False

        return True

    async def get_valid_prefixes(self, guild: Optional[discord.Guild] = None) -> List[str]:
        """
        This gets the valid prefixes for a guild.

        If not provided a guild (or passed None) it will give the DM prefixes.

        This is just a fancy wrapper around ``get_prefix``

        Parameters
        ----------
        guild : Optional[discord.Guild]
            The guild you want prefixes for. Omit (or pass None) for the DM prefixes

        Returns
        -------
        List[str]
            If a guild was specified, the valid prefixes in that guild.
            If a guild was not specified, the valid prefixes for DMs
        """
        return await self.get_prefix(NotMessage(guild))

    async def get_embed_color(self, location: discord.abc.Messageable) -> discord.Color:
        """
        Get the embed color for a location. This takes into account all related settings.

        Parameters
        ----------
        location : `discord.abc.Messageable`
            Location to check embed color for.

        Returns
        -------
        discord.Color
            Embed color for the provided location.
        """

        guild = getattr(location, "guild", None)

        if (
            guild
            and await self._config.guild(guild).use_bot_color()
            and not isinstance(location, discord.Member)
        ):
            return guild.me.color

        return self._color

    get_embed_colour = get_embed_color

    # start config migrations
    async def _maybe_update_config(self):
        """
        This should be run prior to loading cogs or connecting to discord.
        """
        schema_version = await self._config.schema_version()

        if schema_version == 0:
            await self._schema_0_to_1()
            schema_version += 1
            await self._config.schema_version.set(schema_version)
        if schema_version == 1:
            await self._schema_1_to_2()
            schema_version += 1
            await self._config.schema_version.set(schema_version)

    async def _schema_1_to_2(self):
        """
        This contains the migration of shared API tokens to a custom config scope
        """

        log.info("Moving shared API tokens to a custom group")
        all_shared_api_tokens = await self._config.get_raw("api_tokens", default={})
        for service_name, token_mapping in all_shared_api_tokens.items():
            service_partial = self._config.custom(SHARED_API_TOKENS, service_name)
            async with service_partial.all() as basically_bulk_update:
                basically_bulk_update.update(token_mapping)

        await self._config.clear_raw("api_tokens")

    async def _schema_0_to_1(self):
        """
        This contains the migration to allow multiple mod and multiple admin roles.
        """

        log.info("Begin updating guild configs to support multiple mod/admin roles")
        all_guild_data = await self._config.all_guilds()
        for guild_id, guild_data in all_guild_data.items():
            guild_obj = discord.Object(id=guild_id)
            mod_roles, admin_roles = [], []
            maybe_mod_role_id = guild_data["mod_role"]
            maybe_admin_role_id = guild_data["admin_role"]

            if maybe_mod_role_id:
                mod_roles.append(maybe_mod_role_id)
                await self._config.guild(guild_obj).mod_role.set(mod_roles)
            if maybe_admin_role_id:
                admin_roles.append(maybe_admin_role_id)
                await self._config.guild(guild_obj).admin_role.set(admin_roles)
        log.info("Done updating guild configs to support multiple mod/admin roles")

    # end Config migrations

    async def pre_flight(self, cli_flags):
        """
        This should only be run once, prior to connecting to discord.
        """
        await self._maybe_update_config()
        self.description = await self._config.description()

        init_global_checks(self)
        init_events(self, cli_flags)

        if self.owner_id is None:
            self.owner_id = await self._config.owner()

        i18n_locale = await self._config.locale()
        i18n.set_locale(i18n_locale)

        self.add_cog(Core(self))
        self.add_cog(CogManagerUI())
        self.add_command(license_info_command)
        if cli_flags.dev:
            self.add_cog(Dev())

        await modlog._init(self)
        bank._init()

        packages = []

        last_system_info = await self._config.last_system_info()

        async def notify_owners(content: str) -> None:
            destinations = await self.get_owner_notification_destinations()
            for destination in destinations:
                prefixes = await self.get_valid_prefixes(getattr(destination, "guild", None))
                prefix = prefixes[0]
                try:
                    await destination.send(content.format(prefix=prefix))
                except Exception as _exc:
                    log.exception(
                        f"I could not send an owner notification to ({destination.id}){destination}"
                    )

        ver_info = list(sys.version_info[:2])
        python_version_changed = False
        LIB_PATH = cog_data_path(raw_name="Downloader") / "lib"
        if ver_info != last_system_info["python_version"]:
            await self._config.last_system_info.python_version.set(ver_info)
            if any(LIB_PATH.iterdir()):
                shutil.rmtree(str(LIB_PATH))
                LIB_PATH.mkdir()
                self.loop.create_task(
                    notify_owners(
                        "We detected a change in minor Python version"
                        " and cleared packages in lib folder.\n"
                        "The instance was started with no cogs, please load Downloader"
                        " and use `{prefix}cog reinstallreqs` to regenerate lib folder."
                        " After that, restart the bot to get"
                        " all of your previously loaded cogs loaded again."
                    )
                )
                python_version_changed = True
        else:
            if cli_flags.no_cogs is False:
                packages.extend(await self._config.packages())

            if cli_flags.load_cogs:
                packages.extend(cli_flags.load_cogs)

        system_changed = False
        machine = platform.machine()
        system = platform.system()
        if last_system_info["machine"] is None:
            await self._config.last_system_info.machine.set(machine)
        elif last_system_info["machine"] != machine:
            await self._config.last_system_info.machine.set(machine)
            system_changed = True

        if last_system_info["system"] is None:
            await self._config.last_system_info.system.set(system)
        elif last_system_info["system"] != system:
            await self._config.last_system_info.system.set(system)
            system_changed = True

        if system_changed and not python_version_changed:
            self.loop.create_task(
                notify_owners(
                    "We detected a possible change in machine's operating system"
                    " or architecture. You might need to regenerate your lib folder"
                    " if 3rd-party cogs stop working properly.\n"
                    "To regenerate lib folder, load Downloader and use `{prefix}cog reinstallreqs`."
                )
            )

        if packages:
            # Load permissions first, for security reasons
            try:
                packages.remove("permissions")
            except ValueError:
                pass
            else:
                packages.insert(0, "permissions")

            to_remove = []
            print("Loading packages...")
            for package in packages:
                try:
                    spec = await self._cog_mgr.find_cog(package)
                    await asyncio.wait_for(self.load_extension(spec), 30)
                except asyncio.TimeoutError:
                    log.exception("Failed to load package %s (timeout)", package)
                    to_remove.append(package)
                except Exception as e:
                    log.exception("Failed to load package {}".format(package), exc_info=e)
                    await self.remove_loaded_package(package)
                    to_remove.append(package)
            for package in to_remove:
                packages.remove(package)
            if packages:
                print("Loaded packages: " + ", ".join(packages))

        if self.rpc_enabled:
            await self.rpc.initialize(self.rpc_port)

    async def start(self, *args, **kwargs):
        cli_flags = kwargs.pop("cli_flags")
        await self.pre_flight(cli_flags=cli_flags)
        return await super().start(*args, **kwargs)

    async def send_help_for(
        self, ctx: commands.Context, help_for: Union[commands.Command, commands.GroupMixin, str]
    ):
        """
        Invokes Red's helpformatter for a given context and object.
        """
        return await self._help_formatter.send_help(ctx, help_for)

    async def embed_requested(self, channel, user, command=None) -> bool:
        """
        Determine if an embed is requested for a response.

        Parameters
        ----------
        channel : `discord.abc.GuildChannel` or `discord.abc.PrivateChannel`
            The channel to check embed settings for.
        user : `discord.abc.User`
            The user to check embed settings for.
        command
            (Optional) the command ran.

        Returns
        -------
        bool
            :code:`True` if an embed is requested
        """
        if isinstance(channel, discord.abc.PrivateChannel):
            user_setting = await self._config.user(user).embeds()
            if user_setting is not None:
                return user_setting
        else:
            channel_setting = await self._config.channel(channel).embeds()
            if channel_setting is not None:
                return channel_setting
            guild_setting = await self._config.guild(channel.guild).embeds()
            if guild_setting is not None:
                return guild_setting

        global_setting = await self._config.embeds()
        return global_setting

    async def is_owner(self, user: Union[discord.User, discord.Member]) -> bool:
        """
        Determines if the user should be considered a bot owner.

        This takes into account CLI flags and application ownership.

        By default,
        application team members are not considered owners,
        while individual application owners are.

        Parameters
        ----------
        user: Union[discord.User, discord.Member]

        Returns
        -------
        bool
        """
        if user.id in self._co_owners:
            return True

        if self.owner_id:
            return self.owner_id == user.id
        elif self.owner_ids:
            return user.id in self.owner_ids
        else:
            app = await self.application_info()
            if app.team:
                if self._use_team_features:
                    self.owner_ids = ids = {m.id for m in app.team.members}
                    return user.id in ids
            else:
                self.owner_id = owner_id = app.owner.id
                return user.id == owner_id

        return False

    async def is_admin(self, member: discord.Member) -> bool:
        """Checks if a member is an admin of their guild."""
        try:
            member_snowflakes = member._roles  # DEP-WARN
            for snowflake in await self._config.guild(member.guild).admin_role():
                if member_snowflakes.has(snowflake):  # Dep-WARN
                    return True
        except AttributeError:  # someone passed a webhook to this
            pass
        return False

    async def is_mod(self, member: discord.Member) -> bool:
        """Checks if a member is a mod or admin of their guild."""
        try:
            member_snowflakes = member._roles  # DEP-WARN
            for snowflake in await self._config.guild(member.guild).admin_role():
                if member_snowflakes.has(snowflake):  # DEP-WARN
                    return True
            for snowflake in await self._config.guild(member.guild).mod_role():
                if member_snowflakes.has(snowflake):  # DEP-WARN
                    return True
        except AttributeError:  # someone passed a webhook to this
            pass
        return False

    async def get_admin_roles(self, guild: discord.Guild) -> List[discord.Role]:
        """
        Gets the admin roles for a guild.
        """
        ret: List[discord.Role] = []
        for snowflake in await self._config.guild(guild).admin_role():
            r = guild.get_role(snowflake)
            if r:
                ret.append(r)
        return ret

    async def get_mod_roles(self, guild: discord.Guild) -> List[discord.Role]:
        """
        Gets the mod roles for a guild.
        """
        ret: List[discord.Role] = []
        for snowflake in await self._config.guild(guild).mod_role():
            r = guild.get_role(snowflake)
            if r:
                ret.append(r)
        return ret

    async def get_admin_role_ids(self, guild_id: int) -> List[int]:
        """
        Gets the admin role ids for a guild id.
        """
        return await self._config.guild(discord.Object(id=guild_id)).admin_role()

    async def get_mod_role_ids(self, guild_id: int) -> List[int]:
        """
        Gets the mod role ids for a guild id.
        """
        return await self._config.guild(discord.Object(id=guild_id)).mod_role()

    async def get_shared_api_tokens(self, service_name: str) -> Dict[str, str]:
        """
        Gets the shared API tokens for a service

        Parameters
        ----------
        service_name: str
            The service to get tokens for.

        Returns
        -------
        Dict[str, str]
            A Mapping of token names to tokens.
            This mapping exists because some services have multiple tokens.
        """
        return await self._config.custom(SHARED_API_TOKENS, service_name).all()

    async def set_shared_api_tokens(self, service_name: str, **tokens: str):
        """
        Sets shared API tokens for a service

        In most cases, this should not be used. Users should instead be using the
        ``set api`` command

        This will not clear existing values not specified.

        Parameters
        ----------
        service_name: str
            The service to set tokens for
        **tokens
            token_name -> token

        Examples
        --------
        Setting the api_key for youtube from a value in a variable ``my_key``

        >>> await ctx.bot.set_shared_api_tokens("youtube", api_key=my_key)
        """

        async with self._config.custom(SHARED_API_TOKENS, service_name).all() as group:
            group.update(tokens)
        self.dispatch("red_api_tokens_update", service_name, MappingProxyType(group))

    async def remove_shared_api_tokens(self, service_name: str, *token_names: str):
        """
        Removes shared API tokens

        Parameters
        ----------
        service_name: str
            The service to remove tokens for
        *token_names: str
            The name of each token to be removed

        Examples
        --------
        Removing the api_key for youtube

        >>> await ctx.bot.remove_shared_api_tokens("youtube", "api_key")
        """
        async with self._config.custom(SHARED_API_TOKENS, service_name).all() as group:
            for name in token_names:
                group.pop(name, None)

    async def get_context(self, message, *, cls=commands.Context):
        return await super().get_context(message, cls=cls)

    async def process_commands(self, message: discord.Message):
        """
        Same as base method, but dispatches an additional event for cogs
        which want to handle normal messages differently to command
        messages,  without the overhead of additional get_context calls
        per cog.
        """
        if not message.author.bot:
            ctx = await self.get_context(message)
            await self.invoke(ctx)
        else:
            ctx = None

        if ctx is None or ctx.valid is False:
            self.dispatch("message_without_command", message)

    @staticmethod
    def list_packages():
        """Lists packages present in the cogs the folder"""
        return os.listdir("cogs")

    async def save_packages_status(self, packages):
        await self._config.packages.set(packages)

    async def add_loaded_package(self, pkg_name: str):
        async with self._config.packages() as curr_pkgs:
            if pkg_name not in curr_pkgs:
                curr_pkgs.append(pkg_name)

    async def remove_loaded_package(self, pkg_name: str):
        async with self._config.packages() as curr_pkgs:
            while pkg_name in curr_pkgs:
                curr_pkgs.remove(pkg_name)

    async def load_extension(self, spec: ModuleSpec):
        # NB: this completely bypasses `discord.ext.commands.Bot._load_from_module_spec`
        name = spec.name.split(".")[-1]
        if name in self.extensions:
            raise errors.PackageAlreadyLoaded(spec)

        lib = spec.loader.load_module()
        if not hasattr(lib, "setup"):
            del lib
            raise discord.ClientException(f"extension {name} does not have a setup function")

        try:
            if asyncio.iscoroutinefunction(lib.setup):
                await lib.setup(self)
            else:
                lib.setup(self)
        except Exception as e:
            self._remove_module_references(lib.__name__)
            self._call_module_finalizers(lib, name)
            raise
        else:
            self._BotBase__extensions[name] = lib

    def remove_cog(self, cogname: str):
        cog = self.get_cog(cogname)
        if cog is None:
            return

        for cls in inspect.getmro(cog.__class__):
            try:
                hook = getattr(cog, f"_{cls.__name__}__permissions_hook")
            except AttributeError:
                pass
            else:
                self.remove_permissions_hook(hook)

        super().remove_cog(cogname)

        cog.requires.reset()

        for meth in self.rpc_handlers.pop(cogname.upper(), ()):
            self.unregister_rpc_handler(meth)

    async def is_automod_immune(
        self, to_check: Union[discord.Message, commands.Context, discord.abc.User, discord.Role]
    ) -> bool:
        """
        Checks if the user, message, context, or role should be considered immune from automated
        moderation actions.

        This will return ``False`` in direct messages.

        Parameters
        ----------
        to_check : `discord.Message` or `commands.Context` or `discord.abc.User` or `discord.Role`
            Something to check if it would be immune

        Returns
        -------
        bool
            ``True`` if immune

        """
        guild = getattr(to_check, "guild", None)
        if not guild:
            return False

        if isinstance(to_check, discord.Role):
            ids_to_check = [to_check.id]
        else:
            author = getattr(to_check, "author", to_check)
            try:
                ids_to_check = [r.id for r in author.roles]
            except AttributeError:
                # webhook messages are a user not member,
                # cheaper than isinstance
                if author.bot and author.discriminator == "0000":
                    return True  # webhooks require significant permissions to enable.
            else:
                ids_to_check.append(author.id)

        immune_ids = await self._config.guild(guild).autoimmune_ids()

        return any(i in immune_ids for i in ids_to_check)

    @staticmethod
    async def send_filtered(
        destination: discord.abc.Messageable,
        filter_mass_mentions=True,
        filter_invite_links=True,
        filter_all_links=False,
        **kwargs,
    ):
        """
        This is a convienience wrapper around

        discord.abc.Messageable.send

        It takes the destination you'd like to send to, which filters to apply
        (defaults on mass mentions, and invite links) and any other parameters
        normally accepted by destination.send

        This should realistically only be used for responding using user provided
        input. (unfortunately, including usernames)
        Manually crafted messages which dont take any user input have no need of this

        Returns
        -------
        discord.Message
            The message that was sent.
        """

        content = kwargs.pop("content", None)

        if content:
            if filter_mass_mentions:
                content = common_filters.filter_mass_mentions(content)
            if filter_invite_links:
                content = common_filters.filter_invites(content)
            if filter_all_links:
                content = common_filters.filter_urls(content)

        return await destination.send(content=content, **kwargs)

    def add_cog(self, cog: commands.Cog):
        if not isinstance(cog, commands.Cog):
            raise RuntimeError(
                f"The {cog.__class__.__name__} cog in the {cog.__module__} package does "
                f"not inherit from the commands.Cog base class. The cog author must update "
                f"the cog to adhere to this requirement."
            )
        if cog.__cog_name__ in self.cogs:
            raise RuntimeError(f"There is already a cog named {cog.__cog_name__} loaded.")
        if not hasattr(cog, "requires"):
            commands.Cog.__init__(cog)

        added_hooks = []

        try:
            for cls in inspect.getmro(cog.__class__):
                try:
                    hook = getattr(cog, f"_{cls.__name__}__permissions_hook")
                except AttributeError:
                    pass
                else:
                    self.add_permissions_hook(hook)
                    added_hooks.append(hook)

            super().add_cog(cog)
            self.dispatch("cog_add", cog)
            if "permissions" not in self.extensions:
                cog.requires.ready_event.set()
        except Exception:
            for hook in added_hooks:
                try:
                    self.remove_permissions_hook(hook)
                except Exception:
                    # This shouldn't be possible
                    log.exception(
                        "A hook got extremely screwed up, "
                        "and could not be removed properly during another error in cog load."
                    )
            del cog
            raise

    def add_command(self, command: commands.Command) -> None:
        if not isinstance(command, commands.Command):
            raise RuntimeError("Commands must be instances of `redbot.core.commands.Command`")

        super().add_command(command)

        permissions_not_loaded = "permissions" not in self.extensions
        self.dispatch("command_add", command)
        if permissions_not_loaded:
            command.requires.ready_event.set()
        if isinstance(command, commands.Group):
            for subcommand in set(command.walk_commands()):
                self.dispatch("command_add", subcommand)
                if permissions_not_loaded:
                    subcommand.requires.ready_event.set()

    def remove_command(self, name: str) -> None:
        command = super().remove_command(name)
        if not command:
            return
        command.requires.reset()
        if isinstance(command, commands.Group):
            for subcommand in set(command.walk_commands()):
                subcommand.requires.reset()

    def clear_permission_rules(self, guild_id: Optional[int], **kwargs) -> None:
        """Clear all permission overrides in a scope.

        Parameters
        ----------
        guild_id : Optional[int]
            The guild ID to wipe permission overrides for. If
            ``None``, this will clear all global rules and leave all
            guild rules untouched.

        **kwargs
            Keyword arguments to be passed to each required call of
            ``commands.Requires.clear_all_rules``

        """
        for cog in self.cogs.values():
            cog.requires.clear_all_rules(guild_id, **kwargs)
        for command in self.walk_commands():
            command.requires.clear_all_rules(guild_id, **kwargs)

    def add_permissions_hook(self, hook: commands.CheckPredicate) -> None:
        """Add a permissions hook.

        Permissions hooks are check predicates which are called before
        calling `Requires.verify`, and they can optionally return an
        override: ``True`` to allow, ``False`` to deny, and ``None`` to
        default to normal behaviour.

        Parameters
        ----------
        hook
            A command check predicate which returns ``True``, ``False``
            or ``None``.

        """
        self._permissions_hooks.append(hook)

    def remove_permissions_hook(self, hook: commands.CheckPredicate) -> None:
        """Remove a permissions hook.

        Parameters are the same as those in `add_permissions_hook`.

        Raises
        ------
        ValueError
            If the permissions hook has not been added.

        """
        self._permissions_hooks.remove(hook)

    async def verify_permissions_hooks(self, ctx: commands.Context) -> Optional[bool]:
        """Run permissions hooks.

        Parameters
        ----------
        ctx : commands.Context
            The context for the command being invoked.

        Returns
        -------
        Optional[bool]
            ``False`` if any hooks returned ``False``, ``True`` if any
            hooks return ``True`` and none returned ``False``, ``None``
            otherwise.

        """
        hook_results = []
        for hook in self._permissions_hooks:
            result = await discord.utils.maybe_coroutine(hook, ctx)
            if result is not None:
                hook_results.append(result)
        if hook_results:
            if all(hook_results):
                ctx.permission_state = commands.PermState.ALLOWED_BY_HOOK
                return True
            else:
                ctx.permission_state = commands.PermState.DENIED_BY_HOOK
                return False

    async def get_owner_notification_destinations(self) -> List[discord.abc.Messageable]:
        """
        Gets the users and channels to send to
        """
        await self.wait_until_red_ready()
        destinations = []
        opt_outs = await self._config.owner_opt_out_list()
        team_ids = () if not self._use_team_features else self.owner_ids
        for user_id in set((self.owner_id, *self._co_owners, *team_ids)):
            if user_id not in opt_outs:
                user = self.get_user(user_id)
                if user and not user.bot:  # user.bot is possible with flags and teams
                    destinations.append(user)
                else:
                    log.warning(
                        "Owner with ID %s is missing in user cache,"
                        " ignoring owner notification destination.",
                        user_id,
                    )

        channel_ids = await self._config.extra_owner_destinations()
        for channel_id in channel_ids:
            channel = self.get_channel(channel_id)
            if channel:
                destinations.append(channel)
            else:
                log.warning(
                    "Channel with ID %s is not available,"
                    " ignoring owner notification destination.",
                    channel_id,
                )

        return destinations

    async def send_to_owners(self, content=None, **kwargs):
        """
        This sends something to all owners and their configured extra destinations.

        This takes the same arguments as discord.abc.Messageable.send

        This logs failing sends
        """
        destinations = await self.get_owner_notification_destinations()

        async def wrapped_send(location, content=None, **kwargs):
            try:
                await location.send(content, **kwargs)
            except Exception as _exc:
                log.exception(
                    f"I could not send an owner notification to ({location.id}){location}"
                )

        sends = [wrapped_send(d, content, **kwargs) for d in destinations]
        await asyncio.gather(*sends)

    async def wait_until_red_ready(self):
        """Wait until our post connection startup is done."""
        await self._red_ready.wait()


class Red(RedBase, discord.AutoShardedClient):
    """
    You're welcome Caleb.
    """

    async def logout(self):
        """Logs out of Discord and closes all connections."""
        await super().logout()
        await drivers.get_driver_class().teardown()
        try:
            await self.rpc.close()
        except AttributeError:
            pass

    async def shutdown(self, *, restart: bool = False):
        """Gracefully quit Red.

        The program will exit with code :code:`0` by default.

        Parameters
        ----------
        restart : bool
            If :code:`True`, the program will exit with code :code:`26`. If the
            launcher sees this, it will attempt to restart the bot.

        """
        if not restart:
            self._shutdown_mode = ExitCodes.SHUTDOWN
        else:
            self._shutdown_mode = ExitCodes.RESTART

        await self.logout()
        sys.exit(self._shutdown_mode)


class ExitCodes(IntEnum):
    # This needs to be an int enum to be used
    # with sys.exit
    CRITICAL = 1
    SHUTDOWN = 0
    RESTART = 26<|MERGE_RESOLUTION|>--- conflicted
+++ resolved
@@ -166,8 +166,6 @@
         self._red_ready = asyncio.Event()
         self._red_before_invoke_objs: Set[PreInvokeCoroutine] = set()
 
-<<<<<<< HEAD
-=======
     def get_command(self, name: str) -> Optional[commands.Command]:
         com = super().get_command(name)
         assert com is None or isinstance(com, commands.Command)
@@ -178,7 +176,6 @@
         assert cog is None or isinstance(cog, commands.Cog)
         return cog
 
->>>>>>> 7420df95
     @property
     def _before_invoke(self):  # DEP-WARN
         return self._red_before_invoke_method
@@ -206,15 +203,9 @@
     def before_invoke(self, coro: T_BIC) -> T_BIC:
         """
         Overridden decorator method for Red's ``before_invoke`` behavior.
-<<<<<<< HEAD
-        
+
         This can safely be used purely functionally as well.
-        
-=======
-
-        This can safely be used purely functionally as well.
-
->>>>>>> 7420df95
+
         3rd party cogs should remove any hooks which they register at unload
         using `remove_before_invoke_hook`
 
@@ -225,20 +216,12 @@
             only called if all checks and argument parsing procedures pass
             without error. If any check or argument parsing procedures fail
             then the hooks are not called.
-<<<<<<< HEAD
-        
-=======
-
->>>>>>> 7420df95
+
         Parameters
         ----------
         coro: Callable[[commands.Context], Awaitable[Any]]
             The coroutine to register as the pre-invoke hook.
-<<<<<<< HEAD
-        
-=======
-
->>>>>>> 7420df95
+
         Raises
         ------
         TypeError
