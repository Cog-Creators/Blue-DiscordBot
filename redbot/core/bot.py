--- conflicted
+++ resolved
@@ -54,14 +54,11 @@
             help__page_char_limit=1000,
             help__max_pages_in_guild=2,
             help__tagline="",
-<<<<<<< HEAD
             invite_public=False,
             invite_perm=0,
             invite_redirect=None,
-=======
             disabled_commands=[],
             disabled_command_msg="That command is disabled.",
->>>>>>> ba605495
         )
 
         self.db.register_guild(
