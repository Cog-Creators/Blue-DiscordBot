--- conflicted
+++ resolved
@@ -5,11 +5,7 @@
 from enum import Enum
 from importlib.machinery import ModuleSpec
 from pathlib import Path
-<<<<<<< HEAD
-from typing import Any, Mapping, Optional
-=======
-from typing import Union
->>>>>>> b2497386
+from typing import Any, Mapping, Optional, Union
 
 import discord
 import sys
