--- conflicted
+++ resolved
@@ -1160,12 +1160,7 @@
         """
         self.add_cog(Core(self))
         self.add_cog(CogManagerUI())
-<<<<<<< HEAD
         self.add_cog(Dev())
-=======
-        if self._cli_flags.dev:
-            self.add_cog(Dev())
->>>>>>> ef69b46b
 
         await modlog._init(self)
         await bank._init()
