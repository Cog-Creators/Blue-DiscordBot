--- conflicted
+++ resolved
@@ -2,14 +2,10 @@
 import inspect
 import logging
 import os
-<<<<<<< HEAD
 import re
 import types
-from collections import Counter
-=======
 from collections import namedtuple
 from datetime import datetime
->>>>>>> d85fb260
 from enum import Enum
 from pathlib import Path
 from typing import Optional, Union, List, Dict, NoReturn
