--- conflicted
+++ resolved
@@ -23,21 +23,7 @@
 from .sentry import SentryManager
 
 
-<<<<<<< HEAD
 class RedBase(BotBase):
-=======
-# noinspection PyUnresolvedReferences
-class RpcMethodMixin:
-
-    async def rpc__cogs(self, request):
-        return list(self.cogs.keys())
-
-    async def rpc__extensions(self, request):
-        return list(self.extensions.keys())
-
-
-class RedBase(BotBase, RpcMethodMixin):
->>>>>>> 28bc68c9
     """Mixin for the main bot class.
 
     This exists because `Red` inherits from `discord.AutoShardedClient`, which
@@ -107,14 +93,10 @@
 
         super().__init__(formatter=Help(), **kwargs)
 
-<<<<<<< HEAD
         if self.rpc_enabled:
             self.rpc = rpc.RPC(self)
 
         self.remove_command('help')
-=======
-        self.remove_command("help")
->>>>>>> 28bc68c9
 
         self.add_command(help_)
 
@@ -281,13 +263,6 @@
             if pkg_name.startswith("redbot.cogs"):
                 del sys.modules["redbot.cogs"].__dict__[name]
 
-<<<<<<< HEAD
-=======
-    def register_rpc_methods(self):
-        rpc.add_method("bot", self.rpc__cogs)
-        rpc.add_method("bot", self.rpc__extensions)
-
->>>>>>> 28bc68c9
 
 class Red(RedBase, discord.AutoShardedClient):
     """
