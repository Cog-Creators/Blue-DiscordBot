--- conflicted
+++ resolved
@@ -412,13 +412,8 @@
         for page in pagify("\n\n".join(parts), ["\n", " "]):
             await ctx.send(page)
 
-<<<<<<< HEAD
-    @commands.command()
+    @commands.command(usage="<from> <to>")
     @commands.is_owner()
-=======
-    @commands.command(usage="<from> <to>")
-    @checks.is_owner()
->>>>>>> f13d910f
     async def reorderpath(self, ctx: commands.Context, from_: positive_int, to: positive_int):
         """
         Reorders paths internally to allow discovery of different cogs.
