import sys
import codecs
import datetime
import logging
from distutils.version import StrictVersion

import aiohttp
import pkg_resources
import traceback
from pkg_resources import DistributionNotFound


import discord
from discord.ext import commands

from . import __version__
from .data_manager import storage_type
<<<<<<< HEAD
from .utils.chat_formatting import inline, bordered, pagify, box
from .utils import fuzzy_command_search
from .rpc import initialize
=======
from .utils.chat_formatting import inline, bordered
>>>>>>> d1208d7d
from colorama import Fore, Style, init

log = logging.getLogger("red")
sentry_log = logging.getLogger("red.sentry")
init()

INTRO = """
______         _           ______ _                       _  ______       _   
| ___ \       | |          |  _  (_)                     | | | ___ \     | |  
| |_/ /___  __| |  ______  | | | |_ ___  ___ ___  _ __ __| | | |_/ / ___ | |_ 
|    // _ \/ _` | |______| | | | | / __|/ __/ _ \| '__/ _` | | ___ \/ _ \| __|
| |\ \  __/ (_| |          | |/ /| \__ \ (_| (_) | | | (_| | | |_/ / (_) | |_ 
\_| \_\___|\__,_|          |___/ |_|___/\___\___/|_|  \__,_| \____/ \___/ \__|
"""


def should_log_sentry(exception) -> bool:
    e = exception
    while e.__cause__ is not None:
        e = e.__cause__

    tb = e.__traceback__
    tb_frame = None
    while tb is not None:
        tb_frame = tb.tb_frame
        tb = tb.tb_next

    module = tb_frame.f_globals.get("__name__")
    return module.startswith("redbot")


def init_events(bot, cli_flags):

    @bot.event
    async def on_connect():
        if bot.uptime is None:
            print("Connected to Discord. Getting ready...")

    @bot.event
    async def on_ready():
        if bot.uptime is not None:
            return

        bot.uptime = datetime.datetime.utcnow()
        packages = []

        if cli_flags.no_cogs is False:
            packages.extend(await bot.db.packages())

        if cli_flags.load_cogs:
            packages.extend(cli_flags.load_cogs)

        if packages:
            to_remove = []
            print("Loading packages...")
            for package in packages:
                try:
                    spec = await bot.cog_mgr.find_cog(package)
                    await bot.load_extension(spec)
                except Exception as e:
                    log.exception("Failed to load package {}".format(package), exc_info=e)
                    await bot.remove_loaded_package(package)
                    to_remove.append(package)
            for package in to_remove:
                packages.remove(package)
            if packages:
                print("Loaded packages: " + ", ".join(packages))

        guilds = len(bot.guilds)
        users = len(set([m for m in bot.get_all_members()]))

        try:
            data = await bot.application_info()
            invite_url = discord.utils.oauth_url(data.id)
        except:
            if bot.user.bot:
                invite_url = "Could not fetch invite url"
            else:
                invite_url = None

        prefixes = await bot.db.prefix()
        lang = await bot.db.locale()
        red_version = __version__
        red_pkg = pkg_resources.get_distribution("Red-DiscordBot")
        dpy_version = discord.__version__

        INFO = [
            str(bot.user),
            "Prefixes: {}".format(", ".join(prefixes)),
            "Language: {}".format(lang),
            "Red Bot Version: {}".format(red_version),
            "Discord.py Version: {}".format(dpy_version),
            "Shards: {}".format(bot.shard_count),
        ]

        if guilds:
            INFO.extend(("Servers: {}".format(guilds), "Users: {}".format(users)))
        else:
            print("Ready. I'm not in any server yet!")

        INFO.append("{} cogs with {} commands".format(len(bot.cogs), len(bot.commands)))

        async with aiohttp.ClientSession() as session:
            async with session.get("https://pypi.python.org/pypi/red-discordbot/json") as r:
                data = await r.json()
        if StrictVersion(data["info"]["version"]) > StrictVersion(red_version):
            INFO.append(
                "Outdated version! {} is available "
                "but you're using {}".format(data["info"]["version"], red_version)
            )
            owner = discord.utils.get(bot.get_all_members(), id=bot.owner_id)
            try:
                await owner.send(
                    "Your Red instance is out of date! {} is the current "
                    "version, however you are using {}!".format(
                        data["info"]["version"], red_version
                    )
                )
            except:
                pass
        INFO2 = []

        sentry = await bot.db.enable_sentry()
        mongo_enabled = storage_type() != "JSON"
        reqs_installed = {"voice": None, "docs": None, "test": None}
        for key in reqs_installed.keys():
            reqs = [x.name for x in red_pkg._dep_map[key]]
            try:
                pkg_resources.require(reqs)
            except DistributionNotFound:
                reqs_installed[key] = False
            else:
                reqs_installed[key] = True

        options = (
            ("Error Reporting", sentry),
            ("MongoDB", mongo_enabled),
            ("Voice", reqs_installed["voice"]),
            ("Docs", reqs_installed["docs"]),
            ("Tests", reqs_installed["test"]),
        )

        on_symbol, off_symbol, ascii_border = _get_startup_screen_specs()

        for option, enabled in options:
            enabled = on_symbol if enabled else off_symbol
            INFO2.append("{} {}".format(enabled, option))

        print(Fore.RED + INTRO)
        print(Style.RESET_ALL)
        print(bordered(INFO, INFO2, ascii_border=ascii_border))

        if invite_url:
            print("\nInvite URL: {}\n".format(invite_url))

        if bot.rpc_enabled:
            await bot.rpc.initialize()

    @bot.event
    async def on_error(event_method, *args, **kwargs):
        sentry_log.exception("Exception in {}".format(event_method))

    @bot.event
    async def on_command_error(ctx, error):
        if isinstance(error, commands.MissingRequiredArgument):
            await ctx.send_help()
        elif isinstance(error, commands.BadArgument):
            await ctx.send_help()
        elif isinstance(error, commands.DisabledCommand):
            await ctx.send("That command is disabled.")
        elif isinstance(error, commands.CommandInvokeError):
            # Need to test if the following still works
            """
            no_dms = "Cannot send messages to this user"
            is_help_cmd = ctx.command.qualified_name == "help"
            is_forbidden = isinstance(error.original, discord.Forbidden)
            if is_help_cmd and is_forbidden and error.original.text == no_dms:
                msg = ("I couldn't send the help message to you in DM. Either"
                       " you blocked me or you disabled DMs in this server.")
                await ctx.send(msg)
                return
            """
            log.exception(
                "Exception in command '{}'" "".format(ctx.command.qualified_name),
                exc_info=error.original,
            )
            if should_log_sentry(error):
                sentry_log.exception(
                    "Exception in command '{}'" "".format(ctx.command.qualified_name),
                    exc_info=error.original,
                )

            message = (
                "Error in command '{}'. Check your console or "
                "logs for details."
                "".format(ctx.command.qualified_name)
            )
            exception_log = "Exception in command '{}'\n" "".format(ctx.command.qualified_name)
            exception_log += "".join(
                traceback.format_exception(type(error), error, error.__traceback__)
            )
            bot._last_exception = exception_log
            if not hasattr(ctx.cog, "_{0.command.cog_name}__error".format(ctx)):
                await ctx.send(inline(message))
        elif isinstance(error, commands.CommandNotFound):
            term = ctx.invoked_with + " "
            if len(ctx.args) > 1:
                term += " ".join(ctx.args[1:])
            await ctx.maybe_send_embed(fuzzy_command_search(ctx, ctx.invoked_with))
        elif isinstance(error, commands.CheckFailure):
            await ctx.send("⛔ You are not authorized to issue that command.")
        elif isinstance(error, commands.NoPrivateMessage):
            await ctx.send("That command is not available in DMs.")
        elif isinstance(error, commands.CommandOnCooldown):
            await ctx.send(
                "This command is on cooldown. " "Try again in {:.2f}s" "".format(error.retry_after)
            )
        else:
            log.exception(type(error).__name__, exc_info=error)
            try:
                sentry_error = error.original
            except AttributeError:
                sentry_error = error

            if should_log_sentry(sentry_error):
                sentry_log.exception("Unhandled command error.", exc_info=sentry_error)

    @bot.event
    async def on_message(message):
        bot.counter["messages_read"] += 1
        await bot.process_commands(message)

    @bot.event
    async def on_resumed():
        bot.counter["sessions_resumed"] += 1

    @bot.event
    async def on_command(command):
        bot.counter["processed_commands"] += 1


def _get_startup_screen_specs():
    """Get specs for displaying the startup screen on stdout.

    This is so we don't get encoding errors when trying to print unicode
    emojis to stdout (particularly with Windows Command Prompt).

    Returns
    -------
    `tuple`
        Tuple in the form (`str`, `str`, `bool`) containing (in order) the
        on symbol, off symbol and whether or not the border should be pure ascii.

    """
    encoder = codecs.getencoder(sys.stdout.encoding)
    check_mark = "\N{SQUARE ROOT}"
    try:
        encoder(check_mark)
    except UnicodeEncodeError:
        on_symbol = "[X]"
        off_symbol = "[ ]"
    else:
        on_symbol = check_mark
        off_symbol = "X"

    try:
        encoder("┌┐└┘─│")  # border symbols
    except UnicodeEncodeError:
        ascii_border = True
    else:
        ascii_border = False

    return on_symbol, off_symbol, ascii_border<|MERGE_RESOLUTION|>--- conflicted
+++ resolved
@@ -15,13 +15,8 @@
 
 from . import __version__
 from .data_manager import storage_type
-<<<<<<< HEAD
 from .utils.chat_formatting import inline, bordered, pagify, box
 from .utils import fuzzy_command_search
-from .rpc import initialize
-=======
-from .utils.chat_formatting import inline, bordered
->>>>>>> d1208d7d
 from colorama import Fore, Style, init
 
 log = logging.getLogger("red")
