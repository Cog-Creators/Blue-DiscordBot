import contextlib
import sys
import codecs
import datetime
import logging
import traceback
import asyncio
from datetime import timedelta

import aiohttp
import discord
import pkg_resources
from colorama import Fore, Style, init
from pkg_resources import DistributionNotFound

from redbot.core.commands import RedHelpFormatter
from .. import __version__ as red_version, version_info as red_version_info, VersionInfo
from . import commands
from .config import get_latest_confs
from .data_manager import storage_type
from .utils.chat_formatting import inline, bordered, format_perms_list, humanize_timedelta
from .utils import fuzzy_command_search, format_fuzzy_results

log = logging.getLogger("red")
init()

INTRO = """
______         _           ______ _                       _  ______       _
| ___ \       | |          |  _  (_)                     | | | ___ \     | |
| |_/ /___  __| |  ______  | | | |_ ___  ___ ___  _ __ __| | | |_/ / ___ | |_
|    // _ \/ _` | |______| | | | | / __|/ __/ _ \| '__/ _` | | ___ \/ _ \| __|
| |\ \  __/ (_| |          | |/ /| \__ \ (_| (_) | | | (_| | | |_/ / (_) | |_
\_| \_\___|\__,_|          |___/ |_|___/\___\___/|_|  \__,_| \____/ \___/ \__|
"""


def init_events(bot, cli_flags):
    @bot.event
    async def on_connect():
        if bot._uptime is None:
            print("Connected to Discord. Getting ready...")

    @bot.event
    async def on_ready():
        if bot._uptime is not None:
            return

        bot._uptime = datetime.datetime.utcnow()

        guilds = len(bot.guilds)
        users = len(set([m for m in bot.get_all_members()]))

        try:
            data = await bot.application_info()
            invite_url = discord.utils.oauth_url(data.id)
        except:
            invite_url = "Could not fetch invite url"

        prefixes = cli_flags.prefix or (await bot._config.prefix())
        lang = await bot._config.locale()
        red_pkg = pkg_resources.get_distribution("Red-DiscordBot")
        dpy_version = discord.__version__

        INFO = [
            str(bot.user),
            "Prefixes: {}".format(", ".join(prefixes)),
            "Language: {}".format(lang),
            "Red Bot Version: {}".format(red_version),
            "Discord.py Version: {}".format(dpy_version),
            "Shards: {}".format(bot.shard_count),
        ]

        if guilds:
            INFO.extend(("Servers: {}".format(guilds), "Users: {}".format(users)))
        else:
            print("Ready. I'm not in any server yet!")

        INFO.append("{} cogs with {} commands".format(len(bot.cogs), len(bot.commands)))

        with contextlib.suppress(aiohttp.ClientError, discord.HTTPException):
            async with aiohttp.ClientSession() as session:
                async with session.get("https://pypi.python.org/pypi/red-discordbot/json") as r:
                    data = await r.json()
            if VersionInfo.from_str(data["info"]["version"]) > red_version_info:
                INFO.append(
                    "Outdated version! {} is available "
                    "but you're using {}".format(data["info"]["version"], red_version)
                )

                await bot.send_to_owners(
                    "Your Red instance is out of date! {} is the current "
                    "version, however you are using {}!".format(
                        data["info"]["version"], red_version
                    )
                )
        INFO2 = []

<<<<<<< HEAD
        mongo_enabled = storage_type() == "MONGODBV2"
=======
>>>>>>> dd899c80
        reqs_installed = {"docs": None, "test": None}
        for key in reqs_installed.keys():
            reqs = [x.name for x in red_pkg._dep_map[key]]
            try:
                pkg_resources.require(reqs)
            except DistributionNotFound:
                reqs_installed[key] = False
            else:
                reqs_installed[key] = True

        options = (
            ("Voice", True),
            ("Docs", reqs_installed["docs"]),
            ("Tests", reqs_installed["test"]),
        )

        on_symbol, off_symbol, ascii_border = _get_startup_screen_specs()

        for option, enabled in options:
            enabled = on_symbol if enabled else off_symbol
            INFO2.append("{} {}".format(enabled, option))

        print(Fore.RED + INTRO)
        print(Style.RESET_ALL)
        print(bordered(INFO, INFO2, ascii_border=ascii_border))

        if invite_url:
            print("\nInvite URL: {}\n".format(invite_url))

        bot._color = discord.Colour(await bot._config.color())

    @bot.event
    async def on_command_error(ctx, error, unhandled_by_cog=False):

        if not unhandled_by_cog:
            if hasattr(ctx.command, "on_error"):
                return

            if ctx.cog:
                if commands.Cog._get_overridden_method(ctx.cog.cog_command_error) is not None:
                    return

        if isinstance(error, commands.MissingRequiredArgument):
            await ctx.send_help()
        elif isinstance(error, commands.ArgParserFailure):
            msg = f"`{error.user_input}` is not a valid value for `{error.cmd}`"
            if error.custom_help_msg:
                msg += f"\n{error.custom_help_msg}"
            await ctx.send(msg)
            if error.send_cmd_help:
                await ctx.send_help()
        elif isinstance(error, commands.ConversionFailure):
            if error.args:
                await ctx.send(error.args[0])
            else:
                await ctx.send_help()
        elif isinstance(error, commands.UserInputError):
            await ctx.send_help()
        elif isinstance(error, commands.DisabledCommand):
            disabled_message = await bot._config.disabled_command_msg()
            if disabled_message:
                await ctx.send(disabled_message.replace("{command}", ctx.invoked_with))
        elif isinstance(error, commands.CommandInvokeError):
            log.exception(
                "Exception in command '{}'".format(ctx.command.qualified_name),
                exc_info=error.original,
            )

            message = "Error in command '{}'. Check your console or logs for details.".format(
                ctx.command.qualified_name
            )
            exception_log = "Exception in command '{}'\n" "".format(ctx.command.qualified_name)
            exception_log += "".join(
                traceback.format_exception(type(error), error, error.__traceback__)
            )
            bot._last_exception = exception_log
            await ctx.send(inline(message))
        elif isinstance(error, commands.CommandNotFound):
            fuzzy_commands = await fuzzy_command_search(
                ctx,
                commands={
                    c async for c in RedHelpFormatter.help_filter_func(ctx, bot.walk_commands())
                },
            )
            if not fuzzy_commands:
                pass
            elif await ctx.embed_requested():
                await ctx.send(embed=await format_fuzzy_results(ctx, fuzzy_commands, embed=True))
            else:
                await ctx.send(await format_fuzzy_results(ctx, fuzzy_commands, embed=False))
        elif isinstance(error, commands.BotMissingPermissions):
            if bin(error.missing.value).count("1") == 1:  # Only one perm missing
                plural = ""
            else:
                plural = "s"
            await ctx.send(
                "I require the {perms} permission{plural} to execute that command.".format(
                    perms=format_perms_list(error.missing), plural=plural
                )
            )
        elif isinstance(error, commands.UserFeedbackCheckFailure):
            if error.message:
                await ctx.send(error.message)
        elif isinstance(error, commands.NoPrivateMessage):
            await ctx.send("That command is not available in DMs.")
        elif isinstance(error, commands.PrivateMessageOnly):
            await ctx.send("That command is only available in DMs.")
        elif isinstance(error, commands.CheckFailure):
            pass
        elif isinstance(error, commands.CommandOnCooldown):
            await ctx.send(
                "This command is on cooldown. Try again in {}.".format(
                    humanize_timedelta(seconds=error.retry_after) or "1 second"
                ),
                delete_after=error.retry_after,
            )
        else:
            log.exception(type(error).__name__, exc_info=error)

    @bot.event
    async def on_message(message):
        await bot.process_commands(message)
        discord_now = message.created_at
        if (
            not bot._checked_time_accuracy
            or (discord_now - timedelta(minutes=60)) > bot._checked_time_accuracy
        ):
            system_now = datetime.datetime.utcnow()
            diff = abs((discord_now - system_now).total_seconds())
            if diff > 60:
                log.warning(
                    "Detected significant difference (%d seconds) in system clock to discord's "
                    "clock. Any time sensitive code may fail.",
                    diff,
                )
            bot._checked_time_accuracy = discord_now

    @bot.event
    async def on_command_add(command: commands.Command):
        disabled_commands = await bot._config.disabled_commands()
        if command.qualified_name in disabled_commands:
            command.enabled = False
        for guild in bot.guilds:
            disabled_commands = await bot._config.guild(guild).disabled_commands()
            if command.qualified_name in disabled_commands:
                command.disable_in(guild)

    async def _guild_added(guild: discord.Guild):
        disabled_commands = await bot._config.guild(guild).disabled_commands()
        for command_name in disabled_commands:
            command_obj = bot.get_command(command_name)
            if command_obj is not None:
                command_obj.disable_in(guild)

    @bot.event
    async def on_guild_join(guild: discord.Guild):
        await _guild_added(guild)

    @bot.event
    async def on_guild_available(guild: discord.Guild):
        # We need to check guild-disabled commands here since some cogs
        # are loaded prior to `on_ready`.
        await _guild_added(guild)

    @bot.event
    async def on_guild_leave(guild: discord.Guild):
        # Clean up any unneeded checks
        disabled_commands = await bot._config.guild(guild).disabled_commands()
        for command_name in disabled_commands:
            command_obj = bot.get_command(command_name)
            if command_obj is not None:
                command_obj.enable_in(guild)

    @bot.event
    async def on_cog_add(cog: commands.Cog):
        confs = get_latest_confs()
        for c in confs:
            uuid = c.unique_identifier
            group_data = c.custom_groups
            await bot._config.custom("CUSTOM_GROUPS", c.cog_name, uuid).set(group_data)


def _get_startup_screen_specs():
    """Get specs for displaying the startup screen on stdout.

    This is so we don't get encoding errors when trying to print unicode
    emojis to stdout (particularly with Windows Command Prompt).

    Returns
    -------
    `tuple`
        Tuple in the form (`str`, `str`, `bool`) containing (in order) the
        on symbol, off symbol and whether or not the border should be pure ascii.

    """
    encoder = codecs.getencoder(sys.stdout.encoding)
    check_mark = "\N{SQUARE ROOT}"
    try:
        encoder(check_mark)
    except UnicodeEncodeError:
        on_symbol = "[X]"
        off_symbol = "[ ]"
    else:
        on_symbol = check_mark
        off_symbol = "X"

    try:
        encoder("┌┐└┘─│")  # border symbols
    except UnicodeEncodeError:
        ascii_border = True
    else:
        ascii_border = False

    return on_symbol, off_symbol, ascii_border<|MERGE_RESOLUTION|>--- conflicted
+++ resolved
@@ -95,10 +95,6 @@
                 )
         INFO2 = []
 
-<<<<<<< HEAD
-        mongo_enabled = storage_type() == "MONGODBV2"
-=======
->>>>>>> dd899c80
         reqs_installed = {"docs": None, "test": None}
         for key in reqs_installed.keys():
             reqs = [x.name for x in red_pkg._dep_map[key]]
