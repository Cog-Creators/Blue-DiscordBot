--- conflicted
+++ resolved
@@ -302,24 +302,7 @@
                 msg = _("This command is on cooldown. Try again in 1 second.")
             await ctx.send(msg, delete_after=error.retry_after)
         elif isinstance(error, commands.MaxConcurrencyReached):
-            number = error.number
             if error.per is commands.BucketType.default:
-<<<<<<< HEAD
-                msg = _(
-                    "Too many people using this command."
-                    " It can only be used {number} time(s) concurrently."
-                ).format(number=number)
-            if error.per in (commands.BucketType.user, commands.BucketType.member):
-                msg = _(
-                    "You are using this command too many times."
-                    " It can only be used {number} time(s) per {type} concurrently."
-                ).format(number=number, type=error.per.name)
-            else:
-                msg = _(
-                    "Too many people using this command."
-                    " It can only be used {number} time(s) per {type} concurrently."
-                ).format(number=number, type=error.per.name)
-=======
                 if error.number > 1:
                     msg = _(
                         "Too many people using this command."
@@ -330,6 +313,17 @@
                         "Too many people using this command."
                         " It can only be used {number} time concurrently."
                     ).format(number=error.number)
+            elif error.per in (commands.BucketType.user, commands.BucketType.member):
+                if error.number > 1:
+                    msg = _(
+                        "You are using this command too many times."
+                        " It can only be used {number} times per {type} concurrently."
+                    ).format(number=error.number, type=error.per.name)
+                else:
+                    msg = _(
+                        "You are using this command too many times."
+                        " It can only be used {number} time per {type} concurrently."
+                    ).format(number=error.number, type=error.per.name)
             else:
                 if error.number > 1:
                     msg = _(
@@ -341,7 +335,6 @@
                         "Too many people using this command."
                         " It can only be used {number} time per {type} concurrently."
                     ).format(number=error.number, type=error.per.name)
->>>>>>> 06ba4251
             await ctx.send(msg)
         else:
             log.exception(type(error).__name__, exc_info=error)
