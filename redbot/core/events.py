import asyncio
import contextlib
import platform
import sys
import codecs
import logging
import traceback
from datetime import datetime, timedelta, timezone
from typing import Tuple

import aiohttp
import discord
import importlib.metadata
from packaging.requirements import Requirement
from redbot.core import data_manager

from redbot.core.commands import RedHelpFormatter, HelpSettings
from redbot.core.i18n import (
    Translator,
    set_contextual_locale,
    set_contextual_regional_format,
    set_contextual_locales_from_guild,
)
from .utils import AsyncIter
from .. import __version__ as red_version, version_info as red_version_info, VersionInfo
from . import commands
from .config import get_latest_confs
from .utils._internal_utils import (
    fuzzy_command_search,
    format_fuzzy_results,
    expected_version,
    fetch_latest_red_version_info,
    send_to_owners_with_prefix_replaced,
)
<<<<<<< HEAD
from .utils.chat_formatting import bordered, format_perms_list, humanize_timedelta
=======
from .utils.chat_formatting import inline, format_perms_list, humanize_timedelta
>>>>>>> 0e97c26b

import rich
from rich import box
from rich.table import Table
from rich.columns import Columns
from rich.panel import Panel
from rich.text import Text

log = logging.getLogger("red")

INTRO = r"""
______         _           ______ _                       _  ______       _
| ___ \       | |          |  _  (_)                     | | | ___ \     | |
| |_/ /___  __| |  ______  | | | |_ ___  ___ ___  _ __ __| | | |_/ / ___ | |_
|    // _ \/ _` | |______| | | | | / __|/ __/ _ \| '__/ _` | | ___ \/ _ \| __|
| |\ \  __/ (_| |          | |/ /| \__ \ (_| (_) | | | (_| | | |_/ / (_) | |_
\_| \_\___|\__,_|          |___/ |_|___/\___\___/|_|  \__,_| \____/ \___/ \__|
"""

_ = Translator(__name__, __file__)


def get_outdated_red_messages(pypi_version: str, py_version_req: str) -> Tuple[str, str]:
    outdated_red_message = _(
        "Your Red instance is out of date! {} is the current version, however you are using {}!"
    ).format(pypi_version, red_version)
    rich_outdated_message = (
        f"[red]Outdated version![/red]\n"
        f"[red]!!![/red]Version [cyan]{pypi_version}[/] is available, "
        f"but you're using [cyan]{red_version}[/][red]!!![/red]"
    )
    current_python = platform.python_version()
    extra_update = _(
        "\n\nWhile the following command should work in most scenarios as it is "
        "based on your current OS, environment, and Python version, "
        "**we highly recommend you to read the update docs at <{docs}> and "
        "make sure there is nothing else that "
        "needs to be done during the update.**"
    ).format(docs="https://docs.discord.red/en/stable/update_red.html")

    if not expected_version(current_python, py_version_req):
        extra_update += _(
            "\n\nYou have Python `{py_version}` and this update "
            "requires `{req_py}`; you cannot simply run the update command.\n\n"
            "You will need to follow the update instructions in our docs above, "
            "if you still need help updating after following the docs go to our "
            "#support channel in <https://discord.gg/red>"
        ).format(py_version=current_python, req_py=py_version_req)
        outdated_red_message += extra_update
        return outdated_red_message, rich_outdated_message

    red_dist = importlib.metadata.distribution("Red-DiscordBot")
    installed_extras = red_dist.metadata.get_all("Provides-Extra")
    installed_extras.remove("dev")
    installed_extras.remove("all")
    distributions = {}
    for req_str in red_dist.requires:
        req = Requirement(req_str)
        if req.marker is None or req.marker.evaluate():
            continue
        for extra in reversed(installed_extras):
            if not req.marker.evaluate({"extra": extra}):
                continue

            # Check that the requirement is met.
            # This is a bit simplified for our purposes and does not check
            # whether the requirements of our requirements are met as well.
            # This could potentially be an issue if we'll ever depend on
            # a dependency's extra in our extra when we already depend on that
            # in our base dependencies. However, considering that right now, all
            # our dependencies are also fully pinned, this should not ever matter.
            if req.name in distributions:
                dist = distributions[req.name]
            else:
                try:
                    dist = importlib.metadata.distribution(req.name)
                except importlib.metadata.PackageNotFoundError:
                    installed_extras.remove(extra)
                    dist = None
                distributions[req.name] = dist
            if dist is None or not req.specifier.contains(dist.version, prereleases=True):
                installed_extras.remove(extra)

    if installed_extras:
        package_extras = f"[{','.join(installed_extras)}]"
    else:
        package_extras = ""

    extra_update += _(
        "\n\nTo update your bot, first shutdown your bot"
        " then open a window of {console} (Not as admin) and run the following:"
        "{command_1}\n"
        "Once you've started up your bot again, we recommend that"
        " you update any installed 3rd-party cogs with this command in Discord:"
        "{command_2}"
    ).format(
        console=_("Command Prompt") if platform.system() == "Windows" else _("Terminal"),
        command_1=f'```"{sys.executable}" -m pip install -U "Red-DiscordBot{package_extras}"```',
        command_2=f"```[p]cog update```",
    )
    outdated_red_message += extra_update
    return outdated_red_message, rich_outdated_message


def init_events(bot, cli_flags):
    @bot.event
    async def on_connect():
        if bot._uptime is None:
            log.info("Connected to Discord. Getting ready...")

    @bot.event
    async def on_ready():
        if bot._uptime is not None:
            return

        bot._uptime = datetime.utcnow()

        guilds = len(bot.guilds)
        users = len(set([m for m in bot.get_all_members()]))

        invite_url = discord.utils.oauth_url(bot.application_id, scopes=("bot",))

        prefixes = cli_flags.prefix or (await bot._config.prefix())
        lang = await bot._config.locale()
        dpy_version = discord.__version__

        table_general_info = Table(show_edge=False, show_header=False, box=box.MINIMAL)
        table_general_info.add_row("Prefixes", ", ".join(prefixes))
        table_general_info.add_row("Language", lang)
        table_general_info.add_row("Red version", red_version)
        table_general_info.add_row("Discord.py version", dpy_version)
        table_general_info.add_row("Storage type", data_manager.storage_type())

        table_counts = Table(show_edge=False, show_header=False, box=box.MINIMAL)
        # String conversion is needed as Rich doesn't deal with ints
        table_counts.add_row("Shards", str(bot.shard_count))
        table_counts.add_row("Servers", str(guilds))
        if bot.intents.members:  # Lets avoid 0 Unique Users
            table_counts.add_row("Unique Users", str(users))

        outdated_red_message = ""
        rich_outdated_message = ""
        with contextlib.suppress(aiohttp.ClientError, asyncio.TimeoutError):
            pypi_version, py_version_req = await fetch_latest_red_version_info()
            outdated = pypi_version and pypi_version > red_version_info
            if outdated:
                outdated_red_message, rich_outdated_message = get_outdated_red_messages(
                    pypi_version, py_version_req
                )

        rich_console = rich.get_console()
        rich_console.print(INTRO, style="red", markup=False, highlight=False)
        if guilds:
            rich_console.print(
                Columns(
                    [Panel(table_general_info, title=str(bot.user.name)), Panel(table_counts)],
                    equal=True,
                    align="center",
                )
            )
        else:
            rich_console.print(Columns([Panel(table_general_info, title=str(bot.user.name))]))

        rich_console.print(
            "Loaded {} cogs with {} commands".format(len(bot.cogs), len(bot.commands))
        )

        if invite_url:
            rich_console.print(f"\nInvite URL: {Text(invite_url, style=f'link {invite_url}')}")
            # We generally shouldn't care if the client supports it or not as Rich deals with it.
        if not guilds:
            rich_console.print(
                f"Looking for a quick guide on setting up Red? Checkout {Text('https://start.discord.red', style='link https://start.discord.red}')}"
            )
        if rich_outdated_message:
            rich_console.print(rich_outdated_message)

        bot._red_ready.set()
        if outdated_red_message:
            await send_to_owners_with_prefix_replaced(bot, outdated_red_message)

    @bot.event
    async def on_command_completion(ctx: commands.Context):
        await bot._delete_delay(ctx)

    @bot.event
    async def on_command_error(ctx, error, unhandled_by_cog=False):
        if not unhandled_by_cog:
            if hasattr(ctx.command, "on_error"):
                return

            if ctx.cog:
                if ctx.cog.has_error_handler():
                    return
        if not isinstance(error, commands.CommandNotFound):
            asyncio.create_task(bot._delete_delay(ctx))

        if isinstance(error, commands.MissingRequiredArgument):
            await ctx.send_help()
        elif isinstance(error, commands.ArgParserFailure):
            msg = _("`{user_input}` is not a valid value for `{command}`").format(
                user_input=error.user_input, command=error.cmd
            )
            if error.custom_help_msg:
                msg += f"\n{error.custom_help_msg}"
            await ctx.send(msg)
            if error.send_cmd_help:
                await ctx.send_help()
        elif isinstance(error, commands.BadArgument):
            if isinstance(error.__cause__, ValueError):
                converter = ctx.current_parameter.converter
                argument = ctx.current_argument
                if converter is int:
                    await ctx.send(_('"{argument}" is not an integer.').format(argument=argument))
                    return
                if converter is float:
                    await ctx.send(_('"{argument}" is not a number.').format(argument=argument))
                    return
            if error.args:
                await ctx.send(error.args[0])
            else:
                await ctx.send_help()
        elif isinstance(error, commands.UserInputError):
            await ctx.send_help()
        elif isinstance(error, commands.DisabledCommand):
            disabled_message = await bot._config.disabled_command_msg()
            if disabled_message:
                await ctx.send(disabled_message.replace("{command}", ctx.invoked_with))
        elif isinstance(error, commands.CommandInvokeError):
            log.exception(
                "Exception in command '{}'".format(ctx.command.qualified_name),
                exc_info=error.original,
            )
            exception_log = "Exception in command '{}'\n" "".format(ctx.command.qualified_name)
            exception_log += "".join(
                traceback.format_exception(type(error), error, error.__traceback__)
            )
            bot._last_exception = exception_log

            message = await bot._config.invoke_error_msg()
            await ctx.send(message.replace("{command}", ctx.command.qualified_name))
        elif isinstance(error, commands.CommandNotFound):
            help_settings = await HelpSettings.from_context(ctx)
            fuzzy_commands = await fuzzy_command_search(
                ctx,
                commands=RedHelpFormatter.help_filter_func(
                    ctx, bot.walk_commands(), help_settings=help_settings
                ),
            )
            if not fuzzy_commands:
                pass
            elif await ctx.embed_requested():
                await ctx.send(embed=await format_fuzzy_results(ctx, fuzzy_commands, embed=True))
            else:
                await ctx.send(await format_fuzzy_results(ctx, fuzzy_commands, embed=False))
        elif isinstance(error, commands.BotMissingPermissions):
            if bin(error.missing.value).count("1") == 1:  # Only one perm missing
                msg = _("I require the {permission} permission to execute that command.").format(
                    permission=format_perms_list(error.missing)
                )
            else:
                msg = _("I require {permission_list} permissions to execute that command.").format(
                    permission_list=format_perms_list(error.missing)
                )
            await ctx.send(msg)
        elif isinstance(error, commands.UserFeedbackCheckFailure):
            if error.message:
                await ctx.send(error.message)
        elif isinstance(error, commands.NoPrivateMessage):
            await ctx.send(_("That command is not available in DMs."))
        elif isinstance(error, commands.PrivateMessageOnly):
            await ctx.send(_("That command is only available in DMs."))
        elif isinstance(error, commands.NSFWChannelRequired):
            await ctx.send(_("That command is only available in NSFW channels."))
        elif isinstance(error, commands.CheckFailure):
            pass
        elif isinstance(error, commands.CommandOnCooldown):
            if bot._bypass_cooldowns and ctx.author.id in bot.owner_ids:
                ctx.command.reset_cooldown(ctx)
                new_ctx = await bot.get_context(ctx.message)
                await bot.invoke(new_ctx)
                return
            if delay := humanize_timedelta(seconds=error.retry_after):
                msg = _("This command is on cooldown. Try again in {delay}.").format(delay=delay)
            else:
                msg = _("This command is on cooldown. Try again in 1 second.")
            await ctx.send(msg, delete_after=error.retry_after)
        elif isinstance(error, commands.MaxConcurrencyReached):
            if error.per is commands.BucketType.default:
                if error.number > 1:
                    msg = _(
                        "Too many people using this command."
                        " It can only be used {number} times concurrently."
                    ).format(number=error.number)
                else:
                    msg = _(
                        "Too many people using this command."
                        " It can only be used once concurrently."
                    )
            elif error.per in (commands.BucketType.user, commands.BucketType.member):
                if error.number > 1:
                    msg = _(
                        "That command is still completing,"
                        " it can only be used {number} times per {type} concurrently."
                    ).format(number=error.number, type=error.per.name)
                else:
                    msg = _(
                        "That command is still completing,"
                        " it can only be used once per {type} concurrently."
                    ).format(type=error.per.name)
            else:
                if error.number > 1:
                    msg = _(
                        "Too many people using this command."
                        " It can only be used {number} times per {type} concurrently."
                    ).format(number=error.number, type=error.per.name)
                else:
                    msg = _(
                        "Too many people using this command."
                        " It can only be used once per {type} concurrently."
                    ).format(type=error.per.name)
            await ctx.send(msg)
        else:
            log.exception(type(error).__name__, exc_info=error)

    @bot.event
    async def on_message(message, /):
        await set_contextual_locales_from_guild(bot, message.guild)

        await bot.process_commands(message)
        discord_now = message.created_at
        if (
            not bot._checked_time_accuracy
            or (discord_now - timedelta(minutes=60)) > bot._checked_time_accuracy
        ):
            system_now = datetime.now(timezone.utc)
            diff = abs((discord_now - system_now).total_seconds())
            if diff > 60:
                log.warning(
                    "Detected significant difference (%d seconds) in system clock to discord's "
                    "clock. Any time sensitive code may fail.",
                    diff,
                )
            bot._checked_time_accuracy = discord_now

    @bot.event
    async def on_command_add(command: commands.Command):
        if command.cog is not None:
            return

        await _disable_command_no_cog(command)

    async def _guild_added(guild: discord.Guild):
        disabled_commands = await bot._config.guild(guild).disabled_commands()
        for command_name in disabled_commands:
            command_obj = bot.get_command(command_name)
            if command_obj is not None:
                command_obj.disable_in(guild)

    @bot.event
    async def on_guild_join(guild: discord.Guild):
        await _guild_added(guild)

    @bot.event
    async def on_guild_available(guild: discord.Guild):
        # We need to check guild-disabled commands here since some cogs
        # are loaded prior to `on_ready`.
        await _guild_added(guild)

    @bot.event
    async def on_guild_remove(guild: discord.Guild):
        # Clean up any unneeded checks
        disabled_commands = await bot._config.guild(guild).disabled_commands()
        for command_name in disabled_commands:
            command_obj = bot.get_command(command_name)
            if command_obj is not None:
                command_obj.enable_in(guild)

    @bot.event
    async def on_cog_add(cog: commands.Cog):
        confs = get_latest_confs()
        for c in confs:
            uuid = c.unique_identifier
            group_data = c.custom_groups
            await bot._config.custom("CUSTOM_GROUPS", c.cog_name, uuid).set(group_data)

        await _disable_commands_cog(cog)

    async def _disable_command(
        command: commands.Command, global_disabled: list, guilds_data: dict
    ):
        if command.qualified_name in global_disabled:
            command.enabled = False
        for guild_id, data in guilds_data.items():
            guild_disabled_cmds = data.get("disabled_commands", [])
            if command.qualified_name in guild_disabled_cmds:
                command.disable_in(discord.Object(id=guild_id))

    async def _disable_commands_cog(cog: commands.Cog):
        global_disabled = await bot._config.disabled_commands()
        guilds_data = await bot._config.all_guilds()
        for command in cog.walk_commands():
            await _disable_command(command, global_disabled, guilds_data)

    async def _disable_command_no_cog(command: commands.Command):
        global_disabled = await bot._config.disabled_commands()
        guilds_data = await bot._config.all_guilds()
        await _disable_command(command, global_disabled, guilds_data)<|MERGE_RESOLUTION|>--- conflicted
+++ resolved
@@ -32,11 +32,7 @@
     fetch_latest_red_version_info,
     send_to_owners_with_prefix_replaced,
 )
-<<<<<<< HEAD
-from .utils.chat_formatting import bordered, format_perms_list, humanize_timedelta
-=======
-from .utils.chat_formatting import inline, format_perms_list, humanize_timedelta
->>>>>>> 0e97c26b
+from .utils.chat_formatting import format_perms_list, humanize_timedelta
 
 import rich
 from rich import box
