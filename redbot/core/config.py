--- conflicted
+++ resolved
@@ -1,13 +1,8 @@
 import collections
-<<<<<<< HEAD
-from copy import deepcopy
-from typing import Any, Union, Tuple, Dict, Awaitable, AsyncContextManager, TypeVar, Type
-=======
 import logging
 import pickle
->>>>>>> 142fb0ad
 import weakref
-from typing import Any, Union, Tuple, Dict, Awaitable, AsyncContextManager, TypeVar
+from typing import Any, Union, Tuple, Dict, Awaitable, AsyncContextManager, TypeVar, Type
 
 import discord
 
