--- conflicted
+++ resolved
@@ -46,11 +46,7 @@
         self.currency_name = currency_name
 
     def __str__(self) -> str:
-<<<<<<< HEAD
-        return _("{user}'s balance cannot rise above max {currency}.").format(
-=======
         return _("{user}'s balance cannot rise above {max} {currency}.").format(
->>>>>>> 0be3b1ac
             user=self.user, max=humanize_number(self.max_balance), currency=self.currency_name
         )
 
