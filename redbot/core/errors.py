--- conflicted
+++ resolved
@@ -50,12 +50,10 @@
         )
 
 
-<<<<<<< HEAD
 class BankPruneError(BankError):
     """Raised when trying to prune a local bank and no server is specified."""
 
-    pass
-=======
+ 
 class MissingExtraRequirements(RedError):
     """Raised when an extra requirement is missing but required."""
 
@@ -87,5 +85,4 @@
         ...
         >>> asyncio.run(example())
 
-    """
->>>>>>> 6c3a3fea
+    """