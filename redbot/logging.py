--- conflicted
+++ resolved
@@ -253,11 +253,7 @@
         "[{asctime}] [{levelname}] {name}: {message}", datefmt="%Y-%m-%d %H:%M:%S", style="{"
     )
     if enable_rich_logging is True:
-<<<<<<< HEAD
-        rich_formatter = logging.Formatter(datefmt="[%H:%M:%S]", style="{")
-=======
         rich_formatter = logging.Formatter("{message}", datefmt="[%X]", style="{")
->>>>>>> 513502fd
 
         stdout_handler = RedRichHandler(rich_tracebacks=True, show_path=False)
         stdout_handler.setFormatter(rich_formatter)
