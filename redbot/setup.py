#!/usr/bin/env python3
import asyncio
import json
import logging
import os
import sys
import re
from copy import deepcopy
from pathlib import Path
from typing import Dict, Any, Optional, Union

import appdirs
import click

from redbot.core.utils._internal_utils import safe_delete, create_backup as red_create_backup
from redbot.core import config, data_manager, drivers
from redbot.core.drivers import BackendType, IdentifierData

conversion_log = logging.getLogger("red.converter")

config_dir = None
appdir = appdirs.AppDirs("Red-DiscordBot")
if sys.platform == "linux":
    if 0 < os.getuid() < 1000:  # pylint: disable=no-member  # Non-exist on win
        config_dir = Path(appdir.site_data_dir)
if not config_dir:
    config_dir = Path(appdir.user_config_dir)
try:
    config_dir.mkdir(parents=True, exist_ok=True)
except PermissionError:
    print("You don't have permission to write to '{}'\nExiting...".format(config_dir))
    sys.exit(1)
config_file = config_dir / "config.json"


def load_existing_config():
    if not config_file.exists():
        return {}

    with config_file.open(encoding="utf-8") as fs:
        return json.load(fs)


instance_data = load_existing_config()
if instance_data is None:
    instance_list = []
else:
    instance_list = list(instance_data.keys())


def save_config(name, data, remove=False):
    _config = load_existing_config()
    if remove and name in _config:
        _config.pop(name)
    else:
        _config[name] = data

    with config_file.open("w", encoding="utf-8") as fs:
        json.dump(_config, fs, indent=4)


def get_data_dir(instance_name: str):
    data_path = Path(appdir.user_data_dir) / "data" / instance_name

    print()
    print(
        "We've attempted to figure out a sane default data location which is printed below."
        " If you don't want to change this default please press [ENTER],"
        " otherwise input your desired data location."
    )
    print()
    print("Default: {}".format(data_path))

    data_path_input = input("> ")

    if data_path_input != "":
        data_path = Path(data_path_input)

    try:
        exists = data_path.exists()
    except OSError:
        print(
            "We were unable to check your chosen directory."
            " Provided path may contain an invalid character."
        )
        sys.exit(1)

    if not exists:
        try:
            data_path.mkdir(parents=True, exist_ok=True)
        except OSError:
            print(
                "We were unable to create your chosen directory."
                " You may need to restart this process with admin"
                " privileges."
            )
            sys.exit(1)

    print("You have chosen {} to be your data directory.".format(data_path))
    if not click.confirm("Please confirm", default=True):
        print("Please start the process over.")
        sys.exit(0)
    return str(data_path.resolve())


def get_storage_type():
    storage_dict = {1: "JSON", 2: "PostgreSQL", 3: "RedisJSON"}
    storage = None
    while storage is None:
        print()
        print("Please choose your storage backend (if you're unsure, just choose 1).")
        print("1. JSON (file storage, requires no database).")
<<<<<<< HEAD
        print(
            "2. PostgreSQL (Requires a database server)"
            "\n(Warning: You cannot convert postgres instances to other backends yet)"
        )
        print("3. RedisJSON (Requires a redis server with the RedisJSON plugin)")
=======
        print("2. PostgreSQL (Requires a database server)")
>>>>>>> 446cbe5b
        storage = input("> ")
        try:
            storage = int(storage)
        except ValueError:
            storage = None
        else:
            if storage not in storage_dict:
                storage = None
    return storage


def get_name() -> str:
    name = ""
    while len(name) == 0:
        print(
            "Please enter a name for your instance,"
            " it will be used to run your bot from here on out.\n"
            "This name is case-sensitive and can only include characters"
            " A-z, numbers, underscores, and hyphens."
        )
        name = input("> ")
        if re.fullmatch(r"[a-zA-Z0-9_\-]*", name) is None:
            print(
                "ERROR: Instance name can only include"
                " characters A-z, numbers, underscores, and hyphens!"
            )
            name = ""
    return name


def basic_setup():
    """
    Creates the data storage folder.
    :return:
    """

    print(
        "Hello! Before we begin, we need to gather some initial information for the new instance."
    )
    name = get_name()

    default_data_dir = get_data_dir(name)

    default_dirs = deepcopy(data_manager.basic_config_default)
    default_dirs["DATA_PATH"] = default_data_dir

    storage = get_storage_type()

    storage_dict = {1: BackendType.JSON, 2: BackendType.POSTGRES, 3: BackendType.REDIS}
    storage_type: BackendType = storage_dict.get(storage, BackendType.JSON)
    default_dirs["STORAGE_TYPE"] = storage_type.value
    driver_cls = drivers.get_driver_class(storage_type)
    default_dirs["STORAGE_DETAILS"] = driver_cls.get_config_details()

    if name in instance_data:
        print(
            "WARNING: An instance already exists with this name. "
            "Continuing will overwrite the existing instance config."
        )
        if not click.confirm("Are you absolutely certain you want to continue?", default=False):
            print("Not continuing")
            sys.exit(0)
    save_config(name, default_dirs)

    print()
    print(
        "Your basic configuration has been saved. Please run `redbot <name>` to"
        " continue your setup process and to run the bot.\n\n"
        "First time? Read the quickstart guide:\n"
        "https://docs.discord.red/en/stable/getting_started.html"
    )


def get_current_backend(instance) -> BackendType:
    return BackendType(instance_data[instance]["STORAGE_TYPE"])


def get_target_backend(backend) -> BackendType:
    if backend == "json":
        return BackendType.JSON
    elif backend == "postgres":
        return BackendType.POSTGRES
    elif backend == "redis":
        return BackendType.REDIS


async def do_migration(
    current_backend: BackendType, target_backend: BackendType
) -> Dict[str, Any]:
    cur_driver_cls = drivers._get_driver_class_include_old(current_backend)
    new_driver_cls = drivers.get_driver_class(target_backend)
    cur_storage_details = data_manager.storage_details()
    new_storage_details = new_driver_cls.get_config_details()

    await cur_driver_cls.initialize(**cur_storage_details)
    await new_driver_cls.initialize(**new_storage_details)

    await config.migrate(cur_driver_cls, new_driver_cls)

    await cur_driver_cls.teardown()
    await new_driver_cls.teardown()

    return new_storage_details


async def create_backup(instance: str, destination_folder: Path = Path.home()) -> None:
    data_manager.load_basic_configuration(instance)
    backend_type = get_current_backend(instance)
    if backend_type != BackendType.JSON:
        await do_migration(backend_type, BackendType.JSON)
    print("Backing up the instance's data...")
    backup_fpath = await red_create_backup(destination_folder)
    if backup_fpath is not None:
        print(f"A backup of {instance} has been made. It is at {backup_fpath}")
    else:
        print("Creating the backup failed.")


async def remove_instance(
    instance,
    interactive: bool = False,
    delete_data: Optional[bool] = None,
    _create_backup: Optional[bool] = None,
    drop_db: Optional[bool] = None,
    remove_datapath: Optional[bool] = None,
):
    data_manager.load_basic_configuration(instance)

    if interactive is True and delete_data is None:
        delete_data = click.confirm(
            "Would you like to delete this instance's data?", default=False
        )

    if interactive is True and _create_backup is None:
        _create_backup = click.confirm(
            "Would you like to make a backup of the data for this instance?", default=False
        )

    if _create_backup is True:
        await create_backup(instance)

    backend = get_current_backend(instance)
    driver_cls = drivers.get_driver_class(backend)
    await driver_cls.initialize(**data_manager.storage_details())
    try:
        if delete_data is True:
            await driver_cls.delete_all_data(interactive=interactive, drop_db=drop_db)

        if interactive is True and remove_datapath is None:
            remove_datapath = click.confirm(
                "Would you like to delete the instance's entire datapath?", default=False
            )

        if remove_datapath is True:
            data_path = data_manager.core_data_path().parent
            safe_delete(data_path)

        save_config(instance, {}, remove=True)
    finally:
        await driver_cls.teardown()
    print("The instance {} has been removed\n".format(instance))


async def remove_instance_interaction():
    if not instance_list:
        print("No instances have been set up!")
        return

    print(
        "You have chosen to remove an instance. The following "
        "is a list of instances that currently exist:\n"
    )
    for instance in instance_data.keys():
        print("{}\n".format(instance))
    print("Please select one of the above by entering its name")
    selected = input("> ")

    if selected not in instance_data.keys():
        print("That isn't a valid instance!")
        return

    await remove_instance(selected, interactive=True)


@click.group(invoke_without_command=True)
@click.option("--debug", type=bool)
@click.pass_context
def cli(ctx, debug):
    """Create a new instance."""
    level = logging.DEBUG if debug else logging.INFO
    base_logger = logging.getLogger("red")
    base_logger.setLevel(level)
    formatter = logging.Formatter(
        "[{asctime}] [{levelname}] {name}: {message}", datefmt="%Y-%m-%d %H:%M:%S", style="{"
    )
    stdout_handler = logging.StreamHandler(sys.stdout)
    stdout_handler.setFormatter(formatter)
    base_logger.addHandler(stdout_handler)

    if ctx.invoked_subcommand is None:
        basic_setup()


@cli.command()
@click.argument("instance", type=click.Choice(instance_list))
@click.option(
    "--no-prompt",
    "interactive",
    is_flag=True,
    default=True,
    help="Don't ask for user input during the process.",
)
@click.option(
    "--delete-data/--no-delete-data",
    "delete_data",
    is_flag=True,
    default=None,
    help=(
        "Delete this instance's data. "
        "If these options and --no-prompt are omitted, you will be asked about this."
    ),
)
@click.option(
    "--backup/--no-backup",
    "_create_backup",
    is_flag=True,
    default=None,
    help=(
        "Create backup of this instance's data. "
        "If these options and --no-prompt are omitted, you will be asked about this."
    ),
)
@click.option(
    "--drop-db/--no-drop-db",
    is_flag=True,
    default=None,
    help=(
        "Drop the entire database constaining this instance's data. Has no effect on JSON "
        "instances, or if --no-delete-data is set. If these options and --no-prompt are omitted,"
        "you will be asked about this."
    ),
)
@click.option(
    "--remove-datapath/--no-remove-datapath",
    is_flag=True,
    default=None,
    help=(
        "Remove this entire instance's datapath. If these options and --no-prompt are omitted, "
        "you will be asked about this. NOTE: --remove-datapath will override --no-delete-data "
        "for JSON instances."
    ),
)
def delete(
    instance: str,
    interactive: bool,
    delete_data: Optional[bool],
    _create_backup: Optional[bool],
    drop_db: Optional[bool],
    remove_datapath: Optional[bool],
):
    """Removes an instance."""
    asyncio.run(
        remove_instance(
            instance, interactive, delete_data, _create_backup, drop_db, remove_datapath
        )
    )


@cli.command()
@click.argument("instance", type=click.Choice(instance_list))
<<<<<<< HEAD
@click.argument("backend", type=click.Choice(["json", "redis"]))  # TODO: GH-3115
=======
@click.argument("backend", type=click.Choice(["json", "postgres"]))
>>>>>>> 446cbe5b
def convert(instance, backend):
    """Convert data backend of an instance."""
    current_backend = get_current_backend(instance)
    target = get_target_backend(backend)
    data_manager.load_basic_configuration(instance)

    default_dirs = deepcopy(data_manager.basic_config_default)
    default_dirs["DATA_PATH"] = str(Path(instance_data[instance]["DATA_PATH"]))

    if current_backend == BackendType.MONGOV1:
        raise RuntimeError("Please see the 3.2 release notes for upgrading a bot using mongo.")
    else:
        loop = asyncio.get_event_loop()
        new_storage_details = loop.run_until_complete(do_migration(current_backend, target))

    if new_storage_details is not None:
        default_dirs["STORAGE_TYPE"] = target.value
        default_dirs["STORAGE_DETAILS"] = new_storage_details
        save_config(instance, default_dirs)
        conversion_log.info(f"Conversion to {target} complete.")
    else:
        conversion_log.info(
            f"Cannot convert {current_backend.value} to {target.value} at this time."
        )


@cli.command()
@click.argument("instance", type=click.Choice(instance_list))
@click.argument(
    "destination_folder",
    type=click.Path(
        exists=False, dir_okay=True, file_okay=False, resolve_path=True, writable=True
    ),
    default=Path.home(),
)
def backup(instance: str, destination_folder: Union[str, Path]) -> None:
    """Backup instance's data."""
    asyncio.run(create_backup(instance, Path(destination_folder)))


def run_cli():
    # Setuptools entry point script stuff...
    try:
        cli()  # pylint: disable=no-value-for-parameter  # click
    except KeyboardInterrupt:
        print("Exiting...")
    else:
        print("Exiting...")


if __name__ == "__main__":
    run_cli()<|MERGE_RESOLUTION|>--- conflicted
+++ resolved
@@ -110,15 +110,8 @@
         print()
         print("Please choose your storage backend (if you're unsure, just choose 1).")
         print("1. JSON (file storage, requires no database).")
-<<<<<<< HEAD
-        print(
-            "2. PostgreSQL (Requires a database server)"
-            "\n(Warning: You cannot convert postgres instances to other backends yet)"
-        )
+        print("2. PostgreSQL (Requires a database server)")
         print("3. RedisJSON (Requires a redis server with the RedisJSON plugin)")
-=======
-        print("2. PostgreSQL (Requires a database server)")
->>>>>>> 446cbe5b
         storage = input("> ")
         try:
             storage = int(storage)
@@ -389,11 +382,7 @@
 
 @cli.command()
 @click.argument("instance", type=click.Choice(instance_list))
-<<<<<<< HEAD
-@click.argument("backend", type=click.Choice(["json", "redis"]))  # TODO: GH-3115
-=======
-@click.argument("backend", type=click.Choice(["json", "postgres"]))
->>>>>>> 446cbe5b
+@click.argument("backend", type=click.Choice(["json", "postgres", "redis"]))
 def convert(instance, backend):
     """Convert data backend of an instance."""
     current_backend = get_current_backend(instance)
