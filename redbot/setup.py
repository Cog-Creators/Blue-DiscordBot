--- conflicted
+++ resolved
@@ -19,23 +19,16 @@
     safe_delete,
     create_backup as red_create_backup,
 )
-<<<<<<< HEAD
-from redbot.core import config, data_manager, _data_manager, _drivers
+from redbot.core import config, data_manager, _data_manager
+from redbot.core._config import migrate
 from redbot.core._cli import ExitCodes
 from redbot.core._data_manager import appdir, config_dir, config_file
-from redbot.core._drivers import BackendType, IdentifierData
-=======
-from redbot.core import config, data_manager
-from redbot.core._config import migrate
-from redbot.core._cli import ExitCodes
-from redbot.core.data_manager import appdir, config_dir, config_file
 from redbot.core._drivers import (
     BackendType,
     IdentifierData,
     get_driver_class,
     get_driver_class_include_old,
 )
->>>>>>> 8b1daf1a
 
 conversion_log = logging.getLogger("red.converter")
 
