#!/usr/bin/env python

# Discord Version check

import asyncio
import functools
import getpass
import json
import logging
import os
import pip
import platform
import shutil
import signal
import sys
from argparse import Namespace
from copy import deepcopy
from pathlib import Path
from typing import NoReturn

import discord

# Set the event loop policies here so any subsequent `get_event_loop()`
# calls, in particular those as a result of the following imports,
# return the correct loop object.
from redbot import _update_event_loop_policy, __version__

_update_event_loop_policy()

import redbot.logging
from redbot.core.bot import Red, ExitCodes
from redbot.core.cli import interactive_config, confirm, parse_cli_flags
from redbot.setup import get_data_dir, get_name, save_config
from redbot.core import data_manager, drivers
from redbot.core._sharedlibdeprecation import SharedLibImportWarner


log = logging.getLogger("red.main")

#
#               Red - Discord Bot v3
#
#         Made by Twentysix, improved by many
#


def _get_instance_names():
    with data_manager.config_file.open(encoding="utf-8") as fs:
        data = json.load(fs)
    return sorted(data.keys())


def list_instances():
    if not data_manager.config_file.exists():
        print(
            "No instances have been configured! Configure one "
            "using `redbot-setup` before trying to run the bot!"
        )
        sys.exit(1)
    else:
        text = "Configured Instances:\n\n"
        for instance_name in _get_instance_names():
            text += "{}\n".format(instance_name)
        print(text)
        sys.exit(0)


def debug_info():
    """Shows debug information useful for debugging."""
    if sys.platform == "linux":
        import distro  # pylint: disable=import-error

    IS_WINDOWS = os.name == "nt"
    IS_MAC = sys.platform == "darwin"
    IS_LINUX = sys.platform == "linux"

    pyver = sys.version
    pipver = pip.__version__
    redver = __version__
    dpy_version = discord.__version__
    if IS_WINDOWS:
        os_info = platform.uname()
        osver = "{} {} (version {})".format(os_info.system, os_info.release, os_info.version)
    elif IS_MAC:
        os_info = platform.mac_ver()
        osver = "Mac OSX {} {}".format(os_info[0], os_info[2])
    else:
        os_info = distro.linux_distribution()
        osver = "{} {}".format(os_info[0], os_info[1]).strip()
    user_who_ran = getpass.getuser()
    info = (
        "Debug Info for Red\n\n"
        + "Red version: {}\n".format(redver)
        + "Python version: {}\n".format(pyver)
        + "Python executable: {}\n".format(sys.executable)
        + "Discord.py version: {}\n".format(dpy_version)
        + "Pip version: {}\n".format(pipver)
        + "OS version: {}\n".format(osver)
        + "System arch: {}\n".format(platform.machine())
        + "User: {}\n".format(user_who_ran)
    )
    print(info)
    sys.exit(0)


async def edit_instance(red, cli_flags):
    no_prompt = cli_flags.no_prompt
    token = cli_flags.token
    owner = cli_flags.owner
    old_name = cli_flags.instance_name
    new_name = cli_flags.edit_instance_name
    data_path = cli_flags.edit_data_path
    copy_data = cli_flags.copy_data
    confirm_overwrite = cli_flags.overwrite_existing_instance

    if data_path is None and copy_data:
        print("--copy-data can't be used without --edit-data-path argument")
        sys.exit(1)
    if new_name is None and confirm_overwrite:
        print("--overwrite-existing-instance can't be used without --edit-instance-name argument")
        sys.exit(1)
    if no_prompt and all(to_change is None for to_change in (token, owner, new_name, data_path)):
        print(
            "No arguments to edit were provided. Available arguments (check help for more "
            "information): --edit-instance-name, --edit-data-path, --copy-data, --owner, --token"
        )
        sys.exit(1)

    await _edit_token(red, token, no_prompt)
    await _edit_owner(red, owner, no_prompt)

    data = deepcopy(data_manager.basic_config)
    name = _edit_instance_name(old_name, new_name, confirm_overwrite, no_prompt)
    _edit_data_path(data, name, data_path, copy_data, no_prompt)

    save_config(name, data)
    if old_name != name:
        save_config(old_name, {}, remove=True)


async def _edit_token(red, token, no_prompt):
    if token:
        if not len(token) >= 50:
            print(
                "The provided token doesn't look a valid Discord bot token."
                " Instance's token will remain unchanged.\n"
            )
            return
        await red._config.token.set(token)
    elif not no_prompt and confirm("Would you like to change instance's token?", default=False):
        await interactive_config(red, False, True, print_header=False)
        print("Token updated.\n")


async def _edit_owner(red, owner, no_prompt):
    if owner:
        if not (15 <= len(str(owner)) <= 21):
            print(
                "The provided owner id doesn't look like a valid Discord user id."
                " Instance's owner will remain unchanged."
            )
            return
        await red._config.owner.set(owner)
    elif not no_prompt and confirm("Would you like to change instance's owner?", default=False):
        print(
            "Remember:\n"
            "ONLY the person who is hosting Red should be owner."
            " This has SERIOUS security implications."
            " The owner can access any data that is present on the host system.\n"
        )
        if confirm("Are you sure you want to change instance's owner?", default=False):
            print("Please enter a Discord user id for new owner:")
            while True:
                owner_id = input("> ").strip()
                if not (15 <= len(owner_id) <= 21 and owner_id.isdecimal()):
                    print("That doesn't look like a valid Discord user id.")
                    continue
                owner_id = int(owner_id)
                await red._config.owner.set(owner_id)
                print("Owner updated.")
                break
        else:
            print("Instance's owner will remain unchanged.")
        print()


def _edit_instance_name(old_name, new_name, confirm_overwrite, no_prompt):
    if new_name:
        name = new_name
        if name in _get_instance_names() and not confirm_overwrite:
            name = old_name
            print(
                "An instance with this name already exists.\n"
                "If you want to remove the existing instance and replace it with this one,"
                " run this command with --overwrite-existing-instance flag."
            )
    elif not no_prompt and confirm("Would you like to change the instance name?", default=False):
        name = get_name()
        if name in _get_instance_names():
            print(
                "WARNING: An instance already exists with this name. "
                "Continuing will overwrite the existing instance config."
            )
            if not confirm(
                "Are you absolutely certain you want to continue with this instance name?",
                default=False,
            ):
                print("Instance name will remain unchanged.")
                name = old_name
            else:
                print("Instance name updated.")
        else:
            print("Instance name updated.")
        print()
    else:
        name = old_name
    return name


def _edit_data_path(data, instance_name, data_path, copy_data, no_prompt):
    # This modifies the passed dict.
    if data_path:
        new_path = Path(data_path)
        try:
            exists = new_path.exists()
        except OSError:
            print(
                "We were unable to check your chosen directory."
                " Provided path may contain an invalid character."
                " Data location will remain unchanged."
            )

        if not exists:
            try:
                new_path.mkdir(parents=True, exist_ok=True)
            except OSError:
                print(
                    "We were unable to create your chosen directory."
                    " Data location will remain unchanged."
                )
        data["DATA_PATH"] = data_path
        if copy_data and not _copy_data(data):
            print("Can't copy data to non-empty location. Data location will remain unchanged.")
            data["DATA_PATH"] = data_manager.basic_config["DATA_PATH"]
    elif not no_prompt and confirm("Would you like to change the data location?", default=False):
        data["DATA_PATH"] = get_data_dir(instance_name)
        if confirm("Do you want to copy the data from old location?", default=True):
            if not _copy_data(data):
                print("Can't copy the data to non-empty location.")
                if not confirm("Do you still want to use the new data location?"):
                    data["DATA_PATH"] = data_manager.basic_config["DATA_PATH"]
                    print("Data location will remain unchanged.")
                    return
            print("Old data has been copied over to the new location.")
        print("Data location updated.")


def _copy_data(data):
    if Path(data["DATA_PATH"]).exists():
        if any(os.scandir(data["DATA_PATH"])):
            return False
        else:
            # this is needed because copytree doesn't work when destination folder exists
            # Python 3.8 has `dirs_exist_ok` option for that
            os.rmdir(data["DATA_PATH"])
    shutil.copytree(data_manager.basic_config["DATA_PATH"], data["DATA_PATH"])
    return True


def handle_edit(cli_flags: Namespace):
    """
    This one exists to not log all the things like it's a full run of the bot.
    """
    loop = asyncio.get_event_loop()
    data_manager.load_basic_configuration(cli_flags.instance_name)
    red = Red(cli_flags=cli_flags, description="Red V3", dm_help=None, fetch_offline_members=True)
    try:
        driver_cls = drivers.get_driver_class()
        loop.run_until_complete(driver_cls.initialize(**data_manager.storage_details()))
        loop.run_until_complete(edit_instance(red, cli_flags))
        loop.run_until_complete(driver_cls.teardown())
    except (KeyboardInterrupt, EOFError):
        print("Aborted!")
    finally:
        loop.run_until_complete(asyncio.sleep(1))
        loop.stop()
        loop.close()
        sys.exit(0)


<<<<<<< HEAD
async def run_bot(red: Red, cli_flags: Namespace) -> NoReturn:
=======
async def run_bot(red: Red, cli_flags: Namespace) -> None:
    """
    This runs the bot.
    
    Any shutdown which is a result of not being able to log in needs to raise
    a SystemExit exception.

    If the bot starts normally, the bot should be left to handle the exit case.
    It will raise SystemExit in a task, which will reach the event loop and
    interrupt running forever, then trigger our cleanup process, and does not
    need additional handling in this function.
    """
>>>>>>> 79dcd22f

    driver_cls = drivers.get_driver_class()

    await driver_cls.initialize(**data_manager.storage_details())

    redbot.logging.init_logging(
        level=cli_flags.logging_level, location=data_manager.core_data_path() / "logs"
    )

    log.debug("====Basic Config====")
    log.debug("Data Path: %s", data_manager._base_data_path())
    log.debug("Storage Type: %s", data_manager.storage_type())

    # lib folder has to be in sys.path before trying to load any 3rd-party cog (GH-3061)
    # We might want to change handling of requirements in Downloader at later date
    LIB_PATH = data_manager.cog_data_path(raw_name="Downloader") / "lib"
    LIB_PATH.mkdir(parents=True, exist_ok=True)
    if str(LIB_PATH) not in sys.path:
        sys.path.append(str(LIB_PATH))
    sys.meta_path.insert(0, SharedLibImportWarner())

    if cli_flags.token:
        token = cli_flags.token
    else:
        token = os.environ.get("RED_TOKEN", None)
        if not token:
            token = await red._config.token()

    prefix = cli_flags.prefix or await red._config.prefix()

    if not (token and prefix):
        if cli_flags.no_prompt is False:
            new_token = await interactive_config(
                red, token_set=bool(token), prefix_set=bool(prefix)
            )
            if new_token:
                token = new_token
        else:
            log.critical("Token and prefix must be set in order to login.")
            sys.exit(1)

    if cli_flags.dry_run:
        await red.http.close()
        sys.exit(0)
    try:
        await red.start(token, bot=True, cli_flags=cli_flags)
        # This raises SystemExit in normal use at close
    except discord.LoginFailure:
        log.critical("This token doesn't seem to be valid.")
        db_token = await red._config.token()
        if db_token and not cli_flags.no_prompt:
            if confirm("\nDo you want to reset the token?"):
                await red._config.token.set("")
                print("Token has been reset.")
                sys.exit(0)
<<<<<<< HEAD
    sys.exit(1)
=======
        sys.exit(1)

    return None
>>>>>>> 79dcd22f


def handle_early_exit_flags(cli_flags: Namespace):
    if cli_flags.list_instances:
        list_instances()
    elif cli_flags.version:
        print("Red V3")
        print("Current Version: {}".format(__version__))
        sys.exit(0)
    elif cli_flags.debuginfo:
        debug_info()
    elif not cli_flags.instance_name and (not cli_flags.no_instance or cli_flags.edit):
        print("Error: No instance name was provided!")
        sys.exit(1)


async def shutdown_handler(red, signal_type=None, exit_code=None):
    if signal_type:
        log.info("%s received. Quitting...", signal_type)
        # Do not collapse the below line into other logic
        # We need to renter this function
        # after it interrupts the event loop.
        sys.exit(ExitCodes.SHUTDOWN)
    elif exit_code is None:
        log.info("Shutting down from unhandled exception")
        red._shutdown_mode = ExitCodes.CRITICAL

    if exit_code is not None:
        red._shutdown_mode = exit_code

    try:
        await red.logout()
    finally:
        # Then cancels all outstanding tasks other than ourselves
        pending = [t for t in asyncio.all_tasks() if t is not asyncio.current_task()]
        [task.cancel() for task in pending]
        await asyncio.gather(*pending, return_exceptions=True)


def global_exception_handler(red, loop, context):
    """
    Logs unhandled exceptions in other tasks
    """
    msg = context.get("exception", context["message"])
    # These will get handled later when it *also* kills loop.run_forever
    if not isinstance(msg, (KeyboardInterrupt, SystemExit)):
        log.critical("Caught unhandled exception in task: %s", msg)


def red_exception_handler(red, red_task: asyncio.Future):
    """
    This is set as a done callback for Red

    must be used with functools.partial

    If the main bot.run dies for some reason,
    we don't want to swallow the exception and hang.
    """
    try:
        red_task.result()
    except (SystemExit, KeyboardInterrupt, asyncio.CancelledError):
        pass  # Handled by the global_exception_handler, or cancellation
    except Exception as exc:
        log.critical("The main bot task didn't handle an exception and has crashed", exc_info=exc)
        log.warning("Attempting to die as gracefully as possible...")
        red.loop.create_task(shutdown_handler(red))


def main():
    red = None  # Error handling for users misusing the bot
    cli_flags = parse_cli_flags(sys.argv[1:])
    handle_early_exit_flags(cli_flags)
    if cli_flags.edit:
        handle_edit(cli_flags)
        return
    try:
        loop = asyncio.get_event_loop()

        if cli_flags.no_instance:
            print(
                "\033[1m"
                "Warning: The data will be placed in a temporary folder and removed on next system "
                "reboot."
                "\033[0m"
            )
            cli_flags.instance_name = "temporary_red"
            data_manager.create_temp_config()

        data_manager.load_basic_configuration(cli_flags.instance_name)

        red = Red(
            cli_flags=cli_flags, description="Red V3", dm_help=None, fetch_offline_members=True
        )

        if os.name != "nt":
            # None of this works on windows.
            # At least it's not a redundant handler...
            signals = (signal.SIGHUP, signal.SIGTERM, signal.SIGINT)
            for s in signals:
                loop.add_signal_handler(
                    s, lambda s=s: asyncio.create_task(shutdown_handler(red, s))
                )

        exc_handler = functools.partial(global_exception_handler, red)
        loop.set_exception_handler(exc_handler)
        # We actually can't (just) use asyncio.run here
        # We probably could if we didnt support windows, but we might run into
        # a scenario where this isn't true if anyone works on RPC more in the future
        fut = loop.create_task(run_bot(red, cli_flags))
        r_exc_handler = functools.partial(red_exception_handler, red)
        fut.add_done_callback(r_exc_handler)
        loop.run_forever()
    except KeyboardInterrupt:
        # We still have to catch this here too. (*joy*)
        log.warning("Please do not use Ctrl+C to Shutdown Red! (attempting to die gracefully...)")
        log.error("Received KeyboardInterrupt, treating as interrupt")
        if red is not None:
            loop.run_until_complete(shutdown_handler(red, signal.SIGINT))
    except SystemExit as exc:
        # We also have to catch this one here. Basically any exception which normally
        # Kills the python interpreter (Base Exceptions minus asyncio.cancelled)
        # We need to do something with prior to having the loop close
        log.info("Shutting down with exit code: %s", exc.code)
        if red is not None:
            loop.run_until_complete(shutdown_handler(red, None, exc.code))
    except Exception as exc:  # Non standard case.
        log.exception("Unexpected exception (%s): ", type(exc), exc_info=exc)
        if red is not None:
            loop.run_until_complete(shutdown_handler(red, None, ExitCodes.CRITICAL))
    finally:
        # Allows transports to close properly, and prevent new ones from being opened.
        # Transports may still not be closed correcly on windows, see below
        loop.run_until_complete(loop.shutdown_asyncgens())
        if os.name == "nt":
            # *we* aren't cleaning up more here, but it prevents
            # a runtime error at the event loop on windows
            # with resources which require longer to clean up.
            # With other event loops, a failure to cleanup prior to here
            # results in a resource warning instead and does not break us.
            log.info("Please wait, cleaning up a bit more")
            loop.run_until_complete(asyncio.sleep(1))
        loop.stop()
        loop.close()
        exit_code = red._shutdown_mode if red is not None else 1
        sys.exit(exit_code)


if __name__ == "__main__":
    main()<|MERGE_RESOLUTION|>--- conflicted
+++ resolved
@@ -288,9 +288,6 @@
         sys.exit(0)
 
 
-<<<<<<< HEAD
-async def run_bot(red: Red, cli_flags: Namespace) -> NoReturn:
-=======
 async def run_bot(red: Red, cli_flags: Namespace) -> None:
     """
     This runs the bot.
@@ -303,7 +300,6 @@
     interrupt running forever, then trigger our cleanup process, and does not
     need additional handling in this function.
     """
->>>>>>> 79dcd22f
 
     driver_cls = drivers.get_driver_class()
 
@@ -350,7 +346,6 @@
         sys.exit(0)
     try:
         await red.start(token, bot=True, cli_flags=cli_flags)
-        # This raises SystemExit in normal use at close
     except discord.LoginFailure:
         log.critical("This token doesn't seem to be valid.")
         db_token = await red._config.token()
@@ -359,13 +354,9 @@
                 await red._config.token.set("")
                 print("Token has been reset.")
                 sys.exit(0)
-<<<<<<< HEAD
-    sys.exit(1)
-=======
         sys.exit(1)
 
     return None
->>>>>>> 79dcd22f
 
 
 def handle_early_exit_flags(cli_flags: Namespace):
