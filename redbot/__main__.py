#!/usr/bin/env python

# Discord Version check

import asyncio
import logging
import os
import sys

import discord

import redbot.logging
from redbot.core.bot import Red, ExitCodes
from redbot.core.cog_manager import CogManagerUI
from redbot.core.json_io import JsonIO
from redbot.core.global_checks import init_global_checks
from redbot.core.events import init_events
from redbot.core.cli import interactive_config, confirm, parse_cli_flags
from redbot.core.core_commands import Core
from redbot.core.dev_commands import Dev
from redbot.core import __version__, modlog, bank, data_manager
from signal import SIGTERM

# Let's not force this dependency, uvloop is much faster on cpython
if sys.implementation.name == "cpython":
    try:
        import uvloop
    except ImportError:
        uvloop = None
        pass
    else:
        asyncio.set_event_loop_policy(uvloop.EventLoopPolicy())

if sys.platform == "win32":
    asyncio.set_event_loop(asyncio.ProactorEventLoop())

log = logging.getLogger("red.main")

#
#               Red - Discord Bot v3
#
#         Made by Twentysix, improved by many
#


async def _get_prefix_and_token(red, indict):
    """
    Again, please blame <@269933075037814786> for this.
    :param indict:
    :return:
    """
    indict["token"] = await red.db.token()
    indict["prefix"] = await red.db.prefix()


def list_instances():
    if not data_manager.config_file.exists():
        print(
            "No instances have been configured! Configure one "
            "using `redbot-setup` before trying to run the bot!"
        )
        sys.exit(1)
    else:
        data = JsonIO(data_manager.config_file)._load_json()
        text = "Configured Instances:\n\n"
        for instance_name in sorted(data.keys()):
            text += "{}\n".format(instance_name)
        print(text)
        sys.exit(0)


async def sigterm_handler(red, log):
    log.info("SIGTERM received. Quitting...")
    await red.shutdown(restart=False)


def main():
    description = "Red V3"
    cli_flags = parse_cli_flags(sys.argv[1:])
    if cli_flags.list_instances:
        list_instances()
    elif cli_flags.version:
        print(description)
        print("Current Version: {}".format(__version__))
        sys.exit(0)
    elif not cli_flags.instance_name and not cli_flags.no_instance:
        print("Error: No instance name was provided!")
        sys.exit(1)
    if cli_flags.no_instance:
        print(
            "\033[1m"
            "Warning: The data will be placed in a temporary folder and removed on next system "
            "reboot."
            "\033[0m"
        )
        cli_flags.instance_name = "temporary_red"
        data_manager.create_temp_config()
    data_manager.load_basic_configuration(cli_flags.instance_name)
    redbot.logging.init_logging(
        level=cli_flags.logging_level, location=data_manager.core_data_path() / "logs"
    )

    log.debug("====Basic Config====")
    log.debug("Data Path: %s", data_manager._base_data_path())
    log.debug("Storage Type: %s", data_manager.storage_type())

    red = Red(
        cli_flags=cli_flags, description=description, dm_help=None, fetch_offline_members=True
    )
    loop = asyncio.get_event_loop()
    loop.run_until_complete(red.maybe_update_config())
    init_global_checks(red)
    init_events(red, cli_flags)

    red.add_cog(Core(red))
    red.add_cog(CogManagerUI())
    if cli_flags.dev:
        red.add_cog(Dev())
    loop = asyncio.get_event_loop()
    # noinspection PyProtectedMember
    loop.run_until_complete(modlog._init())
    # noinspection PyProtectedMember
    bank._init()
<<<<<<< HEAD
=======

>>>>>>> 6bdc9606
    if os.name == "posix":
        loop.add_signal_handler(SIGTERM, lambda: asyncio.ensure_future(sigterm_handler(red, log)))
    tmp_data = {}
    loop.run_until_complete(_get_prefix_and_token(red, tmp_data))
    token = os.environ.get("RED_TOKEN", tmp_data["token"])
    if cli_flags.token:
        token = cli_flags.token
    prefix = cli_flags.prefix or tmp_data["prefix"]
    if not (token and prefix):
        if cli_flags.no_prompt is False:
            new_token = interactive_config(red, token_set=bool(token), prefix_set=bool(prefix))
            if new_token:
                token = new_token
        else:
            log.critical("Token and prefix must be set in order to login.")
            sys.exit(1)
    loop.run_until_complete(_get_prefix_and_token(red, tmp_data))

    if cli_flags.dry_run:
        loop.run_until_complete(red.http.close())
        sys.exit(0)
    try:
        loop.run_until_complete(red.start(token, bot=True))
    except discord.LoginFailure:
        log.critical("This token doesn't seem to be valid.")
        db_token = loop.run_until_complete(red.db.token())
        if db_token and not cli_flags.no_prompt:
            print("\nDo you want to reset the token? (y/n)")
            if confirm("> "):
                loop.run_until_complete(red.db.token.set(""))
                print("Token has been reset.")
    except KeyboardInterrupt:
        log.info("Keyboard interrupt detected. Quitting...")
        loop.run_until_complete(red.logout())
        red._shutdown_mode = ExitCodes.SHUTDOWN
    except Exception as e:
        log.critical("Fatal exception", exc_info=e)
        loop.run_until_complete(red.logout())
    finally:
        pending = asyncio.Task.all_tasks(loop=red.loop)
        gathered = asyncio.gather(*pending, loop=red.loop, return_exceptions=True)
        gathered.cancel()
        try:
            loop.run_until_complete(red.rpc.close())
        except AttributeError:
            pass

        sys.exit(red._shutdown_mode.value)


if __name__ == "__main__":
    main()<|MERGE_RESOLUTION|>--- conflicted
+++ resolved
@@ -121,10 +121,7 @@
     loop.run_until_complete(modlog._init())
     # noinspection PyProtectedMember
     bank._init()
-<<<<<<< HEAD
-=======
 
->>>>>>> 6bdc9606
     if os.name == "posix":
         loop.add_signal_handler(SIGTERM, lambda: asyncio.ensure_future(sigterm_handler(red, log)))
     tmp_data = {}
