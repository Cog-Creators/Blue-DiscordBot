PYTHON ?= python3.7

# Python Code Style
reformat:
<<<<<<< HEAD
	$(PYTHON) -m black -l 99 `git ls-files "*.py"`
stylecheck:
	$(PYTHON) -m black --check -l 99 `git ls-files "*.py"`
=======
	black -l 99 --target-version py37 `git ls-files "*.py"`
stylecheck:
	black --check -l 99 --target-version py37 `git ls-files "*.py"`
>>>>>>> 25fb389a

# Translations
gettext:
	$(PYTHON) -m redgettext --command-docstrings --verbose --recursive redbot --exclude-files "redbot/pytest/**/*"
upload_translations:
	$(MAKE) gettext
	crowdin upload sources
download_translations:
	crowdin download

# Dependencies
bumpdeps:
	$(PYTHON) tools/bumpdeps.py

# Development environment
newenv:
	$(PYTHON) -m venv --clear .venv
	.venv/bin/pip install -U pip setuptools
	$(MAKE) syncenv
syncenv:
	.venv/bin/pip install -Ur ./tools/dev-requirements.txt

# Changelog check
checkchangelog:
	bash tools/check_changelog_entries.sh
	$(PYTHON) -m towncrier --draft<|MERGE_RESOLUTION|>--- conflicted
+++ resolved
@@ -2,15 +2,9 @@
 
 # Python Code Style
 reformat:
-<<<<<<< HEAD
-	$(PYTHON) -m black -l 99 `git ls-files "*.py"`
+	$(PYTHON) -m black -l 99 --target-version py37 `git ls-files "*.py"`
 stylecheck:
-	$(PYTHON) -m black --check -l 99 `git ls-files "*.py"`
-=======
-	black -l 99 --target-version py37 `git ls-files "*.py"`
-stylecheck:
-	black --check -l 99 --target-version py37 `git ls-files "*.py"`
->>>>>>> 25fb389a
+	$(PYTHON) -m black --check -l 99 --target-version py37 `git ls-files "*.py"`
 
 # Translations
 gettext:
